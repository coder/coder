--- conflicted
+++ resolved
@@ -35,25 +35,6 @@
 type FeatureName string
 
 const (
-<<<<<<< HEAD
-	FeatureUserLimit                   FeatureName = "user_limit"
-	FeatureAuditLog                    FeatureName = "audit_log"
-	FeatureBrowserOnly                 FeatureName = "browser_only"
-	FeatureSCIM                        FeatureName = "scim"
-	FeatureTemplateRBAC                FeatureName = "template_rbac"
-	FeatureUserRoleManagement          FeatureName = "user_role_management"
-	FeatureHighAvailability            FeatureName = "high_availability"
-	FeatureMultipleExternalAuth        FeatureName = "multiple_external_auth"
-	FeatureExternalProvisionerDaemons  FeatureName = "external_provisioner_daemons"
-	FeatureAppearance                  FeatureName = "appearance"
-	FeatureAdvancedTemplateScheduling  FeatureName = "advanced_template_scheduling"
-	FeatureWorkspaceProxy              FeatureName = "workspace_proxy"
-	FeatureExternalTokenEncryption     FeatureName = "external_token_encryption"
-	FeatureTemplateAutostopRequirement FeatureName = "template_autostop_requirement"
-	FeatureWorkspaceBatchActions       FeatureName = "workspace_batch_actions"
-	FeatureAccessControl               FeatureName = "access_control"
-	FeatureOAuth2Provider              FeatureName = "oauth2_provider"
-=======
 	FeatureUserLimit                  FeatureName = "user_limit"
 	FeatureAuditLog                   FeatureName = "audit_log"
 	FeatureBrowserOnly                FeatureName = "browser_only"
@@ -69,7 +50,7 @@
 	FeatureExternalTokenEncryption    FeatureName = "external_token_encryption"
 	FeatureWorkspaceBatchActions      FeatureName = "workspace_batch_actions"
 	FeatureAccessControl              FeatureName = "access_control"
->>>>>>> e84d8935
+	FeatureOAuth2Provider             FeatureName = "oauth2_provider"
 )
 
 // FeatureNames must be kept in-sync with the Feature enum above.
