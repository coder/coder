--- conflicted
+++ resolved
@@ -3307,14 +3307,11 @@
 // users to opt-in to via --experimental='*'.
 // Experiments that are not ready for consumption by all users should
 // not be included here and will be essentially hidden.
-<<<<<<< HEAD
 var ExperimentsAll = Experiments{
 	ExperimentDynamicParameters,
 	ExperimentWorkspacePrebuilds,
 }
-=======
 var ExperimentsSafe = Experiments{}
->>>>>>> fc921a58
 
 // Experiments is a list of experiments.
 // Multiple experiments may be enabled at the same time.
