--- conflicted
+++ resolved
@@ -1763,16 +1763,13 @@
 	// oidc.
 	ExperimentConvertToOIDC Experiment = "convert-to-oidc"
 
-<<<<<<< HEAD
 	// ExperimentSingleTailnet replaces workspace connections inside coderd to
 	// all use a single tailnet, instead of the previous behavior of creating a
 	// single tailnet for each agent.
 	// WARNING: This cannot be enabled when using HA.
 	ExperimentSingleTailnet Experiment = "single_tailnet"
 
-=======
 	ExperimentWorkspaceBuildLogsUI Experiment = "workspace_build_logs_ui"
->>>>>>> d8d8eb2c
 	// Add new experiments here!
 	// ExperimentExample Experiment = "example"
 )
