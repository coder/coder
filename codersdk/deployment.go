--- conflicted
+++ resolved
@@ -1320,15 +1320,9 @@
 	return &ff, nil
 }
 
-<<<<<<< HEAD
-// DeploymentConfig returns the deployment config for the coder server.
-func (c *Client) DeploymentConfig(ctx context.Context) (*DeploymentConfig, error) {
-	res, err := c.Request(ctx, http.MethodGet, "/api/v2/config/deployment", nil)
-=======
 // DeploymentValues returns the deployment config for the coder server.
 func (c *Client) DeploymentValues(ctx context.Context) (*DeploymentConfig, error) {
 	res, err := c.Request(ctx, http.MethodGet, "/api/v2/deployment/config", nil)
->>>>>>> 1cc10f2f
 	if err != nil {
 		return nil, xerrors.Errorf("execute request: %w", err)
 	}
