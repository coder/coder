package codersdk

import (
	"context"
	"encoding/json"
	"flag"
	"fmt"
	"net/http"
	"os"
	"path/filepath"
	"reflect"
	"slices"
	"strconv"
	"strings"
	"time"

	"github.com/google/uuid"
	"golang.org/x/mod/semver"
	"golang.org/x/xerrors"

	"github.com/coreos/go-oidc/v3/oidc"

	"github.com/coder/serpent"

	"github.com/coder/coder/v2/buildinfo"
	"github.com/coder/coder/v2/coderd/agentmetrics"
	"github.com/coder/coder/v2/coderd/workspaceapps/appurl"
)

// Entitlement represents whether a feature is licensed.
type Entitlement string

const (
	EntitlementEntitled    Entitlement = "entitled"
	EntitlementGracePeriod Entitlement = "grace_period"
	EntitlementNotEntitled Entitlement = "not_entitled"
)

// Entitled returns if the entitlement can be used. So this is true if it
// is entitled or still in it's grace period.
func (e Entitlement) Entitled() bool {
	return e == EntitlementEntitled || e == EntitlementGracePeriod
}

// Weight converts the enum types to a numerical value for easier
// comparisons. Easier than sets of if statements.
func (e Entitlement) Weight() int {
	switch e {
	case EntitlementEntitled:
		return 2
	case EntitlementGracePeriod:
		return 1
	case EntitlementNotEntitled:
		return -1
	default:
		return -2
	}
}

// FeatureName represents the internal name of a feature.
// To add a new feature, add it to this set of enums as well as the FeatureNames
// array below.
type FeatureName string

const (
	FeatureUserLimit                  FeatureName = "user_limit"
	FeatureAuditLog                   FeatureName = "audit_log"
	FeatureBrowserOnly                FeatureName = "browser_only"
	FeatureSCIM                       FeatureName = "scim"
	FeatureTemplateRBAC               FeatureName = "template_rbac"
	FeatureUserRoleManagement         FeatureName = "user_role_management"
	FeatureHighAvailability           FeatureName = "high_availability"
	FeatureMultipleExternalAuth       FeatureName = "multiple_external_auth"
	FeatureExternalProvisionerDaemons FeatureName = "external_provisioner_daemons"
	FeatureAppearance                 FeatureName = "appearance"
	FeatureAdvancedTemplateScheduling FeatureName = "advanced_template_scheduling"
	FeatureWorkspaceProxy             FeatureName = "workspace_proxy"
	FeatureExternalTokenEncryption    FeatureName = "external_token_encryption"
	FeatureWorkspaceBatchActions      FeatureName = "workspace_batch_actions"
	FeatureAccessControl              FeatureName = "access_control"
	FeatureControlSharedPorts         FeatureName = "control_shared_ports"
	FeatureCustomRoles                FeatureName = "custom_roles"
	FeatureMultipleOrganizations      FeatureName = "multiple_organizations"
	FeatureWorkspacePrebuilds         FeatureName = "workspace_prebuilds"
)

// FeatureNames must be kept in-sync with the Feature enum above.
var FeatureNames = []FeatureName{
	FeatureUserLimit,
	FeatureAuditLog,
	FeatureBrowserOnly,
	FeatureSCIM,
	FeatureTemplateRBAC,
	FeatureHighAvailability,
	FeatureMultipleExternalAuth,
	FeatureExternalProvisionerDaemons,
	FeatureAppearance,
	FeatureAdvancedTemplateScheduling,
	FeatureWorkspaceProxy,
	FeatureUserRoleManagement,
	FeatureExternalTokenEncryption,
	FeatureWorkspaceBatchActions,
	FeatureAccessControl,
	FeatureControlSharedPorts,
	FeatureCustomRoles,
	FeatureMultipleOrganizations,
	FeatureWorkspacePrebuilds,
}

// Humanize returns the feature name in a human-readable format.
func (n FeatureName) Humanize() string {
	switch n {
	case FeatureTemplateRBAC:
		return "Template RBAC"
	case FeatureSCIM:
		return "SCIM"
	default:
		return strings.Title(strings.ReplaceAll(string(n), "_", " "))
	}
}

// AlwaysEnable returns if the feature is always enabled if entitled.
// This is required because some features are only enabled if they are entitled
// and not required.
// E.g: "multiple-organizations" is disabled by default in AGPL and enterprise
// deployments. This feature should only be enabled for premium deployments
// when it is entitled.
func (n FeatureName) AlwaysEnable() bool {
	return map[FeatureName]bool{
		FeatureMultipleExternalAuth:       true,
		FeatureExternalProvisionerDaemons: true,
		FeatureAppearance:                 true,
		FeatureWorkspaceBatchActions:      true,
		FeatureHighAvailability:           true,
		FeatureCustomRoles:                true,
		FeatureMultipleOrganizations:      true,
		FeatureWorkspacePrebuilds:         true,
	}[n]
}

// Enterprise returns true if the feature is an enterprise feature.
func (n FeatureName) Enterprise() bool {
	switch n {
	// Add all features that should be excluded in the Enterprise feature set.
	case FeatureMultipleOrganizations, FeatureCustomRoles:
		return false
	default:
		return true
	}
}

// FeatureSet represents a grouping of features. Rather than manually
// assigning features al-la-carte when making a license, a set can be specified.
// Sets are dynamic in the sense a feature can be added to a set, granting the
// feature to existing licenses out in the wild.
// If features were granted al-la-carte, we would need to reissue the existing
// old licenses to include the new feature.
type FeatureSet string

const (
	FeatureSetNone       FeatureSet = ""
	FeatureSetEnterprise FeatureSet = "enterprise"
	FeatureSetPremium    FeatureSet = "premium"
)

func (set FeatureSet) Features() []FeatureName {
	switch FeatureSet(strings.ToLower(string(set))) {
	case FeatureSetEnterprise:
		// Enterprise is the set 'AllFeatures' minus some select features.

		// Copy the list of all features
		enterpriseFeatures := make([]FeatureName, len(FeatureNames))
		copy(enterpriseFeatures, FeatureNames)
		// Remove the selection
		enterpriseFeatures = slices.DeleteFunc(enterpriseFeatures, func(f FeatureName) bool {
			return !f.Enterprise()
		})

		return enterpriseFeatures
	case FeatureSetPremium:
		premiumFeatures := make([]FeatureName, len(FeatureNames))
		copy(premiumFeatures, FeatureNames)
		// FeatureSetPremium is just all features.
		return premiumFeatures
	}
	// By default, return an empty set.
	return []FeatureName{}
}

type Feature struct {
	Entitlement Entitlement `json:"entitlement"`
	Enabled     bool        `json:"enabled"`
	Limit       *int64      `json:"limit,omitempty"`
	Actual      *int64      `json:"actual,omitempty"`
}

// Compare compares two features and returns an integer representing
// if the first feature (f) is greater than, equal to, or less than the second
// feature (b). "Greater than" means the first feature has more functionality
// than the second feature. It is assumed the features are for the same FeatureName.
//
// A feature is considered greater than another feature if:
// 1. Graceful & capable > Entitled & not capable
// 2. The entitlement is greater
// 3. The limit is greater
// 4. Enabled is greater than disabled
// 5. The actual is greater
func (f Feature) Compare(b Feature) int {
	if !f.Capable() || !b.Capable() {
		// If either is incapable, then it is possible a grace period
		// feature can be "greater" than an entitled.
		// If either is "NotEntitled" then we can defer to a strict entitlement
		// check.
		if f.Entitlement.Weight() >= 0 && b.Entitlement.Weight() >= 0 {
			if f.Capable() && !b.Capable() {
				return 1
			}
			if b.Capable() && !f.Capable() {
				return -1
			}
		}
	}

	// Strict entitlement check. Higher is better
	entitlementDifference := f.Entitlement.Weight() - b.Entitlement.Weight()
	if entitlementDifference != 0 {
		return entitlementDifference
	}

	// If the entitlement is the same, then we can compare the limits.
	if f.Limit == nil && b.Limit != nil {
		return -1
	}
	if f.Limit != nil && b.Limit == nil {
		return 1
	}
	if f.Limit != nil && b.Limit != nil {
		difference := *f.Limit - *b.Limit
		if difference != 0 {
			return int(difference)
		}
	}

	// Enabled is better than disabled.
	if f.Enabled && !b.Enabled {
		return 1
	}
	if !f.Enabled && b.Enabled {
		return -1
	}

	// Higher actual is better
	if f.Actual == nil && b.Actual != nil {
		return -1
	}
	if f.Actual != nil && b.Actual == nil {
		return 1
	}
	if f.Actual != nil && b.Actual != nil {
		difference := *f.Actual - *b.Actual
		if difference != 0 {
			return int(difference)
		}
	}

	return 0
}

// Capable is a helper function that returns if a given feature has a limit
// that is greater than or equal to the actual.
// If this condition is not true, then the feature is not capable of being used
// since the limit is not high enough.
func (f Feature) Capable() bool {
	if f.Limit != nil && f.Actual != nil {
		return *f.Limit >= *f.Actual
	}
	return true
}

type Entitlements struct {
	Features         map[FeatureName]Feature `json:"features"`
	Warnings         []string                `json:"warnings"`
	Errors           []string                `json:"errors"`
	HasLicense       bool                    `json:"has_license"`
	Trial            bool                    `json:"trial"`
	RequireTelemetry bool                    `json:"require_telemetry"`
	RefreshedAt      time.Time               `json:"refreshed_at" format:"date-time"`
}

// AddFeature will add the feature to the entitlements iff it expands
// the set of features granted by the entitlements. If it does not, it will
// be ignored and the existing feature with the same name will remain.
//
// All features should be added as atomic items, and not merged in any way.
// Merging entitlements could lead to unexpected behavior, like a larger user
// limit in grace period merging with a smaller one in an "entitled" state. This
// could lead to the larger limit being extended as "entitled", which is not correct.
func (e *Entitlements) AddFeature(name FeatureName, add Feature) {
	existing, ok := e.Features[name]
	if !ok {
		e.Features[name] = add
		return
	}

	// Compare the features, keep the one that is "better"
	comparison := add.Compare(existing)
	if comparison > 0 {
		e.Features[name] = add
		return
	}
}

func (c *Client) Entitlements(ctx context.Context) (Entitlements, error) {
	res, err := c.Request(ctx, http.MethodGet, "/api/v2/entitlements", nil)
	if err != nil {
		return Entitlements{}, err
	}
	defer res.Body.Close()
	if res.StatusCode != http.StatusOK {
		return Entitlements{}, ReadBodyAsError(res)
	}
	var ent Entitlements
	return ent, json.NewDecoder(res.Body).Decode(&ent)
}

type PostgresAuth string

const (
	PostgresAuthPassword  PostgresAuth = "password"
	PostgresAuthAWSIAMRDS PostgresAuth = "awsiamrds"
)

var PostgresAuthDrivers = []string{
	string(PostgresAuthPassword),
	string(PostgresAuthAWSIAMRDS),
}

// DeploymentValues is the central configuration values the coder server.
type DeploymentValues struct {
	Verbose             serpent.Bool   `json:"verbose,omitempty"`
	AccessURL           serpent.URL    `json:"access_url,omitempty"`
	WildcardAccessURL   serpent.String `json:"wildcard_access_url,omitempty"`
	DocsURL             serpent.URL    `json:"docs_url,omitempty"`
	RedirectToAccessURL serpent.Bool   `json:"redirect_to_access_url,omitempty"`
	// HTTPAddress is a string because it may be set to zero to disable.
	HTTPAddress                     serpent.String                       `json:"http_address,omitempty" typescript:",notnull"`
	AutobuildPollInterval           serpent.Duration                     `json:"autobuild_poll_interval,omitempty"`
	JobHangDetectorInterval         serpent.Duration                     `json:"job_hang_detector_interval,omitempty"`
	DERP                            DERP                                 `json:"derp,omitempty" typescript:",notnull"`
	Prometheus                      PrometheusConfig                     `json:"prometheus,omitempty" typescript:",notnull"`
	Pprof                           PprofConfig                          `json:"pprof,omitempty" typescript:",notnull"`
	ProxyTrustedHeaders             serpent.StringArray                  `json:"proxy_trusted_headers,omitempty" typescript:",notnull"`
	ProxyTrustedOrigins             serpent.StringArray                  `json:"proxy_trusted_origins,omitempty" typescript:",notnull"`
	CacheDir                        serpent.String                       `json:"cache_directory,omitempty" typescript:",notnull"`
	InMemoryDatabase                serpent.Bool                         `json:"in_memory_database,omitempty" typescript:",notnull"`
	EphemeralDeployment             serpent.Bool                         `json:"ephemeral_deployment,omitempty" typescript:",notnull"`
	PostgresURL                     serpent.String                       `json:"pg_connection_url,omitempty" typescript:",notnull"`
	PostgresAuth                    string                               `json:"pg_auth,omitempty" typescript:",notnull"`
	OAuth2                          OAuth2Config                         `json:"oauth2,omitempty" typescript:",notnull"`
	OIDC                            OIDCConfig                           `json:"oidc,omitempty" typescript:",notnull"`
	Telemetry                       TelemetryConfig                      `json:"telemetry,omitempty" typescript:",notnull"`
	TLS                             TLSConfig                            `json:"tls,omitempty" typescript:",notnull"`
	Trace                           TraceConfig                          `json:"trace,omitempty" typescript:",notnull"`
	SecureAuthCookie                serpent.Bool                         `json:"secure_auth_cookie,omitempty" typescript:",notnull"`
	StrictTransportSecurity         serpent.Int64                        `json:"strict_transport_security,omitempty" typescript:",notnull"`
	StrictTransportSecurityOptions  serpent.StringArray                  `json:"strict_transport_security_options,omitempty" typescript:",notnull"`
	SSHKeygenAlgorithm              serpent.String                       `json:"ssh_keygen_algorithm,omitempty" typescript:",notnull"`
	MetricsCacheRefreshInterval     serpent.Duration                     `json:"metrics_cache_refresh_interval,omitempty" typescript:",notnull"`
	AgentStatRefreshInterval        serpent.Duration                     `json:"agent_stat_refresh_interval,omitempty" typescript:",notnull"`
	AgentFallbackTroubleshootingURL serpent.URL                          `json:"agent_fallback_troubleshooting_url,omitempty" typescript:",notnull"`
	BrowserOnly                     serpent.Bool                         `json:"browser_only,omitempty" typescript:",notnull"`
	SCIMAPIKey                      serpent.String                       `json:"scim_api_key,omitempty" typescript:",notnull"`
	ExternalTokenEncryptionKeys     serpent.StringArray                  `json:"external_token_encryption_keys,omitempty" typescript:",notnull"`
	Provisioner                     ProvisionerConfig                    `json:"provisioner,omitempty" typescript:",notnull"`
	RateLimit                       RateLimitConfig                      `json:"rate_limit,omitempty" typescript:",notnull"`
	Experiments                     serpent.StringArray                  `json:"experiments,omitempty" typescript:",notnull"`
	UpdateCheck                     serpent.Bool                         `json:"update_check,omitempty" typescript:",notnull"`
	Swagger                         SwaggerConfig                        `json:"swagger,omitempty" typescript:",notnull"`
	Logging                         LoggingConfig                        `json:"logging,omitempty" typescript:",notnull"`
	Dangerous                       DangerousConfig                      `json:"dangerous,omitempty" typescript:",notnull"`
	DisablePathApps                 serpent.Bool                         `json:"disable_path_apps,omitempty" typescript:",notnull"`
	Sessions                        SessionLifetime                      `json:"session_lifetime,omitempty" typescript:",notnull"`
	DisablePasswordAuth             serpent.Bool                         `json:"disable_password_auth,omitempty" typescript:",notnull"`
	Support                         SupportConfig                        `json:"support,omitempty" typescript:",notnull"`
	ExternalAuthConfigs             serpent.Struct[[]ExternalAuthConfig] `json:"external_auth,omitempty" typescript:",notnull"`
	SSHConfig                       SSHConfig                            `json:"config_ssh,omitempty" typescript:",notnull"`
	WgtunnelHost                    serpent.String                       `json:"wgtunnel_host,omitempty" typescript:",notnull"`
	DisableOwnerWorkspaceExec       serpent.Bool                         `json:"disable_owner_workspace_exec,omitempty" typescript:",notnull"`
	ProxyHealthStatusInterval       serpent.Duration                     `json:"proxy_health_status_interval,omitempty" typescript:",notnull"`
	EnableTerraformDebugMode        serpent.Bool                         `json:"enable_terraform_debug_mode,omitempty" typescript:",notnull"`
	UserQuietHoursSchedule          UserQuietHoursScheduleConfig         `json:"user_quiet_hours_schedule,omitempty" typescript:",notnull"`
	WebTerminalRenderer             serpent.String                       `json:"web_terminal_renderer,omitempty" typescript:",notnull"`
	AllowWorkspaceRenames           serpent.Bool                         `json:"allow_workspace_renames,omitempty" typescript:",notnull"`
	Healthcheck                     HealthcheckConfig                    `json:"healthcheck,omitempty" typescript:",notnull"`
	CLIUpgradeMessage               serpent.String                       `json:"cli_upgrade_message,omitempty" typescript:",notnull"`
	TermsOfServiceURL               serpent.String                       `json:"terms_of_service_url,omitempty" typescript:",notnull"`
	Notifications                   NotificationsConfig                  `json:"notifications,omitempty" typescript:",notnull"`
	AdditionalCSPPolicy             serpent.StringArray                  `json:"additional_csp_policy,omitempty" typescript:",notnull"`
	Prebuilds                       PrebuildsConfig                      `json:"workspace_prebuilds,omitempty" typescript:",notnull"`

	Config      serpent.YAMLConfigPath `json:"config,omitempty" typescript:",notnull"`
	WriteConfig serpent.Bool           `json:"write_config,omitempty" typescript:",notnull"`

	// Deprecated: Use HTTPAddress or TLS.Address instead.
	Address serpent.HostPort `json:"address,omitempty" typescript:",notnull"`
}

// SSHConfig is configuration the cli & vscode extension use for configuring
// ssh connections.
type SSHConfig struct {
	// DeploymentName is the config-ssh Hostname prefix
	DeploymentName serpent.String
	// SSHConfigOptions are additional options to add to the ssh config file.
	// This will override defaults.
	SSHConfigOptions serpent.StringArray
}

func (c SSHConfig) ParseOptions() (map[string]string, error) {
	m := make(map[string]string)
	for _, opt := range c.SSHConfigOptions {
		key, value, err := ParseSSHConfigOption(opt)
		if err != nil {
			return nil, err
		}
		m[key] = value
	}
	return m, nil
}

// ParseSSHConfigOption parses a single ssh config option into it's key/value pair.
func ParseSSHConfigOption(opt string) (key string, value string, err error) {
	// An equal sign or whitespace is the separator between the key and value.
	idx := strings.IndexFunc(opt, func(r rune) bool {
		return r == ' ' || r == '='
	})
	if idx == -1 {
		return "", "", xerrors.Errorf("invalid config-ssh option %q", opt)
	}
	return opt[:idx], opt[idx+1:], nil
}

// SessionLifetime refers to "sessions" authenticating into Coderd. Coder has
// multiple different session types: api keys, tokens, workspace app tokens,
// agent tokens, etc. This configuration struct should be used to group all
// settings referring to any of these session lifetime controls.
// TODO: These config options were created back when coder only had api keys.
// Today, the config is ambigously used for all of them. For example:
// - cli based api keys ignore all settings
// - login uses the default lifetime, not the MaximumTokenDuration
// - Tokens use the Default & MaximumTokenDuration
// - ... etc ...
// The rational behind each decision is undocumented. The naming behind these
// config options is also confusing without any clear documentation.
// 'CreateAPIKey' is used to make all sessions, and it's parameters are just
// 'LifetimeSeconds' and 'DefaultLifetime'. Which does not directly correlate to
// the config options here.
type SessionLifetime struct {
	// DisableExpiryRefresh will disable automatically refreshing api
	// keys when they are used from the api. This means the api key lifetime at
	// creation is the lifetime of the api key.
	DisableExpiryRefresh serpent.Bool `json:"disable_expiry_refresh,omitempty" typescript:",notnull"`

	// DefaultDuration is only for browser, workspace app and oauth sessions.
	DefaultDuration serpent.Duration `json:"default_duration" typescript:",notnull"`

	DefaultTokenDuration serpent.Duration `json:"default_token_lifetime,omitempty" typescript:",notnull"`

	MaximumTokenDuration serpent.Duration `json:"max_token_lifetime,omitempty" typescript:",notnull"`
}

type DERP struct {
	Server DERPServerConfig `json:"server" typescript:",notnull"`
	Config DERPConfig       `json:"config" typescript:",notnull"`
}

type DERPServerConfig struct {
	Enable        serpent.Bool        `json:"enable" typescript:",notnull"`
	RegionID      serpent.Int64       `json:"region_id" typescript:",notnull"`
	RegionCode    serpent.String      `json:"region_code" typescript:",notnull"`
	RegionName    serpent.String      `json:"region_name" typescript:",notnull"`
	STUNAddresses serpent.StringArray `json:"stun_addresses" typescript:",notnull"`
	RelayURL      serpent.URL         `json:"relay_url" typescript:",notnull"`
}

type DERPConfig struct {
	BlockDirect     serpent.Bool   `json:"block_direct" typescript:",notnull"`
	ForceWebSockets serpent.Bool   `json:"force_websockets" typescript:",notnull"`
	URL             serpent.String `json:"url" typescript:",notnull"`
	Path            serpent.String `json:"path" typescript:",notnull"`
}

type PrometheusConfig struct {
	Enable                serpent.Bool        `json:"enable" typescript:",notnull"`
	Address               serpent.HostPort    `json:"address" typescript:",notnull"`
	CollectAgentStats     serpent.Bool        `json:"collect_agent_stats" typescript:",notnull"`
	CollectDBMetrics      serpent.Bool        `json:"collect_db_metrics" typescript:",notnull"`
	AggregateAgentStatsBy serpent.StringArray `json:"aggregate_agent_stats_by" typescript:",notnull"`
}

type PprofConfig struct {
	Enable  serpent.Bool     `json:"enable" typescript:",notnull"`
	Address serpent.HostPort `json:"address" typescript:",notnull"`
}

type OAuth2Config struct {
	Github OAuth2GithubConfig `json:"github" typescript:",notnull"`
}

type OAuth2GithubConfig struct {
	ClientID              serpent.String      `json:"client_id" typescript:",notnull"`
	ClientSecret          serpent.String      `json:"client_secret" typescript:",notnull"`
	DeviceFlow            serpent.Bool        `json:"device_flow" typescript:",notnull"`
	DefaultProviderEnable serpent.Bool        `json:"default_provider_enable" typescript:",notnull"`
	AllowedOrgs           serpent.StringArray `json:"allowed_orgs" typescript:",notnull"`
	AllowedTeams          serpent.StringArray `json:"allowed_teams" typescript:",notnull"`
	AllowSignups          serpent.Bool        `json:"allow_signups" typescript:",notnull"`
	AllowEveryone         serpent.Bool        `json:"allow_everyone" typescript:",notnull"`
	EnterpriseBaseURL     serpent.String      `json:"enterprise_base_url" typescript:",notnull"`
}

type OIDCConfig struct {
	AllowSignups serpent.Bool   `json:"allow_signups" typescript:",notnull"`
	ClientID     serpent.String `json:"client_id" typescript:",notnull"`
	ClientSecret serpent.String `json:"client_secret" typescript:",notnull"`
	// ClientKeyFile & ClientCertFile are used in place of ClientSecret for PKI auth.
	ClientKeyFile       serpent.String                    `json:"client_key_file" typescript:",notnull"`
	ClientCertFile      serpent.String                    `json:"client_cert_file" typescript:",notnull"`
	EmailDomain         serpent.StringArray               `json:"email_domain" typescript:",notnull"`
	IssuerURL           serpent.String                    `json:"issuer_url" typescript:",notnull"`
	Scopes              serpent.StringArray               `json:"scopes" typescript:",notnull"`
	IgnoreEmailVerified serpent.Bool                      `json:"ignore_email_verified" typescript:",notnull"`
	UsernameField       serpent.String                    `json:"username_field" typescript:",notnull"`
	NameField           serpent.String                    `json:"name_field" typescript:",notnull"`
	EmailField          serpent.String                    `json:"email_field" typescript:",notnull"`
	AuthURLParams       serpent.Struct[map[string]string] `json:"auth_url_params" typescript:",notnull"`
	// IgnoreUserInfo & UserInfoFromAccessToken are mutually exclusive. Only 1
	// can be set to true. Ideally this would be an enum with 3 states, ['none',
	// 'userinfo', 'access_token']. However, for backward compatibility,
	// `ignore_user_info` must remain. And `access_token` is a niche, non-spec
	// compliant edge case. So it's use is rare, and should not be advised.
	IgnoreUserInfo serpent.Bool `json:"ignore_user_info" typescript:",notnull"`
	// UserInfoFromAccessToken as mentioned above is an edge case. This allows
	// sourcing the user_info from the access token itself instead of a user_info
	// endpoint. This assumes the access token is a valid JWT with a set of claims to
	// be merged with the id_token.
	UserInfoFromAccessToken   serpent.Bool                           `json:"source_user_info_from_access_token" typescript:",notnull"`
	OrganizationField         serpent.String                         `json:"organization_field" typescript:",notnull"`
	OrganizationMapping       serpent.Struct[map[string][]uuid.UUID] `json:"organization_mapping" typescript:",notnull"`
	OrganizationAssignDefault serpent.Bool                           `json:"organization_assign_default" typescript:",notnull"`
	GroupAutoCreate           serpent.Bool                           `json:"group_auto_create" typescript:",notnull"`
	GroupRegexFilter          serpent.Regexp                         `json:"group_regex_filter" typescript:",notnull"`
	GroupAllowList            serpent.StringArray                    `json:"group_allow_list" typescript:",notnull"`
	GroupField                serpent.String                         `json:"groups_field" typescript:",notnull"`
	GroupMapping              serpent.Struct[map[string]string]      `json:"group_mapping" typescript:",notnull"`
	UserRoleField             serpent.String                         `json:"user_role_field" typescript:",notnull"`
	UserRoleMapping           serpent.Struct[map[string][]string]    `json:"user_role_mapping" typescript:",notnull"`
	UserRolesDefault          serpent.StringArray                    `json:"user_roles_default" typescript:",notnull"`
	SignInText                serpent.String                         `json:"sign_in_text" typescript:",notnull"`
	IconURL                   serpent.URL                            `json:"icon_url" typescript:",notnull"`
	SignupsDisabledText       serpent.String                         `json:"signups_disabled_text" typescript:",notnull"`
	SkipIssuerChecks          serpent.Bool                           `json:"skip_issuer_checks" typescript:",notnull"`
}

type TelemetryConfig struct {
	Enable serpent.Bool `json:"enable" typescript:",notnull"`
	Trace  serpent.Bool `json:"trace" typescript:",notnull"`
	URL    serpent.URL  `json:"url" typescript:",notnull"`
}

type TLSConfig struct {
	Enable               serpent.Bool        `json:"enable" typescript:",notnull"`
	Address              serpent.HostPort    `json:"address" typescript:",notnull"`
	RedirectHTTP         serpent.Bool        `json:"redirect_http" typescript:",notnull"`
	CertFiles            serpent.StringArray `json:"cert_file" typescript:",notnull"`
	ClientAuth           serpent.String      `json:"client_auth" typescript:",notnull"`
	ClientCAFile         serpent.String      `json:"client_ca_file" typescript:",notnull"`
	KeyFiles             serpent.StringArray `json:"key_file" typescript:",notnull"`
	MinVersion           serpent.String      `json:"min_version" typescript:",notnull"`
	ClientCertFile       serpent.String      `json:"client_cert_file" typescript:",notnull"`
	ClientKeyFile        serpent.String      `json:"client_key_file" typescript:",notnull"`
	SupportedCiphers     serpent.StringArray `json:"supported_ciphers" typescript:",notnull"`
	AllowInsecureCiphers serpent.Bool        `json:"allow_insecure_ciphers" typescript:",notnull"`
}

type TraceConfig struct {
	Enable          serpent.Bool   `json:"enable" typescript:",notnull"`
	HoneycombAPIKey serpent.String `json:"honeycomb_api_key" typescript:",notnull"`
	CaptureLogs     serpent.Bool   `json:"capture_logs" typescript:",notnull"`
	DataDog         serpent.Bool   `json:"data_dog" typescript:",notnull"`
}

type ExternalAuthConfig struct {
	// Type is the type of external auth config.
	Type         string `json:"type" yaml:"type"`
	ClientID     string `json:"client_id" yaml:"client_id"`
	ClientSecret string `json:"-" yaml:"client_secret"`
	// ID is a unique identifier for the auth config.
	// It defaults to `type` when not provided.
	ID                  string   `json:"id" yaml:"id"`
	AuthURL             string   `json:"auth_url" yaml:"auth_url"`
	TokenURL            string   `json:"token_url" yaml:"token_url"`
	ValidateURL         string   `json:"validate_url" yaml:"validate_url"`
	AppInstallURL       string   `json:"app_install_url" yaml:"app_install_url"`
	AppInstallationsURL string   `json:"app_installations_url" yaml:"app_installations_url"`
	NoRefresh           bool     `json:"no_refresh" yaml:"no_refresh"`
	Scopes              []string `json:"scopes" yaml:"scopes"`
	ExtraTokenKeys      []string `json:"-" yaml:"extra_token_keys"`
	DeviceFlow          bool     `json:"device_flow" yaml:"device_flow"`
	DeviceCodeURL       string   `json:"device_code_url" yaml:"device_code_url"`
	// Regex allows API requesters to match an auth config by
	// a string (e.g. coder.com) instead of by it's type.
	//
	// Git clone makes use of this by parsing the URL from:
	// 'Username for "https://github.com":'
	// And sending it to the Coder server to match against the Regex.
	Regex string `json:"regex" yaml:"regex"`
	// DisplayName is shown in the UI to identify the auth config.
	DisplayName string `json:"display_name" yaml:"display_name"`
	// DisplayIcon is a URL to an icon to display in the UI.
	DisplayIcon string `json:"display_icon" yaml:"display_icon"`
}

type ProvisionerConfig struct {
	// Daemons is the number of built-in terraform provisioners.
	Daemons             serpent.Int64       `json:"daemons" typescript:",notnull"`
	DaemonTypes         serpent.StringArray `json:"daemon_types" typescript:",notnull"`
	DaemonPollInterval  serpent.Duration    `json:"daemon_poll_interval" typescript:",notnull"`
	DaemonPollJitter    serpent.Duration    `json:"daemon_poll_jitter" typescript:",notnull"`
	ForceCancelInterval serpent.Duration    `json:"force_cancel_interval" typescript:",notnull"`
	DaemonPSK           serpent.String      `json:"daemon_psk" typescript:",notnull"`
}

type RateLimitConfig struct {
	DisableAll serpent.Bool  `json:"disable_all" typescript:",notnull"`
	API        serpent.Int64 `json:"api" typescript:",notnull"`
}

type SwaggerConfig struct {
	Enable serpent.Bool `json:"enable" typescript:",notnull"`
}

type LoggingConfig struct {
	Filter      serpent.StringArray `json:"log_filter" typescript:",notnull"`
	Human       serpent.String      `json:"human" typescript:",notnull"`
	JSON        serpent.String      `json:"json" typescript:",notnull"`
	Stackdriver serpent.String      `json:"stackdriver" typescript:",notnull"`
}

type DangerousConfig struct {
	AllowPathAppSharing         serpent.Bool `json:"allow_path_app_sharing" typescript:",notnull"`
	AllowPathAppSiteOwnerAccess serpent.Bool `json:"allow_path_app_site_owner_access" typescript:",notnull"`
	AllowAllCors                serpent.Bool `json:"allow_all_cors" typescript:",notnull"`
}

type UserQuietHoursScheduleConfig struct {
	DefaultSchedule serpent.String `json:"default_schedule" typescript:",notnull"`
	AllowUserCustom serpent.Bool   `json:"allow_user_custom" typescript:",notnull"`
	// TODO: add WindowDuration and the ability to postpone max_deadline by this
	// amount
	// WindowDuration  serpent.Duration `json:"window_duration" typescript:",notnull"`
}

// HealthcheckConfig contains configuration for healthchecks.
type HealthcheckConfig struct {
	Refresh           serpent.Duration `json:"refresh" typescript:",notnull"`
	ThresholdDatabase serpent.Duration `json:"threshold_database" typescript:",notnull"`
}

type NotificationsConfig struct {
	// The upper limit of attempts to send a notification.
	MaxSendAttempts serpent.Int64 `json:"max_send_attempts" typescript:",notnull"`
	// The minimum time between retries.
	RetryInterval serpent.Duration `json:"retry_interval" typescript:",notnull"`

	// The notifications system buffers message updates in memory to ease pressure on the database.
	// This option controls how often it synchronizes its state with the database. The shorter this value the
	// lower the change of state inconsistency in a non-graceful shutdown - but it also increases load on the
	// database. It is recommended to keep this option at its default value.
	StoreSyncInterval serpent.Duration `json:"sync_interval" typescript:",notnull"`
	// The notifications system buffers message updates in memory to ease pressure on the database.
	// This option controls how many updates are kept in memory. The lower this value the
	// lower the change of state inconsistency in a non-graceful shutdown - but it also increases load on the
	// database. It is recommended to keep this option at its default value.
	StoreSyncBufferSize serpent.Int64 `json:"sync_buffer_size" typescript:",notnull"`

	// How long a notifier should lease a message. This is effectively how long a notification is 'owned'
	// by a notifier, and once this period expires it will be available for lease by another notifier. Leasing
	// is important in order for multiple running notifiers to not pick the same messages to deliver concurrently.
	// This lease period will only expire if a notifier shuts down ungracefully; a dispatch of the notification
	// releases the lease.
	LeasePeriod serpent.Duration `json:"lease_period"`
	// How many notifications a notifier should lease per fetch interval.
	LeaseCount serpent.Int64 `json:"lease_count"`
	// How often to query the database for queued notifications.
	FetchInterval serpent.Duration `json:"fetch_interval"`

	// Which delivery method to use (available options: 'smtp', 'webhook').
	Method serpent.String `json:"method"`
	// How long to wait while a notification is being sent before giving up.
	DispatchTimeout serpent.Duration `json:"dispatch_timeout"`
	// SMTP settings.
	SMTP NotificationsEmailConfig `json:"email" typescript:",notnull"`
	// Webhook settings.
	Webhook NotificationsWebhookConfig `json:"webhook" typescript:",notnull"`
	// Inbox settings.
	Inbox NotificationsInboxConfig `json:"inbox" typescript:",notnull"`
}

// Are either of the notification methods enabled?
func (n *NotificationsConfig) Enabled() bool {
	return n.SMTP.Smarthost != "" || n.Webhook.Endpoint != serpent.URL{}
}

type NotificationsInboxConfig struct {
	Enabled serpent.Bool `json:"enabled" typescript:",notnull"`
}

type NotificationsEmailConfig struct {
	// The sender's address.
	From serpent.String `json:"from" typescript:",notnull"`
	// The intermediary SMTP host through which emails are sent (host:port).
	Smarthost serpent.String `json:"smarthost" typescript:",notnull"`
	// The hostname identifying the SMTP server.
	Hello serpent.String `json:"hello" typescript:",notnull"`

	// Authentication details.
	Auth NotificationsEmailAuthConfig `json:"auth" typescript:",notnull"`
	// TLS details.
	TLS NotificationsEmailTLSConfig `json:"tls" typescript:",notnull"`
	// ForceTLS causes a TLS connection to be attempted.
	ForceTLS serpent.Bool `json:"force_tls" typescript:",notnull"`
}

type NotificationsEmailAuthConfig struct {
	// Identity for PLAIN auth.
	Identity serpent.String `json:"identity" typescript:",notnull"`
	// Username for LOGIN/PLAIN auth.
	Username serpent.String `json:"username" typescript:",notnull"`
	// Password for LOGIN/PLAIN auth.
	Password serpent.String `json:"password" typescript:",notnull"`
	// File from which to load the password for LOGIN/PLAIN auth.
	PasswordFile serpent.String `json:"password_file" typescript:",notnull"`
}

func (c *NotificationsEmailAuthConfig) Empty() bool {
	return reflect.ValueOf(*c).IsZero()
}

type NotificationsEmailTLSConfig struct {
	// StartTLS attempts to upgrade plain connections to TLS.
	StartTLS serpent.Bool `json:"start_tls" typescript:",notnull"`
	// ServerName to verify the hostname for the targets.
	ServerName serpent.String `json:"server_name" typescript:",notnull"`
	// InsecureSkipVerify skips target certificate validation.
	InsecureSkipVerify serpent.Bool `json:"insecure_skip_verify" typescript:",notnull"`
	// CAFile specifies the location of the CA certificate to use.
	CAFile serpent.String `json:"ca_file" typescript:",notnull"`
	// CertFile specifies the location of the certificate to use.
	CertFile serpent.String `json:"cert_file" typescript:",notnull"`
	// KeyFile specifies the location of the key to use.
	KeyFile serpent.String `json:"key_file" typescript:",notnull"`
}

func (c *NotificationsEmailTLSConfig) Empty() bool {
	return reflect.ValueOf(*c).IsZero()
}

type NotificationsWebhookConfig struct {
	// The URL to which the payload will be sent with an HTTP POST request.
	Endpoint serpent.URL `json:"endpoint" typescript:",notnull"`
}

type PrebuildsConfig struct {
	ReconciliationInterval        serpent.Duration `json:"reconciliation_interval" typescript:",notnull"`
	ReconciliationBackoffInterval serpent.Duration `json:"reconciliation_backoff_interval" typescript:",notnull"`
	ReconciliationBackoffLookback serpent.Duration `json:"reconciliation_backoff_lookback" typescript:",notnull"`
}

const (
	annotationFormatDuration = "format_duration"
	annotationEnterpriseKey  = "enterprise"
	annotationSecretKey      = "secret"
	// annotationExternalProxies is used to mark options that are used by workspace
	// proxies. This is used to filter out options that are not relevant.
	annotationExternalProxies = "external_workspace_proxies"
)

// IsWorkspaceProxies returns true if the cli option is used by workspace proxies.
func IsWorkspaceProxies(opt serpent.Option) bool {
	// If it is a bool, use the bool value.
	b, _ := strconv.ParseBool(opt.Annotations[annotationExternalProxies])
	return b
}

func IsSecretDeploymentOption(opt serpent.Option) bool {
	return opt.Annotations.IsSet(annotationSecretKey)
}

func DefaultCacheDir() string {
	defaultCacheDir, err := os.UserCacheDir()
	if err != nil {
		defaultCacheDir = os.TempDir()
	}
	if dir := os.Getenv("CACHE_DIRECTORY"); dir != "" {
		// For compatibility with systemd.
		defaultCacheDir = dir
	}
	if dir := os.Getenv("CLIDOCGEN_CACHE_DIRECTORY"); dir != "" {
		defaultCacheDir = dir
	}
	return filepath.Join(defaultCacheDir, "coder")
}

func DefaultSupportLinks(docsURL string) []LinkConfig {
	version := buildinfo.Version()
	buildInfo := fmt.Sprintf("Version: [`%s`](%s)", version, buildinfo.ExternalURL())

	return []LinkConfig{
		{
			Name:   "Documentation",
			Target: docsURL,
			Icon:   "docs",
		},
		{
			Name:   "Report a bug",
			Target: "https://github.com/coder/coder/issues/new?labels=needs+triage&body=" + buildInfo,
			Icon:   "bug",
		},
		{
			Name:   "Join the Coder Discord",
			Target: "https://coder.com/chat?utm_source=coder&utm_medium=coder&utm_campaign=server-footer",
			Icon:   "chat",
		},
		{
			Name:   "Star the Repo",
			Target: "https://github.com/coder/coder",
			Icon:   "star",
		},
	}
}

func removeTrailingVersionInfo(v string) string {
	return strings.Split(strings.Split(v, "-")[0], "+")[0]
}

func DefaultDocsURL() string {
	version := removeTrailingVersionInfo(buildinfo.Version())
	if version == "v0.0.0" {
		return "https://coder.com/docs"
	}
	return "https://coder.com/docs/@" + version
}

// DeploymentConfig contains both the deployment values and how they're set.
type DeploymentConfig struct {
	Values  *DeploymentValues `json:"config,omitempty"`
	Options serpent.OptionSet `json:"options,omitempty"`
}

func (c *DeploymentValues) Options() serpent.OptionSet {
	// The deploymentGroup variables are used to organize the myriad server options.
	var (
		deploymentGroupNetworking = serpent.Group{
			Name: "Networking",
			YAML: "networking",
		}
		deploymentGroupNetworkingTLS = serpent.Group{
			Parent: &deploymentGroupNetworking,
			Name:   "TLS",
			Description: `Configure TLS / HTTPS for your Coder deployment. If you're running
 Coder behind a TLS-terminating reverse proxy or are accessing Coder over a
 secure link, you can safely ignore these settings.`,
			YAML: "tls",
		}
		deploymentGroupNetworkingHTTP = serpent.Group{
			Parent: &deploymentGroupNetworking,
			Name:   "HTTP",
			YAML:   "http",
		}
		deploymentGroupNetworkingDERP = serpent.Group{
			Parent: &deploymentGroupNetworking,
			Name:   "DERP",
			Description: `Most Coder deployments never have to think about DERP because all connections
 between workspaces and users are peer-to-peer. However, when Coder cannot establish
 a peer to peer connection, Coder uses a distributed relay network backed by
 Tailscale and WireGuard.`,
			YAML: "derp",
		}
		deploymentGroupIntrospection = serpent.Group{
			Name:        "Introspection",
			Description: `Configure logging, tracing, and metrics exporting.`,
			YAML:        "introspection",
		}
		deploymentGroupIntrospectionPPROF = serpent.Group{
			Parent: &deploymentGroupIntrospection,
			Name:   "pprof",
			YAML:   "pprof",
		}
		deploymentGroupIntrospectionPrometheus = serpent.Group{
			Parent: &deploymentGroupIntrospection,
			Name:   "Prometheus",
			YAML:   "prometheus",
		}
		deploymentGroupIntrospectionTracing = serpent.Group{
			Parent: &deploymentGroupIntrospection,
			Name:   "Tracing",
			YAML:   "tracing",
		}
		deploymentGroupIntrospectionLogging = serpent.Group{
			Parent: &deploymentGroupIntrospection,
			Name:   "Logging",
			YAML:   "logging",
		}
		deploymentGroupIntrospectionHealthcheck = serpent.Group{
			Parent: &deploymentGroupIntrospection,
			Name:   "Health Check",
			YAML:   "healthcheck",
		}
		deploymentGroupOAuth2 = serpent.Group{
			Name:        "OAuth2",
			Description: `Configure login and user-provisioning with GitHub via oAuth2.`,
			YAML:        "oauth2",
		}
		deploymentGroupOAuth2GitHub = serpent.Group{
			Parent: &deploymentGroupOAuth2,
			Name:   "GitHub",
			YAML:   "github",
		}
		deploymentGroupOIDC = serpent.Group{
			Name: "OIDC",
			YAML: "oidc",
		}
		deploymentGroupTelemetry = serpent.Group{
			Name: "Telemetry",
			YAML: "telemetry",
			Description: `Telemetry is critical to our ability to improve Coder. We strip all personal
 information before sending data to our servers. Please only disable telemetry
 when required by your organization's security policy.`,
		}
		deploymentGroupProvisioning = serpent.Group{
			Name:        "Provisioning",
			Description: `Tune the behavior of the provisioner, which is responsible for creating, updating, and deleting workspace resources.`,
			YAML:        "provisioning",
		}
		deploymentGroupUserQuietHoursSchedule = serpent.Group{
			Name:        "User Quiet Hours Schedule",
			Description: "Allow users to set quiet hours schedules each day for workspaces to avoid workspaces stopping during the day due to template scheduling.",
			YAML:        "userQuietHoursSchedule",
		}
		deploymentGroupDangerous = serpent.Group{
			Name: "⚠️ Dangerous",
			YAML: "dangerous",
		}
		deploymentGroupClient = serpent.Group{
			Name: "Client",
			Description: "These options change the behavior of how clients interact with the Coder. " +
				"Clients include the coder cli, vs code extension, and the web UI.",
			YAML: "client",
		}
		deploymentGroupConfig = serpent.Group{
			Name:        "Config",
			Description: `Use a YAML configuration file when your server launch become unwieldy.`,
		}
		deploymentGroupEmail = serpent.Group{
			Name:        "Email",
			Description: "Configure how emails are sent.",
			YAML:        "email",
		}
		deploymentGroupEmailAuth = serpent.Group{
			Name:        "Email Authentication",
			Parent:      &deploymentGroupEmail,
			Description: "Configure SMTP authentication options.",
			YAML:        "emailAuth",
		}
		deploymentGroupEmailTLS = serpent.Group{
			Name:        "Email TLS",
			Parent:      &deploymentGroupEmail,
			Description: "Configure TLS for your SMTP server target.",
			YAML:        "emailTLS",
		}
		deploymentGroupNotifications = serpent.Group{
			Name:        "Notifications",
			YAML:        "notifications",
			Description: "Configure how notifications are processed and delivered.",
		}
		deploymentGroupNotificationsEmail = serpent.Group{
			Name:        "Email",
			Parent:      &deploymentGroupNotifications,
			Description: "Configure how email notifications are sent.",
			YAML:        "email",
		}
		deploymentGroupNotificationsEmailAuth = serpent.Group{
			Name:        "Email Authentication",
			Parent:      &deploymentGroupNotificationsEmail,
			Description: "Configure SMTP authentication options.",
			YAML:        "emailAuth",
		}
		deploymentGroupNotificationsEmailTLS = serpent.Group{
			Name:        "Email TLS",
			Parent:      &deploymentGroupNotificationsEmail,
			Description: "Configure TLS for your SMTP server target.",
			YAML:        "emailTLS",
		}
		deploymentGroupNotificationsWebhook = serpent.Group{
			Name:   "Webhook",
			Parent: &deploymentGroupNotifications,
			YAML:   "webhook",
		}
		deploymentGroupPrebuilds = serpent.Group{
			Name:        "Workspace Prebuilds",
			YAML:        "workspace_prebuilds",
			Description: "Configure how workspace prebuilds behave.",
		}
		deploymentGroupInbox = serpent.Group{
			Name:   "Inbox",
			Parent: &deploymentGroupNotifications,
			YAML:   "inbox",
		}
	)

	httpAddress := serpent.Option{
		Name:        "HTTP Address",
		Description: "HTTP bind address of the server. Unset to disable the HTTP endpoint.",
		Flag:        "http-address",
		Env:         "CODER_HTTP_ADDRESS",
		Default:     "127.0.0.1:3000",
		Value:       &c.HTTPAddress,
		Group:       &deploymentGroupNetworkingHTTP,
		YAML:        "httpAddress",
		Annotations: serpent.Annotations{}.Mark(annotationExternalProxies, "true"),
	}
	tlsBindAddress := serpent.Option{
		Name:        "TLS Address",
		Description: "HTTPS bind address of the server.",
		Flag:        "tls-address",
		Env:         "CODER_TLS_ADDRESS",
		Default:     "127.0.0.1:3443",
		Value:       &c.TLS.Address,
		Group:       &deploymentGroupNetworkingTLS,
		YAML:        "address",
		Annotations: serpent.Annotations{}.Mark(annotationExternalProxies, "true"),
	}
	redirectToAccessURL := serpent.Option{
		Name:        "Redirect to Access URL",
		Description: "Specifies whether to redirect requests that do not match the access URL host.",
		Flag:        "redirect-to-access-url",
		Env:         "CODER_REDIRECT_TO_ACCESS_URL",
		Value:       &c.RedirectToAccessURL,
		Group:       &deploymentGroupNetworking,
		YAML:        "redirectToAccessURL",
	}
	logFilter := serpent.Option{
		Name:          "Log Filter",
		Description:   "Filter debug logs by matching against a given regex. Use .* to match all debug logs.",
		Flag:          "log-filter",
		FlagShorthand: "l",
		Env:           "CODER_LOG_FILTER",
		Value:         &c.Logging.Filter,
		Group:         &deploymentGroupIntrospectionLogging,
		YAML:          "filter",
	}
	emailFrom := serpent.Option{
		Name:        "Email: From Address",
		Description: "The sender's address to use.",
		Flag:        "email-from",
		Env:         "CODER_EMAIL_FROM",
		Value:       &c.Notifications.SMTP.From,
		Group:       &deploymentGroupEmail,
		YAML:        "from",
	}
	emailSmarthost := serpent.Option{
		Name:        "Email: Smarthost",
		Description: "The intermediary SMTP host through which emails are sent.",
		Flag:        "email-smarthost",
		Env:         "CODER_EMAIL_SMARTHOST",
		Value:       &c.Notifications.SMTP.Smarthost,
		Group:       &deploymentGroupEmail,
		YAML:        "smarthost",
	}
	emailHello := serpent.Option{
		Name:        "Email: Hello",
		Description: "The hostname identifying the SMTP server.",
		Flag:        "email-hello",
		Env:         "CODER_EMAIL_HELLO",
		Default:     "localhost",
		Value:       &c.Notifications.SMTP.Hello,
		Group:       &deploymentGroupEmail,
		YAML:        "hello",
	}
	emailForceTLS := serpent.Option{
		Name:        "Email: Force TLS",
		Description: "Force a TLS connection to the configured SMTP smarthost.",
		Flag:        "email-force-tls",
		Env:         "CODER_EMAIL_FORCE_TLS",
		Default:     "false",
		Value:       &c.Notifications.SMTP.ForceTLS,
		Group:       &deploymentGroupEmail,
		YAML:        "forceTLS",
	}
	emailAuthIdentity := serpent.Option{
		Name:        "Email Auth: Identity",
		Description: "Identity to use with PLAIN authentication.",
		Flag:        "email-auth-identity",
		Env:         "CODER_EMAIL_AUTH_IDENTITY",
		Value:       &c.Notifications.SMTP.Auth.Identity,
		Group:       &deploymentGroupEmailAuth,
		YAML:        "identity",
	}
	emailAuthUsername := serpent.Option{
		Name:        "Email Auth: Username",
		Description: "Username to use with PLAIN/LOGIN authentication.",
		Flag:        "email-auth-username",
		Env:         "CODER_EMAIL_AUTH_USERNAME",
		Value:       &c.Notifications.SMTP.Auth.Username,
		Group:       &deploymentGroupEmailAuth,
		YAML:        "username",
	}
	emailAuthPassword := serpent.Option{
		Name:        "Email Auth: Password",
		Description: "Password to use with PLAIN/LOGIN authentication.",
		Flag:        "email-auth-password",
		Env:         "CODER_EMAIL_AUTH_PASSWORD",
		Annotations: serpent.Annotations{}.Mark(annotationSecretKey, "true"),
		Value:       &c.Notifications.SMTP.Auth.Password,
		Group:       &deploymentGroupEmailAuth,
	}
	emailAuthPasswordFile := serpent.Option{
		Name:        "Email Auth: Password File",
		Description: "File from which to load password for use with PLAIN/LOGIN authentication.",
		Flag:        "email-auth-password-file",
		Env:         "CODER_EMAIL_AUTH_PASSWORD_FILE",
		Value:       &c.Notifications.SMTP.Auth.PasswordFile,
		Group:       &deploymentGroupEmailAuth,
		YAML:        "passwordFile",
	}
	emailTLSStartTLS := serpent.Option{
		Name:        "Email TLS: StartTLS",
		Description: "Enable STARTTLS to upgrade insecure SMTP connections using TLS.",
		Flag:        "email-tls-starttls",
		Env:         "CODER_EMAIL_TLS_STARTTLS",
		Value:       &c.Notifications.SMTP.TLS.StartTLS,
		Group:       &deploymentGroupEmailTLS,
		YAML:        "startTLS",
	}
	emailTLSServerName := serpent.Option{
		Name:        "Email TLS: Server Name",
		Description: "Server name to verify against the target certificate.",
		Flag:        "email-tls-server-name",
		Env:         "CODER_EMAIL_TLS_SERVERNAME",
		Value:       &c.Notifications.SMTP.TLS.ServerName,
		Group:       &deploymentGroupEmailTLS,
		YAML:        "serverName",
	}
	emailTLSSkipCertVerify := serpent.Option{
		Name:        "Email TLS: Skip Certificate Verification (Insecure)",
		Description: "Skip verification of the target server's certificate (insecure).",
		Flag:        "email-tls-skip-verify",
		Env:         "CODER_EMAIL_TLS_SKIPVERIFY",
		Value:       &c.Notifications.SMTP.TLS.InsecureSkipVerify,
		Group:       &deploymentGroupEmailTLS,
		YAML:        "insecureSkipVerify",
	}
	emailTLSCertAuthorityFile := serpent.Option{
		Name:        "Email TLS: Certificate Authority File",
		Description: "CA certificate file to use.",
		Flag:        "email-tls-ca-cert-file",
		Env:         "CODER_EMAIL_TLS_CACERTFILE",
		Value:       &c.Notifications.SMTP.TLS.CAFile,
		Group:       &deploymentGroupEmailTLS,
		YAML:        "caCertFile",
	}
	emailTLSCertFile := serpent.Option{
		Name:        "Email TLS: Certificate File",
		Description: "Certificate file to use.",
		Flag:        "email-tls-cert-file",
		Env:         "CODER_EMAIL_TLS_CERTFILE",
		Value:       &c.Notifications.SMTP.TLS.CertFile,
		Group:       &deploymentGroupEmailTLS,
		YAML:        "certFile",
	}
	emailTLSCertKeyFile := serpent.Option{
		Name:        "Email TLS: Certificate Key File",
		Description: "Certificate key file to use.",
		Flag:        "email-tls-cert-key-file",
		Env:         "CODER_EMAIL_TLS_CERTKEYFILE",
		Value:       &c.Notifications.SMTP.TLS.KeyFile,
		Group:       &deploymentGroupEmailTLS,
		YAML:        "certKeyFile",
	}
	telemetryEnable := serpent.Option{
		Name:        "Telemetry Enable",
		Description: "Whether telemetry is enabled or not. Coder collects anonymized usage data to help improve our product.",
		Flag:        "telemetry",
		Env:         "CODER_TELEMETRY_ENABLE",
		Default:     strconv.FormatBool(flag.Lookup("test.v") == nil || os.Getenv("CODER_TEST_TELEMETRY_DEFAULT_ENABLE") == "true"),
		Value:       &c.Telemetry.Enable,
		Group:       &deploymentGroupTelemetry,
		YAML:        "enable",
	}
	opts := serpent.OptionSet{
		{
			Name:        "Access URL",
			Description: `The URL that users will use to access the Coder deployment.`,
			Value:       &c.AccessURL,
			Flag:        "access-url",
			Env:         "CODER_ACCESS_URL",
			Group:       &deploymentGroupNetworking,
			YAML:        "accessURL",
			Annotations: serpent.Annotations{}.Mark(annotationExternalProxies, "true"),
		},
		{
			Name:        "Wildcard Access URL",
			Description: "Specifies the wildcard hostname to use for workspace applications in the form \"*.example.com\".",
			Flag:        "wildcard-access-url",
			Env:         "CODER_WILDCARD_ACCESS_URL",
			// Do not use a serpent.URL here. We are intentionally omitting the
			// scheme part of the url (https://), so the standard url parsing
			// will yield unexpected results.
			//
			// We have a validation function to ensure the wildcard url is correct,
			// so use that instead.
			Value: serpent.Validate(&c.WildcardAccessURL, func(value *serpent.String) error {
				if value.Value() == "" {
					return nil
				}
				_, err := appurl.CompileHostnamePattern(value.Value())
				return err
			}),
			Group:       &deploymentGroupNetworking,
			YAML:        "wildcardAccessURL",
			Annotations: serpent.Annotations{}.Mark(annotationExternalProxies, "true"),
		},
		{
			Name:        "Docs URL",
			Description: "Specifies the custom docs URL.",
			Value:       &c.DocsURL,
			Default:     DefaultDocsURL(),
			Flag:        "docs-url",
			Env:         "CODER_DOCS_URL",
			Group:       &deploymentGroupNetworking,
			YAML:        "docsURL",
			Annotations: serpent.Annotations{}.Mark(annotationExternalProxies, "true"),
		},
		redirectToAccessURL,
		{
			Name:        "Autobuild Poll Interval",
			Description: "Interval to poll for scheduled workspace builds.",
			Flag:        "autobuild-poll-interval",
			Env:         "CODER_AUTOBUILD_POLL_INTERVAL",
			Hidden:      true,
			Default:     time.Minute.String(),
			Value:       &c.AutobuildPollInterval,
			YAML:        "autobuildPollInterval",
			Annotations: serpent.Annotations{}.Mark(annotationFormatDuration, "true"),
		},
		{
			Name:        "Job Hang Detector Interval",
			Description: "Interval to poll for hung jobs and automatically terminate them.",
			Flag:        "job-hang-detector-interval",
			Env:         "CODER_JOB_HANG_DETECTOR_INTERVAL",
			Hidden:      true,
			Default:     time.Minute.String(),
			Value:       &c.JobHangDetectorInterval,
			YAML:        "jobHangDetectorInterval",
			Annotations: serpent.Annotations{}.Mark(annotationFormatDuration, "true"),
		},
		httpAddress,
		tlsBindAddress,
		{
			Name:          "Address",
			Description:   "Bind address of the server.",
			Flag:          "address",
			FlagShorthand: "a",
			Env:           "CODER_ADDRESS",
			Hidden:        true,
			Value:         &c.Address,
			UseInstead: serpent.OptionSet{
				httpAddress,
				tlsBindAddress,
			},
			Group:       &deploymentGroupNetworking,
			Annotations: serpent.Annotations{}.Mark(annotationExternalProxies, "true"),
		},
		// TLS settings
		{
			Name:        "TLS Enable",
			Description: "Whether TLS will be enabled.",
			Flag:        "tls-enable",
			Env:         "CODER_TLS_ENABLE",
			Value:       &c.TLS.Enable,
			Group:       &deploymentGroupNetworkingTLS,
			YAML:        "enable",
			Annotations: serpent.Annotations{}.Mark(annotationExternalProxies, "true"),
		},
		{
			Name:        "Redirect HTTP to HTTPS",
			Description: "Whether HTTP requests will be redirected to the access URL (if it's a https URL and TLS is enabled). Requests to local IP addresses are never redirected regardless of this setting.",
			Flag:        "tls-redirect-http-to-https",
			Env:         "CODER_TLS_REDIRECT_HTTP_TO_HTTPS",
			Default:     "true",
			Hidden:      true,
			Value:       &c.TLS.RedirectHTTP,
			UseInstead:  serpent.OptionSet{redirectToAccessURL},
			Group:       &deploymentGroupNetworkingTLS,
			YAML:        "redirectHTTP",
			Annotations: serpent.Annotations{}.Mark(annotationExternalProxies, "true"),
		},
		{
			Name:        "TLS Certificate Files",
			Description: "Path to each certificate for TLS. It requires a PEM-encoded file. To configure the listener to use a CA certificate, concatenate the primary certificate and the CA certificate together. The primary certificate should appear first in the combined file.",
			Flag:        "tls-cert-file",
			Env:         "CODER_TLS_CERT_FILE",
			Value:       &c.TLS.CertFiles,
			Group:       &deploymentGroupNetworkingTLS,
			YAML:        "certFiles",
			Annotations: serpent.Annotations{}.Mark(annotationExternalProxies, "true"),
		},
		{
			Name:        "TLS Client CA Files",
			Description: "PEM-encoded Certificate Authority file used for checking the authenticity of client.",
			Flag:        "tls-client-ca-file",
			Env:         "CODER_TLS_CLIENT_CA_FILE",
			Value:       &c.TLS.ClientCAFile,
			Group:       &deploymentGroupNetworkingTLS,
			YAML:        "clientCAFile",
			Annotations: serpent.Annotations{}.Mark(annotationExternalProxies, "true"),
		},
		{
			Name:        "TLS Client Auth",
			Description: "Policy the server will follow for TLS Client Authentication. Accepted values are \"none\", \"request\", \"require-any\", \"verify-if-given\", or \"require-and-verify\".",
			Flag:        "tls-client-auth",
			Env:         "CODER_TLS_CLIENT_AUTH",
			Default:     "none",
			Value:       &c.TLS.ClientAuth,
			Group:       &deploymentGroupNetworkingTLS,
			YAML:        "clientAuth",
			Annotations: serpent.Annotations{}.Mark(annotationExternalProxies, "true"),
		},
		{
			Name:        "TLS Key Files",
			Description: "Paths to the private keys for each of the certificates. It requires a PEM-encoded file.",
			Flag:        "tls-key-file",
			Env:         "CODER_TLS_KEY_FILE",
			Value:       &c.TLS.KeyFiles,
			Group:       &deploymentGroupNetworkingTLS,
			YAML:        "keyFiles",
			Annotations: serpent.Annotations{}.Mark(annotationExternalProxies, "true"),
		},
		{
			Name:        "TLS Minimum Version",
			Description: "Minimum supported version of TLS. Accepted values are \"tls10\", \"tls11\", \"tls12\" or \"tls13\".",
			Flag:        "tls-min-version",
			Env:         "CODER_TLS_MIN_VERSION",
			Default:     "tls12",
			Value:       &c.TLS.MinVersion,
			Group:       &deploymentGroupNetworkingTLS,
			YAML:        "minVersion",
			Annotations: serpent.Annotations{}.Mark(annotationExternalProxies, "true"),
		},
		{
			Name:        "TLS Client Cert File",
			Description: "Path to certificate for client TLS authentication. It requires a PEM-encoded file.",
			Flag:        "tls-client-cert-file",
			Env:         "CODER_TLS_CLIENT_CERT_FILE",
			Value:       &c.TLS.ClientCertFile,
			Group:       &deploymentGroupNetworkingTLS,
			YAML:        "clientCertFile",
			Annotations: serpent.Annotations{}.Mark(annotationExternalProxies, "true"),
		},
		{
			Name:        "TLS Client Key File",
			Description: "Path to key for client TLS authentication. It requires a PEM-encoded file.",
			Flag:        "tls-client-key-file",
			Env:         "CODER_TLS_CLIENT_KEY_FILE",
			Value:       &c.TLS.ClientKeyFile,
			Group:       &deploymentGroupNetworkingTLS,
			YAML:        "clientKeyFile",
			Annotations: serpent.Annotations{}.Mark(annotationExternalProxies, "true"),
		},
		{
			Name:        "TLS Ciphers",
			Description: "Specify specific TLS ciphers that allowed to be used. See https://github.com/golang/go/blob/master/src/crypto/tls/cipher_suites.go#L53-L75.",
			Flag:        "tls-ciphers",
			Env:         "CODER_TLS_CIPHERS",
			Default:     "",
			Value:       &c.TLS.SupportedCiphers,
			Group:       &deploymentGroupNetworkingTLS,
			YAML:        "tlsCiphers",
			Annotations: serpent.Annotations{}.Mark(annotationExternalProxies, "true"),
		},
		{
			Name:        "TLS Allow Insecure Ciphers",
			Description: "By default, only ciphers marked as 'secure' are allowed to be used. See https://github.com/golang/go/blob/master/src/crypto/tls/cipher_suites.go#L82-L95.",
			Flag:        "tls-allow-insecure-ciphers",
			Env:         "CODER_TLS_ALLOW_INSECURE_CIPHERS",
			Default:     "false",
			Value:       &c.TLS.AllowInsecureCiphers,
			Group:       &deploymentGroupNetworkingTLS,
			YAML:        "tlsAllowInsecureCiphers",
			Annotations: serpent.Annotations{}.Mark(annotationExternalProxies, "true"),
		},
		// Derp settings
		{
			Name:        "DERP Server Enable",
			Description: "Whether to enable or disable the embedded DERP relay server.",
			Flag:        "derp-server-enable",
			Env:         "CODER_DERP_SERVER_ENABLE",
			Default:     "true",
			Value:       &c.DERP.Server.Enable,
			Group:       &deploymentGroupNetworkingDERP,
			YAML:        "enable",
			Annotations: serpent.Annotations{}.Mark(annotationExternalProxies, "true"),
		},
		{
			Name:        "DERP Server Region ID",
			Description: "Region ID to use for the embedded DERP server.",
			Flag:        "derp-server-region-id",
			Env:         "CODER_DERP_SERVER_REGION_ID",
			Default:     "999",
			Value:       &c.DERP.Server.RegionID,
			Group:       &deploymentGroupNetworkingDERP,
			YAML:        "regionID",
			Hidden:      true,
			// Does not apply to external proxies as this value is generated.
		},
		{
			Name:        "DERP Server Region Code",
			Description: "Region code to use for the embedded DERP server.",
			Flag:        "derp-server-region-code",
			Env:         "CODER_DERP_SERVER_REGION_CODE",
			Default:     "coder",
			Value:       &c.DERP.Server.RegionCode,
			Group:       &deploymentGroupNetworkingDERP,
			YAML:        "regionCode",
			Hidden:      true,
			// Does not apply to external proxies as we use the proxy name.
		},
		{
			Name:        "DERP Server Region Name",
			Description: "Region name that for the embedded DERP server.",
			Flag:        "derp-server-region-name",
			Env:         "CODER_DERP_SERVER_REGION_NAME",
			Default:     "Coder Embedded Relay",
			Value:       &c.DERP.Server.RegionName,
			Group:       &deploymentGroupNetworkingDERP,
			YAML:        "regionName",
			// Does not apply to external proxies as we use the proxy name.
		},
		{
			Name:        "DERP Server STUN Addresses",
			Description: "Addresses for STUN servers to establish P2P connections. It's recommended to have at least two STUN servers to give users the best chance of connecting P2P to workspaces. Each STUN server will get it's own DERP region, with region IDs starting at `--derp-server-region-id + 1`. Use special value 'disable' to turn off STUN completely.",
			Flag:        "derp-server-stun-addresses",
			Env:         "CODER_DERP_SERVER_STUN_ADDRESSES",
			Default:     "stun.l.google.com:19302,stun1.l.google.com:19302,stun2.l.google.com:19302,stun3.l.google.com:19302,stun4.l.google.com:19302",
			Value:       &c.DERP.Server.STUNAddresses,
			Group:       &deploymentGroupNetworkingDERP,
			YAML:        "stunAddresses",
		},
		{
			Name:        "DERP Server Relay URL",
			Description: "An HTTP URL that is accessible by other replicas to relay DERP traffic. Required for high availability.",
			Flag:        "derp-server-relay-url",
			Env:         "CODER_DERP_SERVER_RELAY_URL",
			Value:       &c.DERP.Server.RelayURL,
			Group:       &deploymentGroupNetworkingDERP,
			YAML:        "relayURL",
			Annotations: serpent.Annotations{}.
				Mark(annotationEnterpriseKey, "true").
				Mark(annotationExternalProxies, "true"),
		},
		{
			Name:        "Block Direct Connections",
			Description: "Block peer-to-peer (aka. direct) workspace connections. All workspace connections from the CLI will be proxied through Coder (or custom configured DERP servers) and will never be peer-to-peer when enabled. Workspaces may still reach out to STUN servers to get their address until they are restarted after this change has been made, but new connections will still be proxied regardless.",
			// This cannot be called `disable-direct-connections` because that's
			// already a global CLI flag for CLI connections. This is a
			// deployment-wide flag.
			Flag:  "block-direct-connections",
			Env:   "CODER_BLOCK_DIRECT",
			Value: &c.DERP.Config.BlockDirect,
			Group: &deploymentGroupNetworkingDERP,
			YAML:  "blockDirect", Annotations: serpent.Annotations{}.
				Mark(annotationExternalProxies, "true"),
		},
		{
			Name:        "DERP Force WebSockets",
			Description: "Force clients and agents to always use WebSocket to connect to DERP relay servers. By default, DERP uses `Upgrade: derp`, which may cause issues with some reverse proxies. Clients may automatically fallback to WebSocket if they detect an issue with `Upgrade: derp`, but this does not work in all situations.",
			Flag:        "derp-force-websockets",
			Env:         "CODER_DERP_FORCE_WEBSOCKETS",
			Value:       &c.DERP.Config.ForceWebSockets,
			Group:       &deploymentGroupNetworkingDERP,
			YAML:        "forceWebSockets",
		},
		{
			Name:        "DERP Config URL",
			Description: "URL to fetch a DERP mapping on startup. See: https://tailscale.com/kb/1118/custom-derp-servers/.",
			Flag:        "derp-config-url",
			Env:         "CODER_DERP_CONFIG_URL",
			Value:       &c.DERP.Config.URL,
			Group:       &deploymentGroupNetworkingDERP,
			YAML:        "url",
		},
		{
			Name:        "DERP Config Path",
			Description: "Path to read a DERP mapping from. See: https://tailscale.com/kb/1118/custom-derp-servers/.",
			Flag:        "derp-config-path",
			Env:         "CODER_DERP_CONFIG_PATH",
			Value:       &c.DERP.Config.Path,
			Group:       &deploymentGroupNetworkingDERP,
			YAML:        "configPath",
		},
		// TODO: support Git Auth settings.
		// Prometheus settings
		{
			Name:        "Prometheus Enable",
			Description: "Serve prometheus metrics on the address defined by prometheus address.",
			Flag:        "prometheus-enable",
			Env:         "CODER_PROMETHEUS_ENABLE",
			Value:       &c.Prometheus.Enable,
			Group:       &deploymentGroupIntrospectionPrometheus,
			YAML:        "enable",
			Annotations: serpent.Annotations{}.Mark(annotationExternalProxies, "true"),
		},
		{
			Name:        "Prometheus Address",
			Description: "The bind address to serve prometheus metrics.",
			Flag:        "prometheus-address",
			Env:         "CODER_PROMETHEUS_ADDRESS",
			Default:     "127.0.0.1:2112",
			Value:       &c.Prometheus.Address,
			Group:       &deploymentGroupIntrospectionPrometheus,
			YAML:        "address",
			Annotations: serpent.Annotations{}.Mark(annotationExternalProxies, "true"),
		},
		{
			Name:        "Prometheus Collect Agent Stats",
			Description: "Collect agent stats (may increase charges for metrics storage).",
			Flag:        "prometheus-collect-agent-stats",
			Env:         "CODER_PROMETHEUS_COLLECT_AGENT_STATS",
			Value:       &c.Prometheus.CollectAgentStats,
			Group:       &deploymentGroupIntrospectionPrometheus,
			YAML:        "collect_agent_stats",
		},
		{
			Name:        "Prometheus Aggregate Agent Stats By",
			Description: fmt.Sprintf("When collecting agent stats, aggregate metrics by a given set of comma-separated labels to reduce cardinality. Accepted values are %s.", strings.Join(agentmetrics.LabelAll, ", ")),
			Flag:        "prometheus-aggregate-agent-stats-by",
			Env:         "CODER_PROMETHEUS_AGGREGATE_AGENT_STATS_BY",
			Value: serpent.Validate(&c.Prometheus.AggregateAgentStatsBy, func(value *serpent.StringArray) error {
				if value == nil {
					return nil
				}

				return agentmetrics.ValidateAggregationLabels(value.Value())
			}),
			Group:   &deploymentGroupIntrospectionPrometheus,
			YAML:    "aggregate_agent_stats_by",
			Default: strings.Join(agentmetrics.LabelAll, ","),
		},
		{
			Name: "Prometheus Collect Database Metrics",
			// Some db metrics like transaction information will still be collected.
			// Query metrics blow up the number of unique time series with labels
			// and can be very expensive. So default to not capturing query metrics.
			Description: "Collect database query metrics (may increase charges for metrics storage). " +
				"If set to false, a reduced set of database metrics are still collected.",
			Flag:    "prometheus-collect-db-metrics",
			Env:     "CODER_PROMETHEUS_COLLECT_DB_METRICS",
			Value:   &c.Prometheus.CollectDBMetrics,
			Group:   &deploymentGroupIntrospectionPrometheus,
			YAML:    "collect_db_metrics",
			Default: "false",
		},
		// Pprof settings
		{
			Name:        "pprof Enable",
			Description: "Serve pprof metrics on the address defined by pprof address.",
			Flag:        "pprof-enable",
			Env:         "CODER_PPROF_ENABLE",
			Value:       &c.Pprof.Enable,
			Group:       &deploymentGroupIntrospectionPPROF,
			YAML:        "enable",
			Annotations: serpent.Annotations{}.Mark(annotationExternalProxies, "true"),
		},
		{
			Name:        "pprof Address",
			Description: "The bind address to serve pprof.",
			Flag:        "pprof-address",
			Env:         "CODER_PPROF_ADDRESS",
			Default:     "127.0.0.1:6060",
			Value:       &c.Pprof.Address,
			Group:       &deploymentGroupIntrospectionPPROF,
			YAML:        "address",
			Annotations: serpent.Annotations{}.Mark(annotationExternalProxies, "true"),
		},
		// oAuth settings
		{
			Name:        "OAuth2 GitHub Client ID",
			Description: "Client ID for Login with GitHub.",
			Flag:        "oauth2-github-client-id",
			Env:         "CODER_OAUTH2_GITHUB_CLIENT_ID",
			Value:       &c.OAuth2.Github.ClientID,
			Group:       &deploymentGroupOAuth2GitHub,
			YAML:        "clientID",
		},
		{
			Name:        "OAuth2 GitHub Client Secret",
			Description: "Client secret for Login with GitHub.",
			Flag:        "oauth2-github-client-secret",
			Env:         "CODER_OAUTH2_GITHUB_CLIENT_SECRET",
			Value:       &c.OAuth2.Github.ClientSecret,
			Annotations: serpent.Annotations{}.Mark(annotationSecretKey, "true"),
			Group:       &deploymentGroupOAuth2GitHub,
		},
		{
			Name:        "OAuth2 GitHub Device Flow",
			Description: "Enable device flow for Login with GitHub.",
			Flag:        "oauth2-github-device-flow",
			Env:         "CODER_OAUTH2_GITHUB_DEVICE_FLOW",
			Value:       &c.OAuth2.Github.DeviceFlow,
			Group:       &deploymentGroupOAuth2GitHub,
			YAML:        "deviceFlow",
			Default:     "false",
		},
		{
			Name:        "OAuth2 GitHub Default Provider Enable",
			Description: "Enable the default GitHub OAuth2 provider managed by Coder.",
			Flag:        "oauth2-github-default-provider-enable",
			Env:         "CODER_OAUTH2_GITHUB_DEFAULT_PROVIDER_ENABLE",
			Value:       &c.OAuth2.Github.DefaultProviderEnable,
			Group:       &deploymentGroupOAuth2GitHub,
			YAML:        "defaultProviderEnable",
			Default:     "true",
		},
		{
			Name:        "OAuth2 GitHub Allowed Orgs",
			Description: "Organizations the user must be a member of to Login with GitHub.",
			Flag:        "oauth2-github-allowed-orgs",
			Env:         "CODER_OAUTH2_GITHUB_ALLOWED_ORGS",
			Value:       &c.OAuth2.Github.AllowedOrgs,
			Group:       &deploymentGroupOAuth2GitHub,
			YAML:        "allowedOrgs",
		},
		{
			Name:        "OAuth2 GitHub Allowed Teams",
			Description: "Teams inside organizations the user must be a member of to Login with GitHub. Structured as: <organization-name>/<team-slug>.",
			Flag:        "oauth2-github-allowed-teams",
			Env:         "CODER_OAUTH2_GITHUB_ALLOWED_TEAMS",
			Value:       &c.OAuth2.Github.AllowedTeams,
			Group:       &deploymentGroupOAuth2GitHub,
			YAML:        "allowedTeams",
		},
		{
			Name:        "OAuth2 GitHub Allow Signups",
			Description: "Whether new users can sign up with GitHub.",
			Flag:        "oauth2-github-allow-signups",
			Env:         "CODER_OAUTH2_GITHUB_ALLOW_SIGNUPS",
			Value:       &c.OAuth2.Github.AllowSignups,
			Group:       &deploymentGroupOAuth2GitHub,
			YAML:        "allowSignups",
		},
		{
			Name:        "OAuth2 GitHub Allow Everyone",
			Description: "Allow all logins, setting this option means allowed orgs and teams must be empty.",
			Flag:        "oauth2-github-allow-everyone",
			Env:         "CODER_OAUTH2_GITHUB_ALLOW_EVERYONE",
			Value:       &c.OAuth2.Github.AllowEveryone,
			Group:       &deploymentGroupOAuth2GitHub,
			YAML:        "allowEveryone",
		},
		{
			Name:        "OAuth2 GitHub Enterprise Base URL",
			Description: "Base URL of a GitHub Enterprise deployment to use for Login with GitHub.",
			Flag:        "oauth2-github-enterprise-base-url",
			Env:         "CODER_OAUTH2_GITHUB_ENTERPRISE_BASE_URL",
			Value:       &c.OAuth2.Github.EnterpriseBaseURL,
			Group:       &deploymentGroupOAuth2GitHub,
			YAML:        "enterpriseBaseURL",
		},
		// OIDC settings.
		{
			Name:        "OIDC Allow Signups",
			Description: "Whether new users can sign up with OIDC.",
			Flag:        "oidc-allow-signups",
			Env:         "CODER_OIDC_ALLOW_SIGNUPS",
			Default:     "true",
			Value:       &c.OIDC.AllowSignups,
			Group:       &deploymentGroupOIDC,
			YAML:        "allowSignups",
		},
		{
			Name:        "OIDC Client ID",
			Description: "Client ID to use for Login with OIDC.",
			Flag:        "oidc-client-id",
			Env:         "CODER_OIDC_CLIENT_ID",
			Value:       &c.OIDC.ClientID,
			Group:       &deploymentGroupOIDC,
			YAML:        "clientID",
		},
		{
			Name:        "OIDC Client Secret",
			Description: "Client secret to use for Login with OIDC.",
			Flag:        "oidc-client-secret",
			Env:         "CODER_OIDC_CLIENT_SECRET",
			Annotations: serpent.Annotations{}.Mark(annotationSecretKey, "true"),
			Value:       &c.OIDC.ClientSecret,
			Group:       &deploymentGroupOIDC,
		},
		{
			Name: "OIDC Client Key File",
			Description: "Pem encoded RSA private key to use for oauth2 PKI/JWT authorization. " +
				"This can be used instead of oidc-client-secret if your IDP supports it.",
			Flag:  "oidc-client-key-file",
			Env:   "CODER_OIDC_CLIENT_KEY_FILE",
			YAML:  "oidcClientKeyFile",
			Value: &c.OIDC.ClientKeyFile,
			Group: &deploymentGroupOIDC,
		},
		{
			Name: "OIDC Client Cert File",
			Description: "Pem encoded certificate file to use for oauth2 PKI/JWT authorization. " +
				"The public certificate that accompanies oidc-client-key-file. A standard x509 certificate is expected.",
			Flag:  "oidc-client-cert-file",
			Env:   "CODER_OIDC_CLIENT_CERT_FILE",
			YAML:  "oidcClientCertFile",
			Value: &c.OIDC.ClientCertFile,
			Group: &deploymentGroupOIDC,
		},
		{
			Name:        "OIDC Email Domain",
			Description: "Email domains that clients logging in with OIDC must match.",
			Flag:        "oidc-email-domain",
			Env:         "CODER_OIDC_EMAIL_DOMAIN",
			Value:       &c.OIDC.EmailDomain,
			Group:       &deploymentGroupOIDC,
			YAML:        "emailDomain",
		},
		{
			Name:        "OIDC Issuer URL",
			Description: "Issuer URL to use for Login with OIDC.",
			Flag:        "oidc-issuer-url",
			Env:         "CODER_OIDC_ISSUER_URL",
			Value:       &c.OIDC.IssuerURL,
			Group:       &deploymentGroupOIDC,
			YAML:        "issuerURL",
		},
		{
			Name:        "OIDC Scopes",
			Description: "Scopes to grant when authenticating with OIDC.",
			Flag:        "oidc-scopes",
			Env:         "CODER_OIDC_SCOPES",
			Default:     strings.Join([]string{oidc.ScopeOpenID, "profile", "email"}, ","),
			Value:       &c.OIDC.Scopes,
			Group:       &deploymentGroupOIDC,
			YAML:        "scopes",
		},
		{
			Name:        "OIDC Ignore Email Verified",
			Description: "Ignore the email_verified claim from the upstream provider.",
			Flag:        "oidc-ignore-email-verified",
			Env:         "CODER_OIDC_IGNORE_EMAIL_VERIFIED",
			Value:       &c.OIDC.IgnoreEmailVerified,
			Group:       &deploymentGroupOIDC,
			YAML:        "ignoreEmailVerified",
		},
		{
			Name:        "OIDC Username Field",
			Description: "OIDC claim field to use as the username.",
			Flag:        "oidc-username-field",
			Env:         "CODER_OIDC_USERNAME_FIELD",
			Default:     "preferred_username",
			Value:       &c.OIDC.UsernameField,
			Group:       &deploymentGroupOIDC,
			YAML:        "usernameField",
		},
		{
			Name:        "OIDC Name Field",
			Description: "OIDC claim field to use as the name.",
			Flag:        "oidc-name-field",
			Env:         "CODER_OIDC_NAME_FIELD",
			Default:     "name",
			Value:       &c.OIDC.NameField,
			Group:       &deploymentGroupOIDC,
			YAML:        "nameField",
		},
		{
			Name:        "OIDC Email Field",
			Description: "OIDC claim field to use as the email.",
			Flag:        "oidc-email-field",
			Env:         "CODER_OIDC_EMAIL_FIELD",
			Default:     "email",
			Value:       &c.OIDC.EmailField,
			Group:       &deploymentGroupOIDC,
			YAML:        "emailField",
		},
		{
			Name:        "OIDC Auth URL Parameters",
			Description: "OIDC auth URL parameters to pass to the upstream provider.",
			Flag:        "oidc-auth-url-params",
			Env:         "CODER_OIDC_AUTH_URL_PARAMS",
			Default:     `{"access_type": "offline"}`,
			Value:       &c.OIDC.AuthURLParams,
			Group:       &deploymentGroupOIDC,
			YAML:        "authURLParams",
		},
		{
			Name:        "OIDC Ignore UserInfo",
			Description: "Ignore the userinfo endpoint and only use the ID token for user information.",
			Flag:        "oidc-ignore-userinfo",
			Env:         "CODER_OIDC_IGNORE_USERINFO",
			Default:     "false",
			Value:       &c.OIDC.IgnoreUserInfo,
			Group:       &deploymentGroupOIDC,
			YAML:        "ignoreUserInfo",
		},
		{
			Name: "OIDC Access Token Claims",
			// This is a niche edge case that should not be advertised. Alternatives should
			// be investigated before turning this on. A properly configured IdP should
			// always have a userinfo endpoint which is preferred.
			Hidden: true,
			Description: "Source supplemental user claims from the 'access_token'. This assumes the " +
				"token is a jwt signed by the same issuer as the id_token. Using this requires setting " +
				"'oidc-ignore-userinfo' to true. This setting is not compliant with the OIDC specification " +
				"and is not recommended. Use at your own risk.",
			Flag:    "oidc-access-token-claims",
			Env:     "CODER_OIDC_ACCESS_TOKEN_CLAIMS",
			Default: "false",
			Value:   &c.OIDC.UserInfoFromAccessToken,
			Group:   &deploymentGroupOIDC,
			YAML:    "accessTokenClaims",
		},
		{
			Name: "OIDC Organization Field",
			Description: "This field must be set if using the organization sync feature." +
				" Set to the claim to be used for organizations.",
			Flag: "oidc-organization-field",
			Env:  "CODER_OIDC_ORGANIZATION_FIELD",
			// Empty value means sync is disabled
			Default: "",
			Value:   &c.OIDC.OrganizationField,
			Group:   &deploymentGroupOIDC,
			YAML:    "organizationField",
			Hidden:  true, // Use db runtime config instead
		},
		{
			Name: "OIDC Assign Default Organization",
			Description: "If set to true, users will always be added to the default organization. " +
				"If organization sync is enabled, then the default org is always added to the user's set of expected" +
				"organizations.",
			Flag: "oidc-organization-assign-default",
			Env:  "CODER_OIDC_ORGANIZATION_ASSIGN_DEFAULT",
			// Single org deployments should always have this enabled.
			Default: "true",
			Value:   &c.OIDC.OrganizationAssignDefault,
			Group:   &deploymentGroupOIDC,
			YAML:    "organizationAssignDefault",
			Hidden:  true, // Use db runtime config instead
		},
		{
			Name: "OIDC Organization Sync Mapping",
			Description: "A map of OIDC claims and the organizations in Coder it should map to. " +
				"This is required because organization IDs must be used within Coder.",
			Flag:    "oidc-organization-mapping",
			Env:     "CODER_OIDC_ORGANIZATION_MAPPING",
			Default: "{}",
			Value:   &c.OIDC.OrganizationMapping,
			Group:   &deploymentGroupOIDC,
			YAML:    "organizationMapping",
			Hidden:  true, // Use db runtime config instead
		},
		{
			Name:        "OIDC Group Field",
			Description: "This field must be set if using the group sync feature and the scope name is not 'groups'. Set to the claim to be used for groups.",
			Flag:        "oidc-group-field",
			Env:         "CODER_OIDC_GROUP_FIELD",
			// This value is intentionally blank. If this is empty, then OIDC group
			// behavior is disabled. If 'oidc-scopes' contains 'groups', then the
			// default value will be 'groups'. If the user wants to use a different claim
			// such as 'memberOf', they can override the default 'groups' claim value
			// that comes from the oidc scopes.
			Default: "",
			Value:   &c.OIDC.GroupField,
			Group:   &deploymentGroupOIDC,
			YAML:    "groupField",
		},
		{
			Name:        "OIDC Group Mapping",
			Description: "A map of OIDC group IDs and the group in Coder it should map to. This is useful for when OIDC providers only return group IDs.",
			Flag:        "oidc-group-mapping",
			Env:         "CODER_OIDC_GROUP_MAPPING",
			Default:     "{}",
			Value:       &c.OIDC.GroupMapping,
			Group:       &deploymentGroupOIDC,
			YAML:        "groupMapping",
		},
		{
			Name:        "Enable OIDC Group Auto Create",
			Description: "Automatically creates missing groups from a user's groups claim.",
			Flag:        "oidc-group-auto-create",
			Env:         "CODER_OIDC_GROUP_AUTO_CREATE",
			Default:     "false",
			Value:       &c.OIDC.GroupAutoCreate,
			Group:       &deploymentGroupOIDC,
			YAML:        "enableGroupAutoCreate",
		},
		{
			Name:        "OIDC Regex Group Filter",
			Description: "If provided any group name not matching the regex is ignored. This allows for filtering out groups that are not needed. This filter is applied after the group mapping.",
			Flag:        "oidc-group-regex-filter",
			Env:         "CODER_OIDC_GROUP_REGEX_FILTER",
			Default:     ".*",
			Value:       &c.OIDC.GroupRegexFilter,
			Group:       &deploymentGroupOIDC,
			YAML:        "groupRegexFilter",
		},
		{
			Name:        "OIDC Allowed Groups",
			Description: "If provided any group name not in the list will not be allowed to authenticate. This allows for restricting access to a specific set of groups. This filter is applied after the group mapping and before the regex filter.",
			Flag:        "oidc-allowed-groups",
			Env:         "CODER_OIDC_ALLOWED_GROUPS",
			Default:     "",
			Value:       &c.OIDC.GroupAllowList,
			Group:       &deploymentGroupOIDC,
			YAML:        "groupAllowed",
		},
		{
			Name:        "OIDC User Role Field",
			Description: "This field must be set if using the user roles sync feature. Set this to the name of the claim used to store the user's role. The roles should be sent as an array of strings.",
			Flag:        "oidc-user-role-field",
			Env:         "CODER_OIDC_USER_ROLE_FIELD",
			// This value is intentionally blank. If this is empty, then OIDC user role
			// sync behavior is disabled.
			Default: "",
			Value:   &c.OIDC.UserRoleField,
			Group:   &deploymentGroupOIDC,
			YAML:    "userRoleField",
		},
		{
			Name:        "OIDC User Role Mapping",
			Description: "A map of the OIDC passed in user roles and the groups in Coder it should map to. This is useful if the group names do not match. If mapped to the empty string, the role will ignored.",
			Flag:        "oidc-user-role-mapping",
			Env:         "CODER_OIDC_USER_ROLE_MAPPING",
			Default:     "{}",
			Value:       &c.OIDC.UserRoleMapping,
			Group:       &deploymentGroupOIDC,
			YAML:        "userRoleMapping",
		},
		{
			Name:        "OIDC User Role Default",
			Description: "If user role sync is enabled, these roles are always included for all authenticated users. The 'member' role is always assigned.",
			Flag:        "oidc-user-role-default",
			Env:         "CODER_OIDC_USER_ROLE_DEFAULT",
			Default:     "",
			Value:       &c.OIDC.UserRolesDefault,
			Group:       &deploymentGroupOIDC,
			YAML:        "userRoleDefault",
		},
		{
			Name:        "OpenID Connect sign in text",
			Description: "The text to show on the OpenID Connect sign in button.",
			Flag:        "oidc-sign-in-text",
			Env:         "CODER_OIDC_SIGN_IN_TEXT",
			Default:     "OpenID Connect",
			Value:       &c.OIDC.SignInText,
			Group:       &deploymentGroupOIDC,
			YAML:        "signInText",
		},
		{
			Name:        "OpenID connect icon URL",
			Description: "URL pointing to the icon to use on the OpenID Connect login button.",
			Flag:        "oidc-icon-url",
			Env:         "CODER_OIDC_ICON_URL",
			Value:       &c.OIDC.IconURL,
			Group:       &deploymentGroupOIDC,
			YAML:        "iconURL",
		},
		{
			Name:        "Signups disabled text",
			Description: "The custom text to show on the error page informing about disabled OIDC signups. Markdown format is supported.",
			Flag:        "oidc-signups-disabled-text",
			Env:         "CODER_OIDC_SIGNUPS_DISABLED_TEXT",
			Value:       &c.OIDC.SignupsDisabledText,
			Group:       &deploymentGroupOIDC,
			YAML:        "signupsDisabledText",
		},
		{
			Name: "Skip OIDC issuer checks (not recommended)",
			Description: "OIDC issuer urls must match in the request, the id_token 'iss' claim, and in the well-known configuration. " +
				"This flag disables that requirement, and can lead to an insecure OIDC configuration. It is not recommended to use this flag.",
			Flag:  "dangerous-oidc-skip-issuer-checks",
			Env:   "CODER_DANGEROUS_OIDC_SKIP_ISSUER_CHECKS",
			Value: &c.OIDC.SkipIssuerChecks,
			Group: &deploymentGroupOIDC,
			YAML:  "dangerousSkipIssuerChecks",
		},
		// Telemetry settings
		telemetryEnable,
		{
			Hidden: true,
			Name:   "Telemetry (backwards compatibility)",
			// Note the flip-flop of flag and env to maintain backwards
			// compatibility and consistency. Inconsistently, the env
			// was renamed to CODER_TELEMETRY_ENABLE in the past, but
			// the flag was not renamed -enable.
			Flag:       "telemetry-enable",
			Env:        "CODER_TELEMETRY",
			Value:      &c.Telemetry.Enable,
			Group:      &deploymentGroupTelemetry,
			UseInstead: []serpent.Option{telemetryEnable},
		},
		{
			Name:        "Telemetry URL",
			Description: "URL to send telemetry.",
			Flag:        "telemetry-url",
			Env:         "CODER_TELEMETRY_URL",
			Hidden:      true,
			Default:     "https://telemetry.coder.com",
			Value:       &c.Telemetry.URL,
			Group:       &deploymentGroupTelemetry,
			YAML:        "url",
		},
		// Trace settings
		{
			Name:        "Trace Enable",
			Description: "Whether application tracing data is collected. It exports to a backend configured by environment variables. See: https://github.com/open-telemetry/opentelemetry-specification/blob/main/specification/protocol/exporter.md.",
			Flag:        "trace",
			Env:         "CODER_TRACE_ENABLE",
			Value:       &c.Trace.Enable,
			Group:       &deploymentGroupIntrospectionTracing,
			YAML:        "enable",
			Annotations: serpent.Annotations{}.Mark(annotationExternalProxies, "true"),
		},
		{
			Name:        "Trace Honeycomb API Key",
			Description: "Enables trace exporting to Honeycomb.io using the provided API Key.",
			Flag:        "trace-honeycomb-api-key",
			Env:         "CODER_TRACE_HONEYCOMB_API_KEY",
			Annotations: serpent.Annotations{}.Mark(annotationSecretKey, "true").Mark(annotationExternalProxies, "true"),
			Value:       &c.Trace.HoneycombAPIKey,
			Group:       &deploymentGroupIntrospectionTracing,
		},
		{
			Name:        "Capture Logs in Traces",
			Description: "Enables capturing of logs as events in traces. This is useful for debugging, but may result in a very large amount of events being sent to the tracing backend which may incur significant costs.",
			Flag:        "trace-logs",
			Env:         "CODER_TRACE_LOGS",
			Value:       &c.Trace.CaptureLogs,
			Group:       &deploymentGroupIntrospectionTracing,
			YAML:        "captureLogs",
			Annotations: serpent.Annotations{}.Mark(annotationExternalProxies, "true"),
		},
		{
			Name:        "Send Go runtime traces to DataDog",
			Description: "Enables sending Go runtime traces to the local DataDog agent.",
			Flag:        "trace-datadog",
			Env:         "CODER_TRACE_DATADOG",
			Value:       &c.Trace.DataDog,
			Group:       &deploymentGroupIntrospectionTracing,
			YAML:        "dataDog",
			// Hidden until an external user asks for it. For the time being,
			// it's used to detect leaks in dogfood.
			Hidden: true,
			// Default is false because datadog creates a bunch of goroutines that
			// don't get cleaned up and trip the leak detector.
			Default:     "false",
			Annotations: serpent.Annotations{}.Mark(annotationExternalProxies, "true"),
		},
		// Provisioner settings
		{
			Name:        "Provisioner Daemons",
			Description: "Number of provisioner daemons to create on start. If builds are stuck in queued state for a long time, consider increasing this.",
			Flag:        "provisioner-daemons",
			Env:         "CODER_PROVISIONER_DAEMONS",
			Default:     "3",
			Value:       &c.Provisioner.Daemons,
			Group:       &deploymentGroupProvisioning,
			YAML:        "daemons",
		},
		{
			Name: "Provisioner Daemon Types",
			Description: fmt.Sprintf("The supported job types for the built-in provisioners. By default, this is only the terraform type. Supported types: %s.",
				strings.Join([]string{
					string(ProvisionerTypeTerraform), string(ProvisionerTypeEcho),
				}, ",")),
			Flag:    "provisioner-types",
			Env:     "CODER_PROVISIONER_TYPES",
			Hidden:  true,
			Default: string(ProvisionerTypeTerraform),
			Value: serpent.Validate(&c.Provisioner.DaemonTypes, func(values *serpent.StringArray) error {
				if values == nil {
					return nil
				}

				for _, value := range *values {
					if err := ProvisionerTypeValid(value); err != nil {
						return err
					}
				}

				return nil
			}),
			Group: &deploymentGroupProvisioning,
			YAML:  "daemonTypes",
		},
		{
			Name:        "Poll Interval",
			Description: "Deprecated and ignored.",
			Flag:        "provisioner-daemon-poll-interval",
			Env:         "CODER_PROVISIONER_DAEMON_POLL_INTERVAL",
			Default:     time.Second.String(),
			Value:       &c.Provisioner.DaemonPollInterval,
			Group:       &deploymentGroupProvisioning,
			YAML:        "daemonPollInterval",
			Annotations: serpent.Annotations{}.Mark(annotationFormatDuration, "true"),
		},
		{
			Name:        "Poll Jitter",
			Description: "Deprecated and ignored.",
			Flag:        "provisioner-daemon-poll-jitter",
			Env:         "CODER_PROVISIONER_DAEMON_POLL_JITTER",
			Default:     (100 * time.Millisecond).String(),
			Value:       &c.Provisioner.DaemonPollJitter,
			Group:       &deploymentGroupProvisioning,
			YAML:        "daemonPollJitter",
			Annotations: serpent.Annotations{}.Mark(annotationFormatDuration, "true"),
		},
		{
			Name:        "Force Cancel Interval",
			Description: "Time to force cancel provisioning tasks that are stuck.",
			Flag:        "provisioner-force-cancel-interval",
			Env:         "CODER_PROVISIONER_FORCE_CANCEL_INTERVAL",
			Default:     (10 * time.Minute).String(),
			Value:       &c.Provisioner.ForceCancelInterval,
			Group:       &deploymentGroupProvisioning,
			YAML:        "forceCancelInterval",
			Annotations: serpent.Annotations{}.Mark(annotationFormatDuration, "true"),
		},
		{
			Name:        "Provisioner Daemon Pre-shared Key (PSK)",
			Description: "Pre-shared key to authenticate external provisioner daemons to Coder server.",
			Flag:        "provisioner-daemon-psk",
			Env:         "CODER_PROVISIONER_DAEMON_PSK",
			Value:       &c.Provisioner.DaemonPSK,
			Group:       &deploymentGroupProvisioning,
			Annotations: serpent.Annotations{}.Mark(annotationSecretKey, "true"),
		},
		// RateLimit settings
		{
			Name:        "Disable All Rate Limits",
			Description: "Disables all rate limits. This is not recommended in production.",
			Flag:        "dangerous-disable-rate-limits",
			Env:         "CODER_DANGEROUS_DISABLE_RATE_LIMITS",

			Value:       &c.RateLimit.DisableAll,
			Hidden:      true,
			Annotations: serpent.Annotations{}.Mark(annotationExternalProxies, "true"),
		},
		{
			Name:        "API Rate Limit",
			Description: "Maximum number of requests per minute allowed to the API per user, or per IP address for unauthenticated users. Negative values mean no rate limit. Some API endpoints have separate strict rate limits regardless of this value to prevent denial-of-service or brute force attacks.",
			// Change the env from the auto-generated CODER_RATE_LIMIT_API to the
			// old value to avoid breaking existing deployments.
			Env:         "CODER_API_RATE_LIMIT",
			Flag:        "api-rate-limit",
			Default:     "512",
			Value:       &c.RateLimit.API,
			Hidden:      true,
			Annotations: serpent.Annotations{}.Mark(annotationExternalProxies, "true"),
		},
		// Logging settings
		{
			Name:          "Verbose",
			Description:   "Output debug-level logs.",
			Flag:          "verbose",
			Env:           "CODER_VERBOSE",
			FlagShorthand: "v",
			Hidden:        true,
			UseInstead:    []serpent.Option{logFilter},
			Value:         &c.Verbose,
			Group:         &deploymentGroupIntrospectionLogging,
			YAML:          "verbose",
			Annotations:   serpent.Annotations{}.Mark(annotationExternalProxies, "true"),
		},
		logFilter,
		{
			Name:        "Human Log Location",
			Description: "Output human-readable logs to a given file.",
			Flag:        "log-human",
			Env:         "CODER_LOGGING_HUMAN",
			Default:     "/dev/stderr",
			Value:       &c.Logging.Human,
			Group:       &deploymentGroupIntrospectionLogging,
			YAML:        "humanPath",
			Annotations: serpent.Annotations{}.Mark(annotationExternalProxies, "true"),
		},
		{
			Name:        "JSON Log Location",
			Description: "Output JSON logs to a given file.",
			Flag:        "log-json",
			Env:         "CODER_LOGGING_JSON",
			Default:     "",
			Value:       &c.Logging.JSON,
			Group:       &deploymentGroupIntrospectionLogging,
			YAML:        "jsonPath",
			Annotations: serpent.Annotations{}.Mark(annotationExternalProxies, "true"),
		},
		{
			Name:        "Stackdriver Log Location",
			Description: "Output Stackdriver compatible logs to a given file.",
			Flag:        "log-stackdriver",
			Env:         "CODER_LOGGING_STACKDRIVER",
			Default:     "",
			Value:       &c.Logging.Stackdriver,
			Group:       &deploymentGroupIntrospectionLogging,
			YAML:        "stackdriverPath",
			Annotations: serpent.Annotations{}.Mark(annotationExternalProxies, "true"),
		},
		{
			Name:        "Enable Terraform debug mode",
			Description: "Allow administrators to enable Terraform debug output.",
			Flag:        "enable-terraform-debug-mode",
			Env:         "CODER_ENABLE_TERRAFORM_DEBUG_MODE",
			Default:     "false",
			Value:       &c.EnableTerraformDebugMode,
			Group:       &deploymentGroupIntrospectionLogging,
			YAML:        "enableTerraformDebugMode",
		},
		{
			Name: "Additional CSP Policy",
			Description: "Coder configures a Content Security Policy (CSP) to protect against XSS attacks. " +
				"This setting allows you to add additional CSP directives, which can open the attack surface of the deployment. " +
				"Format matches the CSP directive format, e.g. --additional-csp-policy=\"script-src https://example.com\".",
			Flag:  "additional-csp-policy",
			Env:   "CODER_ADDITIONAL_CSP_POLICY",
			YAML:  "additionalCSPPolicy",
			Value: &c.AdditionalCSPPolicy,
			Group: &deploymentGroupNetworkingHTTP,
		},

		// ☢️ Dangerous settings
		{
			Name:        "DANGEROUS: Allow all CORS requests",
			Description: "For security reasons, CORS requests are blocked except between workspace apps owned by the same user. If external requests are required, setting this to true will set all cors headers as '*'. This should never be used in production.",
			Flag:        "dangerous-allow-cors-requests",
			Env:         "CODER_DANGEROUS_ALLOW_CORS_REQUESTS",
			Hidden:      true, // Hidden, should only be used by yarn dev server
			Value:       &c.Dangerous.AllowAllCors,
			Group:       &deploymentGroupDangerous,
			Annotations: serpent.Annotations{}.Mark(annotationExternalProxies, "true"),
		},
		{
			Name:        "DANGEROUS: Allow Path App Sharing",
			Description: "Allow workspace apps that are not served from subdomains to be shared. Path-based app sharing is DISABLED by default for security purposes. Path-based apps can make requests to the Coder API and pose a security risk when the workspace serves malicious JavaScript. Path-based apps can be disabled entirely with --disable-path-apps for further security.",
			Flag:        "dangerous-allow-path-app-sharing",
			Env:         "CODER_DANGEROUS_ALLOW_PATH_APP_SHARING",

			Value: &c.Dangerous.AllowPathAppSharing,
			Group: &deploymentGroupDangerous,
		},
		{
			Name:        "DANGEROUS: Allow Site Owners to Access Path Apps",
			Description: "Allow site-owners to access workspace apps from workspaces they do not own. Owners cannot access path-based apps they do not own by default. Path-based apps can make requests to the Coder API and pose a security risk when the workspace serves malicious JavaScript. Path-based apps can be disabled entirely with --disable-path-apps for further security.",
			Flag:        "dangerous-allow-path-app-site-owner-access",
			Env:         "CODER_DANGEROUS_ALLOW_PATH_APP_SITE_OWNER_ACCESS",

			Value: &c.Dangerous.AllowPathAppSiteOwnerAccess,
			Group: &deploymentGroupDangerous,
		},
		// Misc. settings
		{
			Name:        "Experiments",
			Description: "Enable one or more experiments. These are not ready for production. Separate multiple experiments with commas, or enter '*' to opt-in to all available experiments.",
			Flag:        "experiments",
			Env:         "CODER_EXPERIMENTS",
			Value:       &c.Experiments,
			YAML:        "experiments",
			Annotations: serpent.Annotations{}.Mark(annotationExternalProxies, "true"),
		},
		{
			Name:        "Update Check",
			Description: "Periodically check for new releases of Coder and inform the owner. The check is performed once per day.",
			Flag:        "update-check",
			Env:         "CODER_UPDATE_CHECK",
			Default: strconv.FormatBool(
				flag.Lookup("test.v") == nil && !buildinfo.IsDev(),
			),
			Value: &c.UpdateCheck,
			YAML:  "updateCheck",
		},
		{
			Name:        "Max Token Lifetime",
			Description: "The maximum lifetime duration users can specify when creating an API token.",
			Flag:        "max-token-lifetime",
			Env:         "CODER_MAX_TOKEN_LIFETIME",
			// The default value is essentially "forever", so just use 100 years.
			// We have to add in the 25 leap days for the frontend to show the
			// "100 years" correctly.
			Default:     ((100 * 365 * time.Hour * 24) + (25 * time.Hour * 24)).String(),
			Value:       &c.Sessions.MaximumTokenDuration,
			Group:       &deploymentGroupNetworkingHTTP,
			YAML:        "maxTokenLifetime",
			Annotations: serpent.Annotations{}.Mark(annotationFormatDuration, "true"),
		},
		{
			Name:        "Default Token Lifetime",
			Description: "The default lifetime duration for API tokens. This value is used when creating a token without specifying a duration, such as when authenticating the CLI or an IDE plugin.",
			Flag:        "default-token-lifetime",
			Env:         "CODER_DEFAULT_TOKEN_LIFETIME",
			Default:     (7 * 24 * time.Hour).String(),
			Value:       &c.Sessions.DefaultTokenDuration,
			YAML:        "defaultTokenLifetime",
			Annotations: serpent.Annotations{}.Mark(annotationFormatDuration, "true"),
		},
		{
			Name:        "Enable swagger endpoint",
			Description: "Expose the swagger endpoint via /swagger.",
			Flag:        "swagger-enable",
			Env:         "CODER_SWAGGER_ENABLE",

			Value: &c.Swagger.Enable,
			YAML:  "enableSwagger",
		},
		{
			Name:        "Proxy Trusted Headers",
			Flag:        "proxy-trusted-headers",
			Env:         "CODER_PROXY_TRUSTED_HEADERS",
			Description: "Headers to trust for forwarding IP addresses. e.g. Cf-Connecting-Ip, True-Client-Ip, X-Forwarded-For.",
			Value:       &c.ProxyTrustedHeaders,
			Group:       &deploymentGroupNetworking,
			YAML:        "proxyTrustedHeaders",
			Annotations: serpent.Annotations{}.Mark(annotationExternalProxies, "true"),
		},
		{
			Name:        "Proxy Trusted Origins",
			Flag:        "proxy-trusted-origins",
			Env:         "CODER_PROXY_TRUSTED_ORIGINS",
			Description: "Origin addresses to respect \"proxy-trusted-headers\". e.g. 192.168.1.0/24.",
			Value:       &c.ProxyTrustedOrigins,
			Group:       &deploymentGroupNetworking,
			YAML:        "proxyTrustedOrigins",
			Annotations: serpent.Annotations{}.Mark(annotationExternalProxies, "true"),
		},
		{
			Name: "Cache Directory",
			Description: "The directory to cache temporary files. If unspecified and $CACHE_DIRECTORY is set, it will be used for compatibility with systemd. " +
				"This directory is NOT safe to be configured as a shared directory across coderd/provisionerd replicas.",
			Flag:    "cache-dir",
			Env:     "CODER_CACHE_DIRECTORY",
			Default: DefaultCacheDir(),
			Value:   &c.CacheDir,
			YAML:    "cacheDir",
		},
		{
			Name:        "In Memory Database",
			Description: "Controls whether data will be stored in an in-memory database.",
			Flag:        "in-memory",
			Env:         "CODER_IN_MEMORY",
			Hidden:      true,
			Value:       &c.InMemoryDatabase,
			YAML:        "inMemoryDatabase",
		},
		{
			Name:        "Ephemeral Deployment",
			Description: "Controls whether Coder data, including built-in Postgres, will be stored in a temporary directory and deleted when the server is stopped.",
			Flag:        "ephemeral",
			Env:         "CODER_EPHEMERAL",
			Hidden:      true,
			Value:       &c.EphemeralDeployment,
			YAML:        "ephemeralDeployment",
		},
		{
			Name:        "Postgres Connection URL",
			Description: "URL of a PostgreSQL database. If empty, PostgreSQL binaries will be downloaded from Maven (https://repo1.maven.org/maven2) and store all data in the config root. Access the built-in database with \"coder server postgres-builtin-url\". Note that any special characters in the URL must be URL-encoded.",
			Flag:        "postgres-url",
			Env:         "CODER_PG_CONNECTION_URL",
			Annotations: serpent.Annotations{}.Mark(annotationSecretKey, "true"),
			Value:       &c.PostgresURL,
		},
		{
			Name:        "Postgres Auth",
			Description: "Type of auth to use when connecting to postgres. For AWS RDS, using IAM authentication (awsiamrds) is recommended.",
			Flag:        "postgres-auth",
			Env:         "CODER_PG_AUTH",
			Default:     "password",
			Value:       serpent.EnumOf(&c.PostgresAuth, PostgresAuthDrivers...),
			YAML:        "pgAuth",
		},
		{
			Name:        "Secure Auth Cookie",
			Description: "Controls if the 'Secure' property is set on browser session cookies.",
			Flag:        "secure-auth-cookie",
			Env:         "CODER_SECURE_AUTH_COOKIE",
			Value:       &c.SecureAuthCookie,
			Group:       &deploymentGroupNetworking,
			YAML:        "secureAuthCookie",
			Annotations: serpent.Annotations{}.Mark(annotationExternalProxies, "true"),
		},
		{
			Name:        "Terms of Service URL",
			Description: "A URL to an external Terms of Service that must be accepted by users when logging in.",
			Flag:        "terms-of-service-url",
			Env:         "CODER_TERMS_OF_SERVICE_URL",
			YAML:        "termsOfServiceURL",
			Value:       &c.TermsOfServiceURL,
		},
		{
			Name: "Strict-Transport-Security",
			Description: "Controls if the 'Strict-Transport-Security' header is set on all static file responses. " +
				"This header should only be set if the server is accessed via HTTPS. This value is the MaxAge in seconds of " +
				"the header.",
			Default:     "0",
			Flag:        "strict-transport-security",
			Env:         "CODER_STRICT_TRANSPORT_SECURITY",
			Value:       &c.StrictTransportSecurity,
			Group:       &deploymentGroupNetworkingTLS,
			YAML:        "strictTransportSecurity",
			Annotations: serpent.Annotations{}.Mark(annotationExternalProxies, "true"),
		},
		{
			Name: "Strict-Transport-Security Options",
			Description: "Two optional fields can be set in the Strict-Transport-Security header; 'includeSubDomains' and 'preload'. " +
				"The 'strict-transport-security' flag must be set to a non-zero value for these options to be used.",
			Flag:        "strict-transport-security-options",
			Env:         "CODER_STRICT_TRANSPORT_SECURITY_OPTIONS",
			Value:       &c.StrictTransportSecurityOptions,
			Group:       &deploymentGroupNetworkingTLS,
			YAML:        "strictTransportSecurityOptions",
			Annotations: serpent.Annotations{}.Mark(annotationExternalProxies, "true"),
		},
		{
			Name:        "SSH Keygen Algorithm",
			Description: "The algorithm to use for generating ssh keys. Accepted values are \"ed25519\", \"ecdsa\", or \"rsa4096\".",
			Flag:        "ssh-keygen-algorithm",
			Env:         "CODER_SSH_KEYGEN_ALGORITHM",
			Default:     "ed25519",
			Value:       &c.SSHKeygenAlgorithm,
			YAML:        "sshKeygenAlgorithm",
		},
		{
			Name:        "Metrics Cache Refresh Interval",
			Description: "How frequently metrics are refreshed.",
			Flag:        "metrics-cache-refresh-interval",
			Env:         "CODER_METRICS_CACHE_REFRESH_INTERVAL",
			Hidden:      true,
			Default:     (4 * time.Hour).String(),
			Value:       &c.MetricsCacheRefreshInterval,
			Annotations: serpent.Annotations{}.Mark(annotationFormatDuration, "true"),
		},
		{
			Name:        "Agent Stat Refresh Interval",
			Description: "How frequently agent stats are recorded.",
			Flag:        "agent-stats-refresh-interval",
			Env:         "CODER_AGENT_STATS_REFRESH_INTERVAL",
			Hidden:      true,
			Default:     (30 * time.Second).String(),
			Value:       &c.AgentStatRefreshInterval,
			Annotations: serpent.Annotations{}.Mark(annotationFormatDuration, "true"),
		},
		{
			Name:        "Agent Fallback Troubleshooting URL",
			Description: "URL to use for agent troubleshooting when not set in the template.",
			Flag:        "agent-fallback-troubleshooting-url",
			Env:         "CODER_AGENT_FALLBACK_TROUBLESHOOTING_URL",
			Hidden:      true,
			Default:     "https://coder.com/docs/admin/templates/troubleshooting",
			Value:       &c.AgentFallbackTroubleshootingURL,
			YAML:        "agentFallbackTroubleshootingURL",
		},
		{
			Name:        "Browser Only",
			Description: "Whether Coder only allows connections to workspaces via the browser.",
			Flag:        "browser-only",
			Env:         "CODER_BROWSER_ONLY",
			Annotations: serpent.Annotations{}.Mark(annotationEnterpriseKey, "true"),
			Value:       &c.BrowserOnly,
			Group:       &deploymentGroupNetworking,
			YAML:        "browserOnly",
		},
		{
			Name:        "SCIM API Key",
			Description: "Enables SCIM and sets the authentication header for the built-in SCIM server. New users are automatically created with OIDC authentication.",
			Flag:        "scim-auth-header",
			Env:         "CODER_SCIM_AUTH_HEADER",
			Annotations: serpent.Annotations{}.Mark(annotationEnterpriseKey, "true").Mark(annotationSecretKey, "true"),
			Value:       &c.SCIMAPIKey,
		},
		{
			Name:        "External Token Encryption Keys",
			Description: "Encrypt OIDC and Git authentication tokens with AES-256-GCM in the database. The value must be a comma-separated list of base64-encoded keys. Each key, when base64-decoded, must be exactly 32 bytes in length. The first key will be used to encrypt new values. Subsequent keys will be used as a fallback when decrypting. During normal operation it is recommended to only set one key unless you are in the process of rotating keys with the `coder server dbcrypt rotate` command.",
			Flag:        "external-token-encryption-keys",
			Env:         "CODER_EXTERNAL_TOKEN_ENCRYPTION_KEYS",
			Annotations: serpent.Annotations{}.Mark(annotationEnterpriseKey, "true").Mark(annotationSecretKey, "true"),
			Value:       &c.ExternalTokenEncryptionKeys,
		},
		{
			Name:        "Disable Path Apps",
			Description: "Disable workspace apps that are not served from subdomains. Path-based apps can make requests to the Coder API and pose a security risk when the workspace serves malicious JavaScript. This is recommended for security purposes if a --wildcard-access-url is configured.",
			Flag:        "disable-path-apps",
			Env:         "CODER_DISABLE_PATH_APPS",

			Value:       &c.DisablePathApps,
			YAML:        "disablePathApps",
			Annotations: serpent.Annotations{}.Mark(annotationExternalProxies, "true"),
		},
		{
			Name:        "Disable Owner Workspace Access",
			Description: "Remove the permission for the 'owner' role to have workspace execution on all workspaces. This prevents the 'owner' from ssh, apps, and terminal access based on the 'owner' role. They still have their user permissions to access their own workspaces.",
			Flag:        "disable-owner-workspace-access",
			Env:         "CODER_DISABLE_OWNER_WORKSPACE_ACCESS",

			Value:       &c.DisableOwnerWorkspaceExec,
			YAML:        "disableOwnerWorkspaceAccess",
			Annotations: serpent.Annotations{}.Mark(annotationExternalProxies, "true"),
		},
		{
			Name:        "Session Duration",
			Description: "The token expiry duration for browser sessions. Sessions may last longer if they are actively making requests, but this functionality can be disabled via --disable-session-expiry-refresh.",
			Flag:        "session-duration",
			Env:         "CODER_SESSION_DURATION",
			Default:     (24 * time.Hour).String(),
			Value:       &c.Sessions.DefaultDuration,
			Group:       &deploymentGroupNetworkingHTTP,
			YAML:        "sessionDuration",
			Annotations: serpent.Annotations{}.Mark(annotationFormatDuration, "true"),
		},
		{
			Name:        "Disable Session Expiry Refresh",
			Description: "Disable automatic session expiry bumping due to activity. This forces all sessions to become invalid after the session expiry duration has been reached.",
			Flag:        "disable-session-expiry-refresh",
			Env:         "CODER_DISABLE_SESSION_EXPIRY_REFRESH",

			Value: &c.Sessions.DisableExpiryRefresh,
			Group: &deploymentGroupNetworkingHTTP,
			YAML:  "disableSessionExpiryRefresh",
		},
		{
			Name:        "Disable Password Authentication",
			Description: "Disable password authentication. This is recommended for security purposes in production deployments that rely on an identity provider. Any user with the owner role will be able to sign in with their password regardless of this setting to avoid potential lock out. If you are locked out of your account, you can use the `coder server create-admin` command to create a new admin user directly in the database.",
			Flag:        "disable-password-auth",
			Env:         "CODER_DISABLE_PASSWORD_AUTH",

			Value: &c.DisablePasswordAuth,
			Group: &deploymentGroupNetworkingHTTP,
			YAML:  "disablePasswordAuth",
		},
		{
			Name:          "Config Path",
			Description:   `Specify a YAML file to load configuration from.`,
			Flag:          "config",
			Env:           "CODER_CONFIG_PATH",
			FlagShorthand: "c",
			Hidden:        false,
			Group:         &deploymentGroupConfig,
			Value:         &c.Config,
		},
		{
			Name:        "SSH Host Prefix",
			Description: "The SSH deployment prefix is used in the Host of the ssh config.",
			Flag:        "ssh-hostname-prefix",
			Env:         "CODER_SSH_HOSTNAME_PREFIX",
			YAML:        "sshHostnamePrefix",
			Group:       &deploymentGroupClient,
			Value:       &c.SSHConfig.DeploymentName,
			Hidden:      false,
			Default:     "coder.",
		},
		{
			Name: "SSH Config Options",
			Description: "These SSH config options will override the default SSH config options. " +
				"Provide options in \"key=value\" or \"key value\" format separated by commas." +
				"Using this incorrectly can break SSH to your deployment, use cautiously.",
			Flag:   "ssh-config-options",
			Env:    "CODER_SSH_CONFIG_OPTIONS",
			YAML:   "sshConfigOptions",
			Group:  &deploymentGroupClient,
			Value:  &c.SSHConfig.SSHConfigOptions,
			Hidden: false,
		},
		{
			Name:        "CLI Upgrade Message",
			Description: "The upgrade message to display to users when a client/server mismatch is detected. By default it instructs users to update using 'curl -L https://coder.com/install.sh | sh'.",
			Flag:        "cli-upgrade-message",
			Env:         "CODER_CLI_UPGRADE_MESSAGE",
			YAML:        "cliUpgradeMessage",
			Group:       &deploymentGroupClient,
			Value:       &c.CLIUpgradeMessage,
			Hidden:      false,
		},
		{
			Name: "Write Config",
			Description: `
Write out the current server config as YAML to stdout.`,
			Flag:        "write-config",
			Group:       &deploymentGroupConfig,
			Hidden:      false,
			Value:       &c.WriteConfig,
			Annotations: serpent.Annotations{}.Mark(annotationExternalProxies, "true"),
		},
		{
			Name:        "Support Links",
			Description: "Support links to display in the top right drop down menu.",
			Env:         "CODER_SUPPORT_LINKS",
			Flag:        "support-links",
			YAML:        "supportLinks",
			Value:       &c.Support.Links,
			Hidden:      false,
		},
		{
			// Env handling is done in cli.ReadGitAuthFromEnvironment
			Name:        "External Auth Providers",
			Description: "External Authentication providers.",
			YAML:        "externalAuthProviders",
			Flag:        "external-auth-providers",
			Value:       &c.ExternalAuthConfigs,
			Hidden:      true,
		},
		{
			Name:        "Custom wgtunnel Host",
			Description: `Hostname of HTTPS server that runs https://github.com/coder/wgtunnel. By default, this will pick the best available wgtunnel server hosted by Coder. e.g. "tunnel.example.com".`,
			Flag:        "wg-tunnel-host",
			Env:         "WGTUNNEL_HOST",
			YAML:        "wgtunnelHost",
			Value:       &c.WgtunnelHost,
			Default:     "", // empty string means pick best server
			Hidden:      true,
		},
		{
			Name:        "Proxy Health Check Interval",
			Description: "The interval in which coderd should be checking the status of workspace proxies.",
			Flag:        "proxy-health-interval",
			Env:         "CODER_PROXY_HEALTH_INTERVAL",
			Default:     (time.Minute).String(),
			Value:       &c.ProxyHealthStatusInterval,
			Group:       &deploymentGroupNetworkingHTTP,
			YAML:        "proxyHealthInterval",
			Annotations: serpent.Annotations{}.Mark(annotationFormatDuration, "true"),
		},
		{
			Name:        "Default Quiet Hours Schedule",
			Description: "The default daily cron schedule applied to users that haven't set a custom quiet hours schedule themselves. The quiet hours schedule determines when workspaces will be force stopped due to the template's autostop requirement, and will round the max deadline up to be within the user's quiet hours window (or default). The format is the same as the standard cron format, but the day-of-month, month and day-of-week must be *. Only one hour and minute can be specified (ranges or comma separated values are not supported).",
			Flag:        "default-quiet-hours-schedule",
			Env:         "CODER_QUIET_HOURS_DEFAULT_SCHEDULE",
			Default:     "CRON_TZ=UTC 0 0 * * *",
			Value:       &c.UserQuietHoursSchedule.DefaultSchedule,
			Group:       &deploymentGroupUserQuietHoursSchedule,
			YAML:        "defaultQuietHoursSchedule",
		},
		{
			Name:        "Allow Custom Quiet Hours",
			Description: "Allow users to set their own quiet hours schedule for workspaces to stop in (depending on template autostop requirement settings). If false, users can't change their quiet hours schedule and the site default is always used.",
			Flag:        "allow-custom-quiet-hours",
			Env:         "CODER_ALLOW_CUSTOM_QUIET_HOURS",
			Default:     "true",
			Value:       &c.UserQuietHoursSchedule.AllowUserCustom,
			Group:       &deploymentGroupUserQuietHoursSchedule,
			YAML:        "allowCustomQuietHours",
		},
		{
			Name:        "Web Terminal Renderer",
			Description: "The renderer to use when opening a web terminal. Valid values are 'canvas', 'webgl', or 'dom'.",
			Flag:        "web-terminal-renderer",
			Env:         "CODER_WEB_TERMINAL_RENDERER",
			Default:     "canvas",
			Value:       &c.WebTerminalRenderer,
			Group:       &deploymentGroupClient,
			YAML:        "webTerminalRenderer",
		},
		{
			Name:        "Allow Workspace Renames",
			Description: "DEPRECATED: Allow users to rename their workspaces. Use only for temporary compatibility reasons, this will be removed in a future release.",
			Flag:        "allow-workspace-renames",
			Env:         "CODER_ALLOW_WORKSPACE_RENAMES",
			Default:     "false",
			Value:       &c.AllowWorkspaceRenames,
			YAML:        "allowWorkspaceRenames",
		},
		// Healthcheck Options
		{
			Name:        "Health Check Refresh",
			Description: "Refresh interval for healthchecks.",
			Flag:        "health-check-refresh",
			Env:         "CODER_HEALTH_CHECK_REFRESH",
			Default:     (10 * time.Minute).String(),
			Value:       &c.Healthcheck.Refresh,
			Group:       &deploymentGroupIntrospectionHealthcheck,
			YAML:        "refresh",
			Annotations: serpent.Annotations{}.Mark(annotationFormatDuration, "true"),
		},
		{
			Name:        "Health Check Threshold: Database",
			Description: "The threshold for the database health check. If the median latency of the database exceeds this threshold over 5 attempts, the database is considered unhealthy. The default value is 15ms.",
			Flag:        "health-check-threshold-database",
			Env:         "CODER_HEALTH_CHECK_THRESHOLD_DATABASE",
			Default:     (15 * time.Millisecond).String(),
			Value:       &c.Healthcheck.ThresholdDatabase,
			Group:       &deploymentGroupIntrospectionHealthcheck,
			YAML:        "thresholdDatabase",
			Annotations: serpent.Annotations{}.Mark(annotationFormatDuration, "true"),
		},
		// Email options
		emailFrom,
		emailSmarthost,
		emailHello,
		emailForceTLS,
		emailAuthIdentity,
		emailAuthUsername,
		emailAuthPassword,
		emailAuthPasswordFile,
		emailTLSStartTLS,
		emailTLSServerName,
		emailTLSSkipCertVerify,
		emailTLSCertAuthorityFile,
		emailTLSCertFile,
		emailTLSCertKeyFile,
		// Notifications Options
		{
			Name:        "Notifications: Method",
			Description: "Which delivery method to use (available options: 'smtp', 'webhook').",
			Flag:        "notifications-method",
			Env:         "CODER_NOTIFICATIONS_METHOD",
			Value:       &c.Notifications.Method,
			Default:     "smtp",
			Group:       &deploymentGroupNotifications,
			YAML:        "method",
		},
		{
			Name:        "Notifications: Dispatch Timeout",
			Description: "How long to wait while a notification is being sent before giving up.",
			Flag:        "notifications-dispatch-timeout",
			Env:         "CODER_NOTIFICATIONS_DISPATCH_TIMEOUT",
			Value:       &c.Notifications.DispatchTimeout,
			Default:     time.Minute.String(),
			Group:       &deploymentGroupNotifications,
			YAML:        "dispatchTimeout",
			Annotations: serpent.Annotations{}.Mark(annotationFormatDuration, "true"),
		},
		{
			Name:        "Notifications: Email: From Address",
			Description: "The sender's address to use.",
			Flag:        "notifications-email-from",
			Env:         "CODER_NOTIFICATIONS_EMAIL_FROM",
			Value:       &c.Notifications.SMTP.From,
			Group:       &deploymentGroupNotificationsEmail,
			YAML:        "from",
			UseInstead:  serpent.OptionSet{emailFrom},
		},
		{
			Name:        "Notifications: Email: Smarthost",
			Description: "The intermediary SMTP host through which emails are sent.",
			Flag:        "notifications-email-smarthost",
			Env:         "CODER_NOTIFICATIONS_EMAIL_SMARTHOST",
			Value:       &c.Notifications.SMTP.Smarthost,
			Group:       &deploymentGroupNotificationsEmail,
			YAML:        "smarthost",
			UseInstead:  serpent.OptionSet{emailSmarthost},
		},
		{
			Name:        "Notifications: Email: Hello",
			Description: "The hostname identifying the SMTP server.",
			Flag:        "notifications-email-hello",
			Env:         "CODER_NOTIFICATIONS_EMAIL_HELLO",
			Value:       &c.Notifications.SMTP.Hello,
			Group:       &deploymentGroupNotificationsEmail,
			YAML:        "hello",
			UseInstead:  serpent.OptionSet{emailHello},
		},
		{
			Name:        "Notifications: Email: Force TLS",
			Description: "Force a TLS connection to the configured SMTP smarthost.",
			Flag:        "notifications-email-force-tls",
			Env:         "CODER_NOTIFICATIONS_EMAIL_FORCE_TLS",
			Value:       &c.Notifications.SMTP.ForceTLS,
			Group:       &deploymentGroupNotificationsEmail,
			YAML:        "forceTLS",
			UseInstead:  serpent.OptionSet{emailForceTLS},
		},
		{
			Name:        "Notifications: Email Auth: Identity",
			Description: "Identity to use with PLAIN authentication.",
			Flag:        "notifications-email-auth-identity",
			Env:         "CODER_NOTIFICATIONS_EMAIL_AUTH_IDENTITY",
			Value:       &c.Notifications.SMTP.Auth.Identity,
			Group:       &deploymentGroupNotificationsEmailAuth,
			YAML:        "identity",
			UseInstead:  serpent.OptionSet{emailAuthIdentity},
		},
		{
			Name:        "Notifications: Email Auth: Username",
			Description: "Username to use with PLAIN/LOGIN authentication.",
			Flag:        "notifications-email-auth-username",
			Env:         "CODER_NOTIFICATIONS_EMAIL_AUTH_USERNAME",
			Value:       &c.Notifications.SMTP.Auth.Username,
			Group:       &deploymentGroupNotificationsEmailAuth,
			YAML:        "username",
			UseInstead:  serpent.OptionSet{emailAuthUsername},
		},
		{
			Name:        "Notifications: Email Auth: Password",
			Description: "Password to use with PLAIN/LOGIN authentication.",
			Flag:        "notifications-email-auth-password",
			Env:         "CODER_NOTIFICATIONS_EMAIL_AUTH_PASSWORD",
			Annotations: serpent.Annotations{}.Mark(annotationSecretKey, "true"),
			Value:       &c.Notifications.SMTP.Auth.Password,
			Group:       &deploymentGroupNotificationsEmailAuth,
			UseInstead:  serpent.OptionSet{emailAuthPassword},
		},
		{
			Name:        "Notifications: Email Auth: Password File",
			Description: "File from which to load password for use with PLAIN/LOGIN authentication.",
			Flag:        "notifications-email-auth-password-file",
			Env:         "CODER_NOTIFICATIONS_EMAIL_AUTH_PASSWORD_FILE",
			Value:       &c.Notifications.SMTP.Auth.PasswordFile,
			Group:       &deploymentGroupNotificationsEmailAuth,
			YAML:        "passwordFile",
			UseInstead:  serpent.OptionSet{emailAuthPasswordFile},
		},
		{
			Name:        "Notifications: Email TLS: StartTLS",
			Description: "Enable STARTTLS to upgrade insecure SMTP connections using TLS.",
			Flag:        "notifications-email-tls-starttls",
			Env:         "CODER_NOTIFICATIONS_EMAIL_TLS_STARTTLS",
			Value:       &c.Notifications.SMTP.TLS.StartTLS,
			Group:       &deploymentGroupNotificationsEmailTLS,
			YAML:        "startTLS",
			UseInstead:  serpent.OptionSet{emailTLSStartTLS},
		},
		{
			Name:        "Notifications: Email TLS: Server Name",
			Description: "Server name to verify against the target certificate.",
			Flag:        "notifications-email-tls-server-name",
			Env:         "CODER_NOTIFICATIONS_EMAIL_TLS_SERVERNAME",
			Value:       &c.Notifications.SMTP.TLS.ServerName,
			Group:       &deploymentGroupNotificationsEmailTLS,
			YAML:        "serverName",
			UseInstead:  serpent.OptionSet{emailTLSServerName},
		},
		{
			Name:        "Notifications: Email TLS: Skip Certificate Verification (Insecure)",
			Description: "Skip verification of the target server's certificate (insecure).",
			Flag:        "notifications-email-tls-skip-verify",
			Env:         "CODER_NOTIFICATIONS_EMAIL_TLS_SKIPVERIFY",
			Value:       &c.Notifications.SMTP.TLS.InsecureSkipVerify,
			Group:       &deploymentGroupNotificationsEmailTLS,
			YAML:        "insecureSkipVerify",
			UseInstead:  serpent.OptionSet{emailTLSSkipCertVerify},
		},
		{
			Name:        "Notifications: Email TLS: Certificate Authority File",
			Description: "CA certificate file to use.",
			Flag:        "notifications-email-tls-ca-cert-file",
			Env:         "CODER_NOTIFICATIONS_EMAIL_TLS_CACERTFILE",
			Value:       &c.Notifications.SMTP.TLS.CAFile,
			Group:       &deploymentGroupNotificationsEmailTLS,
			YAML:        "caCertFile",
			UseInstead:  serpent.OptionSet{emailTLSCertAuthorityFile},
		},
		{
			Name:        "Notifications: Email TLS: Certificate File",
			Description: "Certificate file to use.",
			Flag:        "notifications-email-tls-cert-file",
			Env:         "CODER_NOTIFICATIONS_EMAIL_TLS_CERTFILE",
			Value:       &c.Notifications.SMTP.TLS.CertFile,
			Group:       &deploymentGroupNotificationsEmailTLS,
			YAML:        "certFile",
			UseInstead:  serpent.OptionSet{emailTLSCertFile},
		},
		{
			Name:        "Notifications: Email TLS: Certificate Key File",
			Description: "Certificate key file to use.",
			Flag:        "notifications-email-tls-cert-key-file",
			Env:         "CODER_NOTIFICATIONS_EMAIL_TLS_CERTKEYFILE",
			Value:       &c.Notifications.SMTP.TLS.KeyFile,
			Group:       &deploymentGroupNotificationsEmailTLS,
			YAML:        "certKeyFile",
			UseInstead:  serpent.OptionSet{emailTLSCertKeyFile},
		},
		{
			Name:        "Notifications: Webhook: Endpoint",
			Description: "The endpoint to which to send webhooks.",
			Flag:        "notifications-webhook-endpoint",
			Env:         "CODER_NOTIFICATIONS_WEBHOOK_ENDPOINT",
			Value:       &c.Notifications.Webhook.Endpoint,
			Group:       &deploymentGroupNotificationsWebhook,
			YAML:        "endpoint",
		},
		{
			Name:        "Notifications: Inbox: Enabled",
			Description: "Enable Coder Inbox.",
			Flag:        "notifications-inbox-enabled",
			Env:         "CODER_NOTIFICATIONS_INBOX_ENABLED",
			Value:       &c.Notifications.Inbox.Enabled,
			Default:     "true",
			Group:       &deploymentGroupInbox,
			YAML:        "enabled",
		},
		{
			Name:        "Notifications: Max Send Attempts",
			Description: "The upper limit of attempts to send a notification.",
			Flag:        "notifications-max-send-attempts",
			Env:         "CODER_NOTIFICATIONS_MAX_SEND_ATTEMPTS",
			Value:       &c.Notifications.MaxSendAttempts,
			Default:     "5",
			Group:       &deploymentGroupNotifications,
			YAML:        "maxSendAttempts",
		},
		{
			Name:        "Notifications: Retry Interval",
			Description: "The minimum time between retries.",
			Flag:        "notifications-retry-interval",
			Env:         "CODER_NOTIFICATIONS_RETRY_INTERVAL",
			Value:       &c.Notifications.RetryInterval,
			Default:     (time.Minute * 5).String(),
			Group:       &deploymentGroupNotifications,
			YAML:        "retryInterval",
			Annotations: serpent.Annotations{}.Mark(annotationFormatDuration, "true"),
			Hidden:      true, // Hidden because most operators should not need to modify this.
		},
		{
			Name: "Notifications: Store Sync Interval",
			Description: "The notifications system buffers message updates in memory to ease pressure on the database. " +
				"This option controls how often it synchronizes its state with the database. The shorter this value the " +
				"lower the change of state inconsistency in a non-graceful shutdown - but it also increases load on the " +
				"database. It is recommended to keep this option at its default value.",
			Flag:        "notifications-store-sync-interval",
			Env:         "CODER_NOTIFICATIONS_STORE_SYNC_INTERVAL",
			Value:       &c.Notifications.StoreSyncInterval,
			Default:     (time.Second * 2).String(),
			Group:       &deploymentGroupNotifications,
			YAML:        "storeSyncInterval",
			Annotations: serpent.Annotations{}.Mark(annotationFormatDuration, "true"),
			Hidden:      true, // Hidden because most operators should not need to modify this.
		},
		{
			Name: "Notifications: Store Sync Buffer Size",
			Description: "The notifications system buffers message updates in memory to ease pressure on the database. " +
				"This option controls how many updates are kept in memory. The lower this value the " +
				"lower the change of state inconsistency in a non-graceful shutdown - but it also increases load on the " +
				"database. It is recommended to keep this option at its default value.",
			Flag:    "notifications-store-sync-buffer-size",
			Env:     "CODER_NOTIFICATIONS_STORE_SYNC_BUFFER_SIZE",
			Value:   &c.Notifications.StoreSyncBufferSize,
			Default: "50",
			Group:   &deploymentGroupNotifications,
			YAML:    "storeSyncBufferSize",
			Hidden:  true, // Hidden because most operators should not need to modify this.
		},
		{
			Name: "Notifications: Lease Period",
			Description: "How long a notifier should lease a message. This is effectively how long a notification is 'owned' " +
				"by a notifier, and once this period expires it will be available for lease by another notifier. Leasing " +
				"is important in order for multiple running notifiers to not pick the same messages to deliver concurrently. " +
				"This lease period will only expire if a notifier shuts down ungracefully; a dispatch of the notification " +
				"releases the lease.",
			Flag:        "notifications-lease-period",
			Env:         "CODER_NOTIFICATIONS_LEASE_PERIOD",
			Value:       &c.Notifications.LeasePeriod,
			Default:     (time.Minute * 2).String(),
			Group:       &deploymentGroupNotifications,
			YAML:        "leasePeriod",
			Annotations: serpent.Annotations{}.Mark(annotationFormatDuration, "true"),
			Hidden:      true, // Hidden because most operators should not need to modify this.
		},
		{
			Name:        "Notifications: Lease Count",
			Description: "How many notifications a notifier should lease per fetch interval.",
			Flag:        "notifications-lease-count",
			Env:         "CODER_NOTIFICATIONS_LEASE_COUNT",
			Value:       &c.Notifications.LeaseCount,
			Default:     "20",
			Group:       &deploymentGroupNotifications,
			YAML:        "leaseCount",
			Hidden:      true, // Hidden because most operators should not need to modify this.
		},
		{
			Name:        "Notifications: Fetch Interval",
			Description: "How often to query the database for queued notifications.",
			Flag:        "notifications-fetch-interval",
			Env:         "CODER_NOTIFICATIONS_FETCH_INTERVAL",
			Value:       &c.Notifications.FetchInterval,
			Default:     (time.Second * 15).String(),
			Group:       &deploymentGroupNotifications,
			YAML:        "fetchInterval",
			Annotations: serpent.Annotations{}.Mark(annotationFormatDuration, "true"),
			Hidden:      true, // Hidden because most operators should not need to modify this.
		},
<<<<<<< HEAD
		{
			Name:        "Reconciliation Interval",
			Description: "How often to reconcile workspace prebuilds state.",
			Flag:        "workspace-prebuilds-reconciliation-interval",
			Env:         "CODER_WORKSPACE_PREBUILDS_RECONCILIATION_INTERVAL",
			Value:       &c.Prebuilds.ReconciliationInterval,
			Default:     (time.Second * 15).String(),
			Group:       &deploymentGroupPrebuilds,
			YAML:        "reconciliation_interval",
			Annotations: serpent.Annotations{}.Mark(annotationFormatDuration, "true"),
		},
		{
			Name:        "Reconciliation Backoff Interval",
			Description: "Interval to increase reconciliation backoff by when unrecoverable errors occur.",
			Flag:        "workspace-prebuilds-reconciliation-backoff-interval",
			Env:         "CODER_WORKSPACE_PREBUILDS_RECONCILIATION_BACKOFF_INTERVAL",
			Value:       &c.Prebuilds.ReconciliationBackoffInterval,
			Default:     (time.Second * 15).String(),
			Group:       &deploymentGroupPrebuilds,
			YAML:        "reconciliation_backoff_interval",
			Annotations: serpent.Annotations{}.Mark(annotationFormatDuration, "true"),
			Hidden:      true,
		},
		{
			Name:        "Reconciliation Backoff Lookback Period",
			Description: "Interval to look back to determine number of failed builds, which influences backoff.",
			Flag:        "workspace-prebuilds-reconciliation-backoff-lookback-period",
			Env:         "CODER_WORKSPACE_PREBUILDS_RECONCILIATION_BACKOFF_LOOKBACK_PERIOD",
			Value:       &c.Prebuilds.ReconciliationBackoffLookback,
			Default:     (time.Hour).String(), // TODO: use https://pkg.go.dev/github.com/jackc/pgtype@v1.12.0#Interval
			Group:       &deploymentGroupPrebuilds,
			YAML:        "reconciliation_backoff_lookback_period",
			Annotations: serpent.Annotations{}.Mark(annotationFormatDuration, "true"),
			Hidden:      true,
		},
=======
		// Push notifications.
>>>>>>> ca414b03
	}

	return opts
}

type SupportConfig struct {
	Links serpent.Struct[[]LinkConfig] `json:"links" typescript:",notnull"`
}

type LinkConfig struct {
	Name   string `json:"name" yaml:"name"`
	Target string `json:"target" yaml:"target"`
	Icon   string `json:"icon" yaml:"icon" enums:"bug,chat,docs"`
}

// DeploymentOptionsWithoutSecrets returns a copy of the OptionSet with secret values omitted.
func DeploymentOptionsWithoutSecrets(set serpent.OptionSet) serpent.OptionSet {
	cpy := make(serpent.OptionSet, 0, len(set))
	for _, opt := range set {
		cpyOpt := opt
		if IsSecretDeploymentOption(cpyOpt) {
			cpyOpt.Value = nil
		}
		cpy = append(cpy, cpyOpt)
	}
	return cpy
}

// WithoutSecrets returns a copy of the config without secret values.
func (c *DeploymentValues) WithoutSecrets() (*DeploymentValues, error) {
	var ff DeploymentValues

	// Create copy via JSON.
	byt, err := json.Marshal(c)
	if err != nil {
		return nil, err
	}
	err = json.Unmarshal(byt, &ff)
	if err != nil {
		return nil, err
	}

	for _, opt := range ff.Options() {
		if !IsSecretDeploymentOption(opt) {
			continue
		}

		// This only works with string values for now.
		switch v := opt.Value.(type) {
		case *serpent.String, *serpent.StringArray:
			err := v.Set("")
			if err != nil {
				panic(err)
			}
		default:
			return nil, xerrors.Errorf("unsupported type %T", v)
		}
	}

	return &ff, nil
}

// DeploymentConfig returns the deployment config for the coder server.
func (c *Client) DeploymentConfig(ctx context.Context) (*DeploymentConfig, error) {
	res, err := c.Request(ctx, http.MethodGet, "/api/v2/deployment/config", nil)
	if err != nil {
		return nil, xerrors.Errorf("execute request: %w", err)
	}
	defer res.Body.Close()

	if res.StatusCode != http.StatusOK {
		return nil, ReadBodyAsError(res)
	}

	conf := &DeploymentValues{}
	resp := &DeploymentConfig{
		Values:  conf,
		Options: conf.Options(),
	}
	return resp, json.NewDecoder(res.Body).Decode(resp)
}

func (c *Client) DeploymentStats(ctx context.Context) (DeploymentStats, error) {
	res, err := c.Request(ctx, http.MethodGet, "/api/v2/deployment/stats", nil)
	if err != nil {
		return DeploymentStats{}, xerrors.Errorf("execute request: %w", err)
	}
	defer res.Body.Close()

	if res.StatusCode != http.StatusOK {
		return DeploymentStats{}, ReadBodyAsError(res)
	}

	var df DeploymentStats
	return df, json.NewDecoder(res.Body).Decode(&df)
}

type AppearanceConfig struct {
	ApplicationName string `json:"application_name"`
	LogoURL         string `json:"logo_url"`
	DocsURL         string `json:"docs_url"`
	// Deprecated: ServiceBanner has been replaced by AnnouncementBanners.
	ServiceBanner       BannerConfig   `json:"service_banner"`
	AnnouncementBanners []BannerConfig `json:"announcement_banners"`
	SupportLinks        []LinkConfig   `json:"support_links,omitempty"`
}

type UpdateAppearanceConfig struct {
	ApplicationName string `json:"application_name"`
	LogoURL         string `json:"logo_url"`
	// Deprecated: ServiceBanner has been replaced by AnnouncementBanners.
	ServiceBanner       BannerConfig   `json:"service_banner"`
	AnnouncementBanners []BannerConfig `json:"announcement_banners"`
}

// Deprecated: ServiceBannerConfig has been renamed to BannerConfig.
type ServiceBannerConfig = BannerConfig

type BannerConfig struct {
	Enabled         bool   `json:"enabled"`
	Message         string `json:"message,omitempty"`
	BackgroundColor string `json:"background_color,omitempty"`
}

// Appearance returns the configuration that modifies the visual
// display of the dashboard.
func (c *Client) Appearance(ctx context.Context) (AppearanceConfig, error) {
	res, err := c.Request(ctx, http.MethodGet, "/api/v2/appearance", nil)
	if err != nil {
		return AppearanceConfig{}, err
	}
	defer res.Body.Close()
	if res.StatusCode != http.StatusOK {
		return AppearanceConfig{}, ReadBodyAsError(res)
	}
	var cfg AppearanceConfig
	return cfg, json.NewDecoder(res.Body).Decode(&cfg)
}

func (c *Client) UpdateAppearance(ctx context.Context, appearance UpdateAppearanceConfig) error {
	res, err := c.Request(ctx, http.MethodPut, "/api/v2/appearance", appearance)
	if err != nil {
		return err
	}
	defer res.Body.Close()
	if res.StatusCode != http.StatusOK {
		return ReadBodyAsError(res)
	}
	return nil
}

// BuildInfoResponse contains build information for this instance of Coder.
type BuildInfoResponse struct {
	// ExternalURL references the current Coder version.
	// For production builds, this will link directly to a release. For development builds, this will link to a commit.
	ExternalURL string `json:"external_url"`
	// Version returns the semantic version of the build.
	Version string `json:"version"`
	// DashboardURL is the URL to hit the deployment's dashboard.
	// For external workspace proxies, this is the coderd they are connected
	// to.
	DashboardURL string `json:"dashboard_url"`
	// Telemetry is a boolean that indicates whether telemetry is enabled.
	Telemetry bool `json:"telemetry"`

	WorkspaceProxy bool `json:"workspace_proxy"`

	// AgentAPIVersion is the current version of the Agent API (back versions
	// MAY still be supported).
	AgentAPIVersion string `json:"agent_api_version"`
	// ProvisionerAPIVersion is the current version of the Provisioner API
	ProvisionerAPIVersion string `json:"provisioner_api_version"`

	// UpgradeMessage is the message displayed to users when an outdated client
	// is detected.
	UpgradeMessage string `json:"upgrade_message"`

	// DeploymentID is the unique identifier for this deployment.
	DeploymentID string `json:"deployment_id"`

	// WebPushPublicKey is the public key for push notifications via Web Push.
	WebPushPublicKey string `json:"webpush_public_key,omitempty"`
}

type WorkspaceProxyBuildInfo struct {
	// TODO: @emyrk what should we include here?
	WorkspaceProxy bool `json:"workspace_proxy"`
	// DashboardURL is the URL of the coderd this proxy is connected to.
	DashboardURL string `json:"dashboard_url"`
}

// CanonicalVersion trims build information from the version.
// E.g. 'v0.7.4-devel+11573034' -> 'v0.7.4'.
func (b BuildInfoResponse) CanonicalVersion() string {
	// We do a little hack here to massage the string into a form
	// that works well with semver.
	trimmed := strings.ReplaceAll(b.Version, "-devel+", "+devel-")
	return semver.Canonical(trimmed)
}

// BuildInfo returns build information for this instance of Coder.
func (c *Client) BuildInfo(ctx context.Context) (BuildInfoResponse, error) {
	res, err := c.Request(ctx, http.MethodGet, "/api/v2/buildinfo", nil)
	if err != nil {
		return BuildInfoResponse{}, err
	}
	defer res.Body.Close()

	if res.StatusCode != http.StatusOK || ExpectJSONMime(res) != nil {
		return BuildInfoResponse{}, ReadBodyAsError(res)
	}

	var buildInfo BuildInfoResponse
	return buildInfo, json.NewDecoder(res.Body).Decode(&buildInfo)
}

type Experiment string

const (
	// Add new experiments here!
	ExperimentExample            Experiment = "example"              // This isn't used for anything.
	ExperimentAutoFillParameters Experiment = "auto-fill-parameters" // This should not be taken out of experiments until we have redesigned the feature.
	ExperimentNotifications      Experiment = "notifications"        // Sends notifications via SMTP and webhooks following certain events.
	ExperimentWorkspaceUsage     Experiment = "workspace-usage"      // Enables the new workspace usage tracking.
<<<<<<< HEAD
	ExperimentWorkspacePrebuilds Experiment = "workspace-prebuilds"  // Enables the new workspace prebuilds feature.
=======
	ExperimentWebPush            Experiment = "web-push"             // Enables web push notifications through the browser.
>>>>>>> ca414b03
)

// ExperimentsAll should include all experiments that are safe for
// users to opt-in to via --experimental='*'.
// Experiments that are not ready for consumption by all users should
// not be included here and will be essentially hidden.
var ExperimentsAll = Experiments{
	ExperimentWorkspacePrebuilds,
}

// Experiments is a list of experiments.
// Multiple experiments may be enabled at the same time.
// Experiments are not safe for production use, and are not guaranteed to
// be backwards compatible. They may be removed or renamed at any time.
type Experiments []Experiment

// Returns a list of experiments that are enabled for the deployment.
func (e Experiments) Enabled(ex Experiment) bool {
	for _, v := range e {
		if v == ex {
			return true
		}
	}
	return false
}

func (c *Client) Experiments(ctx context.Context) (Experiments, error) {
	res, err := c.Request(ctx, http.MethodGet, "/api/v2/experiments", nil)
	if err != nil {
		return nil, err
	}
	defer res.Body.Close()
	if res.StatusCode != http.StatusOK {
		return nil, ReadBodyAsError(res)
	}
	var exp []Experiment
	return exp, json.NewDecoder(res.Body).Decode(&exp)
}

// AvailableExperiments is an expandable type that returns all safe experiments
// available to be used with a deployment.
type AvailableExperiments struct {
	Safe []Experiment `json:"safe"`
}

func (c *Client) SafeExperiments(ctx context.Context) (AvailableExperiments, error) {
	res, err := c.Request(ctx, http.MethodGet, "/api/v2/experiments/available", nil)
	if err != nil {
		return AvailableExperiments{}, err
	}
	defer res.Body.Close()
	if res.StatusCode != http.StatusOK {
		return AvailableExperiments{}, ReadBodyAsError(res)
	}
	var exp AvailableExperiments
	return exp, json.NewDecoder(res.Body).Decode(&exp)
}

type DAUsResponse struct {
	Entries      []DAUEntry `json:"entries"`
	TZHourOffset int        `json:"tz_hour_offset"`
}

type DAUEntry struct {
	// Date is a string formatted as 2024-01-31.
	// Timezone and time information is not included.
	Date   string `json:"date"`
	Amount int    `json:"amount"`
}

type DAURequest struct {
	TZHourOffset int
}

func (d DAURequest) asRequestOption() RequestOption {
	return func(r *http.Request) {
		q := r.URL.Query()
		q.Set("tz_offset", strconv.Itoa(d.TZHourOffset))
		r.URL.RawQuery = q.Encode()
	}
}

// TimezoneOffsetHourWithTime is implemented to match the javascript 'getTimezoneOffset()' function.
// This is the amount of time between this date evaluated in UTC and evaluated in the 'loc'
// The trivial case of times being on the same day is:
// 'time.Now().UTC().Hour() - time.Now().In(loc).Hour()'
func TimezoneOffsetHourWithTime(now time.Time, loc *time.Location) int {
	if loc == nil {
		// Default to UTC time to be consistent across all callers.
		loc = time.UTC
	}
	_, offsetSec := now.In(loc).Zone()
	// Convert to hours and flip the sign
	return -1 * offsetSec / 60 / 60
}

func TimezoneOffsetHour(loc *time.Location) int {
	return TimezoneOffsetHourWithTime(time.Now(), loc)
}

func (c *Client) DeploymentDAUsLocalTZ(ctx context.Context) (*DAUsResponse, error) {
	return c.DeploymentDAUs(ctx, TimezoneOffsetHour(time.Local))
}

// DeploymentDAUs requires a tzOffset in hours. Use 0 for UTC, and TimezoneOffsetHour(time.Local) for the
// local timezone.
func (c *Client) DeploymentDAUs(ctx context.Context, tzOffset int) (*DAUsResponse, error) {
	res, err := c.Request(ctx, http.MethodGet, "/api/v2/insights/daus", nil, DAURequest{
		TZHourOffset: tzOffset,
	}.asRequestOption())
	if err != nil {
		return nil, xerrors.Errorf("execute request: %w", err)
	}
	defer res.Body.Close()

	if res.StatusCode != http.StatusOK {
		return nil, ReadBodyAsError(res)
	}

	var resp DAUsResponse
	return &resp, json.NewDecoder(res.Body).Decode(&resp)
}

type AppHostResponse struct {
	// Host is the externally accessible URL for the Coder instance.
	Host string `json:"host"`
}

// AppHost returns the site-wide application wildcard hostname
// e.g. "*--apps.coder.com". Apps are accessible at:
// "<app-name>--<agent-name>--<workspace-name>--<username><app-host>", e.g.
// "my-app--agent--workspace--username--apps.coder.com".
//
// If the app host is not set, the response will contain an empty string.
func (c *Client) AppHost(ctx context.Context) (AppHostResponse, error) {
	res, err := c.Request(ctx, http.MethodGet, "/api/v2/applications/host", nil)
	if err != nil {
		return AppHostResponse{}, err
	}
	defer res.Body.Close()

	if res.StatusCode != http.StatusOK {
		return AppHostResponse{}, ReadBodyAsError(res)
	}

	var host AppHostResponse
	return host, json.NewDecoder(res.Body).Decode(&host)
}

type WorkspaceConnectionLatencyMS struct {
	P50 float64
	P95 float64
}

type WorkspaceDeploymentStats struct {
	Pending  int64 `json:"pending"`
	Building int64 `json:"building"`
	Running  int64 `json:"running"`
	Failed   int64 `json:"failed"`
	Stopped  int64 `json:"stopped"`

	ConnectionLatencyMS WorkspaceConnectionLatencyMS `json:"connection_latency_ms"`
	RxBytes             int64                        `json:"rx_bytes"`
	TxBytes             int64                        `json:"tx_bytes"`
}

type SessionCountDeploymentStats struct {
	VSCode          int64 `json:"vscode"`
	SSH             int64 `json:"ssh"`
	JetBrains       int64 `json:"jetbrains"`
	ReconnectingPTY int64 `json:"reconnecting_pty"`
}

type DeploymentStats struct {
	// AggregatedFrom is the time in which stats are aggregated from.
	// This might be back in time a specific duration or interval.
	AggregatedFrom time.Time `json:"aggregated_from" format:"date-time"`
	// CollectedAt is the time in which stats are collected at.
	CollectedAt time.Time `json:"collected_at" format:"date-time"`
	// NextUpdateAt is the time when the next batch of stats will
	// be updated.
	NextUpdateAt time.Time `json:"next_update_at" format:"date-time"`

	Workspaces   WorkspaceDeploymentStats    `json:"workspaces"`
	SessionCount SessionCountDeploymentStats `json:"session_count"`
}

type SSHConfigResponse struct {
	HostnamePrefix   string            `json:"hostname_prefix"`
	SSHConfigOptions map[string]string `json:"ssh_config_options"`
}

// SSHConfiguration returns information about the SSH configuration for the
// Coder instance.
func (c *Client) SSHConfiguration(ctx context.Context) (SSHConfigResponse, error) {
	res, err := c.Request(ctx, http.MethodGet, "/api/v2/deployment/ssh", nil)
	if err != nil {
		return SSHConfigResponse{}, err
	}
	defer res.Body.Close()

	if res.StatusCode != http.StatusOK {
		return SSHConfigResponse{}, ReadBodyAsError(res)
	}

	var sshConfig SSHConfigResponse
	return sshConfig, json.NewDecoder(res.Body).Decode(&sshConfig)
}

type CryptoKeyFeature string

const (
	CryptoKeyFeatureWorkspaceAppsAPIKey CryptoKeyFeature = "workspace_apps_api_key"
	//nolint:gosec // This denotes a type of key, not a literal.
	CryptoKeyFeatureWorkspaceAppsToken CryptoKeyFeature = "workspace_apps_token"
	CryptoKeyFeatureOIDCConvert        CryptoKeyFeature = "oidc_convert"
	CryptoKeyFeatureTailnetResume      CryptoKeyFeature = "tailnet_resume"
)

type CryptoKey struct {
	Feature   CryptoKeyFeature `json:"feature"`
	Secret    string           `json:"secret"`
	DeletesAt time.Time        `json:"deletes_at" format:"date-time"`
	Sequence  int32            `json:"sequence"`
	StartsAt  time.Time        `json:"starts_at" format:"date-time"`
}

func (c CryptoKey) CanSign(now time.Time) bool {
	now = now.UTC()
	isAfterStartsAt := !c.StartsAt.IsZero() && !now.Before(c.StartsAt)
	return isAfterStartsAt && c.CanVerify(now)
}

func (c CryptoKey) CanVerify(now time.Time) bool {
	now = now.UTC()
	hasSecret := c.Secret != ""
	beforeDelete := c.DeletesAt.IsZero() || now.Before(c.DeletesAt)
	return hasSecret && beforeDelete
}<|MERGE_RESOLUTION|>--- conflicted
+++ resolved
@@ -2983,7 +2983,6 @@
 			Annotations: serpent.Annotations{}.Mark(annotationFormatDuration, "true"),
 			Hidden:      true, // Hidden because most operators should not need to modify this.
 		},
-<<<<<<< HEAD
 		{
 			Name:        "Reconciliation Interval",
 			Description: "How often to reconcile workspace prebuilds state.",
@@ -3019,9 +3018,7 @@
 			Annotations: serpent.Annotations{}.Mark(annotationFormatDuration, "true"),
 			Hidden:      true,
 		},
-=======
 		// Push notifications.
->>>>>>> ca414b03
 	}
 
 	return opts
@@ -3246,11 +3243,8 @@
 	ExperimentAutoFillParameters Experiment = "auto-fill-parameters" // This should not be taken out of experiments until we have redesigned the feature.
 	ExperimentNotifications      Experiment = "notifications"        // Sends notifications via SMTP and webhooks following certain events.
 	ExperimentWorkspaceUsage     Experiment = "workspace-usage"      // Enables the new workspace usage tracking.
-<<<<<<< HEAD
 	ExperimentWorkspacePrebuilds Experiment = "workspace-prebuilds"  // Enables the new workspace prebuilds feature.
-=======
 	ExperimentWebPush            Experiment = "web-push"             // Enables web push notifications through the browser.
->>>>>>> ca414b03
 )
 
 // ExperimentsAll should include all experiments that are safe for
