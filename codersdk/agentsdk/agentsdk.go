package agentsdk

import (
	"context"
	"encoding/json"
	"fmt"
	"io"
	"net"
	"net/http"
	"net/http/cookiejar"
	"net/url"
	"strconv"
	"time"

	"cloud.google.com/go/compute/metadata"
	"github.com/google/uuid"
	"golang.org/x/xerrors"
	"nhooyr.io/websocket"
	"tailscale.com/tailcfg"

	"cdr.dev/slog"
	"github.com/coder/coder/v2/codersdk"
	"github.com/coder/retry"
)

// ExternalLogSourceID is the statically-defined ID of a log-source that
// appears as "External" in the dashboard.
//
// This is to support legacy API-consumers that do not create their own
// log-source. This should be removed in the future.
var ExternalLogSourceID = uuid.MustParse("3b579bf4-1ed8-4b99-87a8-e9a1e3410410")

// New returns a client that is used to interact with the
// Coder API from a workspace agent.
func New(serverURL *url.URL) *Client {
	return &Client{
		SDK: codersdk.New(serverURL),
	}
}

// Client wraps `codersdk.Client` with specific functions
// scoped to a workspace agent.
type Client struct {
	SDK *codersdk.Client
}

func (c *Client) SetSessionToken(token string) {
	c.SDK.SetSessionToken(token)
}

type GitSSHKey struct {
	PublicKey  string `json:"public_key"`
	PrivateKey string `json:"private_key"`
}

// GitSSHKey will return the user's SSH key pair for the workspace.
func (c *Client) GitSSHKey(ctx context.Context) (GitSSHKey, error) {
	res, err := c.SDK.Request(ctx, http.MethodGet, "/api/v2/workspaceagents/me/gitsshkey", nil)
	if err != nil {
		return GitSSHKey{}, xerrors.Errorf("execute request: %w", err)
	}
	defer res.Body.Close()

	if res.StatusCode != http.StatusOK {
		return GitSSHKey{}, codersdk.ReadBodyAsError(res)
	}

	var gitSSHKey GitSSHKey
	return gitSSHKey, json.NewDecoder(res.Body).Decode(&gitSSHKey)
}

// In the future, we may want to support sending back multiple values for
// performance.
type PostMetadataRequest = codersdk.WorkspaceAgentMetadataResult

func (c *Client) PostMetadata(ctx context.Context, key string, req PostMetadataRequest) error {
	res, err := c.SDK.Request(ctx, http.MethodPost, "/api/v2/workspaceagents/me/metadata/"+key, req)
	if err != nil {
		return xerrors.Errorf("execute request: %w", err)
	}
	defer res.Body.Close()

	if res.StatusCode != http.StatusNoContent {
		return codersdk.ReadBodyAsError(res)
	}

	return nil
}

type Manifest struct {
	AgentID uuid.UUID `json:"agent_id"`
	// GitAuthConfigs stores the number of Git configurations
	// the Coder deployment has. If this number is >0, we
	// set up special configuration in the workspace.
	GitAuthConfigs           int                                          `json:"git_auth_configs"`
	VSCodePortProxyURI       string                                       `json:"vscode_port_proxy_uri"`
	Apps                     []codersdk.WorkspaceApp                      `json:"apps"`
	DERPMap                  *tailcfg.DERPMap                             `json:"derpmap"`
	DERPForceWebSockets      bool                                         `json:"derp_force_websockets"`
	EnvironmentVariables     map[string]string                            `json:"environment_variables"`
	Directory                string                                       `json:"directory"`
	MOTDFile                 string                                       `json:"motd_file"`
	DisableDirectConnections bool                                         `json:"disable_direct_connections"`
	Metadata                 []codersdk.WorkspaceAgentMetadataDescription `json:"metadata"`
	Scripts                  []codersdk.WorkspaceAgentScript              `json:"scripts"`
}

type LogSource struct {
	ID          uuid.UUID `json:"id"`
	DisplayName string    `json:"display_name"`
	Icon        string    `json:"icon"`
}

type Script struct {
	Script string `json:"script"`
}

// Manifest fetches manifest for the currently authenticated workspace agent.
func (c *Client) Manifest(ctx context.Context) (Manifest, error) {
	res, err := c.SDK.Request(ctx, http.MethodGet, "/api/v2/workspaceagents/me/manifest", nil)
	if err != nil {
		return Manifest{}, err
	}
	defer res.Body.Close()
	if res.StatusCode != http.StatusOK {
		return Manifest{}, codersdk.ReadBodyAsError(res)
	}
	var agentMeta Manifest
	err = json.NewDecoder(res.Body).Decode(&agentMeta)
	if err != nil {
		return Manifest{}, err
	}
	err = c.rewriteDerpMap(agentMeta.DERPMap)
	if err != nil {
		return Manifest{}, err
	}
	return agentMeta, nil
}

// rewriteDerpMap rewrites the DERP map to use the access URL of the SDK as the
// "embedded relay" access URL. The passed derp map is modified in place.
//
// Agents can provide an arbitrary access URL that may be different that the
// globally configured one. This breaks the built-in DERP, which would continue
// to reference the global access URL.
func (c *Client) rewriteDerpMap(derpMap *tailcfg.DERPMap) error {
	accessingPort := c.SDK.URL.Port()
	if accessingPort == "" {
		accessingPort = "80"
		if c.SDK.URL.Scheme == "https" {
			accessingPort = "443"
		}
	}
	accessPort, err := strconv.Atoi(accessingPort)
	if err != nil {
		return xerrors.Errorf("convert accessing port %q: %w", accessingPort, err)
	}
	for _, region := range derpMap.Regions {
		if !region.EmbeddedRelay {
			continue
		}

		for _, node := range region.Nodes {
			if node.STUNOnly {
				continue
			}
			node.HostName = c.SDK.URL.Hostname()
			node.DERPPort = accessPort
			node.ForceHTTP = c.SDK.URL.Scheme == "http"
		}
	}
	return nil
}

type DERPMapUpdate struct {
	Err     error
	DERPMap *tailcfg.DERPMap
}

// DERPMapUpdates connects to the DERP map updates WebSocket.
func (c *Client) DERPMapUpdates(ctx context.Context) (<-chan DERPMapUpdate, io.Closer, error) {
	derpMapURL, err := c.SDK.URL.Parse("/api/v2/derp-map")
	if err != nil {
		return nil, nil, xerrors.Errorf("parse url: %w", err)
	}
	jar, err := cookiejar.New(nil)
	if err != nil {
		return nil, nil, xerrors.Errorf("create cookie jar: %w", err)
	}
	jar.SetCookies(derpMapURL, []*http.Cookie{{
		Name:  codersdk.SessionTokenCookie,
		Value: c.SDK.SessionToken(),
	}})
	httpClient := &http.Client{
		Jar:       jar,
		Transport: c.SDK.HTTPClient.Transport,
	}
	// nolint:bodyclose
	conn, res, err := websocket.Dial(ctx, derpMapURL.String(), &websocket.DialOptions{
		HTTPClient: httpClient,
	})
	if err != nil {
		if res == nil {
			return nil, nil, err
		}
		return nil, nil, codersdk.ReadBodyAsError(res)
	}

	ctx, cancelFunc := context.WithCancel(ctx)
	ctx, wsNetConn := websocketNetConn(ctx, conn, websocket.MessageBinary)
	pingClosed := pingWebSocket(ctx, c.SDK.Logger(), conn, "derp map")

	var (
		updates       = make(chan DERPMapUpdate)
		updatesClosed = make(chan struct{})
		dec           = json.NewDecoder(wsNetConn)
	)
	go func() {
		defer close(updates)
		defer close(updatesClosed)
		defer cancelFunc()
		defer conn.Close(websocket.StatusGoingAway, "DERPMapUpdates closed")
		for {
			var update DERPMapUpdate
			err := dec.Decode(&update.DERPMap)
			if err != nil {
				update.Err = err
				update.DERPMap = nil
			}
			if update.DERPMap != nil {
				err = c.rewriteDerpMap(update.DERPMap)
				if err != nil {
					update.Err = err
					update.DERPMap = nil
				}
			}

			select {
			case updates <- update:
			case <-ctx.Done():
				// Unblock the caller if they're waiting for an update.
				select {
				case updates <- DERPMapUpdate{Err: ctx.Err()}:
				default:
				}
				return
			}
			if update.Err != nil {
				return
			}
		}
	}()

	return updates, &closer{
		closeFunc: func() error {
			cancelFunc()
			<-pingClosed
			_ = conn.Close(websocket.StatusGoingAway, "DERPMapUpdates closed")
			<-updatesClosed
			return nil
		},
	}, nil
}

// Listen connects to the workspace agent coordinate WebSocket
// that handles connection negotiation.
func (c *Client) Listen(ctx context.Context) (net.Conn, error) {
	coordinateURL, err := c.SDK.URL.Parse("/api/v2/workspaceagents/me/coordinate")
	if err != nil {
		return nil, xerrors.Errorf("parse url: %w", err)
	}
	jar, err := cookiejar.New(nil)
	if err != nil {
		return nil, xerrors.Errorf("create cookie jar: %w", err)
	}
	jar.SetCookies(coordinateURL, []*http.Cookie{{
		Name:  codersdk.SessionTokenCookie,
		Value: c.SDK.SessionToken(),
	}})
	httpClient := &http.Client{
		Jar:       jar,
		Transport: c.SDK.HTTPClient.Transport,
	}
	// nolint:bodyclose
	conn, res, err := websocket.Dial(ctx, coordinateURL.String(), &websocket.DialOptions{
		HTTPClient: httpClient,
	})
	if err != nil {
		if res == nil {
			return nil, err
		}
		return nil, codersdk.ReadBodyAsError(res)
	}

	ctx, cancelFunc := context.WithCancel(ctx)
	ctx, wsNetConn := websocketNetConn(ctx, conn, websocket.MessageBinary)
	pingClosed := pingWebSocket(ctx, c.SDK.Logger(), conn, "coordinate")

	return &closeNetConn{
		Conn: wsNetConn,
		closeFunc: func() {
			cancelFunc()
			_ = conn.Close(websocket.StatusGoingAway, "Listen closed")
			<-pingClosed
		},
	}, nil
}

type PostAppHealthsRequest struct {
	// Healths is a map of the workspace app name and the health of the app.
	Healths map[uuid.UUID]codersdk.WorkspaceAppHealth
}

// PostAppHealth updates the workspace agent app health status.
func (c *Client) PostAppHealth(ctx context.Context, req PostAppHealthsRequest) error {
	res, err := c.SDK.Request(ctx, http.MethodPost, "/api/v2/workspaceagents/me/app-health", req)
	if err != nil {
		return err
	}
	defer res.Body.Close()
	if res.StatusCode != http.StatusOK {
		return codersdk.ReadBodyAsError(res)
	}

	return nil
}

// AuthenticateResponse is returned when an instance ID
// has been exchanged for a session token.
// @typescript-ignore AuthenticateResponse
type AuthenticateResponse struct {
	SessionToken string `json:"session_token"`
}

type GoogleInstanceIdentityToken struct {
	JSONWebToken string `json:"json_web_token" validate:"required"`
}

// AuthWorkspaceGoogleInstanceIdentity uses the Google Compute Engine Metadata API to
// fetch a signed JWT, and exchange it for a session token for a workspace agent.
//
// The requesting instance must be registered as a resource in the latest history for a workspace.
func (c *Client) AuthGoogleInstanceIdentity(ctx context.Context, serviceAccount string, gcpClient *metadata.Client) (AuthenticateResponse, error) {
	if serviceAccount == "" {
		// This is the default name specified by Google.
		serviceAccount = "default"
	}
	if gcpClient == nil {
		gcpClient = metadata.NewClient(c.SDK.HTTPClient)
	}
	// "format=full" is required, otherwise the responding payload will be missing "instance_id".
	jwt, err := gcpClient.Get(fmt.Sprintf("instance/service-accounts/%s/identity?audience=coder&format=full", serviceAccount))
	if err != nil {
		return AuthenticateResponse{}, xerrors.Errorf("get metadata identity: %w", err)
	}
	res, err := c.SDK.Request(ctx, http.MethodPost, "/api/v2/workspaceagents/google-instance-identity", GoogleInstanceIdentityToken{
		JSONWebToken: jwt,
	})
	if err != nil {
		return AuthenticateResponse{}, err
	}
	defer res.Body.Close()
	if res.StatusCode != http.StatusOK {
		return AuthenticateResponse{}, codersdk.ReadBodyAsError(res)
	}
	var resp AuthenticateResponse
	return resp, json.NewDecoder(res.Body).Decode(&resp)
}

type AWSInstanceIdentityToken struct {
	Signature string `json:"signature" validate:"required"`
	Document  string `json:"document" validate:"required"`
}

// AuthWorkspaceAWSInstanceIdentity uses the Amazon Metadata API to
// fetch a signed payload, and exchange it for a session token for a workspace agent.
//
// The requesting instance must be registered as a resource in the latest history for a workspace.
func (c *Client) AuthAWSInstanceIdentity(ctx context.Context) (AuthenticateResponse, error) {
	req, err := http.NewRequestWithContext(ctx, http.MethodPut, "http://169.254.169.254/latest/api/token", nil)
	if err != nil {
		return AuthenticateResponse{}, nil
	}
	req.Header.Set("X-aws-ec2-metadata-token-ttl-seconds", "21600")
	res, err := c.SDK.HTTPClient.Do(req)
	if err != nil {
		return AuthenticateResponse{}, err
	}
	defer res.Body.Close()
	token, err := io.ReadAll(res.Body)
	if err != nil {
		return AuthenticateResponse{}, xerrors.Errorf("read token: %w", err)
	}

	req, err = http.NewRequestWithContext(ctx, http.MethodGet, "http://169.254.169.254/latest/dynamic/instance-identity/signature", nil)
	if err != nil {
		return AuthenticateResponse{}, nil
	}
	req.Header.Set("X-aws-ec2-metadata-token", string(token))
	res, err = c.SDK.HTTPClient.Do(req)
	if err != nil {
		return AuthenticateResponse{}, err
	}
	defer res.Body.Close()
	signature, err := io.ReadAll(res.Body)
	if err != nil {
		return AuthenticateResponse{}, xerrors.Errorf("read token: %w", err)
	}

	req, err = http.NewRequestWithContext(ctx, http.MethodGet, "http://169.254.169.254/latest/dynamic/instance-identity/document", nil)
	if err != nil {
		return AuthenticateResponse{}, nil
	}
	req.Header.Set("X-aws-ec2-metadata-token", string(token))
	res, err = c.SDK.HTTPClient.Do(req)
	if err != nil {
		return AuthenticateResponse{}, err
	}
	defer res.Body.Close()
	document, err := io.ReadAll(res.Body)
	if err != nil {
		return AuthenticateResponse{}, xerrors.Errorf("read token: %w", err)
	}

	res, err = c.SDK.Request(ctx, http.MethodPost, "/api/v2/workspaceagents/aws-instance-identity", AWSInstanceIdentityToken{
		Signature: string(signature),
		Document:  string(document),
	})
	if err != nil {
		return AuthenticateResponse{}, err
	}
	defer res.Body.Close()
	if res.StatusCode != http.StatusOK {
		return AuthenticateResponse{}, codersdk.ReadBodyAsError(res)
	}
	var resp AuthenticateResponse
	return resp, json.NewDecoder(res.Body).Decode(&resp)
}

type AzureInstanceIdentityToken struct {
	Signature string `json:"signature" validate:"required"`
	Encoding  string `json:"encoding" validate:"required"`
}

// AuthWorkspaceAzureInstanceIdentity uses the Azure Instance Metadata Service to
// fetch a signed payload, and exchange it for a session token for a workspace agent.
func (c *Client) AuthAzureInstanceIdentity(ctx context.Context) (AuthenticateResponse, error) {
	req, err := http.NewRequestWithContext(ctx, http.MethodGet, "http://169.254.169.254/metadata/attested/document?api-version=2020-09-01", nil)
	if err != nil {
		return AuthenticateResponse{}, nil
	}
	req.Header.Set("Metadata", "true")
	res, err := c.SDK.HTTPClient.Do(req)
	if err != nil {
		return AuthenticateResponse{}, err
	}
	defer res.Body.Close()

	var token AzureInstanceIdentityToken
	err = json.NewDecoder(res.Body).Decode(&token)
	if err != nil {
		return AuthenticateResponse{}, err
	}

	res, err = c.SDK.Request(ctx, http.MethodPost, "/api/v2/workspaceagents/azure-instance-identity", token)
	if err != nil {
		return AuthenticateResponse{}, err
	}
	defer res.Body.Close()
	if res.StatusCode != http.StatusOK {
		return AuthenticateResponse{}, codersdk.ReadBodyAsError(res)
	}
	var resp AuthenticateResponse
	return resp, json.NewDecoder(res.Body).Decode(&resp)
}

// ReportStats begins a stat streaming connection with the Coder server.
// It is resilient to network failures and intermittent coderd issues.
func (c *Client) ReportStats(ctx context.Context, log slog.Logger, statsChan <-chan *Stats, setInterval func(time.Duration)) (io.Closer, error) {
	var interval time.Duration
	ctx, cancel := context.WithCancel(ctx)
	exited := make(chan struct{})

	postStat := func(stat *Stats) {
		var nextInterval time.Duration
		for r := retry.New(100*time.Millisecond, time.Minute); r.Wait(ctx); {
			resp, err := c.PostStats(ctx, stat)
			if err != nil {
				if !xerrors.Is(err, context.Canceled) {
					log.Error(ctx, "report stats", slog.Error(err))
				}
				continue
			}

			nextInterval = resp.ReportInterval
			break
		}

		if nextInterval != 0 && interval != nextInterval {
			setInterval(nextInterval)
		}
		interval = nextInterval
	}

	// Send an empty stat to get the interval.
	postStat(&Stats{})

	go func() {
		defer close(exited)

		for {
			select {
			case <-ctx.Done():
				return
			case stat, ok := <-statsChan:
				if !ok {
					return
				}

				postStat(stat)
			}
		}
	}()

	return closeFunc(func() error {
		cancel()
		<-exited
		return nil
	}), nil
}

// Stats records the Agent's network connection statistics for use in
// user-facing metrics and debugging.
type Stats struct {
	// ConnectionsByProto is a count of connections by protocol.
	ConnectionsByProto map[string]int64 `json:"connections_by_proto"`
	// ConnectionCount is the number of connections received by an agent.
	ConnectionCount int64 `json:"connection_count"`
	// ConnectionMedianLatencyMS is the median latency of all connections in milliseconds.
	ConnectionMedianLatencyMS float64 `json:"connection_median_latency_ms"`
	// RxPackets is the number of received packets.
	RxPackets int64 `json:"rx_packets"`
	// RxBytes is the number of received bytes.
	RxBytes int64 `json:"rx_bytes"`
	// TxPackets is the number of transmitted bytes.
	TxPackets int64 `json:"tx_packets"`
	// TxBytes is the number of transmitted bytes.
	TxBytes int64 `json:"tx_bytes"`

	// SessionCountVSCode is the number of connections received by an agent
	// that are from our VS Code extension.
	SessionCountVSCode int64 `json:"session_count_vscode"`
	// SessionCountJetBrains is the number of connections received by an agent
	// that are from our JetBrains extension.
	SessionCountJetBrains int64 `json:"session_count_jetbrains"`
	// SessionCountReconnectingPTY is the number of connections received by an agent
	// that are from the reconnecting web terminal.
	SessionCountReconnectingPTY int64 `json:"session_count_reconnecting_pty"`
	// SessionCountSSH is the number of connections received by an agent
	// that are normal, non-tagged SSH sessions.
	SessionCountSSH int64 `json:"session_count_ssh"`

	// Metrics collected by the agent
	Metrics []AgentMetric `json:"metrics"`
}

type AgentMetricType string

const (
	AgentMetricTypeCounter AgentMetricType = "counter"
	AgentMetricTypeGauge   AgentMetricType = "gauge"
)

type AgentMetric struct {
	Name   string             `json:"name" validate:"required"`
	Type   AgentMetricType    `json:"type" validate:"required" enums:"counter,gauge"`
	Value  float64            `json:"value" validate:"required"`
	Labels []AgentMetricLabel `json:"labels,omitempty"`
}

type AgentMetricLabel struct {
	Name  string `json:"name" validate:"required"`
	Value string `json:"value" validate:"required"`
}

type StatsResponse struct {
	// ReportInterval is the duration after which the agent should send stats
	// again.
	ReportInterval time.Duration `json:"report_interval"`
}

func (c *Client) PostStats(ctx context.Context, stats *Stats) (StatsResponse, error) {
	res, err := c.SDK.Request(ctx, http.MethodPost, "/api/v2/workspaceagents/me/report-stats", stats)
	if err != nil {
		return StatsResponse{}, xerrors.Errorf("send request: %w", err)
	}
	defer res.Body.Close()
	if res.StatusCode != http.StatusOK {
		return StatsResponse{}, codersdk.ReadBodyAsError(res)
	}

	var interval StatsResponse
	err = json.NewDecoder(res.Body).Decode(&interval)
	if err != nil {
		return StatsResponse{}, xerrors.Errorf("decode stats response: %w", err)
	}

	return interval, nil
}

type PostLifecycleRequest struct {
	State     codersdk.WorkspaceAgentLifecycle `json:"state"`
	ChangedAt time.Time                        `json:"changed_at"`
}

func (c *Client) PostLifecycle(ctx context.Context, req PostLifecycleRequest) error {
	res, err := c.SDK.Request(ctx, http.MethodPost, "/api/v2/workspaceagents/me/report-lifecycle", req)
	if err != nil {
		return xerrors.Errorf("agent state post request: %w", err)
	}
	defer res.Body.Close()
	if res.StatusCode != http.StatusNoContent {
		return codersdk.ReadBodyAsError(res)
	}

	return nil
}

type PostStartupRequest struct {
	Version           string                    `json:"version"`
	ExpandedDirectory string                    `json:"expanded_directory"`
	Subsystems        []codersdk.AgentSubsystem `json:"subsystems"`
}

func (c *Client) PostStartup(ctx context.Context, req PostStartupRequest) error {
	res, err := c.SDK.Request(ctx, http.MethodPost, "/api/v2/workspaceagents/me/startup", req)
	if err != nil {
		return err
	}
	defer res.Body.Close()
	if res.StatusCode != http.StatusOK {
		return codersdk.ReadBodyAsError(res)
	}
	return nil
}

type Log struct {
	CreatedAt time.Time         `json:"created_at"`
	Output    string            `json:"output"`
	Level     codersdk.LogLevel `json:"level"`
}

type PatchLogs struct {
	LogSourceID uuid.UUID `json:"log_source_id"`
	Logs        []Log     `json:"logs"`
}

// PatchLogs writes log messages to the agent startup script.
// Log messages are limited to 1MB in total.
func (c *Client) PatchLogs(ctx context.Context, req PatchLogs) error {
	res, err := c.SDK.Request(ctx, http.MethodPatch, "/api/v2/workspaceagents/me/logs", req)
	if err != nil {
		return err
	}
	defer res.Body.Close()
	if res.StatusCode != http.StatusOK {
		return codersdk.ReadBodyAsError(res)
	}
	return nil
}

type PostLogSource struct {
	// ID is a unique identifier for the log source.
	// It is scoped to a workspace agent, and can be statically
	// defined inside code to prevent duplicate sources from being
	// created for the same agent.
	ID          uuid.UUID `json:"id"`
	DisplayName string    `json:"display_name"`
	Icon        string    `json:"icon"`
}

func (c *Client) PostLogSource(ctx context.Context, req PostLogSource) (codersdk.WorkspaceAgentLogSource, error) {
	res, err := c.SDK.Request(ctx, http.MethodPost, "/api/v2/workspaceagents/me/log-source", req)
	if err != nil {
		return codersdk.WorkspaceAgentLogSource{}, err
	}
	defer res.Body.Close()
	if res.StatusCode != http.StatusCreated {
		return codersdk.WorkspaceAgentLogSource{}, codersdk.ReadBodyAsError(res)
	}
	var logSource codersdk.WorkspaceAgentLogSource
	return logSource, json.NewDecoder(res.Body).Decode(&logSource)
}

// GetServiceBanner relays the service banner config.
func (c *Client) GetServiceBanner(ctx context.Context) (codersdk.ServiceBannerConfig, error) {
	res, err := c.SDK.Request(ctx, http.MethodGet, "/api/v2/appearance", nil)
	if err != nil {
		return codersdk.ServiceBannerConfig{}, err
	}
	defer res.Body.Close()
	// If the route does not exist then Enterprise code is not enabled.
	if res.StatusCode == http.StatusNotFound {
		return codersdk.ServiceBannerConfig{}, nil
	}
	if res.StatusCode != http.StatusOK {
		return codersdk.ServiceBannerConfig{}, codersdk.ReadBodyAsError(res)
	}
	var cfg codersdk.AppearanceConfig
	return cfg.ServiceBanner, json.NewDecoder(res.Body).Decode(&cfg)
}

type ExternalAuthResponse struct {
<<<<<<< HEAD
	AccessToken string `json:"access_token"`
	URL         string `json:"url"`
	Type        string `json:"type"`
=======
	AccessToken string                 `json:"access_token"`
	TokenExtra  map[string]interface{} `json:"token_extra"`
	URL         string                 `json:"url"`
	Type        string                 `json:"type"`
>>>>>>> db8592fa

	// Deprecated: Only supported on `/workspaceagents/me/gitauth`
	// for backwards compatibility.
	Username string `json:"username"`
	Password string `json:"password"`
}

// ExternalAuthRequest is used to request an access token for a provider.
// Either ID or Match must be specified, but not both.
type ExternalAuthRequest struct {
	// ID is the ID of a provider to request authentication for.
	ID string
	// Match is an arbitrary string matched against the regex of the provider.
	Match string
	// Listen indicates that the request should be long-lived and listen for
	// a new token to be requested.
	Listen bool
}

// ExternalAuth submits a URL or provider ID to fetch an access token for.
// nolint:revive
func (c *Client) ExternalAuth(ctx context.Context, req ExternalAuthRequest) (ExternalAuthResponse, error) {
	q := url.Values{
		"id":    []string{req.ID},
		"match": []string{req.Match},
	}
	if req.Listen {
		q.Set("listen", "true")
	}
	reqURL := "/api/v2/workspaceagents/me/external-auth?" + q.Encode()
	res, err := c.SDK.Request(ctx, http.MethodGet, reqURL, nil)
	if err != nil {
		return ExternalAuthResponse{}, xerrors.Errorf("execute request: %w", err)
	}
	defer res.Body.Close()

	if res.StatusCode != http.StatusOK {
		return ExternalAuthResponse{}, codersdk.ReadBodyAsError(res)
	}

	var authResp ExternalAuthResponse
	return authResp, json.NewDecoder(res.Body).Decode(&authResp)
}

type closeFunc func() error

func (c closeFunc) Close() error {
	return c()
}

// wsNetConn wraps net.Conn created by websocket.NetConn(). Cancel func
// is called if a read or write error is encountered.
type wsNetConn struct {
	cancel context.CancelFunc
	net.Conn
}

func (c *wsNetConn) Read(b []byte) (n int, err error) {
	n, err = c.Conn.Read(b)
	if err != nil {
		c.cancel()
	}
	return n, err
}

func (c *wsNetConn) Write(b []byte) (n int, err error) {
	n, err = c.Conn.Write(b)
	if err != nil {
		c.cancel()
	}
	return n, err
}

func (c *wsNetConn) Close() error {
	defer c.cancel()
	return c.Conn.Close()
}

// websocketNetConn wraps websocket.NetConn and returns a context that
// is tied to the parent context and the lifetime of the conn. Any error
// during read or write will cancel the context, but not close the
// conn. Close should be called to release context resources.
func websocketNetConn(ctx context.Context, conn *websocket.Conn, msgType websocket.MessageType) (context.Context, net.Conn) {
	ctx, cancel := context.WithCancel(ctx)
	nc := websocket.NetConn(ctx, conn, msgType)
	return ctx, &wsNetConn{
		cancel: cancel,
		Conn:   nc,
	}
}

// LogsNotifyChannel returns the channel name responsible for notifying
// of new logs.
func LogsNotifyChannel(agentID uuid.UUID) string {
	return fmt.Sprintf("agent-logs:%s", agentID)
}

type LogsNotifyMessage struct {
	CreatedAfter int64 `json:"created_after"`
}

type closeNetConn struct {
	net.Conn
	closeFunc func()
}

func (c *closeNetConn) Close() error {
	c.closeFunc()
	return c.Conn.Close()
}

func pingWebSocket(ctx context.Context, logger slog.Logger, conn *websocket.Conn, name string) <-chan struct{} {
	// Ping once every 30 seconds to ensure that the websocket is alive. If we
	// don't get a response within 30s we kill the websocket and reconnect.
	// See: https://github.com/coder/coder/pull/5824
	closed := make(chan struct{})
	go func() {
		defer close(closed)
		tick := 30 * time.Second
		ticker := time.NewTicker(tick)
		defer ticker.Stop()
		defer func() {
			logger.Debug(ctx, fmt.Sprintf("%s pinger exited", name))
		}()
		for {
			select {
			case <-ctx.Done():
				return
			case start := <-ticker.C:
				ctx, cancel := context.WithTimeout(ctx, tick)

				err := conn.Ping(ctx)
				if err != nil {
					logger.Error(ctx, fmt.Sprintf("workspace agent %s ping", name), slog.Error(err))

					err := conn.Close(websocket.StatusGoingAway, "Ping failed")
					if err != nil {
						logger.Error(ctx, fmt.Sprintf("close workspace agent %s websocket", name), slog.Error(err))
					}

					cancel()
					return
				}

				logger.Debug(ctx, fmt.Sprintf("got %s ping", name), slog.F("took", time.Since(start)))
				cancel()
			}
		}
	}()

	return closed
}

type closer struct {
	closeFunc func() error
}

func (c *closer) Close() error {
	return c.closeFunc()
}<|MERGE_RESOLUTION|>--- conflicted
+++ resolved
@@ -711,16 +711,10 @@
 }
 
 type ExternalAuthResponse struct {
-<<<<<<< HEAD
-	AccessToken string `json:"access_token"`
-	URL         string `json:"url"`
-	Type        string `json:"type"`
-=======
 	AccessToken string                 `json:"access_token"`
 	TokenExtra  map[string]interface{} `json:"token_extra"`
 	URL         string                 `json:"url"`
 	Type        string                 `json:"type"`
->>>>>>> db8592fa
 
 	// Deprecated: Only supported on `/workspaceagents/me/gitauth`
 	// for backwards compatibility.
