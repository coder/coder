--- conflicted
+++ resolved
@@ -231,15 +231,9 @@
 }
 
 // ConnectRPC24 returns a dRPC client to the Agent API v2.4.  It is useful when you want to be
-<<<<<<< HEAD
-// maximally compatible with Coderd Release Versions from 2.18+ // TODO update release
-func (c *Client) ConnectRPC24(ctx context.Context) (
-	proto.DRPCAgentClient23, tailnetproto.DRPCTailnetClient23, error,
-=======
 // maximally compatible with Coderd Release Versions from 2.xx+ // TODO @vincent: define version
 func (c *Client) ConnectRPC24(ctx context.Context) (
 	proto.DRPCAgentClient24, tailnetproto.DRPCTailnetClient24, error,
->>>>>>> a7370873
 ) {
 	conn, err := c.connectRPCVersion(ctx, apiversion.New(2, 4))
 	if err != nil {
