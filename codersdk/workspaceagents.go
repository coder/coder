--- conflicted
+++ resolved
@@ -53,15 +53,14 @@
 	SessionToken string `json:"session_token"`
 }
 
-<<<<<<< HEAD
 // WorkspaceAgentConnectionInfo returns required information for establishing
 // a connection with a workspace.
 type WorkspaceAgentConnectionInfo struct {
 	DERPMap *tailcfg.DERPMap `json:"derp_map"`
-=======
+}
+
 type PostWorkspaceAgentVersionRequest struct {
 	Version string `json:"version"`
->>>>>>> 5362f463
 }
 
 // AuthWorkspaceGoogleInstanceIdentity uses the Google Compute Engine Metadata API to
@@ -274,13 +273,7 @@
 	if err != nil {
 		return nil, xerrors.Errorf("parse url: %w", err)
 	}
-<<<<<<< HEAD
 	jar, err := cookiejar.New(nil)
-=======
-
-	// Fetch updated agent metadata
-	res, err = c.Request(ctx, http.MethodGet, "/api/v2/workspaceagents/me/metadata", nil)
->>>>>>> 5362f463
 	if err != nil {
 		return nil, xerrors.Errorf("create cookie jar: %w", err)
 	}
