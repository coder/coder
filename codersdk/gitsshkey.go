package codersdk

import (
	"context"
	"encoding/json"
	"fmt"
	"net/http"
	"time"

	"github.com/google/uuid"
	"golang.org/x/xerrors"
)

type GitSSHKey struct {
	UserID    uuid.UUID `json:"user_id"`
	CreatedAt time.Time `json:"created_at"`
	UpdatedAt time.Time `json:"updated_at"`
	PublicKey string    `json:"public_key"`
}

type AgentGitSSHKey struct {
	PublicKey  string `json:"public_key"`
	PrivateKey string `json:"private_key"`
}

// GitSSHKey returns the user's git SSH public key.
<<<<<<< HEAD
func (c *Client) GitSSHKey(ctx context.Context, userID uuid.UUID) (GitSSHKey, error) {
	res, err := c.Request(ctx, http.MethodGet, fmt.Sprintf("/api/v2/users/%s/gitsshkey", uuidOrMe(userID)), nil)
=======
func (c *Client) GitSSHKey(ctx context.Context, user string) (GitSSHKey, error) {
	res, err := c.request(ctx, http.MethodGet, fmt.Sprintf("/api/v2/users/%s/gitsshkey", user), nil)
>>>>>>> 22ec3665
	if err != nil {
		return GitSSHKey{}, xerrors.Errorf("execute request: %w", err)
	}
	defer res.Body.Close()

	if res.StatusCode != http.StatusOK {
		return GitSSHKey{}, readBodyAsError(res)
	}

	var gitsshkey GitSSHKey
	return gitsshkey, json.NewDecoder(res.Body).Decode(&gitsshkey)
}

// RegenerateGitSSHKey will create a new SSH key pair for the user and return it.
<<<<<<< HEAD
func (c *Client) RegenerateGitSSHKey(ctx context.Context, userID uuid.UUID) (GitSSHKey, error) {
	res, err := c.Request(ctx, http.MethodPut, fmt.Sprintf("/api/v2/users/%s/gitsshkey", uuidOrMe(userID)), nil)
=======
func (c *Client) RegenerateGitSSHKey(ctx context.Context, user string) (GitSSHKey, error) {
	res, err := c.request(ctx, http.MethodPut, fmt.Sprintf("/api/v2/users/%s/gitsshkey", user), nil)
>>>>>>> 22ec3665
	if err != nil {
		return GitSSHKey{}, xerrors.Errorf("execute request: %w", err)
	}
	defer res.Body.Close()

	if res.StatusCode != http.StatusOK {
		return GitSSHKey{}, readBodyAsError(res)
	}

	var gitsshkey GitSSHKey
	return gitsshkey, json.NewDecoder(res.Body).Decode(&gitsshkey)
}

// AgentGitSSHKey will return the user's SSH key pair for the workspace.
func (c *Client) AgentGitSSHKey(ctx context.Context) (AgentGitSSHKey, error) {
	res, err := c.Request(ctx, http.MethodGet, "/api/v2/workspaceagents/me/gitsshkey", nil)
	if err != nil {
		return AgentGitSSHKey{}, xerrors.Errorf("execute request: %w", err)
	}
	defer res.Body.Close()

	if res.StatusCode != http.StatusOK {
		return AgentGitSSHKey{}, readBodyAsError(res)
	}

	var agentgitsshkey AgentGitSSHKey
	return agentgitsshkey, json.NewDecoder(res.Body).Decode(&agentgitsshkey)
}<|MERGE_RESOLUTION|>--- conflicted
+++ resolved
@@ -24,13 +24,8 @@
 }
 
 // GitSSHKey returns the user's git SSH public key.
-<<<<<<< HEAD
-func (c *Client) GitSSHKey(ctx context.Context, userID uuid.UUID) (GitSSHKey, error) {
-	res, err := c.Request(ctx, http.MethodGet, fmt.Sprintf("/api/v2/users/%s/gitsshkey", uuidOrMe(userID)), nil)
-=======
 func (c *Client) GitSSHKey(ctx context.Context, user string) (GitSSHKey, error) {
-	res, err := c.request(ctx, http.MethodGet, fmt.Sprintf("/api/v2/users/%s/gitsshkey", user), nil)
->>>>>>> 22ec3665
+	res, err := c.Request(ctx, http.MethodGet, fmt.Sprintf("/api/v2/users/%s/gitsshkey", user), nil)
 	if err != nil {
 		return GitSSHKey{}, xerrors.Errorf("execute request: %w", err)
 	}
@@ -45,13 +40,8 @@
 }
 
 // RegenerateGitSSHKey will create a new SSH key pair for the user and return it.
-<<<<<<< HEAD
-func (c *Client) RegenerateGitSSHKey(ctx context.Context, userID uuid.UUID) (GitSSHKey, error) {
-	res, err := c.Request(ctx, http.MethodPut, fmt.Sprintf("/api/v2/users/%s/gitsshkey", uuidOrMe(userID)), nil)
-=======
 func (c *Client) RegenerateGitSSHKey(ctx context.Context, user string) (GitSSHKey, error) {
-	res, err := c.request(ctx, http.MethodPut, fmt.Sprintf("/api/v2/users/%s/gitsshkey", user), nil)
->>>>>>> 22ec3665
+	res, err := c.Request(ctx, http.MethodPut, fmt.Sprintf("/api/v2/users/%s/gitsshkey", user), nil)
 	if err != nil {
 		return GitSSHKey{}, xerrors.Errorf("execute request: %w", err)
 	}
