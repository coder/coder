--- conflicted
+++ resolved
@@ -52,19 +52,14 @@
 	return workspace, json.NewDecoder(res.Body).Decode(&workspace)
 }
 
-<<<<<<< HEAD
 type WorkspaceBuildsRequest struct {
 	WorkspaceID uuid.UUID
 	Pagination
 }
 
 func (c *Client) WorkspaceBuilds(ctx context.Context, req WorkspaceBuildsRequest) ([]WorkspaceBuild, error) {
-	res, err := c.request(ctx, http.MethodGet, fmt.Sprintf("/api/v2/workspaces/%s/builds", req.WorkspaceID),
+	res, err := c.Request(ctx, http.MethodGet, fmt.Sprintf("/api/v2/workspaces/%s/builds", req.WorkspaceID),
 		nil, req.Pagination.asRequestOption())
-=======
-func (c *Client) WorkspaceBuilds(ctx context.Context, workspace uuid.UUID) ([]WorkspaceBuild, error) {
-	res, err := c.Request(ctx, http.MethodGet, fmt.Sprintf("/api/v2/workspaces/%s/builds", workspace), nil)
->>>>>>> 98ccd0eb
 	if err != nil {
 		return nil, err
 	}
