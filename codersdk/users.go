--- conflicted
+++ resolved
@@ -73,12 +73,7 @@
 }
 
 type UpdateUserPasswordRequest struct {
-<<<<<<< HEAD
-	Password        string `json:"password" validate:"required"`
-	ConfirmPassword string `json:"confirm_new_password" validate:"required"`
-=======
 	Password string `json:"password" validate:"required"`
->>>>>>> 57bb1084
 }
 
 type UpdateRoles struct {
