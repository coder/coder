package codersdk

import (
	"context"
	"encoding/json"
	"fmt"
	"net/http"
	"strconv"
	"time"

	"github.com/google/uuid"
)

// Me is used as a replacement for your own ID.
var Me = uuid.Nil

type UsersRequest struct {
	AfterUser uuid.UUID `json:"after_user"`
	Search    string    `json:"search"`
	// Limit sets the maximum number of users to be returned
	// in a single page. If the limit is <= 0, there is no limit
	// and all users are returned.
	Limit int `json:"limit"`
	// Offset is used to indicate which page to return. An offset of 0
	// returns the first 'limit' number of users.
	// To get the next page, use offset=<limit>*<page_number>.
	// Offset is 0 indexed, so the first record sits at offset 0.
	Offset int `json:"offset"`
}

// User represents a user in Coder.
type User struct {
	ID        uuid.UUID `json:"id" validate:"required"`
	Email     string    `json:"email" validate:"required"`
	CreatedAt time.Time `json:"created_at" validate:"required"`
	Username  string    `json:"username" validate:"required"`
}

type CreateFirstUserRequest struct {
	Email            string `json:"email" validate:"required,email"`
	Username         string `json:"username" validate:"required,username"`
	Password         string `json:"password" validate:"required"`
	OrganizationName string `json:"organization" validate:"required,username"`
}

// CreateFirstUserResponse contains IDs for newly created user info.
type CreateFirstUserResponse struct {
	UserID         uuid.UUID `json:"user_id"`
	OrganizationID uuid.UUID `json:"organization_id"`
}

type CreateUserRequest struct {
	Email          string    `json:"email" validate:"required,email"`
	Username       string    `json:"username" validate:"required,username"`
	Password       string    `json:"password" validate:"required"`
	OrganizationID uuid.UUID `json:"organization_id" validate:"required"`
}

type UpdateUserProfileRequest struct {
	Email    string `json:"email" validate:"required,email"`
	Username string `json:"username" validate:"required,username"`
}

// LoginWithPasswordRequest enables callers to authenticate with email and password.
type LoginWithPasswordRequest struct {
	Email    string `json:"email" validate:"required,email"`
	Password string `json:"password" validate:"required"`
}

// LoginWithPasswordResponse contains a session token for the newly authenticated user.
type LoginWithPasswordResponse struct {
	SessionToken string `json:"session_token" validate:"required"`
}

// GenerateAPIKeyResponse contains an API key for a user.
type GenerateAPIKeyResponse struct {
	Key string `json:"key"`
}

type CreateOrganizationRequest struct {
	Name string `json:"name" validate:"required,username"`
}

<<<<<<< HEAD
=======
// CreateWorkspaceRequest provides options for creating a new workspace.
type CreateWorkspaceRequest struct {
	TemplateID uuid.UUID `json:"template_id" validate:"required"`
	Name       string    `json:"name" validate:"username,required"`
	// ParameterValues allows for additional parameters to be provided
	// during the initial provision.
	ParameterValues []CreateParameterRequest `json:"parameter_values"`
}

// AuthMethods contains whether authentication types are enabled or not.
type AuthMethods struct {
	Password bool `json:"password"`
	Github   bool `json:"github"`
}

>>>>>>> 185d97a6
// HasFirstUser returns whether the first user has been created.
func (c *Client) HasFirstUser(ctx context.Context) (bool, error) {
	res, err := c.request(ctx, http.MethodGet, "/api/v2/users/first", nil)
	if err != nil {
		return false, err
	}
	defer res.Body.Close()
	if res.StatusCode == http.StatusNotFound {
		return false, nil
	}
	if res.StatusCode != http.StatusOK {
		return false, readBodyAsError(res)
	}
	return true, nil
}

// CreateFirstUser attempts to create the first user on a Coder deployment.
// This initial user has superadmin privileges. If >0 users exist, this request will fail.
func (c *Client) CreateFirstUser(ctx context.Context, req CreateFirstUserRequest) (CreateFirstUserResponse, error) {
	res, err := c.request(ctx, http.MethodPost, "/api/v2/users/first", req)
	if err != nil {
		return CreateFirstUserResponse{}, err
	}
	defer res.Body.Close()
	if res.StatusCode != http.StatusCreated {
		return CreateFirstUserResponse{}, readBodyAsError(res)
	}
	var resp CreateFirstUserResponse
	return resp, json.NewDecoder(res.Body).Decode(&resp)
}

// CreateUser creates a new user.
func (c *Client) CreateUser(ctx context.Context, req CreateUserRequest) (User, error) {
	res, err := c.request(ctx, http.MethodPost, "/api/v2/users", req)
	if err != nil {
		return User{}, err
	}
	defer res.Body.Close()
	if res.StatusCode != http.StatusCreated {
		return User{}, readBodyAsError(res)
	}
	var user User
	return user, json.NewDecoder(res.Body).Decode(&user)
}

// UpdateUserProfile enables callers to update profile information
func (c *Client) UpdateUserProfile(ctx context.Context, userID uuid.UUID, req UpdateUserProfileRequest) (User, error) {
	res, err := c.request(ctx, http.MethodPut, fmt.Sprintf("/api/v2/users/%s/profile", uuidOrMe(userID)), req)
	if err != nil {
		return User{}, err
	}
	defer res.Body.Close()
	if res.StatusCode != http.StatusOK {
		return User{}, readBodyAsError(res)
	}
	var user User
	return user, json.NewDecoder(res.Body).Decode(&user)
}

// CreateAPIKey generates an API key for the user ID provided.
func (c *Client) CreateAPIKey(ctx context.Context, userID uuid.UUID) (*GenerateAPIKeyResponse, error) {
	res, err := c.request(ctx, http.MethodPost, fmt.Sprintf("/api/v2/users/%s/keys", uuidOrMe(userID)), nil)
	if err != nil {
		return nil, err
	}
	defer res.Body.Close()
	if res.StatusCode > http.StatusCreated {
		return nil, readBodyAsError(res)
	}
	apiKey := &GenerateAPIKeyResponse{}
	return apiKey, json.NewDecoder(res.Body).Decode(apiKey)
}

// LoginWithPassword creates a session token authenticating with an email and password.
// Call `SetSessionToken()` to apply the newly acquired token to the client.
func (c *Client) LoginWithPassword(ctx context.Context, req LoginWithPasswordRequest) (LoginWithPasswordResponse, error) {
	res, err := c.request(ctx, http.MethodPost, "/api/v2/users/login", req)
	if err != nil {
		return LoginWithPasswordResponse{}, err
	}
	defer res.Body.Close()
	if res.StatusCode != http.StatusCreated {
		return LoginWithPasswordResponse{}, readBodyAsError(res)
	}
	var resp LoginWithPasswordResponse
	err = json.NewDecoder(res.Body).Decode(&resp)
	if err != nil {
		return LoginWithPasswordResponse{}, err
	}
	return resp, nil
}

// Logout calls the /logout API
// Call `ClearSessionToken()` to clear the session token of the client.
func (c *Client) Logout(ctx context.Context) error {
	// Since `LoginWithPassword` doesn't actually set a SessionToken
	// (it requires a call to SetSessionToken), this is essentially a no-op
	res, err := c.request(ctx, http.MethodPost, "/api/v2/users/logout", nil)
	if err != nil {
		return err
	}
	defer res.Body.Close()
	return nil
}

// User returns a user for the ID provided.
// If the uuid is nil, the current user will be returned.
func (c *Client) User(ctx context.Context, id uuid.UUID) (User, error) {
	res, err := c.request(ctx, http.MethodGet, fmt.Sprintf("/api/v2/users/%s", uuidOrMe(id)), nil)
	if err != nil {
		return User{}, err
	}
	defer res.Body.Close()
	if res.StatusCode > http.StatusOK {
		return User{}, readBodyAsError(res)
	}
	var user User
	return user, json.NewDecoder(res.Body).Decode(&user)
}

// Users returns all users according to the request parameters. If no parameters are set,
// the default behavior is to return all users in a single page.
func (c *Client) Users(ctx context.Context, req UsersRequest) ([]User, error) {
	res, err := c.request(ctx, http.MethodGet, fmt.Sprintf("/api/v2/users"), nil, func(r *http.Request) {
		q := r.URL.Query()
		if req.AfterUser != uuid.Nil {
			q.Set("after_user", req.AfterUser.String())
		}
		if req.Limit > 0 {
			q.Set("limit", strconv.Itoa(req.Limit))
		}
		q.Set("offset", strconv.Itoa(req.Offset))
		q.Set("search", req.Search)
		r.URL.RawQuery = q.Encode()
	})
	if err != nil {
		return []User{}, err
	}
	defer res.Body.Close()

	if res.StatusCode != http.StatusOK {
		return []User{}, readBodyAsError(res)
	}

	var users []User
	return users, json.NewDecoder(res.Body).Decode(&users)
}

// OrganizationsByUser returns all organizations the user is a member of.
func (c *Client) OrganizationsByUser(ctx context.Context, userID uuid.UUID) ([]Organization, error) {
	res, err := c.request(ctx, http.MethodGet, fmt.Sprintf("/api/v2/users/%s/organizations", uuidOrMe(userID)), nil)
	if err != nil {
		return nil, err
	}
	defer res.Body.Close()
	if res.StatusCode > http.StatusOK {
		return nil, readBodyAsError(res)
	}
	var orgs []Organization
	return orgs, json.NewDecoder(res.Body).Decode(&orgs)
}

func (c *Client) OrganizationByName(ctx context.Context, userID uuid.UUID, name string) (Organization, error) {
	res, err := c.request(ctx, http.MethodGet, fmt.Sprintf("/api/v2/users/%s/organizations/%s", uuidOrMe(userID), name), nil)
	if err != nil {
		return Organization{}, err
	}
	defer res.Body.Close()
	if res.StatusCode != http.StatusOK {
		return Organization{}, readBodyAsError(res)
	}
	var org Organization
	return org, json.NewDecoder(res.Body).Decode(&org)
}

// CreateOrganization creates an organization and adds the provided user as an admin.
func (c *Client) CreateOrganization(ctx context.Context, userID uuid.UUID, req CreateOrganizationRequest) (Organization, error) {
	res, err := c.request(ctx, http.MethodPost, fmt.Sprintf("/api/v2/users/%s/organizations", uuidOrMe(userID)), req)
	if err != nil {
		return Organization{}, err
	}
	defer res.Body.Close()

	if res.StatusCode != http.StatusCreated {
		return Organization{}, readBodyAsError(res)
	}

	var org Organization
	return org, json.NewDecoder(res.Body).Decode(&org)
}

<<<<<<< HEAD
=======
// CreateWorkspace creates a new workspace for the template specified.
func (c *Client) CreateWorkspace(ctx context.Context, userID uuid.UUID, request CreateWorkspaceRequest) (Workspace, error) {
	res, err := c.request(ctx, http.MethodPost, fmt.Sprintf("/api/v2/users/%s/workspaces", uuidOrMe(userID)), request)
	if err != nil {
		return Workspace{}, err
	}
	defer res.Body.Close()

	if res.StatusCode != http.StatusCreated {
		return Workspace{}, readBodyAsError(res)
	}

	var workspace Workspace
	return workspace, json.NewDecoder(res.Body).Decode(&workspace)
}

// WorkspacesByUser returns all workspaces the specified user has access to.
func (c *Client) WorkspacesByUser(ctx context.Context, userID uuid.UUID) ([]Workspace, error) {
	res, err := c.request(ctx, http.MethodGet, fmt.Sprintf("/api/v2/users/%s/workspaces", uuidOrMe(userID)), nil)
	if err != nil {
		return nil, err
	}
	defer res.Body.Close()

	if res.StatusCode != http.StatusOK {
		return nil, readBodyAsError(res)
	}

	var workspaces []Workspace
	return workspaces, json.NewDecoder(res.Body).Decode(&workspaces)
}

func (c *Client) WorkspaceByName(ctx context.Context, userID uuid.UUID, name string) (Workspace, error) {
	res, err := c.request(ctx, http.MethodGet, fmt.Sprintf("/api/v2/users/%s/workspaces/%s", uuidOrMe(userID), name), nil)
	if err != nil {
		return Workspace{}, err
	}
	defer res.Body.Close()

	if res.StatusCode != http.StatusOK {
		return Workspace{}, readBodyAsError(res)
	}

	var workspace Workspace
	return workspace, json.NewDecoder(res.Body).Decode(&workspace)
}

// AuthMethods returns types of authentication available to the user.
func (c *Client) AuthMethods(ctx context.Context) (AuthMethods, error) {
	res, err := c.request(ctx, http.MethodGet, "/api/v2/users/authmethods", nil)
	if err != nil {
		return AuthMethods{}, err
	}
	defer res.Body.Close()

	if res.StatusCode != http.StatusOK {
		return AuthMethods{}, readBodyAsError(res)
	}

	var userAuth AuthMethods
	return userAuth, json.NewDecoder(res.Body).Decode(&userAuth)
}

>>>>>>> 185d97a6
// uuidOrMe returns the provided uuid as a string if it's valid, ortherwise
// `me`.
func uuidOrMe(id uuid.UUID) string {
	if id == Me {
		return "me"
	}

	return id.String()
}<|MERGE_RESOLUTION|>--- conflicted
+++ resolved
@@ -81,24 +81,12 @@
 	Name string `json:"name" validate:"required,username"`
 }
 
-<<<<<<< HEAD
-=======
-// CreateWorkspaceRequest provides options for creating a new workspace.
-type CreateWorkspaceRequest struct {
-	TemplateID uuid.UUID `json:"template_id" validate:"required"`
-	Name       string    `json:"name" validate:"username,required"`
-	// ParameterValues allows for additional parameters to be provided
-	// during the initial provision.
-	ParameterValues []CreateParameterRequest `json:"parameter_values"`
-}
-
 // AuthMethods contains whether authentication types are enabled or not.
 type AuthMethods struct {
 	Password bool `json:"password"`
 	Github   bool `json:"github"`
 }
 
->>>>>>> 185d97a6
 // HasFirstUser returns whether the first user has been created.
 func (c *Client) HasFirstUser(ctx context.Context) (bool, error) {
 	res, err := c.request(ctx, http.MethodGet, "/api/v2/users/first", nil)
@@ -290,55 +278,6 @@
 	return org, json.NewDecoder(res.Body).Decode(&org)
 }
 
-<<<<<<< HEAD
-=======
-// CreateWorkspace creates a new workspace for the template specified.
-func (c *Client) CreateWorkspace(ctx context.Context, userID uuid.UUID, request CreateWorkspaceRequest) (Workspace, error) {
-	res, err := c.request(ctx, http.MethodPost, fmt.Sprintf("/api/v2/users/%s/workspaces", uuidOrMe(userID)), request)
-	if err != nil {
-		return Workspace{}, err
-	}
-	defer res.Body.Close()
-
-	if res.StatusCode != http.StatusCreated {
-		return Workspace{}, readBodyAsError(res)
-	}
-
-	var workspace Workspace
-	return workspace, json.NewDecoder(res.Body).Decode(&workspace)
-}
-
-// WorkspacesByUser returns all workspaces the specified user has access to.
-func (c *Client) WorkspacesByUser(ctx context.Context, userID uuid.UUID) ([]Workspace, error) {
-	res, err := c.request(ctx, http.MethodGet, fmt.Sprintf("/api/v2/users/%s/workspaces", uuidOrMe(userID)), nil)
-	if err != nil {
-		return nil, err
-	}
-	defer res.Body.Close()
-
-	if res.StatusCode != http.StatusOK {
-		return nil, readBodyAsError(res)
-	}
-
-	var workspaces []Workspace
-	return workspaces, json.NewDecoder(res.Body).Decode(&workspaces)
-}
-
-func (c *Client) WorkspaceByName(ctx context.Context, userID uuid.UUID, name string) (Workspace, error) {
-	res, err := c.request(ctx, http.MethodGet, fmt.Sprintf("/api/v2/users/%s/workspaces/%s", uuidOrMe(userID), name), nil)
-	if err != nil {
-		return Workspace{}, err
-	}
-	defer res.Body.Close()
-
-	if res.StatusCode != http.StatusOK {
-		return Workspace{}, readBodyAsError(res)
-	}
-
-	var workspace Workspace
-	return workspace, json.NewDecoder(res.Body).Decode(&workspace)
-}
-
 // AuthMethods returns types of authentication available to the user.
 func (c *Client) AuthMethods(ctx context.Context) (AuthMethods, error) {
 	res, err := c.request(ctx, http.MethodGet, "/api/v2/users/authmethods", nil)
@@ -355,7 +294,6 @@
 	return userAuth, json.NewDecoder(res.Body).Decode(&userAuth)
 }
 
->>>>>>> 185d97a6
 // uuidOrMe returns the provided uuid as a string if it's valid, ortherwise
 // `me`.
 func uuidOrMe(id uuid.UUID) string {
