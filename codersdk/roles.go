--- conflicted
+++ resolved
@@ -45,11 +45,7 @@
 }
 
 func (c *Client) CheckPermissions(ctx context.Context, checks UserAuthorizationRequest) (UserAuthorizationResponse, error) {
-<<<<<<< HEAD
-	res, err := c.Request(ctx, http.MethodPost, fmt.Sprintf("/api/v2/users/%s/authorization", uuidOrMe(Me)), checks)
-=======
-	res, err := c.request(ctx, http.MethodPost, fmt.Sprintf("/api/v2/users/%s/authorization", Me), checks)
->>>>>>> 22ec3665
+	res, err := c.Request(ctx, http.MethodPost, fmt.Sprintf("/api/v2/users/%s/authorization", Me), checks)
 	if err != nil {
 		return nil, err
 	}
