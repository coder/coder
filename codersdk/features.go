package codersdk

import (
	"context"
	"encoding/json"
	"net/http"
)

type Entitlement string

const (
	EntitlementEntitled    Entitlement = "entitled"
	EntitlementGracePeriod Entitlement = "grace_period"
	EntitlementNotEntitled Entitlement = "not_entitled"
)

const (
<<<<<<< HEAD
	FeatureUserLimit                  = "user_limit"
	FeatureAuditLog                   = "audit_log"
	FeatureBrowserOnly                = "browser_only"
	FeatureSCIM                       = "scim"
	FeatureWorkspaceQuota             = "workspace_quota"
	FeatureTemplateRBAC               = "template_rbac"
	FeatureHighAvailability           = "high_availability"
	FeatureMultipleGitAuth            = "multiple_git_auth"
	FeatureExternalProvisionerDaemons = "external_provisioner_daemons"
=======
	FeatureUserLimit        = "user_limit"
	FeatureAuditLog         = "audit_log"
	FeatureBrowserOnly      = "browser_only"
	FeatureSCIM             = "scim"
	FeatureTemplateRBAC     = "template_rbac"
	FeatureHighAvailability = "high_availability"
	FeatureMultipleGitAuth  = "multiple_git_auth"
>>>>>>> 09ee8443
)

var FeatureNames = []string{
	FeatureUserLimit,
	FeatureAuditLog,
	FeatureBrowserOnly,
	FeatureSCIM,
	FeatureTemplateRBAC,
	FeatureHighAvailability,
	FeatureMultipleGitAuth,
	FeatureExternalProvisionerDaemons,
}

type Feature struct {
	Entitlement Entitlement `json:"entitlement"`
	Enabled     bool        `json:"enabled"`
	Limit       *int64      `json:"limit,omitempty"`
	Actual      *int64      `json:"actual,omitempty"`
}

type Entitlements struct {
	Features     map[string]Feature `json:"features"`
	Warnings     []string           `json:"warnings"`
	Errors       []string           `json:"errors"`
	HasLicense   bool               `json:"has_license"`
	Experimental bool               `json:"experimental"`
	Trial        bool               `json:"trial"`
}

func (c *Client) Entitlements(ctx context.Context) (Entitlements, error) {
	res, err := c.Request(ctx, http.MethodGet, "/api/v2/entitlements", nil)
	if err != nil {
		return Entitlements{}, err
	}
	defer res.Body.Close()
	if res.StatusCode != http.StatusOK {
		return Entitlements{}, readBodyAsError(res)
	}
	var ent Entitlements
	return ent, json.NewDecoder(res.Body).Decode(&ent)
}<|MERGE_RESOLUTION|>--- conflicted
+++ resolved
@@ -15,25 +15,14 @@
 )
 
 const (
-<<<<<<< HEAD
 	FeatureUserLimit                  = "user_limit"
 	FeatureAuditLog                   = "audit_log"
 	FeatureBrowserOnly                = "browser_only"
 	FeatureSCIM                       = "scim"
-	FeatureWorkspaceQuota             = "workspace_quota"
 	FeatureTemplateRBAC               = "template_rbac"
 	FeatureHighAvailability           = "high_availability"
 	FeatureMultipleGitAuth            = "multiple_git_auth"
 	FeatureExternalProvisionerDaemons = "external_provisioner_daemons"
-=======
-	FeatureUserLimit        = "user_limit"
-	FeatureAuditLog         = "audit_log"
-	FeatureBrowserOnly      = "browser_only"
-	FeatureSCIM             = "scim"
-	FeatureTemplateRBAC     = "template_rbac"
-	FeatureHighAvailability = "high_availability"
-	FeatureMultipleGitAuth  = "multiple_git_auth"
->>>>>>> 09ee8443
 )
 
 var FeatureNames = []string{
