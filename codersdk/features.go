--- conflicted
+++ resolved
@@ -15,21 +15,13 @@
 )
 
 const (
-<<<<<<< HEAD
 	FeatureUserLimit   = "user_limit"
 	FeatureAuditLog    = "audit_log"
 	FeatureBrowserOnly = "browser_only"
+	FeatureSCIM        = "scim"
 )
 
-var FeatureNames = []string{FeatureUserLimit, FeatureAuditLog, FeatureBrowserOnly}
-=======
-	FeatureUserLimit = "user_limit"
-	FeatureAuditLog  = "audit_log"
-	FeatureSCIM      = "scim"
-)
-
-var FeatureNames = []string{FeatureUserLimit, FeatureAuditLog, FeatureSCIM}
->>>>>>> d30945c5
+var FeatureNames = []string{FeatureUserLimit, FeatureAuditLog, FeatureBrowserOnly, FeatureSCIM}
 
 type Feature struct {
 	Entitlement Entitlement `json:"entitlement"`
