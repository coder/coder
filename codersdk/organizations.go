package codersdk

import (
	"context"
	"encoding/json"
	"fmt"
	"net/http"
	"time"

	"github.com/google/uuid"
	"golang.org/x/xerrors"

	"github.com/coder/coder/coderd/database"
)

// Organization is the JSON representation of a Coder organization.
type Organization struct {
	ID        uuid.UUID `json:"id" validate:"required"`
	Name      string    `json:"name" validate:"required"`
	CreatedAt time.Time `json:"created_at" validate:"required"`
	UpdatedAt time.Time `json:"updated_at" validate:"required"`
}

// CreateTemplateVersionRequest enables callers to create a new Template Version.
type CreateTemplateVersionRequest struct {
	// TemplateID optionally associates a version with a template.
	TemplateID uuid.UUID `json:"template_id,omitempty"`

	StorageMethod database.ProvisionerStorageMethod `json:"storage_method" validate:"oneof=file,required"`
	StorageSource string                            `json:"storage_source" validate:"required"`
	Provisioner   database.ProvisionerType          `json:"provisioner" validate:"oneof=terraform echo,required"`
	// ParameterValues allows for additional parameters to be provided
	// during the dry-run provision stage.
	ParameterValues []CreateParameterRequest `json:"parameter_values,omitempty"`
}

// CreateTemplateRequest provides options when creating a template.
type CreateTemplateRequest struct {
	// Name is the name of the template.
	Name string `json:"name" validate:"username,required"`
	// Description is a description of what the template contains. It must be
	// less than 128 bytes.
	Description string `json:"description,omitempty" validate:"lt=128"`

	// VersionID is an in-progress or completed job to use as an initial version
	// of the template.
	//
	// This is required on creation to enable a user-flow of validating a
	// template works. There is no reason the data-model cannot support empty
	// templates, but it doesn't make sense for users.
	VersionID       uuid.UUID                `json:"template_version_id" validate:"required"`
	ParameterValues []CreateParameterRequest `json:"parameter_values,omitempty"`
}

// CreateWorkspaceRequest provides options for creating a new workspace.
type CreateWorkspaceRequest struct {
	TemplateID uuid.UUID `json:"template_id" validate:"required"`
	Name       string    `json:"name" validate:"username,required"`
	// ParameterValues allows for additional parameters to be provided
	// during the initial provision.
	ParameterValues []CreateParameterRequest `json:"parameter_values,omitempty"`
}

func (c *Client) Organization(ctx context.Context, id uuid.UUID) (Organization, error) {
	res, err := c.Request(ctx, http.MethodGet, fmt.Sprintf("/api/v2/organizations/%s", id.String()), nil)
	if err != nil {
		return Organization{}, xerrors.Errorf("execute request: %w", err)
	}
	defer res.Body.Close()

	if res.StatusCode != http.StatusOK {
		return Organization{}, readBodyAsError(res)
	}

	var organization Organization
	return organization, json.NewDecoder(res.Body).Decode(&organization)
}

// ProvisionerDaemonsByOrganization returns provisioner daemons available for an organization.
func (c *Client) ProvisionerDaemonsByOrganization(ctx context.Context, organizationID uuid.UUID) ([]ProvisionerDaemon, error) {
	res, err := c.Request(ctx, http.MethodGet,
		fmt.Sprintf("/api/v2/organizations/%s/provisionerdaemons", organizationID.String()),
		nil,
	)
	if err != nil {
		return nil, xerrors.Errorf("execute request: %w", err)
	}
	defer res.Body.Close()

	if res.StatusCode != http.StatusOK {
		return nil, readBodyAsError(res)
	}

	var daemons []ProvisionerDaemon
	return daemons, json.NewDecoder(res.Body).Decode(&daemons)
}

// CreateTemplateVersion processes source-code and optionally associates the version with a template.
// Executing without a template is useful for validating source-code.
func (c *Client) CreateTemplateVersion(ctx context.Context, organizationID uuid.UUID, req CreateTemplateVersionRequest) (TemplateVersion, error) {
	res, err := c.Request(ctx, http.MethodPost,
		fmt.Sprintf("/api/v2/organizations/%s/templateversions", organizationID.String()),
		req,
	)
	if err != nil {
		return TemplateVersion{}, xerrors.Errorf("execute request: %w", err)
	}
	defer res.Body.Close()

	if res.StatusCode != http.StatusCreated {
		return TemplateVersion{}, readBodyAsError(res)
	}

	var templateVersion TemplateVersion
	return templateVersion, json.NewDecoder(res.Body).Decode(&templateVersion)
}

// CreateTemplate creates a new template inside an organization.
func (c *Client) CreateTemplate(ctx context.Context, organizationID uuid.UUID, request CreateTemplateRequest) (Template, error) {
	res, err := c.Request(ctx, http.MethodPost,
		fmt.Sprintf("/api/v2/organizations/%s/templates", organizationID.String()),
		request,
	)
	if err != nil {
		return Template{}, xerrors.Errorf("execute request: %w", err)
	}
	defer res.Body.Close()

	if res.StatusCode != http.StatusCreated {
		return Template{}, readBodyAsError(res)
	}

	var template Template
	return template, json.NewDecoder(res.Body).Decode(&template)
}

// TemplatesByOrganization lists all templates inside of an organization.
func (c *Client) TemplatesByOrganization(ctx context.Context, organizationID uuid.UUID) ([]Template, error) {
	res, err := c.Request(ctx, http.MethodGet,
		fmt.Sprintf("/api/v2/organizations/%s/templates", organizationID.String()),
		nil,
	)
	if err != nil {
		return nil, xerrors.Errorf("execute request: %w", err)
	}
	defer res.Body.Close()

	if res.StatusCode != http.StatusOK {
		return nil, readBodyAsError(res)
	}

	var templates []Template
	return templates, json.NewDecoder(res.Body).Decode(&templates)
}

// TemplateByName finds a template inside the organization provided with a case-insensitive name.
func (c *Client) TemplateByName(ctx context.Context, organizationID uuid.UUID, name string) (Template, error) {
	res, err := c.Request(ctx, http.MethodGet,
		fmt.Sprintf("/api/v2/organizations/%s/templates/%s", organizationID.String(), name),
		nil,
	)
	if err != nil {
		return Template{}, xerrors.Errorf("execute request: %w", err)
	}
	defer res.Body.Close()

	if res.StatusCode != http.StatusOK {
		return Template{}, readBodyAsError(res)
	}

	var template Template
	return template, json.NewDecoder(res.Body).Decode(&template)
}

// CreateWorkspace creates a new workspace for the template specified.
func (c *Client) CreateWorkspace(ctx context.Context, organizationID uuid.UUID, request CreateWorkspaceRequest) (Workspace, error) {
	res, err := c.Request(ctx, http.MethodPost, fmt.Sprintf("/api/v2/organizations/%s/workspaces", organizationID), request)
	if err != nil {
		return Workspace{}, err
	}
	defer res.Body.Close()

	if res.StatusCode != http.StatusCreated {
		return Workspace{}, readBodyAsError(res)
	}

	var workspace Workspace
	return workspace, json.NewDecoder(res.Body).Decode(&workspace)
}

// WorkspacesByOrganization returns all workspaces in the specified organization.
func (c *Client) WorkspacesByOrganization(ctx context.Context, organizationID uuid.UUID) ([]Workspace, error) {
	res, err := c.Request(ctx, http.MethodGet, fmt.Sprintf("/api/v2/organizations/%s/workspaces", organizationID), nil)
	if err != nil {
		return nil, err
	}
	defer res.Body.Close()

	if res.StatusCode != http.StatusOK {
		return nil, readBodyAsError(res)
	}

	var workspaces []Workspace
	return workspaces, json.NewDecoder(res.Body).Decode(&workspaces)
}

// WorkspacesByOwner returns all workspaces contained in the organization owned by the user.
<<<<<<< HEAD
func (c *Client) WorkspacesByOwner(ctx context.Context, organizationID, userID uuid.UUID) ([]Workspace, error) {
	res, err := c.Request(ctx, http.MethodGet, fmt.Sprintf("/api/v2/organizations/%s/workspaces/%s", organizationID, uuidOrMe(userID)), nil)
=======
func (c *Client) WorkspacesByOwner(ctx context.Context, organizationID uuid.UUID, user string) ([]Workspace, error) {
	res, err := c.request(ctx, http.MethodGet, fmt.Sprintf("/api/v2/organizations/%s/workspaces/%s", organizationID, user), nil)
>>>>>>> 22ec3665
	if err != nil {
		return nil, err
	}
	defer res.Body.Close()

	if res.StatusCode != http.StatusOK {
		return nil, readBodyAsError(res)
	}

	var workspaces []Workspace
	return workspaces, json.NewDecoder(res.Body).Decode(&workspaces)
}

// WorkspaceByOwnerAndName returns a workspace by the owner's UUID and the workspace's name.
<<<<<<< HEAD
func (c *Client) WorkspaceByOwnerAndName(ctx context.Context, organization, owner uuid.UUID, name string) (Workspace, error) {
	res, err := c.Request(ctx, http.MethodGet, fmt.Sprintf("/api/v2/organizations/%s/workspaces/%s/%s", organization, uuidOrMe(owner), name), nil)
=======
func (c *Client) WorkspaceByOwnerAndName(ctx context.Context, organization uuid.UUID, owner string, name string) (Workspace, error) {
	res, err := c.request(ctx, http.MethodGet, fmt.Sprintf("/api/v2/organizations/%s/workspaces/%s/%s", organization, owner, name), nil)
>>>>>>> 22ec3665
	if err != nil {
		return Workspace{}, err
	}
	defer res.Body.Close()

	if res.StatusCode != http.StatusOK {
		return Workspace{}, readBodyAsError(res)
	}

	var workspace Workspace
	return workspace, json.NewDecoder(res.Body).Decode(&workspace)
}<|MERGE_RESOLUTION|>--- conflicted
+++ resolved
@@ -205,13 +205,8 @@
 }
 
 // WorkspacesByOwner returns all workspaces contained in the organization owned by the user.
-<<<<<<< HEAD
-func (c *Client) WorkspacesByOwner(ctx context.Context, organizationID, userID uuid.UUID) ([]Workspace, error) {
-	res, err := c.Request(ctx, http.MethodGet, fmt.Sprintf("/api/v2/organizations/%s/workspaces/%s", organizationID, uuidOrMe(userID)), nil)
-=======
 func (c *Client) WorkspacesByOwner(ctx context.Context, organizationID uuid.UUID, user string) ([]Workspace, error) {
-	res, err := c.request(ctx, http.MethodGet, fmt.Sprintf("/api/v2/organizations/%s/workspaces/%s", organizationID, user), nil)
->>>>>>> 22ec3665
+	res, err := c.Request(ctx, http.MethodGet, fmt.Sprintf("/api/v2/organizations/%s/workspaces/%s", organizationID, user), nil)
 	if err != nil {
 		return nil, err
 	}
@@ -226,13 +221,8 @@
 }
 
 // WorkspaceByOwnerAndName returns a workspace by the owner's UUID and the workspace's name.
-<<<<<<< HEAD
-func (c *Client) WorkspaceByOwnerAndName(ctx context.Context, organization, owner uuid.UUID, name string) (Workspace, error) {
-	res, err := c.Request(ctx, http.MethodGet, fmt.Sprintf("/api/v2/organizations/%s/workspaces/%s/%s", organization, uuidOrMe(owner), name), nil)
-=======
 func (c *Client) WorkspaceByOwnerAndName(ctx context.Context, organization uuid.UUID, owner string, name string) (Workspace, error) {
-	res, err := c.request(ctx, http.MethodGet, fmt.Sprintf("/api/v2/organizations/%s/workspaces/%s/%s", organization, owner, name), nil)
->>>>>>> 22ec3665
+	res, err := c.Request(ctx, http.MethodGet, fmt.Sprintf("/api/v2/organizations/%s/workspaces/%s/%s", organization, owner, name), nil)
 	if err != nil {
 		return Workspace{}, err
 	}
