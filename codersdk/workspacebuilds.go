--- conflicted
+++ resolved
@@ -68,8 +68,6 @@
 	Resources          []WorkspaceResource `json:"resources"`
 	Deadline           NullTime            `json:"deadline,omitempty"`
 	Status             WorkspaceStatus     `json:"status"`
-<<<<<<< HEAD
-=======
 }
 
 type WorkspaceResource struct {
@@ -89,7 +87,6 @@
 	Key       string `json:"key"`
 	Value     string `json:"value"`
 	Sensitive bool   `json:"sensitive"`
->>>>>>> ce953441
 }
 
 // WorkspaceBuild returns a single workspace build for a workspace.
