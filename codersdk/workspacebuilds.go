package codersdk

import (
	"context"
	"encoding/json"
	"fmt"
	"io"
	"net/http"
	"time"

	"github.com/google/uuid"
)

type WorkspaceTransition string

const (
	WorkspaceTransitionStart  WorkspaceTransition = "start"
	WorkspaceTransitionStop   WorkspaceTransition = "stop"
	WorkspaceTransitionDelete WorkspaceTransition = "delete"
)

type WorkspaceStatus string

const (
	WorkspaceStatusPending   WorkspaceStatus = "pending"
	WorkspaceStatusStarting  WorkspaceStatus = "starting"
	WorkspaceStatusRunning   WorkspaceStatus = "running"
	WorkspaceStatusStopping  WorkspaceStatus = "stopping"
	WorkspaceStatusStopped   WorkspaceStatus = "stopped"
	WorkspaceStatusFailed    WorkspaceStatus = "failed"
	WorkspaceStatusCanceling WorkspaceStatus = "canceling"
	WorkspaceStatusCanceled  WorkspaceStatus = "canceled"
	WorkspaceStatusDeleting  WorkspaceStatus = "deleting"
	WorkspaceStatusDeleted   WorkspaceStatus = "deleted"
)

type BuildReason string

const (
	// "initiator" is used when a workspace build is triggered by a user.
	// Combined with the initiator id/username, it indicates which user initiated the build.
	BuildReasonInitiator BuildReason = "initiator"
	// "autostart" is used when a build to start a workspace is triggered by Autostart.
	// The initiator id/username in this case is the workspace owner and can be ignored.
	BuildReasonAutostart BuildReason = "autostart"
	// "autostop" is used when a build to stop a workspace is triggered by Autostop.
	// The initiator id/username in this case is the workspace owner and can be ignored.
	BuildReasonAutostop BuildReason = "autostop"
)

// WorkspaceBuild is an at-point representation of a workspace state.
// BuildNumbers start at 1 and increase by 1 for each subsequent build
type WorkspaceBuild struct {
	ID                      uuid.UUID            `json:"id" format:"uuid"`
	CreatedAt               time.Time            `json:"created_at" format:"date-time"`
	UpdatedAt               time.Time            `json:"updated_at" format:"date-time"`
	WorkspaceID             uuid.UUID            `json:"workspace_id" format:"uuid"`
	WorkspaceName           string               `json:"workspace_name"`
	WorkspaceOwnerID        uuid.UUID            `json:"workspace_owner_id" format:"uuid"`
	WorkspaceOwnerName      string               `json:"workspace_owner_name"`
	WorkspaceOwnerAvatarURL string               `json:"workspace_owner_avatar_url"`
	TemplateVersionID       uuid.UUID            `json:"template_version_id" format:"uuid"`
	TemplateVersionName     string               `json:"template_version_name"`
	BuildNumber             int32                `json:"build_number"`
	Transition              WorkspaceTransition  `json:"transition" enums:"start,stop,delete"`
	InitiatorID             uuid.UUID            `json:"initiator_id" format:"uuid"`
	InitiatorUsername       string               `json:"initiator_name"`
	Job                     ProvisionerJob       `json:"job"`
	Reason                  BuildReason          `db:"reason" json:"reason" enums:"initiator,autostart,autostop"`
	Resources               []WorkspaceResource  `json:"resources"`
	Deadline                NullTime             `json:"deadline,omitempty" format:"date-time"`
	MaxDeadline             NullTime             `json:"max_deadline,omitempty" format:"date-time"`
	Status                  WorkspaceStatus      `json:"status" enums:"pending,starting,running,stopping,stopped,failed,canceling,canceled,deleting,deleted"`
	DailyCost               int32                `json:"daily_cost"`
	MatchedProvisioners     *MatchedProvisioners `json:"matched_provisioners,omitempty"`
<<<<<<< HEAD
	TemplateVersionPresetID *uuid.UUID           `json:"template_version_preset_id,omitempty" format:"uuid"`
=======
	TemplateVersionPresetID *uuid.UUID           `json:"template_version_preset_id" format:"uuid"`
>>>>>>> 61a88e41
}

// WorkspaceResource describes resources used to create a workspace, for instance:
// containers, images, volumes.
type WorkspaceResource struct {
	ID         uuid.UUID                   `json:"id" format:"uuid"`
	CreatedAt  time.Time                   `json:"created_at" format:"date-time"`
	JobID      uuid.UUID                   `json:"job_id" format:"uuid"`
	Transition WorkspaceTransition         `json:"workspace_transition" enums:"start,stop,delete"`
	Type       string                      `json:"type"`
	Name       string                      `json:"name"`
	Hide       bool                        `json:"hide"`
	Icon       string                      `json:"icon"`
	Agents     []WorkspaceAgent            `json:"agents,omitempty"`
	Metadata   []WorkspaceResourceMetadata `json:"metadata,omitempty"`
	DailyCost  int32                       `json:"daily_cost"`
}

// WorkspaceResourceMetadata annotates the workspace resource with custom key-value pairs.
type WorkspaceResourceMetadata struct {
	Key       string `json:"key"`
	Value     string `json:"value"`
	Sensitive bool   `json:"sensitive"`
}

// WorkspaceBuildParameter represents a parameter specific for a workspace build.
type WorkspaceBuildParameter struct {
	Name  string `json:"name"`
	Value string `json:"value"`
}

// WorkspaceBuild returns a single workspace build for a workspace.
// If history is "", the latest version is returned.
func (c *Client) WorkspaceBuild(ctx context.Context, id uuid.UUID) (WorkspaceBuild, error) {
	res, err := c.Request(ctx, http.MethodGet, fmt.Sprintf("/api/v2/workspacebuilds/%s", id), nil)
	if err != nil {
		return WorkspaceBuild{}, err
	}
	defer res.Body.Close()
	if res.StatusCode != http.StatusOK {
		return WorkspaceBuild{}, ReadBodyAsError(res)
	}
	var workspaceBuild WorkspaceBuild
	return workspaceBuild, json.NewDecoder(res.Body).Decode(&workspaceBuild)
}

// CancelWorkspaceBuild marks a workspace build job as canceled.
func (c *Client) CancelWorkspaceBuild(ctx context.Context, id uuid.UUID) error {
	res, err := c.Request(ctx, http.MethodPatch, fmt.Sprintf("/api/v2/workspacebuilds/%s/cancel", id), nil)
	if err != nil {
		return err
	}
	defer res.Body.Close()
	if res.StatusCode != http.StatusOK {
		return ReadBodyAsError(res)
	}
	return nil
}

// WorkspaceBuildLogsAfter streams logs for a workspace build that occurred after a specific log ID.
func (c *Client) WorkspaceBuildLogsAfter(ctx context.Context, build uuid.UUID, after int64) (<-chan ProvisionerJobLog, io.Closer, error) {
	return c.provisionerJobLogsAfter(ctx, fmt.Sprintf("/api/v2/workspacebuilds/%s/logs", build), after)
}

// WorkspaceBuildState returns the provisioner state of the build.
func (c *Client) WorkspaceBuildState(ctx context.Context, build uuid.UUID) ([]byte, error) {
	res, err := c.Request(ctx, http.MethodGet, fmt.Sprintf("/api/v2/workspacebuilds/%s/state", build), nil)
	if err != nil {
		return nil, err
	}
	defer res.Body.Close()
	if res.StatusCode != http.StatusOK {
		return nil, ReadBodyAsError(res)
	}
	return io.ReadAll(res.Body)
}

func (c *Client) WorkspaceBuildByUsernameAndWorkspaceNameAndBuildNumber(ctx context.Context, username string, workspaceName string, buildNumber string) (WorkspaceBuild, error) {
	res, err := c.Request(ctx, http.MethodGet, fmt.Sprintf("/api/v2/users/%s/workspace/%s/builds/%s", username, workspaceName, buildNumber), nil)
	if err != nil {
		return WorkspaceBuild{}, err
	}
	defer res.Body.Close()
	if res.StatusCode != http.StatusOK {
		return WorkspaceBuild{}, ReadBodyAsError(res)
	}
	var workspaceBuild WorkspaceBuild
	return workspaceBuild, json.NewDecoder(res.Body).Decode(&workspaceBuild)
}

func (c *Client) WorkspaceBuildParameters(ctx context.Context, build uuid.UUID) ([]WorkspaceBuildParameter, error) {
	res, err := c.Request(ctx, http.MethodGet, fmt.Sprintf("/api/v2/workspacebuilds/%s/parameters", build), nil)
	if err != nil {
		return nil, err
	}
	defer res.Body.Close()
	if res.StatusCode != http.StatusOK {
		return nil, ReadBodyAsError(res)
	}
	var params []WorkspaceBuildParameter
	return params, json.NewDecoder(res.Body).Decode(&params)
}

type TimingStage string

const (
	// Based on ProvisionerJobTimingStage
	TimingStageInit  TimingStage = "init"
	TimingStagePlan  TimingStage = "plan"
	TimingStageGraph TimingStage = "graph"
	TimingStageApply TimingStage = "apply"
	// Based on  WorkspaceAgentScriptTimingStage
	TimingStageStart TimingStage = "start"
	TimingStageStop  TimingStage = "stop"
	TimingStageCron  TimingStage = "cron"
	// Custom timing stage to represent the time taken to connect to an agent
	TimingStageConnect TimingStage = "connect"
)

type ProvisionerTiming struct {
	JobID     uuid.UUID   `json:"job_id" format:"uuid"`
	StartedAt time.Time   `json:"started_at" format:"date-time"`
	EndedAt   time.Time   `json:"ended_at" format:"date-time"`
	Stage     TimingStage `json:"stage"`
	Source    string      `json:"source"`
	Action    string      `json:"action"`
	Resource  string      `json:"resource"`
}

type AgentScriptTiming struct {
	StartedAt          time.Time   `json:"started_at" format:"date-time"`
	EndedAt            time.Time   `json:"ended_at" format:"date-time"`
	ExitCode           int32       `json:"exit_code"`
	Stage              TimingStage `json:"stage"`
	Status             string      `json:"status"`
	DisplayName        string      `json:"display_name"`
	WorkspaceAgentID   string      `json:"workspace_agent_id"`
	WorkspaceAgentName string      `json:"workspace_agent_name"`
}

type AgentConnectionTiming struct {
	StartedAt          time.Time   `json:"started_at" format:"date-time"`
	EndedAt            time.Time   `json:"ended_at" format:"date-time"`
	Stage              TimingStage `json:"stage"`
	WorkspaceAgentID   string      `json:"workspace_agent_id"`
	WorkspaceAgentName string      `json:"workspace_agent_name"`
}

type WorkspaceBuildTimings struct {
	ProvisionerTimings []ProvisionerTiming `json:"provisioner_timings"`
	// TODO: Consolidate agent-related timing metrics into a single struct when
	// updating the API version
	AgentScriptTimings     []AgentScriptTiming     `json:"agent_script_timings"`
	AgentConnectionTimings []AgentConnectionTiming `json:"agent_connection_timings"`
}

func (c *Client) WorkspaceBuildTimings(ctx context.Context, build uuid.UUID) (WorkspaceBuildTimings, error) {
	path := fmt.Sprintf("/api/v2/workspacebuilds/%s/timings", build.String())
	res, err := c.Request(ctx, http.MethodGet, path, nil)
	if err != nil {
		return WorkspaceBuildTimings{}, err
	}
	defer res.Body.Close()
	if res.StatusCode != http.StatusOK {
		return WorkspaceBuildTimings{}, ReadBodyAsError(res)
	}
	var timings WorkspaceBuildTimings
	return timings, json.NewDecoder(res.Body).Decode(&timings)
}<|MERGE_RESOLUTION|>--- conflicted
+++ resolved
@@ -73,11 +73,7 @@
 	Status                  WorkspaceStatus      `json:"status" enums:"pending,starting,running,stopping,stopped,failed,canceling,canceled,deleting,deleted"`
 	DailyCost               int32                `json:"daily_cost"`
 	MatchedProvisioners     *MatchedProvisioners `json:"matched_provisioners,omitempty"`
-<<<<<<< HEAD
-	TemplateVersionPresetID *uuid.UUID           `json:"template_version_preset_id,omitempty" format:"uuid"`
-=======
 	TemplateVersionPresetID *uuid.UUID           `json:"template_version_preset_id" format:"uuid"`
->>>>>>> 61a88e41
 }
 
 // WorkspaceResource describes resources used to create a workspace, for instance:
