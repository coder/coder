--- conflicted
+++ resolved
@@ -1,10 +1,5 @@
 {
   "extends": "./tsconfig.json",
-<<<<<<< HEAD
-  "include": ["**/*.test.tsx?"],
-  "exclude": ["node_modules", "_jest"]
-=======
   "exclude": ["node_modules", "_jest"],
   "include": ["**/*.stories.tsx", "**/*.test.tsx"]
->>>>>>> 8fde3ed5
 }