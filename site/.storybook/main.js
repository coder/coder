--- conflicted
+++ resolved
@@ -1,10 +1,6 @@
 import turbosnap from "vite-plugin-turbosnap";
 
-<<<<<<< HEAD
-export default {
-=======
 module.exports = {
->>>>>>> 8de3cd64
 	stories: ["../src/**/*.stories.tsx"],
 
 	addons: [
@@ -32,13 +28,7 @@
 
 	async viteFinal(config, { configType }) {
 		config.plugins = config.plugins || [];
-<<<<<<< HEAD
-		// return the customized config
 		if (configType === "PRODUCTION") {
-			// ignore @ts-ignore because it's not in the vite types yet
-=======
-		if (configType === "PRODUCTION") {
->>>>>>> 8de3cd64
 			config.plugins.push(
 				turbosnap({
 					rootDir: config.root || "",
