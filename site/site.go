package site

import (
	"archive/tar"
	"bytes"
	"context"
	"crypto/sha1" //#nosec // Not used for cryptography.
	"database/sql"
	_ "embed"
	"encoding/hex"
	"encoding/json"
	"errors"
	"fmt"
	"html"
	htmltemplate "html/template"
	"io"
	"io/fs"
	"net/http"
	"os"
	"path"
	"path/filepath"
	"strings"
	"sync"
	"sync/atomic"
	"text/template" // html/template escapes some nonces
	"time"

	"github.com/google/uuid"
	"github.com/justinas/nosurf"
	"github.com/klauspost/compress/zstd"
	"github.com/unrolled/secure"
	"golang.org/x/exp/slices"
	"golang.org/x/sync/errgroup"
	"golang.org/x/sync/singleflight"
	"golang.org/x/xerrors"

	"github.com/coder/coder/v2/coderd/appearance"
	"github.com/coder/coder/v2/coderd/database"
	"github.com/coder/coder/v2/coderd/database/db2sdk"
	"github.com/coder/coder/v2/coderd/database/dbauthz"
	"github.com/coder/coder/v2/coderd/entitlements"
	"github.com/coder/coder/v2/coderd/httpapi"
	"github.com/coder/coder/v2/coderd/httpmw"
	"github.com/coder/coder/v2/codersdk"
)

// We always embed the error page HTML because it it doesn't need to be built,
// and it's tiny and doesn't contribute much to the binary size.
var (
	//go:embed static/error.html
	errorHTML string

	errorTemplate *htmltemplate.Template

	//go:embed static/oauth2allow.html
	oauthHTML string

	oauthTemplate *htmltemplate.Template
)

func init() {
	var err error
	errorTemplate, err = htmltemplate.New("error").Parse(errorHTML)
	if err != nil {
		panic(err)
	}

	oauthTemplate, err = htmltemplate.New("error").Parse(oauthHTML)
	if err != nil {
		panic(err)
	}
}

type Options struct {
	BinFS             http.FileSystem
	BinHashes         map[string]string
	Database          database.Store
	SiteFS            fs.FS
	OAuth2Configs     *httpmw.OAuth2Configs
	DocsURL           string
	BuildInfo         codersdk.BuildInfoResponse
	AppearanceFetcher *atomic.Pointer[appearance.Fetcher]
	Entitlements      *entitlements.Set
}

func New(opts *Options) *Handler {
	if opts.AppearanceFetcher == nil {
		daf := atomic.Pointer[appearance.Fetcher]{}
		f := appearance.NewDefaultFetcher(opts.DocsURL)
		daf.Store(&f)
		opts.AppearanceFetcher = &daf
	}
	handler := &Handler{
		opts:          opts,
		secureHeaders: secureHeaders(),
		Entitlements:  opts.Entitlements,
	}

	// html files are handled by a text/template. Non-html files
	// are served by the default file server.
	var err error
	handler.htmlTemplates, err = findAndParseHTMLFiles(opts.SiteFS)
	if err != nil {
		panic(fmt.Sprintf("Failed to parse html files: %v", err))
	}

	binHashCache := newBinHashCache(opts.BinFS, opts.BinHashes)

	mux := http.NewServeMux()
	mux.Handle("/bin/", http.StripPrefix("/bin", http.HandlerFunc(func(rw http.ResponseWriter, r *http.Request) {
		// Convert underscores in the filename to hyphens. We eventually want to
		// change our hyphen-based filenames to underscores, but we need to
		// support both for now.
		r.URL.Path = strings.ReplaceAll(r.URL.Path, "_", "-")

		// Set ETag header to the SHA1 hash of the file contents.
		name := filePath(r.URL.Path)
		if name == "" || name == "/" {
			// Serve the directory listing. This intentionally allows directory listings to
			// be served. This file system should not contain anything sensitive.
			http.FileServer(opts.BinFS).ServeHTTP(rw, r)
			return
		}
		if strings.Contains(name, "/") {
			// We only serve files from the root of this directory, so avoid any
			// shenanigans by blocking slashes in the URL path.
			http.NotFound(rw, r)
			return
		}
		hash, err := binHashCache.getHash(name)
		if xerrors.Is(err, os.ErrNotExist) {
			http.NotFound(rw, r)
			return
		}
		if err != nil {
			http.Error(rw, err.Error(), http.StatusInternalServerError)
			return
		}

		// ETag header needs to be quoted.
		rw.Header().Set("ETag", fmt.Sprintf(`%q`, hash))

		// http.FileServer will see the ETag header and automatically handle
		// If-Match and If-None-Match headers on the request properly.
		http.FileServer(opts.BinFS).ServeHTTP(rw, r)
	})))
	mux.Handle("/", http.FileServer(
		http.FS(
			// OnlyFiles is a wrapper around the file system that prevents directory
			// listings. Directory listings are not required for the site file system, so we
			// exclude it as a security measure. In practice, this file system comes from our
			// open source code base, but this is considered a best practice for serving
			// static files.
			OnlyFiles(opts.SiteFS))),
	)
	buildInfoResponse, err := json.Marshal(opts.BuildInfo)
	if err != nil {
		panic("failed to marshal build info: " + err.Error())
	}
	handler.buildInfoJSON = html.EscapeString(string(buildInfoResponse))
	handler.handler = mux.ServeHTTP

	handler.installScript, err = parseInstallScript(opts.SiteFS, opts.BuildInfo)
	if err != nil {
<<<<<<< HEAD
		_ = xerrors.Errorf("install.sh will be unavailable: %w", err)
=======
		_, _ = fmt.Fprintf(os.Stderr, "install.sh will be unavailable: %v", err.Error())
>>>>>>> a450121e
	}

	return handler
}

type Handler struct {
	opts *Options

	secureHeaders *secure.Secure
	handler       http.HandlerFunc
	htmlTemplates *template.Template
	buildInfoJSON string
	installScript []byte

	// RegionsFetcher will attempt to fetch the more detailed WorkspaceProxy data, but will fall back to the
	// regions if the user does not have the correct permissions.
	RegionsFetcher func(ctx context.Context) (any, error)

	Entitlements *entitlements.Set
	Experiments  atomic.Pointer[codersdk.Experiments]
}

func (h *Handler) ServeHTTP(rw http.ResponseWriter, r *http.Request) {
	err := h.secureHeaders.Process(rw, r)
	if err != nil {
		return
	}

	// reqFile is the static file requested
	reqFile := filePath(r.URL.Path)
	state := htmlState{
		// Token is the CSRF token for the given request
		CSRF:      csrfState{Token: nosurf.Token(r)},
		BuildInfo: h.buildInfoJSON,
		DocsURL:   h.opts.DocsURL,
	}

	// First check if it's a file we have in our templates
	if h.serveHTML(rw, r, reqFile, state) {
		return
	}

	switch {
	// If requesting binaries, serve straight up.
	case reqFile == "bin" || strings.HasPrefix(reqFile, "bin/"):
		h.handler.ServeHTTP(rw, r)
		return
	// If requesting assets, serve straight up with caching.
	case reqFile == "assets" || strings.HasPrefix(reqFile, "assets/"):
		// It could make sense to cache 404s, but the problem is that during an
		// upgrade a load balancer may route partially to the old server, and that
		// would make new asset paths get cached as 404s and not load even once the
		// new server was in place.  To combat that, only cache if we have the file.
		if h.exists(reqFile) && ShouldCacheFile(reqFile) {
			rw.Header().Add("Cache-Control", "public, max-age=31536000, immutable")
		}
		// If the asset does not exist, this will return a 404.
		h.handler.ServeHTTP(rw, r)
		return
<<<<<<< HEAD
	// If requesting the install.sh script, fill in the template with the
	// appropriate hostname and version info.
=======
	// If requesting the install.sh script, respond with the preprocessed version
	// which contains the correct hostname and version information.
>>>>>>> a450121e
	case reqFile == "install.sh":
		if h.installScript == nil {
			http.NotFound(rw, r)
			return
		}
		rw.Header().Add("Content-Type", "text/plain; charset=utf-8")
		http.ServeContent(rw, r, reqFile, time.Time{}, bytes.NewReader(h.installScript))
		return
	// If the original file path exists we serve it.
	case h.exists(reqFile):
		if ShouldCacheFile(reqFile) {
			rw.Header().Add("Cache-Control", "public, max-age=31536000, immutable")
		}
		h.handler.ServeHTTP(rw, r)
		return
	}

	// Serve the file assuming it's an html file
	// This matches paths like `/app/terminal.html`
	r.URL.Path = strings.TrimSuffix(r.URL.Path, "/")
	r.URL.Path += ".html"

	reqFile = filePath(r.URL.Path)
	// All html files should be served by the htmlFile templates
	if h.serveHTML(rw, r, reqFile, state) {
		return
	}

	// If we don't have the file... we should redirect to `/`
	// for our single-page-app.
	r.URL.Path = "/"
	if h.serveHTML(rw, r, "", state) {
		return
	}

	// This will send a correct 404
	h.handler.ServeHTTP(rw, r)
}

// filePath returns the filepath of the requested file.
func filePath(p string) string {
	if !strings.HasPrefix(p, "/") {
		p = "/" + p
	}
	return strings.TrimPrefix(path.Clean(p), "/")
}

func (h *Handler) exists(filePath string) bool {
	f, err := h.opts.SiteFS.Open(filePath)
	if err == nil {
		_ = f.Close()
	}
	return err == nil
}

type htmlState struct {
	CSRF csrfState

	// Below are HTML escaped JSON strings of the respective structs.
	ApplicationName string
	LogoURL         string

	BuildInfo    string
	User         string
	Entitlements string
	Appearance   string
	Experiments  string
	Regions      string
	DocsURL      string
}

type csrfState struct {
	Token string
}

func ShouldCacheFile(reqFile string) bool {
	// Images, favicons and uniquely content hashed bundle assets should be
	// cached. By default, we cache everything in the site/out directory except
	// for deny-listed items enumerated here. The reason for this approach is that
	// cache invalidation techniques should be used by default for all build
	// processed assets. The scenarios where we don't use cache invalidation
	// techniques are one-offs or things that should have invalidation in the
	// future.
	denyListedSuffixes := []string{
		".html",
		"worker.js",
	}

	for _, suffix := range denyListedSuffixes {
		if strings.HasSuffix(reqFile, suffix) {
			return false
		}
	}

	return true
}

func (h *Handler) serveHTML(resp http.ResponseWriter, request *http.Request, reqPath string, state htmlState) bool {
	if data, err := h.renderHTMLWithState(request, reqPath, state); err == nil {
		if reqPath == "" {
			// Pass "index.html" to the ServeContent so the ServeContent sets the right content headers.
			reqPath = "index.html"
		}
		http.ServeContent(resp, request, reqPath, time.Time{}, bytes.NewReader(data))
		return true
	}
	return false
}

func execTmpl(tmpl *template.Template, state htmlState) ([]byte, error) {
	var buf bytes.Buffer
	err := tmpl.Execute(&buf, state)
	return buf.Bytes(), err
}

// renderWithState will render the file using the given nonce if the file exists
// as a template. If it does not, it will return an error.
func (h *Handler) renderHTMLWithState(r *http.Request, filePath string, state htmlState) ([]byte, error) {
	af := *(h.opts.AppearanceFetcher.Load())
	if filePath == "" {
		filePath = "index.html"
	}
	tmpl := h.htmlTemplates.Lookup(filePath)
	if tmpl == nil {
		return nil, xerrors.Errorf("template %q not found", filePath)
	}

	// Cookies are sent when requesting HTML, so we can get the user
	// and pre-populate the state for the frontend to reduce requests.
	// We use a noop response writer because we don't want to write
	// anything to the response and break the HTML, an error means we
	// simply don't pre-populate the state.
	noopRW := noopResponseWriter{}
	apiKey, actor, ok := httpmw.ExtractAPIKey(noopRW, r, httpmw.ExtractAPIKeyConfig{
		Optional:      true,
		DB:            h.opts.Database,
		OAuth2Configs: h.opts.OAuth2Configs,
		// Special case for site, we can always disable refresh here because
		// the frontend will perform API requests if this fails.
		DisableSessionExpiryRefresh: true,
		RedirectToLogin:             false,
		SessionTokenFunc:            nil,
	})
	if !ok || apiKey == nil || actor == nil {
		var cfg codersdk.AppearanceConfig
		// nolint:gocritic // User is not expected to be signed in.
		ctx := dbauthz.AsSystemRestricted(r.Context())
		cfg, _ = af.Fetch(ctx)
		state.ApplicationName = applicationNameOrDefault(cfg)
		state.LogoURL = cfg.LogoURL
		return execTmpl(tmpl, state)
	}

	ctx := dbauthz.As(r.Context(), *actor)

	var eg errgroup.Group
	var user database.User
	orgIDs := []uuid.UUID{}
	eg.Go(func() error {
		var err error
		user, err = h.opts.Database.GetUserByID(ctx, apiKey.UserID)
		return err
	})
	eg.Go(func() error {
		memberIDs, err := h.opts.Database.GetOrganizationIDsByMemberIDs(ctx, []uuid.UUID{apiKey.UserID})
		if errors.Is(err, sql.ErrNoRows) || len(memberIDs) == 0 {
			return nil
		}
		if err != nil {
			return nil
		}
		orgIDs = memberIDs[0].OrganizationIDs
		return err
	})
	err := eg.Wait()
	if err == nil {
		var wg sync.WaitGroup
		wg.Add(1)
		go func() {
			defer wg.Done()
			user, err := json.Marshal(db2sdk.User(user, orgIDs))
			if err == nil {
				state.User = html.EscapeString(string(user))
			}
		}()

		if h.Entitlements != nil {
			wg.Add(1)
			go func() {
				defer wg.Done()
				state.Entitlements = html.EscapeString(string(h.Entitlements.AsJSON()))
			}()
		}

		wg.Add(1)
		go func() {
			defer wg.Done()
			cfg, err := af.Fetch(ctx)
			if err == nil {
				appr, err := json.Marshal(cfg)
				if err == nil {
					state.Appearance = html.EscapeString(string(appr))
					state.ApplicationName = applicationNameOrDefault(cfg)
					state.LogoURL = cfg.LogoURL
				}
			}
		}()

		if h.RegionsFetcher != nil {
			wg.Add(1)
			go func() {
				defer wg.Done()
				regions, err := h.RegionsFetcher(ctx)
				if err == nil {
					regions, err := json.Marshal(regions)
					if err == nil {
						state.Regions = html.EscapeString(string(regions))
					}
				}
			}()
		}
		experiments := h.Experiments.Load()
		if experiments != nil {
			wg.Add(1)
			go func() {
				defer wg.Done()
				experiments, err := json.Marshal(experiments)
				if err == nil {
					state.Experiments = html.EscapeString(string(experiments))
				}
			}()
		}
		wg.Wait()
	}

	return execTmpl(tmpl, state)
}

// noopResponseWriter is a response writer that does nothing.
type noopResponseWriter struct{}

func (noopResponseWriter) Header() http.Header         { return http.Header{} }
func (noopResponseWriter) Write(p []byte) (int, error) { return len(p), nil }
func (noopResponseWriter) WriteHeader(int)             {}

// secureHeaders is only needed for statically served files. We do not need this for api endpoints.
// It adds various headers to enforce browser security features.
func secureHeaders() *secure.Secure {
	// Permissions-Policy can be used to disabled various browser features that we do not use.
	// This can prevent an embedded iframe from accessing these features.
	// If we support arbitrary iframes such as generic applications, we might need to add permissions
	// based on the app here.
	permissions := strings.Join([]string{
		// =() means it is disabled
		"accelerometer=()",
		"autoplay=()",
		"battery=()",
		"camera=()",
		"document-domain=()",
		"geolocation=()",
		"gyroscope=()",
		"magnetometer=()",
		"microphone=()",
		"midi=()",
		"payment=()",
		"usb=()",
		"vr=()",
		"screen-wake-lock=()",
		"xr-spatial-tracking=()",
	}, ", ")

	return secure.New(secure.Options{
		PermissionsPolicy: permissions,

		// Prevent the browser from sending Referrer header with requests
		ReferrerPolicy: "no-referrer",
	})
}

// findAndParseHTMLFiles recursively walks the file system passed finding all *.html files.
// The template returned has all html files parsed.
func findAndParseHTMLFiles(files fs.FS) (*template.Template, error) {
	// root is the collection of html templates. All templates are named by their pathing.
	// So './404.html' is named '404.html'. './subdir/index.html' is 'subdir/index.html'
	root := template.New("")

	rootPath := "."
	err := fs.WalkDir(files, rootPath, func(filePath string, directory fs.DirEntry, err error) error {
		if err != nil {
			return err
		}

		if directory.IsDir() {
			return nil
		}

		if filepath.Ext(directory.Name()) != ".html" {
			return nil
		}

		file, err := files.Open(filePath)
		if err != nil {
			return err
		}

		data, err := io.ReadAll(file)
		if err != nil {
			return err
		}

		tPath := strings.TrimPrefix(filePath, rootPath+string(filepath.Separator))
		_, err = root.New(tPath).Parse(string(data))
		if err != nil {
			return err
		}

		return nil
	})
	if err != nil {
		return nil, err
	}
	return root, nil
}

type installScriptState struct {
	Origin  string
	Version string
}

func parseInstallScript(files fs.FS, buildInfo codersdk.BuildInfoResponse) ([]byte, error) {
	scriptFile, err := fs.ReadFile(files, "install.sh")
	if err != nil {
		return nil, err
	}

	script, err := template.New("install.sh").Parse(string(scriptFile))
	if err != nil {
		return nil, err
	}

	var buf bytes.Buffer
	state := installScriptState{Origin: buildInfo.DashboardURL, Version: buildInfo.Version}
	err = script.Execute(&buf, state)
	if err != nil {
		return nil, err
	}

	return buf.Bytes(), nil
}

// ExtractOrReadBinFS checks the provided fs for compressed coder binaries and
// extracts them into dest/bin if found. As a fallback, the provided FS is
// checked for a /bin directory, if it is non-empty it is returned. Finally
// dest/bin is returned as a fallback allowing binaries to be manually placed in
// dest (usually ${CODER_CACHE_DIRECTORY}/site/bin).
//
// Returns a http.FileSystem that serves unpacked binaries, and a map of binary
// name to SHA1 hash. The returned hash map may be incomplete or contain hashes
// for missing files.
func ExtractOrReadBinFS(dest string, siteFS fs.FS) (http.FileSystem, map[string]string, error) {
	if dest == "" {
		// No destination on fs, embedded fs is the only option.
		binFS, err := fs.Sub(siteFS, "bin")
		if err != nil {
			return nil, nil, xerrors.Errorf("cache path is empty and embedded fs does not have /bin: %w", err)
		}
		return http.FS(binFS), nil, nil
	}

	dest = filepath.Join(dest, "bin")
	mkdest := func() (http.FileSystem, error) {
		err := os.MkdirAll(dest, 0o700)
		if err != nil {
			return nil, xerrors.Errorf("mkdir failed: %w", err)
		}
		return http.Dir(dest), nil
	}

	archive, err := siteFS.Open("bin/coder.tar.zst")
	if err != nil {
		if xerrors.Is(err, fs.ErrNotExist) {
			files, err := fs.ReadDir(siteFS, "bin")
			if err != nil {
				if xerrors.Is(err, fs.ErrNotExist) {
					// Given fs does not have a bin directory, serve from cache
					// directory without extracting anything.
					binFS, err := mkdest()
					if err != nil {
						return nil, nil, xerrors.Errorf("mkdest failed: %w", err)
					}
					return binFS, map[string]string{}, nil
				}
				return nil, nil, xerrors.Errorf("site fs read dir failed: %w", err)
			}

			if len(filterFiles(files, "GITKEEP")) > 0 {
				// If there are other files than bin/GITKEEP, serve the files.
				binFS, err := fs.Sub(siteFS, "bin")
				if err != nil {
					return nil, nil, xerrors.Errorf("site fs sub dir failed: %w", err)
				}
				return http.FS(binFS), nil, nil
			}

			// Nothing we can do, serve the cache directory, thus allowing
			// binaries to be placed there.
			binFS, err := mkdest()
			if err != nil {
				return nil, nil, xerrors.Errorf("mkdest failed: %w", err)
			}
			return binFS, map[string]string{}, nil
		}
		return nil, nil, xerrors.Errorf("open coder binary archive failed: %w", err)
	}
	defer archive.Close()

	binFS, err := mkdest()
	if err != nil {
		return nil, nil, err
	}

	shaFiles, err := parseSHA1(siteFS)
	if err != nil {
		return nil, nil, xerrors.Errorf("parse sha1 file failed: %w", err)
	}

	ok, err := verifyBinSha1IsCurrent(dest, siteFS, shaFiles)
	if err != nil {
		return nil, nil, xerrors.Errorf("verify coder binaries sha1 failed: %w", err)
	}
	if !ok {
		n, err := extractBin(dest, archive)
		if err != nil {
			return nil, nil, xerrors.Errorf("extract coder binaries failed: %w", err)
		}
		if n == 0 {
			return nil, nil, xerrors.New("no files were extracted from coder binaries archive")
		}
	}

	return binFS, shaFiles, nil
}

func filterFiles(files []fs.DirEntry, names ...string) []fs.DirEntry {
	var filtered []fs.DirEntry
	for _, f := range files {
		if slices.Contains(names, f.Name()) {
			continue
		}
		filtered = append(filtered, f)
	}
	return filtered
}

// errHashMismatch is a sentinel error used in verifyBinSha1IsCurrent.
var errHashMismatch = xerrors.New("hash mismatch")

func parseSHA1(siteFS fs.FS) (map[string]string, error) {
	b, err := fs.ReadFile(siteFS, "bin/coder.sha1")
	if err != nil {
		return nil, xerrors.Errorf("read coder sha1 from embedded fs failed: %w", err)
	}

	shaFiles := make(map[string]string)
	for _, line := range bytes.Split(bytes.TrimSpace(b), []byte{'\n'}) {
		parts := bytes.Split(line, []byte{' ', '*'})
		if len(parts) != 2 {
			return nil, xerrors.Errorf("malformed sha1 file: %w", err)
		}
		shaFiles[string(parts[1])] = strings.ToLower(string(parts[0]))
	}
	if len(shaFiles) == 0 {
		return nil, xerrors.Errorf("empty sha1 file: %w", err)
	}

	return shaFiles, nil
}

func verifyBinSha1IsCurrent(dest string, siteFS fs.FS, shaFiles map[string]string) (ok bool, err error) {
	b1, err := fs.ReadFile(siteFS, "bin/coder.sha1")
	if err != nil {
		return false, xerrors.Errorf("read coder sha1 from embedded fs failed: %w", err)
	}
	b2, err := os.ReadFile(filepath.Join(dest, "coder.sha1"))
	if err != nil {
		if xerrors.Is(err, fs.ErrNotExist) {
			return false, nil
		}
		return false, xerrors.Errorf("read coder sha1 failed: %w", err)
	}

	// Check shasum files for equality for early-exit.
	if !bytes.Equal(b1, b2) {
		return false, nil
	}

	var eg errgroup.Group
	// Speed up startup by verifying files concurrently. Concurrency
	// is limited to save resources / early-exit. Early-exit speed
	// could be improved by using a context aware io.Reader and
	// passing the context from errgroup.WithContext.
	eg.SetLimit(3)

	// Verify the hash of each on-disk binary.
	for file, hash1 := range shaFiles {
		file := file
		hash1 := hash1
		eg.Go(func() error {
			hash2, err := sha1HashFile(filepath.Join(dest, file))
			if err != nil {
				if xerrors.Is(err, fs.ErrNotExist) {
					return errHashMismatch
				}
				return xerrors.Errorf("hash file failed: %w", err)
			}
			if !strings.EqualFold(hash1, hash2) {
				return errHashMismatch
			}
			return nil
		})
	}
	err = eg.Wait()
	if err != nil {
		if xerrors.Is(err, errHashMismatch) {
			return false, nil
		}
		return false, err
	}

	return true, nil
}

// sha1HashFile computes a SHA1 hash of the file, returning the hex
// representation.
func sha1HashFile(name string) (string, error) {
	//#nosec // Not used for cryptography.
	hash := sha1.New()
	f, err := os.Open(name)
	if err != nil {
		return "", err
	}
	defer f.Close()

	_, err = io.Copy(hash, f)
	if err != nil {
		return "", err
	}

	b := make([]byte, hash.Size())
	hash.Sum(b[:0])

	return hex.EncodeToString(b), nil
}

func extractBin(dest string, r io.Reader) (numExtracted int, err error) {
	opts := []zstd.DOption{
		// Concurrency doesn't help us when decoding the tar and
		// can actually slow us down.
		zstd.WithDecoderConcurrency(1),
		// Ignoring checksums can give a slight performance
		// boost but it's probably not worth the reduced safety.
		zstd.IgnoreChecksum(false),
		// Allow the decoder to use more memory giving us a 2-3x
		// performance boost.
		zstd.WithDecoderLowmem(false),
	}
	zr, err := zstd.NewReader(r, opts...)
	if err != nil {
		return 0, xerrors.Errorf("open zstd archive failed: %w", err)
	}
	defer zr.Close()

	tr := tar.NewReader(zr)
	n := 0
	for {
		h, err := tr.Next()
		if err != nil {
			if errors.Is(err, io.EOF) {
				return n, nil
			}
			return n, xerrors.Errorf("read tar archive failed: %w", err)
		}
		if h.Name == "." || strings.Contains(h.Name, "..") {
			continue
		}

		name := filepath.Join(dest, filepath.Base(h.Name))
		f, err := os.Create(name)
		if err != nil {
			return n, xerrors.Errorf("create file failed: %w", err)
		}
		//#nosec // We created this tar, no risk of decompression bomb.
		_, err = io.Copy(f, tr)
		if err != nil {
			_ = f.Close()
			return n, xerrors.Errorf("write file contents failed: %w", err)
		}
		err = f.Close()
		if err != nil {
			return n, xerrors.Errorf("close file failed: %w", err)
		}

		n++
	}
}

// ErrorPageData contains the variables that are found in
// site/static/error.html.
type ErrorPageData struct {
	Status int
	// HideStatus will remove the status code from the page.
	HideStatus           bool
	Title                string
	Description          string
	RetryEnabled         bool
	DashboardURL         string
	Warnings             []string
	AdditionalInfo       string
	AdditionalButtonLink string
	AdditionalButtonText string

	RenderDescriptionMarkdown bool
}

// RenderStaticErrorPage renders the static error page. This is used by app
// requests to avoid dependence on the dashboard but maintain the ability to
// render a friendly error page on subdomains.
func RenderStaticErrorPage(rw http.ResponseWriter, r *http.Request, data ErrorPageData) {
	type outerData struct {
		Error ErrorPageData

		ErrorDescriptionHTML htmltemplate.HTML
	}

	rw.Header().Set("Content-Type", "text/html; charset=utf-8")
	rw.WriteHeader(data.Status)

	err := errorTemplate.Execute(rw, outerData{
		Error:                data,
		ErrorDescriptionHTML: htmltemplate.HTML(data.Description), //nolint:gosec // gosec thinks this is user-input, but it is from Coder deployment configuration.
	})
	if err != nil {
		httpapi.Write(r.Context(), rw, http.StatusInternalServerError, codersdk.Response{
			Message: "Failed to render error page: " + err.Error(),
			Detail:  fmt.Sprintf("Original error was: %d %s, %s", data.Status, data.Title, data.Description),
		})
		return
	}
}

type binHashCache struct {
	binFS http.FileSystem

	hashes map[string]string
	mut    sync.RWMutex
	sf     singleflight.Group
	sem    chan struct{}
}

func newBinHashCache(binFS http.FileSystem, binHashes map[string]string) *binHashCache {
	b := &binHashCache{
		binFS:  binFS,
		hashes: make(map[string]string, len(binHashes)),
		mut:    sync.RWMutex{},
		sf:     singleflight.Group{},
		sem:    make(chan struct{}, 4),
	}
	// Make a copy since we're gonna be mutating it.
	for k, v := range binHashes {
		b.hashes[k] = v
	}

	return b
}

func (b *binHashCache) getHash(name string) (string, error) {
	b.mut.RLock()
	hash, ok := b.hashes[name]
	b.mut.RUnlock()
	if ok {
		return hash, nil
	}

	// Avoid DOS by using a pool, and only doing work once per file.
	v, err, _ := b.sf.Do(name, func() (interface{}, error) {
		b.sem <- struct{}{}
		defer func() { <-b.sem }()

		f, err := b.binFS.Open(name)
		if err != nil {
			return "", err
		}
		defer f.Close()

		h := sha1.New() //#nosec // Not used for cryptography.
		_, err = io.Copy(h, f)
		if err != nil {
			return "", err
		}

		hash := hex.EncodeToString(h.Sum(nil))
		b.mut.Lock()
		b.hashes[name] = hash
		b.mut.Unlock()
		return hash, nil
	})
	if err != nil {
		return "", err
	}

	//nolint:forcetypeassert
	return strings.ToLower(v.(string)), nil
}

func applicationNameOrDefault(cfg codersdk.AppearanceConfig) string {
	if cfg.ApplicationName != "" {
		return cfg.ApplicationName
	}
	return "Coder"
}

// OnlyFiles returns a new fs.FS that only contains files. If a directory is
// requested, os.ErrNotExist is returned. This prevents directory listings from
// being served.
func OnlyFiles(files fs.FS) fs.FS {
	return justFilesSystem{FS: files}
}

type justFilesSystem struct {
	FS fs.FS
}

func (jfs justFilesSystem) Open(name string) (fs.File, error) {
	f, err := jfs.FS.Open(name)
	if err != nil {
		return nil, err
	}

	stat, err := f.Stat()
	if err != nil {
		return nil, err
	}

	// Returning a 404 here does prevent the http.FileServer from serving
	// index.* files automatically. Coder handles this above as all index pages
	// are considered template files. So we never relied on this behavior.
	if stat.IsDir() {
		return nil, os.ErrNotExist
	}

	return f, nil
}

// RenderOAuthAllowData contains the variables that are found in
// site/static/oauth2allow.html.
type RenderOAuthAllowData struct {
	AppIcon     string
	AppName     string
	CancelURI   string
	RedirectURI string
	Username    string
}

// RenderOAuthAllowPage renders the static page for a user to "Allow" an create
// a new oauth2 link with an external site. This is when Coder is acting as the
// identity provider.
//
// This has to be done statically because Golang has to handle the full request.
// It cannot defer to the FE typescript easily.
func RenderOAuthAllowPage(rw http.ResponseWriter, r *http.Request, data RenderOAuthAllowData) {
	rw.Header().Set("Content-Type", "text/html; charset=utf-8")

	err := oauthTemplate.Execute(rw, data)
	if err != nil {
		httpapi.Write(r.Context(), rw, http.StatusOK, codersdk.Response{
			Message: "Failed to render oauth page: " + err.Error(),
		})
		return
	}
}<|MERGE_RESOLUTION|>--- conflicted
+++ resolved
@@ -162,11 +162,7 @@
 
 	handler.installScript, err = parseInstallScript(opts.SiteFS, opts.BuildInfo)
 	if err != nil {
-<<<<<<< HEAD
-		_ = xerrors.Errorf("install.sh will be unavailable: %w", err)
-=======
 		_, _ = fmt.Fprintf(os.Stderr, "install.sh will be unavailable: %v", err.Error())
->>>>>>> a450121e
 	}
 
 	return handler
@@ -226,13 +222,8 @@
 		// If the asset does not exist, this will return a 404.
 		h.handler.ServeHTTP(rw, r)
 		return
-<<<<<<< HEAD
-	// If requesting the install.sh script, fill in the template with the
-	// appropriate hostname and version info.
-=======
 	// If requesting the install.sh script, respond with the preprocessed version
 	// which contains the correct hostname and version information.
->>>>>>> a450121e
 	case reqFile == "install.sh":
 		if h.installScript == nil {
 			http.NotFound(rw, r)
