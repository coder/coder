--- conflicted
+++ resolved
@@ -1,8 +1,4 @@
-<<<<<<< HEAD
-export default {
-=======
 module.exports = {
->>>>>>> 8de3cd64
 	plugins: {
 		tailwindcss: {},
 		autoprefixer: {},
