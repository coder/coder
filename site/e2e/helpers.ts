--- conflicted
+++ resolved
@@ -20,6 +20,7 @@
   prometheusPort,
   requireEnterpriseTests,
 } from "./constants";
+import { expectUrl } from "./expectUrl";
 import {
   Agent,
   type App,
@@ -31,7 +32,6 @@
   Response,
   type RichParameter,
 } from "./provisionerGenerated";
-import { expectUrl } from "./expectUrl";
 
 // requiresEnterpriseLicense will skip the test if we're not running with an enterprise license
 export function requiresEnterpriseLicense() {
@@ -63,14 +63,7 @@
   await fillParameters(page, richParameters, buildParameters);
   await page.getByTestId("form-submit").click();
 
-<<<<<<< HEAD
-  // We can't use `toHaveURL` because that causes issues with searchParams
-  await expectUrl(page.url())).toHavePathName("/@admin/" + name);
-=======
-  // Workaround: OutdatedAgent lands at "http://localhost:3111/@admin/8d6225b7?resources=echo_dev"
-  // and this is also a correct location.
-  await page.waitForURL(new RegExp("/@admin/" + name));
->>>>>>> 22785a30
+  await expectUrl(page).toHavePathName("/@admin/" + name);
 
   await page.waitForSelector("*[data-testid='build-status'] >> text=Running", {
     state: "visible",
@@ -87,8 +80,8 @@
   await page.goto("/@admin/" + workspaceName + "/settings/parameters", {
     waitUntil: "domcontentloaded",
   });
-  await expect(page).toHaveURL(
-    "/@admin/" + workspaceName + "/settings/parameters",
+  await expectUrl(page).toHavePathName(
+    `/@admin/${workspaceName}/settings/parameters`,
   );
 
   for (const buildParameter of expectedBuildParameters) {
@@ -149,7 +142,7 @@
   });
 
   await page.goto("/templates/new", { waitUntil: "domcontentloaded" });
-  await expect(page).toHaveURL("/templates/new");
+  await expectUrl(page).toHavePathName("/templates/new");
 
   await page.getByTestId("file-upload").setInputFiles({
     buffer: await createTemplateVersionTar(responses),
@@ -159,7 +152,7 @@
   const name = randomName();
   await page.getByLabel("Name *").fill(name);
   await page.getByTestId("form-submit").click();
-  await expect(page).toHaveURL(`/templates/${name}/files`, {
+  await expectUrl(page).toHavePathName(`/templates/${name}/files`, {
     timeout: 30000,
   });
   return name;
@@ -169,7 +162,7 @@
 // random name.
 export const createGroup = async (page: Page): Promise<string> => {
   await page.goto("/groups/create", { waitUntil: "domcontentloaded" });
-  await expect(page).toHaveURL("/groups/create");
+  await expectUrl(page).toHavePathName("/groups/create");
 
   const name = randomName();
   await page.getByLabel("Name", { exact: true }).fill(name);
@@ -230,7 +223,7 @@
   await page.goto("/@admin/" + workspaceName, {
     waitUntil: "domcontentloaded",
   });
-  await expect(page).toHaveURL("/@admin/" + workspaceName);
+  await expectUrl(page).toHavePathName(`/@admin/${workspaceName}`);
 
   await page.getByTestId("workspace-stop-button").click();
 
@@ -249,7 +242,7 @@
   await page.goto("/@admin/" + workspaceName, {
     waitUntil: "domcontentloaded",
   });
-  await expect(page).toHaveURL("/@admin/" + workspaceName);
+  await expectUrl(page).toHavePathName(`/@admin/${workspaceName}`);
 
   await page.getByTestId("build-parameters-button").click();
 
@@ -761,7 +754,7 @@
   await page.goto(`/templates/${templateName}/settings`, {
     waitUntil: "domcontentloaded",
   });
-  await expect(page).toHaveURL(`/templates/${templateName}/settings`);
+  await expectUrl(page).toHavePathName(`/templates/${templateName}/settings`);
 
   for (const [key, value] of Object.entries(templateSettingValues)) {
     // Skip max_port_share_level for now since the frontend is not yet able to handle it
@@ -775,7 +768,7 @@
   await page.getByTestId("form-submit").click();
 
   const name = templateSettingValues.name ?? templateName;
-  await expect(page).toHaveURL(`/templates/${name}`);
+  await expectUrl(page).toHavePathName(`/templates/${name}`);
 };
 
 export const updateWorkspace = async (
@@ -787,7 +780,7 @@
   await page.goto("/@admin/" + workspaceName, {
     waitUntil: "domcontentloaded",
   });
-  await expect(page).toHaveURL("/@admin/" + workspaceName);
+  await expectUrl(page).toHavePathName(`/@admin/${workspaceName}`);
 
   await page.getByTestId("workspace-update-button").click();
   await page.getByTestId("confirm-button").click();
@@ -809,8 +802,8 @@
   await page.goto("/@admin/" + workspaceName + "/settings/parameters", {
     waitUntil: "domcontentloaded",
   });
-  await expect(page).toHaveURL(
-    "/@admin/" + workspaceName + "/settings/parameters",
+  await expectUrl(page).toHavePathName(
+    `/@admin/${workspaceName}/settings/parameters`,
   );
 
   await fillParameters(page, richParameters, buildParameters);
@@ -835,7 +828,9 @@
   // Specify that the shell should be `bash`, to prevent inheriting a shell that
   // isn't POSIX compatible, such as Fish.
   const commandQuery = `?command=${encodeURIComponent("/usr/bin/env bash")}`;
-  await expect(terminal).toHaveURL(`/@admin/${workspaceName}.dev/terminal`);
+  await expectUrl(terminal).toHavePathName(
+    `/@admin/${workspaceName}.dev/terminal`,
+  );
   await terminal.goto(`/@admin/${workspaceName}.dev/terminal${commandQuery}`);
 
   return terminal;
