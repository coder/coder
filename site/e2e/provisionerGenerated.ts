--- conflicted
+++ resolved
@@ -299,12 +299,9 @@
   workspaceOwnerSshPrivateKey: string;
   workspaceBuildId: string;
   workspaceOwnerLoginType: string;
-<<<<<<< HEAD
+  workspaceOwnerRbacRoles: Role[];
   isPrebuild: boolean;
   runningWorkspaceAgentToken: string;
-=======
-  workspaceOwnerRbacRoles: Role[];
->>>>>>> d8561a62
 }
 
 /** Config represents execution configuration shared by all subsequent requests in the Session */
@@ -1001,16 +998,14 @@
     if (message.workspaceOwnerLoginType !== "") {
       writer.uint32(146).string(message.workspaceOwnerLoginType);
     }
-<<<<<<< HEAD
+    for (const v of message.workspaceOwnerRbacRoles) {
+      Role.encode(v!, writer.uint32(154).fork()).ldelim();
+    }
     if (message.isPrebuild === true) {
       writer.uint32(152).bool(message.isPrebuild);
     }
     if (message.runningWorkspaceAgentToken !== "") {
       writer.uint32(162).string(message.runningWorkspaceAgentToken);
-=======
-    for (const v of message.workspaceOwnerRbacRoles) {
-      Role.encode(v!, writer.uint32(154).fork()).ldelim();
->>>>>>> d8561a62
     }
     return writer;
   },
