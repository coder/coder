/* eslint-disable */
import * as _m0 from "protobufjs/minimal";
import { Observable } from "rxjs";
import { Timestamp } from "./google/protobuf/timestampGenerated";

export const protobufPackage = "provisioner";

/** LogLevel represents severity of the log. */
export enum LogLevel {
  TRACE = 0,
  DEBUG = 1,
  INFO = 2,
  WARN = 3,
  ERROR = 4,
  UNRECOGNIZED = -1,
}

export enum AppSharingLevel {
  OWNER = 0,
  AUTHENTICATED = 1,
  PUBLIC = 2,
  UNRECOGNIZED = -1,
}

export enum AppOpenIn {
  /** @deprecated */
  WINDOW = 0,
  SLIM_WINDOW = 1,
  TAB = 2,
  UNRECOGNIZED = -1,
}

/** WorkspaceTransition is the desired outcome of a build */
export enum WorkspaceTransition {
  START = 0,
  STOP = 1,
  DESTROY = 2,
  UNRECOGNIZED = -1,
}

export enum TimingState {
  STARTED = 0,
  COMPLETED = 1,
  FAILED = 2,
  UNRECOGNIZED = -1,
}

/** Empty indicates a successful request/response. */
export interface Empty {
}

/** TemplateVariable represents a Terraform variable. */
export interface TemplateVariable {
  name: string;
  description: string;
  type: string;
  defaultValue: string;
  required: boolean;
  sensitive: boolean;
}

/** RichParameterOption represents a singular option that a parameter may expose. */
export interface RichParameterOption {
  name: string;
  description: string;
  value: string;
  icon: string;
}

/** RichParameter represents a variable that is exposed. */
export interface RichParameter {
  name: string;
  description: string;
  type: string;
  mutable: boolean;
  defaultValue: string;
  icon: string;
  options: RichParameterOption[];
  validationRegex: string;
  validationError: string;
  validationMin?: number | undefined;
  validationMax?: number | undefined;
  validationMonotonic: string;
  required: boolean;
  /** legacy_variable_name was removed (= 14) */
  displayName: string;
  order: number;
  ephemeral: boolean;
}

/** RichParameterValue holds the key/value mapping of a parameter. */
export interface RichParameterValue {
  name: string;
  value: string;
}

export interface Prebuild {
  instances: number;
}

/** Preset represents a set of preset parameters for a template version. */
export interface Preset {
  name: string;
  parameters: PresetParameter[];
  prebuild: Prebuild | undefined;
}

export interface PresetParameter {
  name: string;
  value: string;
}

export interface ResourceReplacement {
  resource: string;
  paths: string[];
}

/** VariableValue holds the key/value mapping of a Terraform variable. */
export interface VariableValue {
  name: string;
  value: string;
  sensitive: boolean;
}

/** Log represents output from a request. */
export interface Log {
  level: LogLevel;
  output: string;
}

export interface InstanceIdentityAuth {
  instanceId: string;
}

export interface ExternalAuthProviderResource {
  id: string;
  optional: boolean;
}

export interface ExternalAuthProvider {
  id: string;
  accessToken: string;
}

/** Agent represents a running agent on the workspace. */
export interface Agent {
  id: string;
  name: string;
  env: { [key: string]: string };
  /** Field 4 was startup_script, now removed. */
  operatingSystem: string;
  architecture: string;
  directory: string;
  apps: App[];
  token?: string | undefined;
  instanceId?: string | undefined;
  connectionTimeoutSeconds: number;
  troubleshootingUrl: string;
  motdFile: string;
  /**
   * Field 14 was bool login_before_ready = 14, now removed.
   * Field 15, 16, 17 were related to scripts, which are now removed.
   */
  metadata: Agent_Metadata[];
  /** Field 19 was startup_script_behavior, now removed. */
  displayApps: DisplayApps | undefined;
  scripts: Script[];
  extraEnvs: Env[];
  order: number;
  resourcesMonitoring: ResourcesMonitoring | undefined;
  devcontainers: Devcontainer[];
}

export interface Agent_Metadata {
  key: string;
  displayName: string;
  script: string;
  interval: number;
  timeout: number;
  order: number;
}

export interface Agent_EnvEntry {
  key: string;
  value: string;
}

export interface ResourcesMonitoring {
  memory: MemoryResourceMonitor | undefined;
  volumes: VolumeResourceMonitor[];
}

export interface MemoryResourceMonitor {
  enabled: boolean;
  threshold: number;
}

export interface VolumeResourceMonitor {
  path: string;
  enabled: boolean;
  threshold: number;
}

export interface DisplayApps {
  vscode: boolean;
  vscodeInsiders: boolean;
  webTerminal: boolean;
  sshHelper: boolean;
  portForwardingHelper: boolean;
}

export interface Env {
  name: string;
  value: string;
}

/** Script represents a script to be run on the workspace. */
export interface Script {
  displayName: string;
  icon: string;
  script: string;
  cron: string;
  startBlocksLogin: boolean;
  runOnStart: boolean;
  runOnStop: boolean;
  timeoutSeconds: number;
  logPath: string;
}

export interface Devcontainer {
  workspaceFolder: string;
  configPath: string;
  name: string;
}

/** App represents a dev-accessible application on the workspace. */
export interface App {
  /**
   * slug is the unique identifier for the app, usually the name from the
   * template. It must be URL-safe and hostname-safe.
   */
  slug: string;
  displayName: string;
  command: string;
  url: string;
  icon: string;
  subdomain: boolean;
  healthcheck: Healthcheck | undefined;
  sharingLevel: AppSharingLevel;
  external: boolean;
  order: number;
  hidden: boolean;
  openIn: AppOpenIn;
}

/** Healthcheck represents configuration for checking for app readiness. */
export interface Healthcheck {
  url: string;
  interval: number;
  threshold: number;
}

/** Resource represents created infrastructure. */
export interface Resource {
  name: string;
  type: string;
  agents: Agent[];
  metadata: Resource_Metadata[];
  hide: boolean;
  icon: string;
  instanceType: string;
  dailyCost: number;
  modulePath: string;
}

export interface Resource_Metadata {
  key: string;
  value: string;
  sensitive: boolean;
  isNull: boolean;
}

export interface Module {
  source: string;
  version: string;
  key: string;
}

export interface Role {
  name: string;
  orgId: string;
}

/** Metadata is information about a workspace used in the execution of a build */
export interface Metadata {
  coderUrl: string;
  workspaceTransition: WorkspaceTransition;
  workspaceName: string;
  workspaceOwner: string;
  workspaceId: string;
  workspaceOwnerId: string;
  workspaceOwnerEmail: string;
  templateName: string;
  templateVersion: string;
  workspaceOwnerOidcAccessToken: string;
  workspaceOwnerSessionToken: string;
  templateId: string;
  workspaceOwnerName: string;
  workspaceOwnerGroups: string[];
  workspaceOwnerSshPublicKey: string;
  workspaceOwnerSshPrivateKey: string;
  workspaceBuildId: string;
  workspaceOwnerLoginType: string;
  workspaceOwnerRbacRoles: Role[];
  /** Indicates that a prebuilt workspace is being built. */
  isPrebuild: boolean;
  /** Preserves the running agent token of a prebuilt workspace so it can reinitialize. */
  runningWorkspaceAgentToken: string;
<<<<<<< HEAD
  prebuildClaimForUserId: string;
=======
  /** Indicates that a prebuilt workspace is being claimed. */
  isPrebuildClaim: boolean;
>>>>>>> d0f00ce5
}

/** Config represents execution configuration shared by all subsequent requests in the Session */
export interface Config {
  /** template_source_archive is a tar of the template source files */
  templateSourceArchive: Uint8Array;
  /** state is the provisioner state (if any) */
  state: Uint8Array;
  provisionerLogLevel: string;
}

/** ParseRequest consumes source-code to produce inputs. */
export interface ParseRequest {
}

/** ParseComplete indicates a request to parse completed. */
export interface ParseComplete {
  error: string;
  templateVariables: TemplateVariable[];
  readme: Uint8Array;
  workspaceTags: { [key: string]: string };
}

export interface ParseComplete_WorkspaceTagsEntry {
  key: string;
  value: string;
}

/** PlanRequest asks the provisioner to plan what resources & parameters it will create */
export interface PlanRequest {
  metadata: Metadata | undefined;
  richParameterValues: RichParameterValue[];
  variableValues: VariableValue[];
  externalAuthProviders: ExternalAuthProvider[];
}

/** PlanComplete indicates a request to plan completed. */
export interface PlanComplete {
  error: string;
  resources: Resource[];
  parameters: RichParameter[];
  externalAuthProviders: ExternalAuthProviderResource[];
  timings: Timing[];
  modules: Module[];
  presets: Preset[];
  plan: Uint8Array;
  resourceReplacements: ResourceReplacement[];
}

/**
 * ApplyRequest asks the provisioner to apply the changes.  Apply MUST be preceded by a successful plan request/response
 * in the same Session.  The plan data is not transmitted over the wire and is cached by the provisioner in the Session.
 */
export interface ApplyRequest {
  metadata: Metadata | undefined;
}

/** ApplyComplete indicates a request to apply completed. */
export interface ApplyComplete {
  state: Uint8Array;
  error: string;
  resources: Resource[];
  parameters: RichParameter[];
  externalAuthProviders: ExternalAuthProviderResource[];
  timings: Timing[];
}

export interface Timing {
  start: Date | undefined;
  end: Date | undefined;
  action: string;
  source: string;
  resource: string;
  stage: string;
  state: TimingState;
}

/** CancelRequest requests that the previous request be canceled gracefully. */
export interface CancelRequest {
}

export interface Request {
  config?: Config | undefined;
  parse?: ParseRequest | undefined;
  plan?: PlanRequest | undefined;
  apply?: ApplyRequest | undefined;
  cancel?: CancelRequest | undefined;
}

export interface Response {
  log?: Log | undefined;
  parse?: ParseComplete | undefined;
  plan?: PlanComplete | undefined;
  apply?: ApplyComplete | undefined;
}

export const Empty = {
  encode(_: Empty, writer: _m0.Writer = _m0.Writer.create()): _m0.Writer {
    return writer;
  },
};

export const TemplateVariable = {
  encode(message: TemplateVariable, writer: _m0.Writer = _m0.Writer.create()): _m0.Writer {
    if (message.name !== "") {
      writer.uint32(10).string(message.name);
    }
    if (message.description !== "") {
      writer.uint32(18).string(message.description);
    }
    if (message.type !== "") {
      writer.uint32(26).string(message.type);
    }
    if (message.defaultValue !== "") {
      writer.uint32(34).string(message.defaultValue);
    }
    if (message.required === true) {
      writer.uint32(40).bool(message.required);
    }
    if (message.sensitive === true) {
      writer.uint32(48).bool(message.sensitive);
    }
    return writer;
  },
};

export const RichParameterOption = {
  encode(message: RichParameterOption, writer: _m0.Writer = _m0.Writer.create()): _m0.Writer {
    if (message.name !== "") {
      writer.uint32(10).string(message.name);
    }
    if (message.description !== "") {
      writer.uint32(18).string(message.description);
    }
    if (message.value !== "") {
      writer.uint32(26).string(message.value);
    }
    if (message.icon !== "") {
      writer.uint32(34).string(message.icon);
    }
    return writer;
  },
};

export const RichParameter = {
  encode(message: RichParameter, writer: _m0.Writer = _m0.Writer.create()): _m0.Writer {
    if (message.name !== "") {
      writer.uint32(10).string(message.name);
    }
    if (message.description !== "") {
      writer.uint32(18).string(message.description);
    }
    if (message.type !== "") {
      writer.uint32(26).string(message.type);
    }
    if (message.mutable === true) {
      writer.uint32(32).bool(message.mutable);
    }
    if (message.defaultValue !== "") {
      writer.uint32(42).string(message.defaultValue);
    }
    if (message.icon !== "") {
      writer.uint32(50).string(message.icon);
    }
    for (const v of message.options) {
      RichParameterOption.encode(v!, writer.uint32(58).fork()).ldelim();
    }
    if (message.validationRegex !== "") {
      writer.uint32(66).string(message.validationRegex);
    }
    if (message.validationError !== "") {
      writer.uint32(74).string(message.validationError);
    }
    if (message.validationMin !== undefined) {
      writer.uint32(80).int32(message.validationMin);
    }
    if (message.validationMax !== undefined) {
      writer.uint32(88).int32(message.validationMax);
    }
    if (message.validationMonotonic !== "") {
      writer.uint32(98).string(message.validationMonotonic);
    }
    if (message.required === true) {
      writer.uint32(104).bool(message.required);
    }
    if (message.displayName !== "") {
      writer.uint32(122).string(message.displayName);
    }
    if (message.order !== 0) {
      writer.uint32(128).int32(message.order);
    }
    if (message.ephemeral === true) {
      writer.uint32(136).bool(message.ephemeral);
    }
    return writer;
  },
};

export const RichParameterValue = {
  encode(message: RichParameterValue, writer: _m0.Writer = _m0.Writer.create()): _m0.Writer {
    if (message.name !== "") {
      writer.uint32(10).string(message.name);
    }
    if (message.value !== "") {
      writer.uint32(18).string(message.value);
    }
    return writer;
  },
};

export const Prebuild = {
  encode(message: Prebuild, writer: _m0.Writer = _m0.Writer.create()): _m0.Writer {
    if (message.instances !== 0) {
      writer.uint32(8).int32(message.instances);
    }
    return writer;
  },
};

export const Preset = {
  encode(message: Preset, writer: _m0.Writer = _m0.Writer.create()): _m0.Writer {
    if (message.name !== "") {
      writer.uint32(10).string(message.name);
    }
    for (const v of message.parameters) {
      PresetParameter.encode(v!, writer.uint32(18).fork()).ldelim();
    }
    if (message.prebuild !== undefined) {
      Prebuild.encode(message.prebuild, writer.uint32(26).fork()).ldelim();
    }
    return writer;
  },
};

export const PresetParameter = {
  encode(message: PresetParameter, writer: _m0.Writer = _m0.Writer.create()): _m0.Writer {
    if (message.name !== "") {
      writer.uint32(10).string(message.name);
    }
    if (message.value !== "") {
      writer.uint32(18).string(message.value);
    }
    return writer;
  },
};

export const ResourceReplacement = {
  encode(message: ResourceReplacement, writer: _m0.Writer = _m0.Writer.create()): _m0.Writer {
    if (message.resource !== "") {
      writer.uint32(10).string(message.resource);
    }
    for (const v of message.paths) {
      writer.uint32(18).string(v!);
    }
    return writer;
  },
};

export const VariableValue = {
  encode(message: VariableValue, writer: _m0.Writer = _m0.Writer.create()): _m0.Writer {
    if (message.name !== "") {
      writer.uint32(10).string(message.name);
    }
    if (message.value !== "") {
      writer.uint32(18).string(message.value);
    }
    if (message.sensitive === true) {
      writer.uint32(24).bool(message.sensitive);
    }
    return writer;
  },
};

export const Log = {
  encode(message: Log, writer: _m0.Writer = _m0.Writer.create()): _m0.Writer {
    if (message.level !== 0) {
      writer.uint32(8).int32(message.level);
    }
    if (message.output !== "") {
      writer.uint32(18).string(message.output);
    }
    return writer;
  },
};

export const InstanceIdentityAuth = {
  encode(message: InstanceIdentityAuth, writer: _m0.Writer = _m0.Writer.create()): _m0.Writer {
    if (message.instanceId !== "") {
      writer.uint32(10).string(message.instanceId);
    }
    return writer;
  },
};

export const ExternalAuthProviderResource = {
  encode(message: ExternalAuthProviderResource, writer: _m0.Writer = _m0.Writer.create()): _m0.Writer {
    if (message.id !== "") {
      writer.uint32(10).string(message.id);
    }
    if (message.optional === true) {
      writer.uint32(16).bool(message.optional);
    }
    return writer;
  },
};

export const ExternalAuthProvider = {
  encode(message: ExternalAuthProvider, writer: _m0.Writer = _m0.Writer.create()): _m0.Writer {
    if (message.id !== "") {
      writer.uint32(10).string(message.id);
    }
    if (message.accessToken !== "") {
      writer.uint32(18).string(message.accessToken);
    }
    return writer;
  },
};

export const Agent = {
  encode(message: Agent, writer: _m0.Writer = _m0.Writer.create()): _m0.Writer {
    if (message.id !== "") {
      writer.uint32(10).string(message.id);
    }
    if (message.name !== "") {
      writer.uint32(18).string(message.name);
    }
    Object.entries(message.env).forEach(([key, value]) => {
      Agent_EnvEntry.encode({ key: key as any, value }, writer.uint32(26).fork()).ldelim();
    });
    if (message.operatingSystem !== "") {
      writer.uint32(42).string(message.operatingSystem);
    }
    if (message.architecture !== "") {
      writer.uint32(50).string(message.architecture);
    }
    if (message.directory !== "") {
      writer.uint32(58).string(message.directory);
    }
    for (const v of message.apps) {
      App.encode(v!, writer.uint32(66).fork()).ldelim();
    }
    if (message.token !== undefined) {
      writer.uint32(74).string(message.token);
    }
    if (message.instanceId !== undefined) {
      writer.uint32(82).string(message.instanceId);
    }
    if (message.connectionTimeoutSeconds !== 0) {
      writer.uint32(88).int32(message.connectionTimeoutSeconds);
    }
    if (message.troubleshootingUrl !== "") {
      writer.uint32(98).string(message.troubleshootingUrl);
    }
    if (message.motdFile !== "") {
      writer.uint32(106).string(message.motdFile);
    }
    for (const v of message.metadata) {
      Agent_Metadata.encode(v!, writer.uint32(146).fork()).ldelim();
    }
    if (message.displayApps !== undefined) {
      DisplayApps.encode(message.displayApps, writer.uint32(162).fork()).ldelim();
    }
    for (const v of message.scripts) {
      Script.encode(v!, writer.uint32(170).fork()).ldelim();
    }
    for (const v of message.extraEnvs) {
      Env.encode(v!, writer.uint32(178).fork()).ldelim();
    }
    if (message.order !== 0) {
      writer.uint32(184).int64(message.order);
    }
    if (message.resourcesMonitoring !== undefined) {
      ResourcesMonitoring.encode(message.resourcesMonitoring, writer.uint32(194).fork()).ldelim();
    }
    for (const v of message.devcontainers) {
      Devcontainer.encode(v!, writer.uint32(202).fork()).ldelim();
    }
    return writer;
  },
};

export const Agent_Metadata = {
  encode(message: Agent_Metadata, writer: _m0.Writer = _m0.Writer.create()): _m0.Writer {
    if (message.key !== "") {
      writer.uint32(10).string(message.key);
    }
    if (message.displayName !== "") {
      writer.uint32(18).string(message.displayName);
    }
    if (message.script !== "") {
      writer.uint32(26).string(message.script);
    }
    if (message.interval !== 0) {
      writer.uint32(32).int64(message.interval);
    }
    if (message.timeout !== 0) {
      writer.uint32(40).int64(message.timeout);
    }
    if (message.order !== 0) {
      writer.uint32(48).int64(message.order);
    }
    return writer;
  },
};

export const Agent_EnvEntry = {
  encode(message: Agent_EnvEntry, writer: _m0.Writer = _m0.Writer.create()): _m0.Writer {
    if (message.key !== "") {
      writer.uint32(10).string(message.key);
    }
    if (message.value !== "") {
      writer.uint32(18).string(message.value);
    }
    return writer;
  },
};

export const ResourcesMonitoring = {
  encode(message: ResourcesMonitoring, writer: _m0.Writer = _m0.Writer.create()): _m0.Writer {
    if (message.memory !== undefined) {
      MemoryResourceMonitor.encode(message.memory, writer.uint32(10).fork()).ldelim();
    }
    for (const v of message.volumes) {
      VolumeResourceMonitor.encode(v!, writer.uint32(18).fork()).ldelim();
    }
    return writer;
  },
};

export const MemoryResourceMonitor = {
  encode(message: MemoryResourceMonitor, writer: _m0.Writer = _m0.Writer.create()): _m0.Writer {
    if (message.enabled === true) {
      writer.uint32(8).bool(message.enabled);
    }
    if (message.threshold !== 0) {
      writer.uint32(16).int32(message.threshold);
    }
    return writer;
  },
};

export const VolumeResourceMonitor = {
  encode(message: VolumeResourceMonitor, writer: _m0.Writer = _m0.Writer.create()): _m0.Writer {
    if (message.path !== "") {
      writer.uint32(10).string(message.path);
    }
    if (message.enabled === true) {
      writer.uint32(16).bool(message.enabled);
    }
    if (message.threshold !== 0) {
      writer.uint32(24).int32(message.threshold);
    }
    return writer;
  },
};

export const DisplayApps = {
  encode(message: DisplayApps, writer: _m0.Writer = _m0.Writer.create()): _m0.Writer {
    if (message.vscode === true) {
      writer.uint32(8).bool(message.vscode);
    }
    if (message.vscodeInsiders === true) {
      writer.uint32(16).bool(message.vscodeInsiders);
    }
    if (message.webTerminal === true) {
      writer.uint32(24).bool(message.webTerminal);
    }
    if (message.sshHelper === true) {
      writer.uint32(32).bool(message.sshHelper);
    }
    if (message.portForwardingHelper === true) {
      writer.uint32(40).bool(message.portForwardingHelper);
    }
    return writer;
  },
};

export const Env = {
  encode(message: Env, writer: _m0.Writer = _m0.Writer.create()): _m0.Writer {
    if (message.name !== "") {
      writer.uint32(10).string(message.name);
    }
    if (message.value !== "") {
      writer.uint32(18).string(message.value);
    }
    return writer;
  },
};

export const Script = {
  encode(message: Script, writer: _m0.Writer = _m0.Writer.create()): _m0.Writer {
    if (message.displayName !== "") {
      writer.uint32(10).string(message.displayName);
    }
    if (message.icon !== "") {
      writer.uint32(18).string(message.icon);
    }
    if (message.script !== "") {
      writer.uint32(26).string(message.script);
    }
    if (message.cron !== "") {
      writer.uint32(34).string(message.cron);
    }
    if (message.startBlocksLogin === true) {
      writer.uint32(40).bool(message.startBlocksLogin);
    }
    if (message.runOnStart === true) {
      writer.uint32(48).bool(message.runOnStart);
    }
    if (message.runOnStop === true) {
      writer.uint32(56).bool(message.runOnStop);
    }
    if (message.timeoutSeconds !== 0) {
      writer.uint32(64).int32(message.timeoutSeconds);
    }
    if (message.logPath !== "") {
      writer.uint32(74).string(message.logPath);
    }
    return writer;
  },
};

export const Devcontainer = {
  encode(message: Devcontainer, writer: _m0.Writer = _m0.Writer.create()): _m0.Writer {
    if (message.workspaceFolder !== "") {
      writer.uint32(10).string(message.workspaceFolder);
    }
    if (message.configPath !== "") {
      writer.uint32(18).string(message.configPath);
    }
    if (message.name !== "") {
      writer.uint32(26).string(message.name);
    }
    return writer;
  },
};

export const App = {
  encode(message: App, writer: _m0.Writer = _m0.Writer.create()): _m0.Writer {
    if (message.slug !== "") {
      writer.uint32(10).string(message.slug);
    }
    if (message.displayName !== "") {
      writer.uint32(18).string(message.displayName);
    }
    if (message.command !== "") {
      writer.uint32(26).string(message.command);
    }
    if (message.url !== "") {
      writer.uint32(34).string(message.url);
    }
    if (message.icon !== "") {
      writer.uint32(42).string(message.icon);
    }
    if (message.subdomain === true) {
      writer.uint32(48).bool(message.subdomain);
    }
    if (message.healthcheck !== undefined) {
      Healthcheck.encode(message.healthcheck, writer.uint32(58).fork()).ldelim();
    }
    if (message.sharingLevel !== 0) {
      writer.uint32(64).int32(message.sharingLevel);
    }
    if (message.external === true) {
      writer.uint32(72).bool(message.external);
    }
    if (message.order !== 0) {
      writer.uint32(80).int64(message.order);
    }
    if (message.hidden === true) {
      writer.uint32(88).bool(message.hidden);
    }
    if (message.openIn !== 0) {
      writer.uint32(96).int32(message.openIn);
    }
    return writer;
  },
};

export const Healthcheck = {
  encode(message: Healthcheck, writer: _m0.Writer = _m0.Writer.create()): _m0.Writer {
    if (message.url !== "") {
      writer.uint32(10).string(message.url);
    }
    if (message.interval !== 0) {
      writer.uint32(16).int32(message.interval);
    }
    if (message.threshold !== 0) {
      writer.uint32(24).int32(message.threshold);
    }
    return writer;
  },
};

export const Resource = {
  encode(message: Resource, writer: _m0.Writer = _m0.Writer.create()): _m0.Writer {
    if (message.name !== "") {
      writer.uint32(10).string(message.name);
    }
    if (message.type !== "") {
      writer.uint32(18).string(message.type);
    }
    for (const v of message.agents) {
      Agent.encode(v!, writer.uint32(26).fork()).ldelim();
    }
    for (const v of message.metadata) {
      Resource_Metadata.encode(v!, writer.uint32(34).fork()).ldelim();
    }
    if (message.hide === true) {
      writer.uint32(40).bool(message.hide);
    }
    if (message.icon !== "") {
      writer.uint32(50).string(message.icon);
    }
    if (message.instanceType !== "") {
      writer.uint32(58).string(message.instanceType);
    }
    if (message.dailyCost !== 0) {
      writer.uint32(64).int32(message.dailyCost);
    }
    if (message.modulePath !== "") {
      writer.uint32(74).string(message.modulePath);
    }
    return writer;
  },
};

export const Resource_Metadata = {
  encode(message: Resource_Metadata, writer: _m0.Writer = _m0.Writer.create()): _m0.Writer {
    if (message.key !== "") {
      writer.uint32(10).string(message.key);
    }
    if (message.value !== "") {
      writer.uint32(18).string(message.value);
    }
    if (message.sensitive === true) {
      writer.uint32(24).bool(message.sensitive);
    }
    if (message.isNull === true) {
      writer.uint32(32).bool(message.isNull);
    }
    return writer;
  },
};

export const Module = {
  encode(message: Module, writer: _m0.Writer = _m0.Writer.create()): _m0.Writer {
    if (message.source !== "") {
      writer.uint32(10).string(message.source);
    }
    if (message.version !== "") {
      writer.uint32(18).string(message.version);
    }
    if (message.key !== "") {
      writer.uint32(26).string(message.key);
    }
    return writer;
  },
};

export const Role = {
  encode(message: Role, writer: _m0.Writer = _m0.Writer.create()): _m0.Writer {
    if (message.name !== "") {
      writer.uint32(10).string(message.name);
    }
    if (message.orgId !== "") {
      writer.uint32(18).string(message.orgId);
    }
    return writer;
  },
};

export const Metadata = {
  encode(message: Metadata, writer: _m0.Writer = _m0.Writer.create()): _m0.Writer {
    if (message.coderUrl !== "") {
      writer.uint32(10).string(message.coderUrl);
    }
    if (message.workspaceTransition !== 0) {
      writer.uint32(16).int32(message.workspaceTransition);
    }
    if (message.workspaceName !== "") {
      writer.uint32(26).string(message.workspaceName);
    }
    if (message.workspaceOwner !== "") {
      writer.uint32(34).string(message.workspaceOwner);
    }
    if (message.workspaceId !== "") {
      writer.uint32(42).string(message.workspaceId);
    }
    if (message.workspaceOwnerId !== "") {
      writer.uint32(50).string(message.workspaceOwnerId);
    }
    if (message.workspaceOwnerEmail !== "") {
      writer.uint32(58).string(message.workspaceOwnerEmail);
    }
    if (message.templateName !== "") {
      writer.uint32(66).string(message.templateName);
    }
    if (message.templateVersion !== "") {
      writer.uint32(74).string(message.templateVersion);
    }
    if (message.workspaceOwnerOidcAccessToken !== "") {
      writer.uint32(82).string(message.workspaceOwnerOidcAccessToken);
    }
    if (message.workspaceOwnerSessionToken !== "") {
      writer.uint32(90).string(message.workspaceOwnerSessionToken);
    }
    if (message.templateId !== "") {
      writer.uint32(98).string(message.templateId);
    }
    if (message.workspaceOwnerName !== "") {
      writer.uint32(106).string(message.workspaceOwnerName);
    }
    for (const v of message.workspaceOwnerGroups) {
      writer.uint32(114).string(v!);
    }
    if (message.workspaceOwnerSshPublicKey !== "") {
      writer.uint32(122).string(message.workspaceOwnerSshPublicKey);
    }
    if (message.workspaceOwnerSshPrivateKey !== "") {
      writer.uint32(130).string(message.workspaceOwnerSshPrivateKey);
    }
    if (message.workspaceBuildId !== "") {
      writer.uint32(138).string(message.workspaceBuildId);
    }
    if (message.workspaceOwnerLoginType !== "") {
      writer.uint32(146).string(message.workspaceOwnerLoginType);
    }
    for (const v of message.workspaceOwnerRbacRoles) {
      Role.encode(v!, writer.uint32(154).fork()).ldelim();
    }
    if (message.isPrebuild === true) {
      writer.uint32(160).bool(message.isPrebuild);
    }
    if (message.runningWorkspaceAgentToken !== "") {
      writer.uint32(170).string(message.runningWorkspaceAgentToken);
    }
<<<<<<< HEAD
    if (message.prebuildClaimForUserId !== "") {
      writer.uint32(178).string(message.prebuildClaimForUserId);
=======
    if (message.isPrebuildClaim === true) {
      writer.uint32(176).bool(message.isPrebuildClaim);
>>>>>>> d0f00ce5
    }
    return writer;
  },
};

export const Config = {
  encode(message: Config, writer: _m0.Writer = _m0.Writer.create()): _m0.Writer {
    if (message.templateSourceArchive.length !== 0) {
      writer.uint32(10).bytes(message.templateSourceArchive);
    }
    if (message.state.length !== 0) {
      writer.uint32(18).bytes(message.state);
    }
    if (message.provisionerLogLevel !== "") {
      writer.uint32(26).string(message.provisionerLogLevel);
    }
    return writer;
  },
};

export const ParseRequest = {
  encode(_: ParseRequest, writer: _m0.Writer = _m0.Writer.create()): _m0.Writer {
    return writer;
  },
};

export const ParseComplete = {
  encode(message: ParseComplete, writer: _m0.Writer = _m0.Writer.create()): _m0.Writer {
    if (message.error !== "") {
      writer.uint32(10).string(message.error);
    }
    for (const v of message.templateVariables) {
      TemplateVariable.encode(v!, writer.uint32(18).fork()).ldelim();
    }
    if (message.readme.length !== 0) {
      writer.uint32(26).bytes(message.readme);
    }
    Object.entries(message.workspaceTags).forEach(([key, value]) => {
      ParseComplete_WorkspaceTagsEntry.encode({ key: key as any, value }, writer.uint32(34).fork()).ldelim();
    });
    return writer;
  },
};

export const ParseComplete_WorkspaceTagsEntry = {
  encode(message: ParseComplete_WorkspaceTagsEntry, writer: _m0.Writer = _m0.Writer.create()): _m0.Writer {
    if (message.key !== "") {
      writer.uint32(10).string(message.key);
    }
    if (message.value !== "") {
      writer.uint32(18).string(message.value);
    }
    return writer;
  },
};

export const PlanRequest = {
  encode(message: PlanRequest, writer: _m0.Writer = _m0.Writer.create()): _m0.Writer {
    if (message.metadata !== undefined) {
      Metadata.encode(message.metadata, writer.uint32(10).fork()).ldelim();
    }
    for (const v of message.richParameterValues) {
      RichParameterValue.encode(v!, writer.uint32(18).fork()).ldelim();
    }
    for (const v of message.variableValues) {
      VariableValue.encode(v!, writer.uint32(26).fork()).ldelim();
    }
    for (const v of message.externalAuthProviders) {
      ExternalAuthProvider.encode(v!, writer.uint32(34).fork()).ldelim();
    }
    return writer;
  },
};

export const PlanComplete = {
  encode(message: PlanComplete, writer: _m0.Writer = _m0.Writer.create()): _m0.Writer {
    if (message.error !== "") {
      writer.uint32(10).string(message.error);
    }
    for (const v of message.resources) {
      Resource.encode(v!, writer.uint32(18).fork()).ldelim();
    }
    for (const v of message.parameters) {
      RichParameter.encode(v!, writer.uint32(26).fork()).ldelim();
    }
    for (const v of message.externalAuthProviders) {
      ExternalAuthProviderResource.encode(v!, writer.uint32(34).fork()).ldelim();
    }
    for (const v of message.timings) {
      Timing.encode(v!, writer.uint32(50).fork()).ldelim();
    }
    for (const v of message.modules) {
      Module.encode(v!, writer.uint32(58).fork()).ldelim();
    }
    for (const v of message.presets) {
      Preset.encode(v!, writer.uint32(66).fork()).ldelim();
    }
    if (message.plan.length !== 0) {
      writer.uint32(74).bytes(message.plan);
    }
    for (const v of message.resourceReplacements) {
      ResourceReplacement.encode(v!, writer.uint32(82).fork()).ldelim();
    }
    return writer;
  },
};

export const ApplyRequest = {
  encode(message: ApplyRequest, writer: _m0.Writer = _m0.Writer.create()): _m0.Writer {
    if (message.metadata !== undefined) {
      Metadata.encode(message.metadata, writer.uint32(10).fork()).ldelim();
    }
    return writer;
  },
};

export const ApplyComplete = {
  encode(message: ApplyComplete, writer: _m0.Writer = _m0.Writer.create()): _m0.Writer {
    if (message.state.length !== 0) {
      writer.uint32(10).bytes(message.state);
    }
    if (message.error !== "") {
      writer.uint32(18).string(message.error);
    }
    for (const v of message.resources) {
      Resource.encode(v!, writer.uint32(26).fork()).ldelim();
    }
    for (const v of message.parameters) {
      RichParameter.encode(v!, writer.uint32(34).fork()).ldelim();
    }
    for (const v of message.externalAuthProviders) {
      ExternalAuthProviderResource.encode(v!, writer.uint32(42).fork()).ldelim();
    }
    for (const v of message.timings) {
      Timing.encode(v!, writer.uint32(50).fork()).ldelim();
    }
    return writer;
  },
};

export const Timing = {
  encode(message: Timing, writer: _m0.Writer = _m0.Writer.create()): _m0.Writer {
    if (message.start !== undefined) {
      Timestamp.encode(toTimestamp(message.start), writer.uint32(10).fork()).ldelim();
    }
    if (message.end !== undefined) {
      Timestamp.encode(toTimestamp(message.end), writer.uint32(18).fork()).ldelim();
    }
    if (message.action !== "") {
      writer.uint32(26).string(message.action);
    }
    if (message.source !== "") {
      writer.uint32(34).string(message.source);
    }
    if (message.resource !== "") {
      writer.uint32(42).string(message.resource);
    }
    if (message.stage !== "") {
      writer.uint32(50).string(message.stage);
    }
    if (message.state !== 0) {
      writer.uint32(56).int32(message.state);
    }
    return writer;
  },
};

export const CancelRequest = {
  encode(_: CancelRequest, writer: _m0.Writer = _m0.Writer.create()): _m0.Writer {
    return writer;
  },
};

export const Request = {
  encode(message: Request, writer: _m0.Writer = _m0.Writer.create()): _m0.Writer {
    if (message.config !== undefined) {
      Config.encode(message.config, writer.uint32(10).fork()).ldelim();
    }
    if (message.parse !== undefined) {
      ParseRequest.encode(message.parse, writer.uint32(18).fork()).ldelim();
    }
    if (message.plan !== undefined) {
      PlanRequest.encode(message.plan, writer.uint32(26).fork()).ldelim();
    }
    if (message.apply !== undefined) {
      ApplyRequest.encode(message.apply, writer.uint32(34).fork()).ldelim();
    }
    if (message.cancel !== undefined) {
      CancelRequest.encode(message.cancel, writer.uint32(42).fork()).ldelim();
    }
    return writer;
  },
};

export const Response = {
  encode(message: Response, writer: _m0.Writer = _m0.Writer.create()): _m0.Writer {
    if (message.log !== undefined) {
      Log.encode(message.log, writer.uint32(10).fork()).ldelim();
    }
    if (message.parse !== undefined) {
      ParseComplete.encode(message.parse, writer.uint32(18).fork()).ldelim();
    }
    if (message.plan !== undefined) {
      PlanComplete.encode(message.plan, writer.uint32(26).fork()).ldelim();
    }
    if (message.apply !== undefined) {
      ApplyComplete.encode(message.apply, writer.uint32(34).fork()).ldelim();
    }
    return writer;
  },
};

export interface Provisioner {
  /**
   * Session represents provisioning a single template import or workspace.  The daemon always sends Config followed
   * by one of the requests (ParseRequest, PlanRequest, ApplyRequest).  The provisioner should respond with a stream
   * of zero or more Logs, followed by the corresponding complete message (ParseComplete, PlanComplete,
   * ApplyComplete).  The daemon may then send a new request.  A request to apply MUST be preceded by a request plan,
   * and the provisioner should store the plan data on the Session after a successful plan, so that the daemon may
   * request an apply.  If the daemon closes the Session without an apply, the plan data may be safely discarded.
   *
   * The daemon may send a CancelRequest, asynchronously to ask the provisioner to cancel the previous ParseRequest,
   * PlanRequest, or ApplyRequest.  The provisioner MUST reply with a complete message corresponding to the request
   * that was canceled.  If the provisioner has already completed the request, it may ignore the CancelRequest.
   */
  Session(request: Observable<Request>): Observable<Response>;
}

function toTimestamp(date: Date): Timestamp {
  const seconds = date.getTime() / 1_000;
  const nanos = (date.getTime() % 1_000) * 1_000_000;
  return { seconds, nanos };
}<|MERGE_RESOLUTION|>--- conflicted
+++ resolved
@@ -316,12 +316,8 @@
   isPrebuild: boolean;
   /** Preserves the running agent token of a prebuilt workspace so it can reinitialize. */
   runningWorkspaceAgentToken: string;
-<<<<<<< HEAD
-  prebuildClaimForUserId: string;
-=======
   /** Indicates that a prebuilt workspace is being claimed. */
   isPrebuildClaim: boolean;
->>>>>>> d0f00ce5
 }
 
 /** Config represents execution configuration shared by all subsequent requests in the Session */
@@ -1059,13 +1055,8 @@
     if (message.runningWorkspaceAgentToken !== "") {
       writer.uint32(170).string(message.runningWorkspaceAgentToken);
     }
-<<<<<<< HEAD
-    if (message.prebuildClaimForUserId !== "") {
-      writer.uint32(178).string(message.prebuildClaimForUserId);
-=======
     if (message.isPrebuildClaim === true) {
       writer.uint32(176).bool(message.isPrebuildClaim);
->>>>>>> d0f00ce5
     }
     return writer;
   },
