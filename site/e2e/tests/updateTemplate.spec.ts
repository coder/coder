import { expect, test } from "@playwright/test";
import {
<<<<<<< HEAD
  createGroup,
  createTemplate,
=======
  createTemplate,
  requiresEnterpriseLicense,
>>>>>>> f3cfe10c
  updateTemplateSettings,
} from "../helpers";

test("template update with new name redirects on successful submit", async ({
  page,
}) => {
  const templateName = await createTemplate(page);

  await updateTemplateSettings(page, templateName, {
    name: "new-name",
  });
});

<<<<<<< HEAD
test("add and remove a group", async ({ page }) => {
  const templateName = await createTemplate(page);
  const groupName = await createGroup(page);

  await page.goto(`/templates/${templateName}/settings/permissions`, {
    waitUntil: "domcontentloaded",
  });
  await expect(page).toHaveURL(
    `/templates/${templateName}/settings/permissions`,
  );

  await page
    .getByPlaceholder("Search for user or group", { exact: true })
    .fill(groupName);

  await page.getByText("Add member").click();
=======
test("require latest version", async ({ page }) => {
  requiresEnterpriseLicense();

  const templateName = await createTemplate(page);

  await page.goto(`/templates/${templateName}/settings`, {
    waitUntil: "domcontentloaded",
  });
  await expect(page).toHaveURL(`/templates/${templateName}/settings`);
  let checkbox = await page.waitForSelector("#require_active_version");
  await checkbox.click();
  await page.getByTestId("form-submit").click();

  await page.goto(`/templates/${templateName}/settings`, {
    waitUntil: "domcontentloaded",
  });
  checkbox = await page.waitForSelector("#require_active_version");
  await checkbox.scrollIntoViewIfNeeded();
  expect(await checkbox.isChecked()).toBe(true);
>>>>>>> f3cfe10c
});<|MERGE_RESOLUTION|>--- conflicted
+++ resolved
@@ -1,12 +1,8 @@
 import { expect, test } from "@playwright/test";
 import {
-<<<<<<< HEAD
   createGroup,
   createTemplate,
-=======
-  createTemplate,
   requiresEnterpriseLicense,
->>>>>>> f3cfe10c
   updateTemplateSettings,
 } from "../helpers";
 
@@ -20,8 +16,9 @@
   });
 });
 
-<<<<<<< HEAD
 test("add and remove a group", async ({ page }) => {
+  requiresEnterpriseLicense();
+
   const templateName = await createTemplate(page);
   const groupName = await createGroup(page);
 
@@ -37,7 +34,8 @@
     .fill(groupName);
 
   await page.getByText("Add member").click();
-=======
+});
+
 test("require latest version", async ({ page }) => {
   requiresEnterpriseLicense();
 
@@ -57,5 +55,4 @@
   checkbox = await page.waitForSelector("#require_active_version");
   await checkbox.scrollIntoViewIfNeeded();
   expect(await checkbox.isChecked()).toBe(true);
->>>>>>> f3cfe10c
 });