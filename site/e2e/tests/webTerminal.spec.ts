--- conflicted
+++ resolved
@@ -36,15 +36,7 @@
   });
   const workspaceName = await createWorkspace(page, template);
   const agent = await startAgent(page, token);
-<<<<<<< HEAD
-
-  // Wait for the web terminal to open in a new tab
-  await page.getByTestId("terminal").click();
-  const terminal = await context.waitForEvent("page");
-  await terminal.waitForLoadState("domcontentloaded");
-=======
   const terminal = await openTerminalWindow(page, context, workspaceName);
->>>>>>> 539d6b0f
 
   await terminal.waitForSelector("div.xterm-rows", {
     state: "visible",
