--- conflicted
+++ resolved
@@ -1,18 +1,13 @@
 import { defineConfig } from "@playwright/test";
 import * as path from "path";
-<<<<<<< HEAD
 import {
   coderMain,
   coderPort,
   coderdPProfPort,
   e2eFakeExperiment1,
   e2eFakeExperiment2,
-  enterpriseLicense,
   gitAuth,
 } from "./constants";
-=======
-import { coderMain, coderPort, coderdPProfPort, gitAuth } from "./constants";
->>>>>>> fad97a14
 
 export const wsEndpoint = process.env.CODER_E2E_WS_ENDPOINT;
 
