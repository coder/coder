--- conflicted
+++ resolved
@@ -1,11 +1,7 @@
 import { screen } from "@testing-library/react"
 import React from "react"
 import { Workspace } from "./Workspace"
-<<<<<<< HEAD
-import { MockWorkspace, render } from "../../test_helpers"
-=======
-import { MockOrganization, MockProject, MockWorkspace } from "../../test_helpers"
->>>>>>> f500b5e2
+import { MockOrganization, MockProject, MockWorkspace, render } from "../../test_helpers"
 
 describe("Workspace", () => {
   it("renders", async () => {
