import { makeStyles } from "@material-ui/core/styles"
import { FormikContextType, useFormik } from "formik"
import { useRouter } from "next/router"
import React from "react"
import { useSWRConfig } from "swr"
import * as Yup from "yup"

import { Welcome } from "./Welcome"
import { formTextFieldFactory } from "../Form"
import * as API from "./../../api"
import { LoadingButton } from "./../Button"

/**
 * BuiltInAuthFormValues describes a form using built-in (email/password)
 * authentication. This form may not always be present depending on external
 * auth providers available and administrative configurations
 */
interface BuiltInAuthFormValues {
  email: string
  password: string
}

const validationSchema = Yup.object({
  email: Yup.string().required("Email is required."),
  password: Yup.string(),
})

const FormTextField = formTextFieldFactory<BuiltInAuthFormValues>()

const useStyles = makeStyles((theme) => ({
  loginBtnWrapper: {
    marginTop: theme.spacing(6),
    borderTop: `1px solid ${theme.palette.action.disabled}`,
    paddingTop: theme.spacing(3),
  },
  loginTypeToggleWrapper: {
    marginTop: theme.spacing(2),
    display: "flex",
    justifyContent: "center",
  },
  loginTypeToggleBtn: {
    color: theme.palette.text.primary,
    // We want opacity so that this isn't super highlighted for the user.
    // In most cases, they shouldn't want to switch login types.
    opacity: 0.5,
    "&:hover": {
      cursor: "pointer",
      opacity: 1,
      textDecoration: "underline",
    },
  },
  loginTypeToggleBtnFocusVisible: {
    opacity: 1,
    textDecoration: "underline",
  },
  loginTypeBtn: {
    backgroundColor: "#2A2B45",
    textTransform: "none",

    "&:not(:first-child)": {
      marginTop: theme.spacing(2),
    },
  },
  submitBtn: {
    marginTop: theme.spacing(2),
  },
}))

export interface SignInProps {
  loginHandler?: (email: string, password: string) => Promise<void>
}

export const SignInForm: React.FC<SignInProps> = ({
  loginHandler = (email: string, password: string) => API.login(email, password),
}) => {
  const router = useRouter()
  const styles = useStyles()
  const { mutate } = useSWRConfig()

  const form: FormikContextType<BuiltInAuthFormValues> = useFormik<BuiltInAuthFormValues>({
    initialValues: {
      email: "",
      password: "",
    },
    validationSchema,
    onSubmit: async ({ email, password }, helpers) => {
      try {
        await loginHandler(email, password)
        // Tell SWR to invalidate the cache for the user endpoint
<<<<<<< HEAD
        mutate("/api/v2/users/me")
        router.push("/")
=======
        await mutate("/api/v2/user")
        await router.push("/")
>>>>>>> e82e7b3f
      } catch (err) {
        helpers.setFieldError("password", "The username or password is incorrect.")
      }
    },
  })

  return (
    <>
      <Welcome />
      <form onSubmit={form.handleSubmit}>
        <div>
          <FormTextField
            autoComplete="email"
            autoFocus
            eventTransform={(email: string) => email.trim()}
            form={form}
            formFieldName="email"
            fullWidth
            inputProps={{
              id: "signin-form-inpt-email",
            }}
            margin="none"
            placeholder="Email"
            variant="outlined"
          />
          <FormTextField
            autoComplete="current-password"
            form={form}
            formFieldName="password"
            fullWidth
            inputProps={{
              id: "signin-form-inpt-password",
            }}
            isPassword
            margin="none"
            placeholder="Password"
            variant="outlined"
          />
        </div>
        <div className={styles.submitBtn}>
          <LoadingButton
            color="primary"
            loading={form.isSubmitting}
            fullWidth
            id="signin-form-submit"
            type="submit"
            variant="contained"
          >
            Sign In
          </LoadingButton>
        </div>
      </form>
    </>
  )
}<|MERGE_RESOLUTION|>--- conflicted
+++ resolved
@@ -87,13 +87,8 @@
       try {
         await loginHandler(email, password)
         // Tell SWR to invalidate the cache for the user endpoint
-<<<<<<< HEAD
-        mutate("/api/v2/users/me")
-        router.push("/")
-=======
-        await mutate("/api/v2/user")
+        await mutate("/api/v2/users/me")
         await router.push("/")
->>>>>>> e82e7b3f
       } catch (err) {
         helpers.setFieldError("password", "The username or password is incorrect.")
       }
