import React from "react"
import CssBaseline from "@material-ui/core/CssBaseline"
import { makeStyles } from "@material-ui/core/styles"
import ThemeProvider from "@material-ui/styles/ThemeProvider"

import { light } from "../theme"
import { AppProps } from "next/app"
<<<<<<< HEAD
import { makeStyles } from "@material-ui/core"
=======
import { Navbar } from "../components/Navbar"
import { Footer } from "../components/Page"

/**
 * `Contents` is the wrapper around the core app UI,
 * containing common UI elements like the footer and navbar.
 *
 * This can't be inlined in `MyApp` because it requires styling,
 * and `useStyles` needs to be inside a `<ThemeProvider />`
 */
const Contents: React.FC<AppProps> = ({ Component, pageProps }) => {
  const styles = useStyles()

  const header = (
    <div className={styles.header}>
      <Navbar />
    </div>
  )

  const footer = (
    <div className={styles.footer}>
      <Footer />
    </div>
  )

  return (
    <div className={styles.root}>
      {header}
      <Component {...pageProps} />
      {footer}
    </div>
  )
}
>>>>>>> 7b9347bc

/**
 * ClientRender is a component that only allows its children to be rendered
 * client-side. This check is performed by querying the existence of the window
 * global.
 */
const ClientRender: React.FC = ({ children }) => (
  <div suppressHydrationWarning>{typeof window === "undefined" ? null : children}</div>
)

/**
 * <App /> is the root rendering logic of the application - setting up our router
 * and any contexts / global state management.
 */
const MyApp: React.FC<AppProps> = ({ Component, pageProps }) => {
  return (
    <ClientRender>
      <ThemeProvider theme={light}>
        <CssBaseline />
        <Component {...pageProps} />
      </ThemeProvider>
    </ClientRender>
  )
}

const useStyles = makeStyles(() => ({
  root: {
    display: "flex",
    flexDirection: "column",
  },
  header: {
    flex: 0,
  },
  body: {
    height: "100%",
    flex: 1,
  },
  footer: {
    flex: 0,
  },
}))

export default MyApp<|MERGE_RESOLUTION|>--- conflicted
+++ resolved
@@ -5,9 +5,6 @@
 
 import { light } from "../theme"
 import { AppProps } from "next/app"
-<<<<<<< HEAD
-import { makeStyles } from "@material-ui/core"
-=======
 import { Navbar } from "../components/Navbar"
 import { Footer } from "../components/Page"
 
@@ -41,7 +38,6 @@
     </div>
   )
 }
->>>>>>> 7b9347bc
 
 /**
  * ClientRender is a component that only allows its children to be rendered
