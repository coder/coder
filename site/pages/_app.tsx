--- conflicted
+++ resolved
@@ -31,21 +31,12 @@
  */
 const MyApp: React.FC<AppProps> = ({ Component, pageProps }) => {
   return (
-<<<<<<< HEAD
-    <SafeHydrate>
+    <ClientRender>
       <ThemeProvider theme={light}>
         <CssBaseline />
         <Component {...pageProps} />
       </ThemeProvider>
-    </SafeHydrate>
-=======
-    <ClientRender>
-      <ThemeProvider theme={dark}>
-        <CssBaseline />
-        <Contents {...appProps} />
-      </ThemeProvider>
     </ClientRender>
->>>>>>> 36b7b20e
   )
 }
 
