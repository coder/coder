import React from "react"
import CssBaseline from "@material-ui/core/CssBaseline"
import ThemeProvider from "@material-ui/styles/ThemeProvider"
<<<<<<< HEAD

import { light } from "../theme"
import { AppProps } from "next/app"
=======
import { SWRConfig } from "swr"
import { AppProps } from "next/app"
import { UserProvider } from "../contexts/UserContext"
import { light } from "../theme"
>>>>>>> 4183a4e0

/**
 * ClientRender is a component that only allows its children to be rendered
 * client-side. This check is performed by querying the existence of the window
 * global.
 */
const ClientRender: React.FC = ({ children }) => (
  <div suppressHydrationWarning>{typeof window === "undefined" ? null : children}</div>
)

/**
 * <App /> is the root rendering logic of the application - setting up our router
 * and any contexts / global state management.
 */
const MyApp: React.FC<AppProps> = ({ Component, pageProps }) => {
  return (
    <ClientRender>
<<<<<<< HEAD
      <ThemeProvider theme={light}>
        <CssBaseline />
        <Component {...pageProps} />
      </ThemeProvider>
=======
      <SWRConfig
        value={{
          fetcher: async (url: string) => {
            const res = await fetch(url)
            if (!res.ok) {
              const err = new Error((await res.json()).error?.message || res.statusText)
              throw err
            }
            return res.json()
          },
        }}
      >
        <UserProvider>
          <ThemeProvider theme={light}>
            <CssBaseline />
            <Component {...pageProps} />
          </ThemeProvider>
        </UserProvider>
      </SWRConfig>
>>>>>>> 4183a4e0
    </ClientRender>
  )
}

export default MyApp<|MERGE_RESOLUTION|>--- conflicted
+++ resolved
@@ -1,16 +1,11 @@
 import React from "react"
 import CssBaseline from "@material-ui/core/CssBaseline"
 import ThemeProvider from "@material-ui/styles/ThemeProvider"
-<<<<<<< HEAD
 
-import { light } from "../theme"
-import { AppProps } from "next/app"
-=======
 import { SWRConfig } from "swr"
 import { AppProps } from "next/app"
 import { UserProvider } from "../contexts/UserContext"
 import { light } from "../theme"
->>>>>>> 4183a4e0
 
 /**
  * ClientRender is a component that only allows its children to be rendered
@@ -28,12 +23,6 @@
 const MyApp: React.FC<AppProps> = ({ Component, pageProps }) => {
   return (
     <ClientRender>
-<<<<<<< HEAD
-      <ThemeProvider theme={light}>
-        <CssBaseline />
-        <Component {...pageProps} />
-      </ThemeProvider>
-=======
       <SWRConfig
         value={{
           fetcher: async (url: string) => {
@@ -53,7 +42,6 @@
           </ThemeProvider>
         </UserProvider>
       </SWRConfig>
->>>>>>> 4183a4e0
     </ClientRender>
   )
 }
