import "@testing-library/jest-dom";
import "jest-location-mock";
import { cleanup } from "@testing-library/react";
import crypto from "node:crypto";
import { useMemo } from "react";
import type { Region } from "api/typesGenerated";
import type { ProxyLatencyReport } from "contexts/useProxyLatency";
import { server } from "testHelpers/server";

// useProxyLatency does some http requests to determine latency.
// This would fail unit testing, or at least make it very slow with
// actual network requests. So just globally mock this hook.
jest.mock("contexts/useProxyLatency", () => ({
	useProxyLatency: (proxies?: Region[]) => {
		// Must use `useMemo` here to avoid infinite loop.
		// Mocking the hook with a hook.
		const proxyLatencies = useMemo(() => {
			if (!proxies) {
				return {} as Record<string, ProxyLatencyReport>;
			}
			return proxies.reduce(
				(acc, proxy) => {
					acc[proxy.id] = {
						accurate: true,
						// Return a constant latency of 8ms.
						// If you make this random it could break stories.
						latencyMS: 8,
						at: new Date(),
					};
					return acc;
				},
				{} as Record<string, ProxyLatencyReport>,
			);
		}, [proxies]);

		return { proxyLatencies, refetch: jest.fn() };
	},
}));

global.scrollTo = jest.fn();

window.HTMLElement.prototype.scrollIntoView = jest.fn();
window.open = jest.fn();
navigator.sendBeacon = jest.fn();

global.ResizeObserver = require("resize-observer-polyfill");

// Polyfill the getRandomValues that is used on utils/random.ts
Object.defineProperty(global.self, "crypto", {
	value: {
<<<<<<< HEAD
		getRandomValues: (b: NodeJS.ArrayBufferView) => crypto.randomFillSync(b),
=======
		getRandomValues: crypto.randomFillSync,
>>>>>>> 4496a75c
	},
});

// Establish API mocking before all tests through MSW.
beforeAll(() =>
	server.listen({
		onUnhandledRequest: "warn",
	}),
);

// Reset any request handlers that we may add during the tests,
// so they don't affect other tests.
afterEach(() => {
	cleanup();
	server.resetHandlers();
	jest.resetAllMocks();
});

// Clean up after the tests are finished.
afterAll(() => server.close());

// biome-ignore lint/complexity/noUselessEmptyExport: This is needed because we are compiling under `--isolatedModules`
export {};<|MERGE_RESOLUTION|>--- conflicted
+++ resolved
@@ -48,11 +48,7 @@
 // Polyfill the getRandomValues that is used on utils/random.ts
 Object.defineProperty(global.self, "crypto", {
 	value: {
-<<<<<<< HEAD
-		getRandomValues: (b: NodeJS.ArrayBufferView) => crypto.randomFillSync(b),
-=======
 		getRandomValues: crypto.randomFillSync,
->>>>>>> 4496a75c
 	},
 });
 
