import { useRouter } from "next/router"
import React, { useContext, useEffect } from "react"
import useSWR from "swr"

import * as API from "../api"

export interface User {
  readonly id: string
  readonly username: string
  readonly email: string
  readonly created_at: string
}

export interface UserContext {
  readonly error?: Error
  readonly me?: User
  readonly signOut: () => Promise<void>
}

const UserContext = React.createContext<UserContext>({
  signOut: () => {
    return Promise.reject("Sign out API not available")
  },
})

export const useUser = (redirectOnError = false): UserContext => {
  const ctx = useContext(UserContext)
  const router = useRouter()

  const requestError = ctx.error
  useEffect(() => {
    if (redirectOnError && requestError) {
      // 'void' means we are ignoring handling the promise returned
      // from router.push (and lets the linter know we're OK with that!)
      void router.push({
        pathname: "/login",
        query: {
          redirect: router.asPath,
        },
      })
    }
  }, [redirectOnError, requestError])

  return ctx
}

export const UserProvider: React.FC = (props) => {
<<<<<<< HEAD
  const router = useRouter()
  const { data, error, mutate } = useSWR("/api/v2/user")

  const signOut = async () => {
    await API.logout()
    // Tell SWR to invalidate the cache for the user endpoint
    mutate("/api/v2/user")
    router.push({
      pathname: "/login",
      query: {
        redirect: router.asPath,
      },
    })
  }
=======
  const { data, error } = useSWR("/api/v2/users/me")
>>>>>>> a96cd3fc

  return (
    <UserContext.Provider
      value={{
        error: error,
        me: data,
        signOut: signOut,
      }}
    >
      {props.children}
    </UserContext.Provider>
  )
}<|MERGE_RESOLUTION|>--- conflicted
+++ resolved
@@ -45,14 +45,13 @@
 }
 
 export const UserProvider: React.FC = (props) => {
-<<<<<<< HEAD
   const router = useRouter()
-  const { data, error, mutate } = useSWR("/api/v2/user")
+  const { data, error, mutate } = useSWR("/api/v2/users/me")
 
   const signOut = async () => {
     await API.logout()
     // Tell SWR to invalidate the cache for the user endpoint
-    mutate("/api/v2/user")
+    mutate("/api/v2/users/me")
     router.push({
       pathname: "/login",
       query: {
@@ -60,9 +59,6 @@
       },
     })
   }
-=======
-  const { data, error } = useSWR("/api/v2/users/me")
->>>>>>> a96cd3fc
 
   return (
     <UserContext.Provider
