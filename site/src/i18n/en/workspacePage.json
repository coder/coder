{
  "deleteDialog": {
    "info": "This workspace was created {{timeAgo}}."
  },
  "workspaceScheduleButton": {
    "schedule": "Schedule",
    "editDeadlineMinus": "Subtract one hour",
    "editDeadlinePlus": "Add one hour"
  },
<<<<<<< HEAD
  "ctas": {
    "createWorkspaceCta": "Create new workspace",
    "extendScheduleCta": "Extend"
  },
  "warningsAndErrors": {
    "workspaceRefreshWarning": "We're having difficulty fetching the latest workspace state. Refresh the page to see the newest changes.",
    "workspaceDeletedWarning": "This workspace has been deleted and cannot be edited.",
    "workspaceShutdownWarning": "Your workspace is scheduled to automatically shut down soon."
=======
  "actionButton": {
    "start": "Start",
    "stop": "Stop",
    "delete": "Delete",
    "cancel": "Cancel",
    "update": "Update",
    "updating": "Updating",
    "starting": "Starting...",
    "stopping": "Stopping...",
    "deleting": "Deleting..."
  },
  "disabledButton": {
    "canceling": "Canceling",
    "deleted": "Deleted",
    "pending": "Pending"
>>>>>>> 9a670b90
  }
}<|MERGE_RESOLUTION|>--- conflicted
+++ resolved
@@ -7,7 +7,6 @@
     "editDeadlineMinus": "Subtract one hour",
     "editDeadlinePlus": "Add one hour"
   },
-<<<<<<< HEAD
   "ctas": {
     "createWorkspaceCta": "Create new workspace",
     "extendScheduleCta": "Extend"
@@ -16,7 +15,7 @@
     "workspaceRefreshWarning": "We're having difficulty fetching the latest workspace state. Refresh the page to see the newest changes.",
     "workspaceDeletedWarning": "This workspace has been deleted and cannot be edited.",
     "workspaceShutdownWarning": "Your workspace is scheduled to automatically shut down soon."
-=======
+  },
   "actionButton": {
     "start": "Start",
     "stop": "Stop",
@@ -32,6 +31,5 @@
     "canceling": "Canceling",
     "deleted": "Deleted",
     "pending": "Pending"
->>>>>>> 9a670b90
   }
 }