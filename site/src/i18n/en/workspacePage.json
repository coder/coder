{
  "deleteDialog": {
    "info": "This workspace was created {{timeAgo}}."
  },
  "workspaceScheduleButton": {
    "schedule": "Schedule",
    "editDeadlineMinus": "Subtract hours",
    "editDeadlinePlus": "Add hours",
    "submitDeadline": "Set",
    "hours": "Hours"
  },
  "ctas": {
    "createWorkspaceCta": "Create new workspace",
    "extendScheduleCta": "Extend"
  },
  "warningsAndErrors": {
    "workspaceRefreshWarning": "We're having difficulty fetching the latest workspace state. Refresh the page to see the newest changes.",
    "workspaceDeletedWarning": "This workspace has been deleted and cannot be edited.",
    "workspaceShutdownWarning": "Your workspace is scheduled to automatically shut down soon."
  },
  "actionButton": {
    "start": "Start",
    "stop": "Stop",
    "delete": "Delete",
    "cancel": "Cancel",
    "update": "Update",
    "updating": "Updating",
    "starting": "Starting...",
    "stopping": "Stopping...",
    "deleting": "Deleting...",
<<<<<<< HEAD
    "buildParameters": "Build parameters"
=======
    "changeVersion": "Change version",
    "settings": "Settings"
>>>>>>> af618477
  },
  "disabledButton": {
    "canceling": "Canceling",
    "deleted": "Deleted",
    "pending": "Pending"
  },
  "agentStatus": {
    "connected": {
      "ready": "Ready",
      "starting": "Starting...",
      "shuttingDown": "Stopping...",
      "off": "Stopped"
    },
    "connecting": "Connecting...",
    "disconnected": "Disconnected",
    "timeout": "Timeout"
  },
  "buildMessage": {
    "start": "started",
    "stop": "stopped",
    "delete": "deleted",
    "theWorkspace": "the workspace",
    "automatically": "automatically "
  },
  "buildData": {
    "reason": "Reason",
    "duration": "Duration",
    "version": "Version"
  },
  "agentOutdatedTooltip": {
    "title": "Agent Outdated",
    "description": "This agent is an older version than the Coder server. This can happen after you update Coder with running workspaces. To fix this, you can stop and start the workspace.",
    "agentVersionLabel": "Agent version",
    "serverVersionLabel": "Server version",
    "updateWorkspaceLabel": "Update workspace"
  },
  "askParametersDialog": {
    "message": "It looks like the new version has new parameters that need to be filled in to update the workspace."
  }
}<|MERGE_RESOLUTION|>--- conflicted
+++ resolved
@@ -28,12 +28,7 @@
     "starting": "Starting...",
     "stopping": "Stopping...",
     "deleting": "Deleting...",
-<<<<<<< HEAD
-    "buildParameters": "Build parameters"
-=======
-    "changeVersion": "Change version",
     "settings": "Settings"
->>>>>>> af618477
   },
   "disabledButton": {
     "canceling": "Canceling",
