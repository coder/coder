{
  "workspaceStatus": {
    "loading": "Loading",
    "running": "Running",
    "starting": "Starting",
    "stopping": "Stopping",
    "stopped": "Stopped",
    "deleting": "Deleting",
    "deleted": "Deleted",
    "canceling": "Canceling action",
    "canceled": "Canceled action",
    "failed": "Failed",
    "pending": "Pending"
  },
  "deleteDialog": {
    "title": "Delete {{entity}}",
    "intro": "Deleting this {{entity}} is irreversible!",
    "confirm": "Are you sure you want to proceed? Type the name of this {{entity}} below to confirm.",
    "confirmLabel": "Name of {{entity}} to delete",
    "incorrectName": "Incorrect {{entity}} name."
  },
<<<<<<< HEAD
  "schedule": {
    "autoStartLabel": "Starts at",
    "autoStopLabel": "Stops at",
    "submitUpdate": "Update"
=======
  "ctas": {
    "dismissCta": "Dismiss",
    "expand": "Click here to learn more",
    "collapse": "Click here to hide",
    "retry": "Retry"
  },
  "warningsAndErrors": {
    "somethingWentWrong": "Something went wrong."
>>>>>>> 5411abb9
  }
}<|MERGE_RESOLUTION|>--- conflicted
+++ resolved
@@ -19,12 +19,11 @@
     "confirmLabel": "Name of {{entity}} to delete",
     "incorrectName": "Incorrect {{entity}} name."
   },
-<<<<<<< HEAD
   "schedule": {
     "autoStartLabel": "Starts at",
     "autoStopLabel": "Stops at",
     "submitUpdate": "Update"
-=======
+  },
   "ctas": {
     "dismissCta": "Dismiss",
     "expand": "Click here to learn more",
@@ -33,6 +32,5 @@
   },
   "warningsAndErrors": {
     "somethingWentWrong": "Something went wrong."
->>>>>>> 5411abb9
   }
 }