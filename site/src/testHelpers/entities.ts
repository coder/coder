import { FieldError } from "api/errors"
import { everyOneGroup } from "util/groups"
import * as Types from "../api/types"
import * as TypesGen from "../api/typesGenerated"
import { range } from "lodash"

export const MockTemplateDAUResponse: TypesGen.TemplateDAUsResponse = {
  entries: [
    { date: "2022-08-27T00:00:00Z", amount: 1 },
    { date: "2022-08-29T00:00:00Z", amount: 2 },
    { date: "2022-08-30T00:00:00Z", amount: 1 },
  ],
}
export const MockSessionToken: TypesGen.LoginWithPasswordResponse = {
  session_token: "my-session-token",
}

export const MockAPIKey: TypesGen.GenerateAPIKeyResponse = {
  key: "my-api-key",
}

export const MockBuildInfo: TypesGen.BuildInfoResponse = {
  external_url: "file:///mock-url",
  version: "v99.999.9999+c9cdf14",
}

export const MockUpdateCheck: TypesGen.UpdateCheckResponse = {
  current: true,
  url: "file:///mock-url",
  version: "v99.999.9999+c9cdf14",
}

export const MockOwnerRole: TypesGen.Role = {
  name: "owner",
  display_name: "Owner",
}

export const MockUserAdminRole: TypesGen.Role = {
  name: "user_admin",
  display_name: "User Admin",
}

export const MockTemplateAdminRole: TypesGen.Role = {
  name: "template_admin",
  display_name: "Template Admin",
}

export const MockMemberRole: TypesGen.Role = {
  name: "member",
  display_name: "Member",
}

export const MockAuditorRole: TypesGen.Role = {
  name: "auditor",
  display_name: "Auditor",
}

// assignableRole takes a role and a boolean. The boolean implies if the
// actor can assign (add/remove) the role from other users.
export function assignableRole(
  role: TypesGen.Role,
  assignable: boolean,
): TypesGen.AssignableRoles {
  return {
    ...role,
    assignable: assignable,
  }
}

export const MockSiteRoles = [MockUserAdminRole, MockAuditorRole]
export const MockAssignableSiteRoles = [
  assignableRole(MockUserAdminRole, true),
  assignableRole(MockAuditorRole, true),
]

export const MockMemberPermissions = {
  viewAuditLog: false,
}

export const MockUser: TypesGen.User = {
  id: "test-user",
  username: "TestUser",
  email: "test@coder.com",
  created_at: "",
  status: "active",
  organization_ids: ["fc0774ce-cc9e-48d4-80ae-88f7a4d4a8b0"],
  roles: [MockOwnerRole],
  avatar_url: "https://avatars.githubusercontent.com/u/95932066?s=200&v=4",
  last_seen_at: "",
}

export const MockUserAdmin: TypesGen.User = {
  id: "test-user",
  username: "TestUser",
  email: "test@coder.com",
  created_at: "",
  status: "active",
  organization_ids: ["fc0774ce-cc9e-48d4-80ae-88f7a4d4a8b0"],
  roles: [MockUserAdminRole],
  avatar_url: "",
  last_seen_at: "",
}

export const MockUser2: TypesGen.User = {
  id: "test-user-2",
  username: "TestUser2",
  email: "test2@coder.com",
  created_at: "",
  status: "active",
  organization_ids: ["fc0774ce-cc9e-48d4-80ae-88f7a4d4a8b0"],
  roles: [],
  avatar_url: "",
  last_seen_at: "2022-09-14T19:12:21Z",
}

export const SuspendedMockUser: TypesGen.User = {
  id: "suspended-mock-user",
  username: "SuspendedMockUser",
  email: "iamsuspendedsad!@coder.com",
  created_at: "",
  status: "suspended",
  organization_ids: ["fc0774ce-cc9e-48d4-80ae-88f7a4d4a8b0"],
  roles: [],
  avatar_url: "",
  last_seen_at: "",
}

export const MockOrganization: TypesGen.Organization = {
  id: "test-org",
  name: "Test Organization",
  created_at: "",
  updated_at: "",
}

export const MockProvisioner: TypesGen.ProvisionerDaemon = {
  created_at: "",
  id: "test-provisioner",
  name: "Test Provisioner",
  provisioners: ["echo"],
  tags: {},
}

export const MockProvisionerJob: TypesGen.ProvisionerJob = {
  created_at: "",
  id: "test-provisioner-job",
  status: "succeeded",
  file_id: "fc0774ce-cc9e-48d4-80ae-88f7a4d4a8b0",
  completed_at: "2022-05-17T17:39:01.382927298Z",
  tags: {},
}

export const MockFailedProvisionerJob: TypesGen.ProvisionerJob = {
  ...MockProvisionerJob,
  status: "failed",
}

export const MockCancelingProvisionerJob: TypesGen.ProvisionerJob = {
  ...MockProvisionerJob,
  status: "canceling",
}
export const MockCanceledProvisionerJob: TypesGen.ProvisionerJob = {
  ...MockProvisionerJob,
  status: "canceled",
}
export const MockRunningProvisionerJob: TypesGen.ProvisionerJob = {
  ...MockProvisionerJob,
  status: "running",
}
export const MockPendingProvisionerJob: TypesGen.ProvisionerJob = {
  ...MockProvisionerJob,
  status: "pending",
}
export const MockTemplateVersion: TypesGen.TemplateVersion = {
  id: "test-template-version",
  created_at: "2022-05-17T17:39:01.382927298Z",
  updated_at: "2022-05-17T17:39:01.382927298Z",
  template_id: "test-template",
  job: MockProvisionerJob,
  name: "test-version",
  readme: `---
name:Template test
---
## Instructions
You can add instructions here

[Some link info](https://coder.com)`,
  created_by: MockUser,
}

export const MockTemplateVersion2: TypesGen.TemplateVersion = {
  id: "test-template-version-2",
  created_at: "2022-05-17T17:39:01.382927298Z",
  updated_at: "2022-05-17T17:39:01.382927298Z",
  template_id: "test-template",
  job: MockProvisionerJob,
  name: "test-version-2",
  readme: `---
name:Template test 2
---
## Instructions
You can add instructions here

[Some link info](https://coder.com)`,
  created_by: MockUser,
}

export const MockTemplate: TypesGen.Template = {
  id: "test-template",
  created_at: "2022-05-17T17:39:01.382927298Z",
  updated_at: "2022-05-18T17:39:01.382927298Z",
  organization_id: MockOrganization.id,
  name: "test-template",
  display_name: "Test Template",
  provisioner: MockProvisioner.provisioners[0],
  active_version_id: MockTemplateVersion.id,
  workspace_owner_count: 2,
  active_user_count: 1,
  build_time_stats: {
    start: {
      P50: 1000,
      P95: 1500,
    },
    stop: {
      P50: 1000,
      P95: 1500,
    },
    delete: {
      P50: 1000,
      P95: 1500,
    },
  },
  description: "This is a test description.",
  default_ttl_ms: 24 * 60 * 60 * 1000,
  created_by_id: "test-creator-id",
  created_by_name: "test_creator",
  icon: "/icon/code.svg",
  allow_user_cancel_workspace_jobs: true,
}

export const MockWorkspaceApp: TypesGen.WorkspaceApp = {
  id: "test-app",
  slug: "test-app",
  display_name: "Test App",
  icon: "",
  subdomain: false,
  health: "disabled",
  sharing_level: "owner",
  healthcheck: {
    url: "",
    interval: 0,
    threshold: 0,
  },
}

export const MockWorkspaceAgent: TypesGen.WorkspaceAgent = {
  apps: [MockWorkspaceApp],
  architecture: "amd64",
  created_at: "",
  environment_variables: {},
  id: "test-workspace-agent",
  name: "a-workspace-agent",
  operating_system: "linux",
  resource_id: "",
  status: "connected",
  updated_at: "",
  version: MockBuildInfo.version,
  latency: {
    "Coder Embedded DERP": {
      latency_ms: 32.55,
      preferred: true,
    },
  },
  connection_timeout_seconds: 120,
  troubleshooting_url: "https://coder.com/troubleshoot",
}

export const MockWorkspaceAgentDisconnected: TypesGen.WorkspaceAgent = {
  ...MockWorkspaceAgent,
  id: "test-workspace-agent-2",
  name: "another-workspace-agent",
  status: "disconnected",
  version: "",
  latency: {},
}

export const MockWorkspaceAgentOutdated: TypesGen.WorkspaceAgent = {
  ...MockWorkspaceAgent,
  id: "test-workspace-agent-3",
  name: "an-outdated-workspace-agent",
  version: "v99.999.9998+abcdef",
  operating_system: "Windows",
  latency: {
    ...MockWorkspaceAgent.latency,
    Chicago: {
      preferred: false,
      latency_ms: 95.11,
    },
    "San Francisco": {
      preferred: false,
      latency_ms: 111.55,
    },
    Paris: {
      preferred: false,
      latency_ms: 221.66,
    },
  },
}

export const MockWorkspaceAgentConnecting: TypesGen.WorkspaceAgent = {
  ...MockWorkspaceAgent,
  id: "test-workspace-agent-connecting",
  name: "another-workspace-agent",
  status: "connecting",
  version: "",
  latency: {},
}

export const MockWorkspaceAgentTimeout: TypesGen.WorkspaceAgent = {
  ...MockWorkspaceAgent,
  id: "test-workspace-agent-timeout",
  name: "a-timed-out-workspace-agent",
  status: "timeout",
  version: "",
  latency: {},
}

export const MockWorkspaceResource: TypesGen.WorkspaceResource = {
  agents: [
    MockWorkspaceAgent,
    MockWorkspaceAgentConnecting,
    MockWorkspaceAgentOutdated,
  ],
  created_at: "",
  id: "test-workspace-resource",
  job_id: "",
  name: "a-workspace-resource",
  type: "google_compute_disk",
  workspace_transition: "start",
  hide: false,
  icon: "",
  metadata: [
    { key: "type", value: "a-workspace-resource", sensitive: false },
    { key: "api_key", value: "12345678", sensitive: true },
  ],
  daily_cost: 10,
}

export const MockWorkspaceResource2: TypesGen.WorkspaceResource = {
  agents: [
    MockWorkspaceAgent,
    MockWorkspaceAgentDisconnected,
    MockWorkspaceAgentOutdated,
  ],
  created_at: "",
  id: "test-workspace-resource-2",
  job_id: "",
  name: "another-workspace-resource",
  type: "google_compute_disk",
  workspace_transition: "start",
  hide: false,
  icon: "",
  metadata: [
    { key: "type", value: "google_compute_disk", sensitive: false },
    { key: "size", value: "32GB", sensitive: false },
  ],
  daily_cost: 10,
}

export const MockWorkspaceResource3: TypesGen.WorkspaceResource = {
  agents: [
    MockWorkspaceAgent,
    MockWorkspaceAgentDisconnected,
    MockWorkspaceAgentOutdated,
  ],
  created_at: "",
  id: "test-workspace-resource-3",
  job_id: "",
  name: "another-workspace-resource",
  type: "google_compute_disk",
  workspace_transition: "start",
  hide: true,
  icon: "",
  metadata: [
    { key: "type", value: "google_compute_disk", sensitive: false },
    { key: "size", value: "32GB", sensitive: false },
  ],
  daily_cost: 20,
}

export const MockWorkspaceAutostartDisabled: TypesGen.UpdateWorkspaceAutostartRequest =
  {
    schedule: "",
  }

export const MockWorkspaceAutostartEnabled: TypesGen.UpdateWorkspaceAutostartRequest =
  {
    // Runs at 9:30am Monday through Friday using Canada/Eastern
    // (America/Toronto) time
    schedule: "CRON_TZ=Canada/Eastern 30 9 * * 1-5",
  }

export const MockWorkspaceBuild: TypesGen.WorkspaceBuild = {
  build_number: 1,
  created_at: "2022-05-17T17:39:01.382927298Z",
  id: "1",
  initiator_id: MockUser.id,
  initiator_name: MockUser.username,
  job: MockProvisionerJob,
  template_version_id: MockTemplateVersion.id,
  template_version_name: MockTemplateVersion.name,
  transition: "start",
  updated_at: "2022-05-17T17:39:01.382927298Z",
  workspace_name: "test-workspace",
  workspace_owner_id: MockUser.id,
  workspace_owner_name: MockUser.username,
  workspace_id: "759f1d46-3174-453d-aa60-980a9c1442f3",
  deadline: "2022-05-17T23:39:00.00Z",
  reason: "initiator",
  resources: [MockWorkspaceResource],
  status: "running",
  daily_cost: 20,
}

export const MockFailedWorkspaceBuild = (
  transition: TypesGen.WorkspaceTransition = "start",
): TypesGen.WorkspaceBuild => ({
  build_number: 1,
  created_at: "2022-05-17T17:39:01.382927298Z",
  id: "1",
  initiator_id: MockUser.id,
  initiator_name: MockUser.username,
  job: MockFailedProvisionerJob,
  template_version_id: MockTemplateVersion.id,
  template_version_name: MockTemplateVersion.name,
  transition: transition,
  updated_at: "2022-05-17T17:39:01.382927298Z",
  workspace_name: "test-workspace",
  workspace_owner_id: MockUser.id,
  workspace_owner_name: MockUser.username,
  workspace_id: "759f1d46-3174-453d-aa60-980a9c1442f3",
  deadline: "2022-05-17T23:39:00.00Z",
  reason: "initiator",
  resources: [],
  status: "running",
  daily_cost: 20,
})

export const MockWorkspaceBuildStop: TypesGen.WorkspaceBuild = {
  ...MockWorkspaceBuild,
  id: "2",
  transition: "stop",
}

export const MockWorkspaceBuildDelete: TypesGen.WorkspaceBuild = {
  ...MockWorkspaceBuild,
  id: "3",
  transition: "delete",
}

export const MockBuilds = [
  MockWorkspaceBuild,
  MockWorkspaceBuildStop,
  MockWorkspaceBuildDelete,
]

export const MockWorkspace: TypesGen.Workspace = {
  id: "test-workspace",
  name: "Test-Workspace",
  created_at: "",
  updated_at: "",
  template_id: MockTemplate.id,
  template_name: MockTemplate.name,
  template_icon: MockTemplate.icon,
  template_display_name: MockTemplate.display_name,
  template_allow_user_cancel_workspace_jobs:
    MockTemplate.allow_user_cancel_workspace_jobs,
  outdated: false,
  owner_id: MockUser.id,
  owner_name: MockUser.username,
  autostart_schedule: MockWorkspaceAutostartEnabled.schedule,
  ttl_ms: 2 * 60 * 60 * 1000, // 2 hours as milliseconds
  latest_build: MockWorkspaceBuild,
  last_used_at: "",
}

export const MockStoppedWorkspace: TypesGen.Workspace = {
  ...MockWorkspace,
  id: "test-stopped-workspace",
  latest_build: { ...MockWorkspaceBuildStop, status: "stopped" },
}
export const MockStoppingWorkspace: TypesGen.Workspace = {
  ...MockWorkspace,
  id: "test-stopping-workspace",
  latest_build: {
    ...MockWorkspaceBuildStop,
    job: MockRunningProvisionerJob,
    status: "stopping",
  },
}
export const MockStartingWorkspace: TypesGen.Workspace = {
  ...MockWorkspace,
  id: "test-starting-workspace",
  latest_build: {
    ...MockWorkspaceBuild,
    job: MockRunningProvisionerJob,
    transition: "start",
    status: "starting",
  },
}
export const MockCancelingWorkspace: TypesGen.Workspace = {
  ...MockWorkspace,
  id: "test-canceling-workspace",
  latest_build: {
    ...MockWorkspaceBuild,
    job: MockCancelingProvisionerJob,
    status: "canceling",
  },
}
export const MockCanceledWorkspace: TypesGen.Workspace = {
  ...MockWorkspace,
  id: "test-canceled-workspace",
  latest_build: {
    ...MockWorkspaceBuild,
    job: MockCanceledProvisionerJob,
    status: "canceled",
  },
}
export const MockFailedWorkspace: TypesGen.Workspace = {
  ...MockWorkspace,
  id: "test-failed-workspace",
  latest_build: {
    ...MockWorkspaceBuild,
    job: MockFailedProvisionerJob,
    status: "failed",
  },
}
export const MockDeletingWorkspace: TypesGen.Workspace = {
  ...MockWorkspace,
  id: "test-deleting-workspace",
  latest_build: {
    ...MockWorkspaceBuildDelete,
    job: MockRunningProvisionerJob,
    status: "deleting",
  },
}
export const MockDeletedWorkspace: TypesGen.Workspace = {
  ...MockWorkspace,
  id: "test-deleted-workspace",
  latest_build: { ...MockWorkspaceBuildDelete, status: "deleted" },
}

export const MockOutdatedWorkspace: TypesGen.Workspace = {
  ...MockFailedWorkspace,
  id: "test-outdated-workspace",
  outdated: true,
}

export const MockPendingWorkspace: TypesGen.Workspace = {
  ...MockWorkspace,
  id: "test-pending-workspace",
  latest_build: {
    ...MockWorkspaceBuild,
    job: MockPendingProvisionerJob,
    transition: "start",
    status: "pending",
  },
}

// just over one page of workspaces
export const MockWorkspacesResponse: TypesGen.WorkspacesResponse = {
  workspaces: range(1, 27).map((id: number) => ({
    ...MockWorkspace,
    id: id.toString(),
    name: `${MockWorkspace.name}${id}`,
  })),
  count: 26,
}

// requests the MockWorkspace
export const MockWorkspaceRequest: TypesGen.CreateWorkspaceRequest = {
  name: "test",
  parameter_values: [],
  template_id: "test-template",
}

export const MockUserAgent: Types.UserAgent = {
  browser: "Chrome 99.0.4844",
  device: "Other",
  ip_address: "11.22.33.44",
  os: "Windows 10",
}

export const MockAuthMethods: TypesGen.AuthMethods = {
  password: true,
  github: false,
  oidc: false,
}

export const MockGitSSHKey: TypesGen.GitSSHKey = {
  user_id: "1fa0200f-7331-4524-a364-35770666caa7",
  created_at: "2022-05-16T14:30:34.148205897Z",
  updated_at: "2022-05-16T15:29:10.302441433Z",
  public_key:
    "ssh-ed25519 AAAAC3NzaC1lZDI1NTE5AAAAIFJOQRIM7kE30rOzrfy+/+R+nQGCk7S9pioihy+2ARbq",
}

export const MockWorkspaceBuildLogs: TypesGen.ProvisionerJobLog[] = [
  {
    id: 1,
    created_at: "2022-05-19T16:45:31.005Z",
    log_source: "provisioner_daemon",
    log_level: "info",
    stage: "Setting up",
    output: "",
  },
  {
    id: 2,
    created_at: "2022-05-19T16:45:31.006Z",
    log_source: "provisioner_daemon",
    log_level: "info",
    stage: "Starting workspace",
    output: "",
  },
  {
    id: 3,
    created_at: "2022-05-19T16:45:31.072Z",
    log_source: "provisioner",
    log_level: "debug",
    stage: "Starting workspace",
    output: "",
  },
  {
    id: 4,
    created_at: "2022-05-19T16:45:31.073Z",
    log_source: "provisioner",
    log_level: "debug",
    stage: "Starting workspace",
    output: "Initializing the backend...",
  },
  {
    id: 5,
    created_at: "2022-05-19T16:45:31.077Z",
    log_source: "provisioner",
    log_level: "debug",
    stage: "Starting workspace",
    output: "",
  },
  {
    id: 6,
    created_at: "2022-05-19T16:45:31.078Z",
    log_source: "provisioner",
    log_level: "debug",
    stage: "Starting workspace",
    output: "Initializing provider plugins...",
  },
  {
    id: 7,
    created_at: "2022-05-19T16:45:31.078Z",
    log_source: "provisioner",
    log_level: "debug",
    stage: "Starting workspace",
    output: '- Finding hashicorp/google versions matching "~\u003e 4.15"...',
  },
  {
    id: 8,
    created_at: "2022-05-19T16:45:31.123Z",
    log_source: "provisioner",
    log_level: "debug",
    stage: "Starting workspace",
    output: '- Finding coder/coder versions matching "0.3.4"...',
  },
  {
    id: 9,
    created_at: "2022-05-19T16:45:31.137Z",
    log_source: "provisioner",
    log_level: "debug",
    stage: "Starting workspace",
    output: "- Using hashicorp/google v4.21.0 from the shared cache directory",
  },
  {
    id: 10,
    created_at: "2022-05-19T16:45:31.344Z",
    log_source: "provisioner",
    log_level: "debug",
    stage: "Starting workspace",
    output: "- Using coder/coder v0.3.4 from the shared cache directory",
  },
  {
    id: 11,
    created_at: "2022-05-19T16:45:31.388Z",
    log_source: "provisioner",
    log_level: "debug",
    stage: "Starting workspace",
    output: "",
  },
  {
    id: 12,
    created_at: "2022-05-19T16:45:31.388Z",
    log_source: "provisioner",
    log_level: "debug",
    stage: "Starting workspace",
    output:
      "Terraform has created a lock file .terraform.lock.hcl to record the provider",
  },
  {
    id: 13,
    created_at: "2022-05-19T16:45:31.389Z",
    log_source: "provisioner",
    log_level: "debug",
    stage: "Starting workspace",
    output:
      "selections it made above. Include this file in your version control repository",
  },
  {
    id: 14,
    created_at: "2022-05-19T16:45:31.389Z",
    log_source: "provisioner",
    log_level: "debug",
    stage: "Starting workspace",
    output:
      "so that Terraform can guarantee to make the same selections by default when",
  },
  {
    id: 15,
    created_at: "2022-05-19T16:45:31.39Z",
    log_source: "provisioner",
    log_level: "debug",
    stage: "Starting workspace",
    output: 'you run "terraform init" in the future.',
  },
  {
    id: 16,
    created_at: "2022-05-19T16:45:31.39Z",
    log_source: "provisioner",
    log_level: "debug",
    stage: "Starting workspace",
    output: "",
  },
  {
    id: 17,
    created_at: "2022-05-19T16:45:31.391Z",
    log_source: "provisioner",
    log_level: "debug",
    stage: "Starting workspace",
    output: "Terraform has been successfully initialized!",
  },
  {
    id: 18,
    created_at: "2022-05-19T16:45:31.42Z",
    log_source: "provisioner",
    log_level: "info",
    stage: "Starting workspace",
    output: "Terraform 1.1.9",
  },
  {
    id: 19,
    created_at: "2022-05-19T16:45:33.537Z",
    log_source: "provisioner",
    log_level: "info",
    stage: "Starting workspace",
    output: "coder_agent.dev: Plan to create",
  },
  {
    id: 20,
    created_at: "2022-05-19T16:45:33.537Z",
    log_source: "provisioner",
    log_level: "info",
    stage: "Starting workspace",
    output: "google_compute_disk.root: Plan to create",
  },
  {
    id: 21,
    created_at: "2022-05-19T16:45:33.538Z",
    log_source: "provisioner",
    log_level: "info",
    stage: "Starting workspace",
    output: "google_compute_instance.dev[0]: Plan to create",
  },
  {
    id: 22,
    created_at: "2022-05-19T16:45:33.539Z",
    log_source: "provisioner",
    log_level: "info",
    stage: "Starting workspace",
    output: "Plan: 3 to add, 0 to change, 0 to destroy.",
  },
  {
    id: 23,
    created_at: "2022-05-19T16:45:33.712Z",
    log_source: "provisioner",
    log_level: "info",
    stage: "Starting workspace",
    output: "coder_agent.dev: Creating...",
  },
  {
    id: 24,
    created_at: "2022-05-19T16:45:33.719Z",
    log_source: "provisioner",
    log_level: "info",
    stage: "Starting workspace",
    output:
      "coder_agent.dev: Creation complete after 0s [id=d07f5bdc-4a8d-4919-9cdb-0ac6ba9e64d6]",
  },
  {
    id: 25,
    created_at: "2022-05-19T16:45:34.139Z",
    log_source: "provisioner",
    log_level: "info",
    stage: "Starting workspace",
    output: "google_compute_disk.root: Creating...",
  },
  {
    id: 26,
    created_at: "2022-05-19T16:45:44.14Z",
    log_source: "provisioner",
    log_level: "info",
    stage: "Starting workspace",
    output: "google_compute_disk.root: Still creating... [10s elapsed]",
  },
  {
    id: 27,
    created_at: "2022-05-19T16:45:47.106Z",
    log_source: "provisioner",
    log_level: "info",
    stage: "Starting workspace",
    output:
      "google_compute_disk.root: Creation complete after 13s [id=projects/bruno-coder-v2/zones/europe-west4-b/disks/coder-developer-bruno-dev-123-root]",
  },
  {
    id: 28,
    created_at: "2022-05-19T16:45:47.118Z",
    log_source: "provisioner",
    log_level: "info",
    stage: "Starting workspace",
    output: "google_compute_instance.dev[0]: Creating...",
  },
  {
    id: 29,
    created_at: "2022-05-19T16:45:57.122Z",
    log_source: "provisioner",
    log_level: "info",
    stage: "Starting workspace",
    output: "google_compute_instance.dev[0]: Still creating... [10s elapsed]",
  },
  {
    id: 30,
    created_at: "2022-05-19T16:46:00.837Z",
    log_source: "provisioner",
    log_level: "info",
    stage: "Starting workspace",
    output:
      "google_compute_instance.dev[0]: Creation complete after 14s [id=projects/bruno-coder-v2/zones/europe-west4-b/instances/coder-developer-bruno-dev-123]",
  },
  {
    id: 31,
    created_at: "2022-05-19T16:46:00.846Z",
    log_source: "provisioner",
    log_level: "info",
    stage: "Starting workspace",
    output: "Apply complete! Resources: 3 added, 0 changed, 0 destroyed.",
  },
  {
    id: 32,
    created_at: "2022-05-19T16:46:00.847Z",
    log_source: "provisioner",
    log_level: "info",
    stage: "Starting workspace",
    output: "Outputs: 0",
  },
  {
    id: 33,
    created_at: "2022-05-19T16:46:02.283Z",
    log_source: "provisioner_daemon",
    log_level: "info",
    stage: "Cleaning Up",
    output: "",
  },
]

export const MockCancellationMessage = {
  message: "Job successfully canceled",
}

type MockAPIInput = {
  message?: string
  detail?: string
  validations?: FieldError[]
}

type MockAPIOutput = {
  response: {
    data: {
      message: string
      detail: string | undefined
      validations: FieldError[] | undefined
    }
  }
  isAxiosError: boolean
}

type MakeMockApiErrorFunction = (input: MockAPIInput) => MockAPIOutput

export const makeMockApiError: MakeMockApiErrorFunction = ({
  message,
  detail,
  validations,
}) => ({
  response: {
    data: {
      message: message ?? "Something went wrong.",
      detail: detail ?? undefined,
      validations: validations ?? undefined,
    },
  },
  isAxiosError: true,
})

export const MockEntitlements: TypesGen.Entitlements = {
  errors: [],
  warnings: [],
  has_license: false,
  features: {},
  experimental: false,
  trial: false,
}

export const MockEntitlementsWithWarnings: TypesGen.Entitlements = {
  errors: [],
  warnings: ["You are over your active user limit.", "And another thing."],
  has_license: true,
  experimental: false,
  trial: false,
  features: {
    user_limit: {
      enabled: true,
      entitlement: "grace_period",
      limit: 100,
      actual: 102,
    },
    audit_log: {
      enabled: true,
      entitlement: "entitled",
    },
    browser_only: {
      enabled: true,
      entitlement: "entitled",
    },
  },
}

export const MockEntitlementsWithAuditLog: TypesGen.Entitlements = {
  errors: [],
  warnings: [],
  has_license: true,
  experimental: false,
  trial: false,
  features: {
    audit_log: {
      enabled: true,
      entitlement: "entitled",
    },
  },
}

export const MockAuditLog: TypesGen.AuditLog = {
  id: "fbd2116a-8961-4954-87ae-e4575bd29ce0",
  request_id: "53bded77-7b9d-4e82-8771-991a34d759f9",
  time: "2022-05-19T16:45:57.122Z",
  organization_id: "fc0774ce-cc9e-48d4-80ae-88f7a4d4a8b0",
  ip: "127.0.0.1",
  user_agent:
    '"Mozilla/5.0 (Macintosh; Intel Mac OS X 10_15_7) AppleWebKit/537.36 (KHTML, like Gecko) Chrome/104.0.0.0 Safari/537.36"',
  resource_type: "workspace",
  resource_id: "ef8d1cf4-82de-4fd9-8980-047dad6d06b5",
  resource_target: "bruno-dev",
  resource_icon: "",
  action: "create",
  diff: {
    ttl: {
      old: 0,
      new: 3600000000000,
      secret: false,
    },
  },
  status_code: 200,
  additional_fields: {},
  description: "{user} created workspace {target}",
  user: MockUser,
<<<<<<< HEAD
  resource_link: "",
=======
  resource_link: "/@admin/bruno-dev",
>>>>>>> 65407462
  is_deleted: false,
}

export const MockAuditLog2: TypesGen.AuditLog = {
  ...MockAuditLog,
  id: "53bded77-7b9d-4e82-8771-991a34d759f9",
  action: "write",
  time: "2022-05-20T16:45:57.122Z",
  description: "{user} updated workspace {target}",
  diff: {
    workspace_name: {
      old: "old-workspace-name",
      new: MockWorkspace.name,
      secret: false,
    },
    workspace_auto_off: {
      old: true,
      new: false,
      secret: false,
    },
    template_version_id: {
      old: "fbd2116a-8961-4954-87ae-e4575bd29ce0",
      new: "53bded77-7b9d-4e82-8771-991a34d759f9",
      secret: false,
    },
    roles: {
      old: null,
      new: ["admin", "auditor"],
      secret: false,
    },
  },
}

export const MockAuditLogWithWorkspaceBuild: TypesGen.AuditLog = {
  ...MockAuditLog,
  id: "f90995bf-4a2b-4089-b597-e66e025e523e",
  request_id: "61555889-2875-475c-8494-f7693dd5d75b",
  action: "stop",
  resource_type: "workspace_build",
  description: "{user} stopped build for workspace {target}",
  additional_fields: {
    workspaceName: "test2",
  },
}

export const MockAuditLogWithDeletedResource: TypesGen.AuditLog = {
  ...MockAuditLog,
  is_deleted: true,
}

export const MockWorkspaceQuota: TypesGen.WorkspaceQuota = {
  credits_consumed: 0,
  budget: 100,
}

export const MockGroup: TypesGen.Group = {
  id: "fbd2116a-8961-4954-87ae-e4575bd29ce0",
  name: "Front-End",
  avatar_url: "https://example.com",
  organization_id: MockOrganization.id,
  members: [MockUser, MockUser2],
  quota_allowance: 5,
}

export const MockTemplateACL: TypesGen.TemplateACL = {
  group: [
    { ...everyOneGroup(MockOrganization.id), role: "use" },
    { ...MockGroup, role: "admin" },
  ],
  users: [{ ...MockUser, role: "use" }],
}

export const MockTemplateACLEmpty: TypesGen.TemplateACL = {
  group: [],
  users: [],
}<|MERGE_RESOLUTION|>--- conflicted
+++ resolved
@@ -986,11 +986,7 @@
   additional_fields: {},
   description: "{user} created workspace {target}",
   user: MockUser,
-<<<<<<< HEAD
-  resource_link: "",
-=======
   resource_link: "/@admin/bruno-dev",
->>>>>>> 65407462
   is_deleted: false,
 }
 
