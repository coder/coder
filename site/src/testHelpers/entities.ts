--- conflicted
+++ resolved
@@ -3149,10 +3149,10 @@
   },
 };
 
-<<<<<<< HEAD
 export const MockHealthSettings: TypesGen.HealthSettings = {
   dismissed_healthchecks: [],
-=======
+};
+
 export const MockGithubExternalProvider: TypesGen.ExternalAuthLinkProvider = {
   id: "github",
   type: "github",
@@ -3171,5 +3171,4 @@
   expires: "",
   authenticated: true,
   validate_error: "",
->>>>>>> 43488b44
 };