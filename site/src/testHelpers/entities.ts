import { withDefaultFeatures } from "./../api/api"
import { FieldError } from "api/errors"
import { everyOneGroup } from "utils/groups"
import * as Types from "../api/types"
import * as TypesGen from "../api/typesGenerated"
import range from "lodash/range"
import { Permissions } from "xServices/auth/authXService"
import { TemplateVersionFiles } from "utils/templateVersion"
import { FileTree } from "utils/filetree"

export const MockOrganization: TypesGen.Organization = {
  id: "fc0774ce-cc9e-48d4-80ae-88f7a4d4a8b0",
  name: "Test Organization",
  created_at: "",
  updated_at: "",
}

export const MockTemplateDAUResponse: TypesGen.TemplateDAUsResponse = {
  entries: [
    { date: "2022-08-27T00:00:00Z", amount: 1 },
    { date: "2022-08-29T00:00:00Z", amount: 2 },
    { date: "2022-08-30T00:00:00Z", amount: 1 },
  ],
}
export const MockDeploymentDAUResponse: TypesGen.DeploymentDAUsResponse = {
  entries: [
    { date: "2022-08-27T00:00:00Z", amount: 1 },
    { date: "2022-08-29T00:00:00Z", amount: 2 },
    { date: "2022-08-30T00:00:00Z", amount: 1 },
  ],
}
export const MockSessionToken: TypesGen.LoginWithPasswordResponse = {
  session_token: "my-session-token",
}

export const MockAPIKey: TypesGen.GenerateAPIKeyResponse = {
  key: "my-api-key",
}

export const MockToken: TypesGen.APIKeyWithOwner = {
  id: "tBoVE3dqLl",
  user_id: "f9ee61d8-1d84-4410-ab6e-c1ec1a641e0b",
  last_used: "0001-01-01T00:00:00Z",
  expires_at: "2023-01-15T20:10:45.637438Z",
  created_at: "2022-12-16T20:10:45.637452Z",
  updated_at: "2022-12-16T20:10:45.637452Z",
  login_type: "token",
  scope: "all",
  lifetime_seconds: 2592000,
  token_name: "token-one",
  username: "admin",
}

export const MockTokens: TypesGen.APIKeyWithOwner[] = [
  MockToken,
  {
    id: "tBoVE3dqLl",
    user_id: "f9ee61d8-1d84-4410-ab6e-c1ec1a641e0b",
    last_used: "0001-01-01T00:00:00Z",
    expires_at: "2023-01-15T20:10:45.637438Z",
    created_at: "2022-12-16T20:10:45.637452Z",
    updated_at: "2022-12-16T20:10:45.637452Z",
    login_type: "token",
    scope: "all",
    lifetime_seconds: 2592000,
    token_name: "token-two",
    username: "admin",
  },
]

export const MockPrimaryWorkspaceProxy: TypesGen.Region = {
  id: "4aa23000-526a-481f-a007-0f20b98b1e12",
  name: "primary",
  display_name: "Default",
  icon_url: "/emojis/1f60e.png",
  healthy: true,
  path_app_url: "https://coder.com",
  wildcard_hostname: "*.coder.com",
}

export const MockHealthyWildWorkspaceProxy: TypesGen.Region = {
  id: "5e2c1ab7-479b-41a9-92ce-aa85625de52c",
  name: "haswildcard",
  display_name: "Subdomain Supported",
  icon_url: "/emojis/1f319.png",
  healthy: true,
  path_app_url: "https://external.com",
  wildcard_hostname: "*.external.com",
}

export const MockWorkspaceProxies: TypesGen.Region[] = [
  MockPrimaryWorkspaceProxy,
  MockHealthyWildWorkspaceProxy,
  {
    id: "8444931c-0247-4171-842a-569d9f9cbadb",
    name: "unhealthy",
    display_name: "Unhealthy",
    icon_url: "/emojis/1f92e.png",
    healthy: false,
    path_app_url: "https://unhealthy.coder.com",
    wildcard_hostname: "*unhealthy..coder.com",
  },
  {
    id: "26e84c16-db24-4636-a62d-aa1a4232b858",
    name: "nowildcard",
    display_name: "No wildcard",
    icon_url: "/emojis/1f920.png",
    healthy: true,
    path_app_url: "https://cowboy.coder.com",
    wildcard_hostname: "",
  },
]

export const MockBuildInfo: TypesGen.BuildInfoResponse = {
  external_url: "file:///mock-url",
  version: "v99.999.9999+c9cdf14",
  dashboard_url: "https:///mock-url",
  workspace_proxy: false,
}

export const MockSupportLinks: TypesGen.LinkConfig[] = [
  {
    name: "First link",
    target: "http://first-link",
    icon: "chat",
  },
  {
    name: "Second link",
    target: "http://second-link",
    icon: "docs",
  },
  {
    name: "Third link",
    target:
      "https://github.com/coder/coder/issues/new?labels=needs+grooming&body={CODER_BUILD_INFO}",
    icon: "",
  },
]

export const MockUpdateCheck: TypesGen.UpdateCheckResponse = {
  current: true,
  url: "file:///mock-url",
  version: "v99.999.9999+c9cdf14",
}

export const MockOwnerRole: TypesGen.Role = {
  name: "owner",
  display_name: "Owner",
}

export const MockUserAdminRole: TypesGen.Role = {
  name: "user_admin",
  display_name: "User Admin",
}

export const MockTemplateAdminRole: TypesGen.Role = {
  name: "template_admin",
  display_name: "Template Admin",
}

export const MockMemberRole: TypesGen.Role = {
  name: "member",
  display_name: "Member",
}

export const MockAuditorRole: TypesGen.Role = {
  name: "auditor",
  display_name: "Auditor",
}

// assignableRole takes a role and a boolean. The boolean implies if the
// actor can assign (add/remove) the role from other users.
export function assignableRole(
  role: TypesGen.Role,
  assignable: boolean,
): TypesGen.AssignableRoles {
  return {
    ...role,
    assignable: assignable,
  }
}

export const MockSiteRoles = [MockUserAdminRole, MockAuditorRole]
export const MockAssignableSiteRoles = [
  assignableRole(MockUserAdminRole, true),
  assignableRole(MockAuditorRole, true),
]

export const MockMemberPermissions = {
  viewAuditLog: false,
}

export const MockUser: TypesGen.User = {
  id: "test-user",
  username: "TestUser",
  email: "test@coder.com",
  created_at: "",
  status: "active",
  organization_ids: [MockOrganization.id],
  roles: [MockOwnerRole],
  avatar_url: "https://avatars.githubusercontent.com/u/95932066?s=200&v=4",
  last_seen_at: "",
}

export const MockUserAdmin: TypesGen.User = {
  id: "test-user",
  username: "TestUser",
  email: "test@coder.com",
  created_at: "",
  status: "active",
  organization_ids: [MockOrganization.id],
  roles: [MockUserAdminRole],
  avatar_url: "",
  last_seen_at: "",
}

export const MockUser2: TypesGen.User = {
  id: "test-user-2",
  username: "TestUser2",
  email: "test2@coder.com",
  created_at: "",
  status: "active",
  organization_ids: [MockOrganization.id],
  roles: [],
  avatar_url: "",
  last_seen_at: "2022-09-14T19:12:21Z",
}

export const SuspendedMockUser: TypesGen.User = {
  id: "suspended-mock-user",
  username: "SuspendedMockUser",
  email: "iamsuspendedsad!@coder.com",
  created_at: "",
  status: "suspended",
  organization_ids: [MockOrganization.id],
  roles: [],
  avatar_url: "",
  last_seen_at: "",
}

export const MockProvisioner: TypesGen.ProvisionerDaemon = {
  created_at: "",
  id: "test-provisioner",
  name: "Test Provisioner",
  provisioners: ["echo"],
  tags: {},
}

export const MockProvisionerJob: TypesGen.ProvisionerJob = {
  created_at: "",
  id: "test-provisioner-job",
  status: "succeeded",
  file_id: MockOrganization.id,
  completed_at: "2022-05-17T17:39:01.382927298Z",
  tags: {},
}

export const MockFailedProvisionerJob: TypesGen.ProvisionerJob = {
  ...MockProvisionerJob,
  status: "failed",
}

export const MockCancelingProvisionerJob: TypesGen.ProvisionerJob = {
  ...MockProvisionerJob,
  status: "canceling",
}
export const MockCanceledProvisionerJob: TypesGen.ProvisionerJob = {
  ...MockProvisionerJob,
  status: "canceled",
}
export const MockRunningProvisionerJob: TypesGen.ProvisionerJob = {
  ...MockProvisionerJob,
  status: "running",
}
export const MockPendingProvisionerJob: TypesGen.ProvisionerJob = {
  ...MockProvisionerJob,
  status: "pending",
}
export const MockTemplateVersion: TypesGen.TemplateVersion = {
  id: "test-template-version",
  created_at: "2022-05-17T17:39:01.382927298Z",
  updated_at: "2022-05-17T17:39:01.382927298Z",
  template_id: "test-template",
  job: MockProvisionerJob,
  name: "test-version",
  readme: `---
name:Template test
---
## Instructions
You can add instructions here

[Some link info](https://coder.com)`,
  created_by: MockUser,
}

export const MockTemplateVersion2: TypesGen.TemplateVersion = {
  id: "test-template-version-2",
  created_at: "2022-05-17T17:39:01.382927298Z",
  updated_at: "2022-05-17T17:39:01.382927298Z",
  template_id: "test-template",
  job: MockProvisionerJob,
  name: "test-version-2",
  readme: `---
name:Template test 2
---
## Instructions
You can add instructions here

[Some link info](https://coder.com)`,
  created_by: MockUser,
}

export const MockTemplate: TypesGen.Template = {
  id: "test-template",
  created_at: "2022-05-17T17:39:01.382927298Z",
  updated_at: "2022-05-18T17:39:01.382927298Z",
  organization_id: MockOrganization.id,
  name: "test-template",
  display_name: "Test Template",
  provisioner: MockProvisioner.provisioners[0],
  active_version_id: MockTemplateVersion.id,
  active_user_count: 1,
  build_time_stats: {
    start: {
      P50: 1000,
      P95: 1500,
    },
    stop: {
      P50: 1000,
      P95: 1500,
    },
    delete: {
      P50: 1000,
      P95: 1500,
    },
  },
  description: "This is a test description.",
  default_ttl_ms: 24 * 60 * 60 * 1000,
  max_ttl_ms: 2 * 24 * 60 * 60 * 1000,
  created_by_id: "test-creator-id",
  created_by_name: "test_creator",
  icon: "/icon/code.svg",
  allow_user_cancel_workspace_jobs: true,
<<<<<<< HEAD
  failure_ttl_ms: 0,
  inactivity_ttl_ms: 0,
=======
>>>>>>> 8909110f
  allow_user_autostart: false,
  allow_user_autostop: false,
}

export const MockTemplateVersionFiles: TemplateVersionFiles = {
  "README.md": "# Example\n\nThis is an example template.",
  "main.tf": `// Provides info about the workspace.
data "coder_workspace" "me" {}

// Provides the startup script used to download
// the agent and communicate with Coder.
resource "coder_agent" "dev" {
os = "linux"
arch = "amd64"
}

resource "kubernetes_pod" "main" {
// Ensures that the Pod dies when the workspace shuts down!
count = data.coder_workspace.me.start_count
metadata {
  name      = "dev-\${data.coder_workspace.me.id}"
}
spec {
  container {
    image   = "ubuntu"
    command = ["sh", "-c", coder_agent.main.init_script]
    env {
      name  = "CODER_AGENT_TOKEN"
      value = coder_agent.main.token
    }
  }
}
}
`,
}

export const MockTemplateVersionFileTree: FileTree = {
  "README.md": "# Example\n\nThis is an example template.",
  "main.tf": `// Provides info about the workspace.
data "coder_workspace" "me" {}

// Provides the startup script used to download
// the agent and communicate with Coder.
resource "coder_agent" "dev" {
os = "linux"
arch = "amd64"
}

resource "kubernetes_pod" "main" {
// Ensures that the Pod dies when the workspace shuts down!
count = data.coder_workspace.me.start_count
metadata {
  name      = "dev-\${data.coder_workspace.me.id}"
}
spec {
  container {
    image   = "ubuntu"
    command = ["sh", "-c", coder_agent.main.init_script]
    env {
      name  = "CODER_AGENT_TOKEN"
      value = coder_agent.main.token
    }
  }
}
}
`,
  images: {
    "java.Dockerfile": "FROM eclipse-temurin:17-jdk-jammy",
    "python.Dockerfile": "FROM python:3.8-slim-buster",
  },
}

export const MockWorkspaceApp: TypesGen.WorkspaceApp = {
  id: "test-app",
  slug: "test-app",
  display_name: "Test App",
  icon: "",
  subdomain: false,
  health: "disabled",
  external: false,
  url: "",
  sharing_level: "owner",
  healthcheck: {
    url: "",
    interval: 0,
    threshold: 0,
  },
}

export const MockWorkspaceAgent: TypesGen.WorkspaceAgent = {
  apps: [MockWorkspaceApp],
  architecture: "amd64",
  created_at: "",
  environment_variables: {},
  id: "test-workspace-agent",
  name: "a-workspace-agent",
  operating_system: "linux",
  resource_id: "",
  status: "connected",
  updated_at: "",
  version: MockBuildInfo.version,
  latency: {
    "Coder Embedded DERP": {
      latency_ms: 32.55,
      preferred: true,
    },
  },
  connection_timeout_seconds: 120,
  troubleshooting_url: "https://coder.com/troubleshoot",
  lifecycle_state: "starting",
  login_before_ready: false,
  startup_logs_length: 0,
  startup_logs_overflowed: false,
  startup_script_timeout_seconds: 120,
  shutdown_script_timeout_seconds: 120,
}

export const MockWorkspaceAgentDisconnected: TypesGen.WorkspaceAgent = {
  ...MockWorkspaceAgent,
  id: "test-workspace-agent-2",
  name: "another-workspace-agent",
  status: "disconnected",
  version: "",
  latency: {},
  lifecycle_state: "ready",
}

export const MockWorkspaceAgentOutdated: TypesGen.WorkspaceAgent = {
  ...MockWorkspaceAgent,
  id: "test-workspace-agent-3",
  name: "an-outdated-workspace-agent",
  version: "v99.999.9998+abcdef",
  operating_system: "Windows",
  latency: {
    ...MockWorkspaceAgent.latency,
    Chicago: {
      preferred: false,
      latency_ms: 95.11,
    },
    "San Francisco": {
      preferred: false,
      latency_ms: 111.55,
    },
    Paris: {
      preferred: false,
      latency_ms: 221.66,
    },
  },
  lifecycle_state: "ready",
}

export const MockWorkspaceAgentConnecting: TypesGen.WorkspaceAgent = {
  ...MockWorkspaceAgent,
  id: "test-workspace-agent-connecting",
  name: "another-workspace-agent",
  status: "connecting",
  version: "",
  latency: {},
  lifecycle_state: "created",
}

export const MockWorkspaceAgentTimeout: TypesGen.WorkspaceAgent = {
  ...MockWorkspaceAgent,
  id: "test-workspace-agent-timeout",
  name: "a-timed-out-workspace-agent",
  status: "timeout",
  version: "",
  latency: {},
  lifecycle_state: "created",
}

export const MockWorkspaceAgentStarting: TypesGen.WorkspaceAgent = {
  ...MockWorkspaceAgent,
  id: "test-workspace-agent-starting",
  name: "a-starting-workspace-agent",
  lifecycle_state: "starting",
}

export const MockWorkspaceAgentReady: TypesGen.WorkspaceAgent = {
  ...MockWorkspaceAgent,
  id: "test-workspace-agent-ready",
  name: "a-ready-workspace-agent",
  lifecycle_state: "ready",
}

export const MockWorkspaceAgentStartTimeout: TypesGen.WorkspaceAgent = {
  ...MockWorkspaceAgent,
  id: "test-workspace-agent-start-timeout",
  name: "a-workspace-agent-timed-out-while-running-startup-script",
  lifecycle_state: "start_timeout",
}

export const MockWorkspaceAgentStartError: TypesGen.WorkspaceAgent = {
  ...MockWorkspaceAgent,
  id: "test-workspace-agent-start-error",
  name: "a-workspace-agent-errored-while-running-startup-script",
  lifecycle_state: "start_error",
}

export const MockWorkspaceAgentShuttingDown: TypesGen.WorkspaceAgent = {
  ...MockWorkspaceAgent,
  id: "test-workspace-agent-shutting-down",
  name: "a-shutting-down-workspace-agent",
  lifecycle_state: "shutting_down",
}

export const MockWorkspaceAgentShutdownTimeout: TypesGen.WorkspaceAgent = {
  ...MockWorkspaceAgent,
  id: "test-workspace-agent-shutdown-timeout",
  name: "a-workspace-agent-timed-out-while-running-shutdownup-script",
  lifecycle_state: "shutdown_timeout",
}

export const MockWorkspaceAgentShutdownError: TypesGen.WorkspaceAgent = {
  ...MockWorkspaceAgent,
  id: "test-workspace-agent-shutdown-error",
  name: "a-workspace-agent-errored-while-running-shutdownup-script",
  lifecycle_state: "shutdown_error",
}

export const MockWorkspaceAgentOff: TypesGen.WorkspaceAgent = {
  ...MockWorkspaceAgent,
  id: "test-workspace-agent-off",
  name: "a-workspace-agent-is-shut-down",
  lifecycle_state: "off",
}

export const MockWorkspaceResource: TypesGen.WorkspaceResource = {
  agents: [
    MockWorkspaceAgent,
    MockWorkspaceAgentConnecting,
    MockWorkspaceAgentOutdated,
  ],
  created_at: "",
  id: "test-workspace-resource",
  job_id: "",
  name: "a-workspace-resource",
  type: "google_compute_disk",
  workspace_transition: "start",
  hide: false,
  icon: "",
  metadata: [{ key: "api_key", value: "12345678", sensitive: true }],
  daily_cost: 10,
}

export const MockWorkspaceResource2: TypesGen.WorkspaceResource = {
  agents: [
    MockWorkspaceAgent,
    MockWorkspaceAgentDisconnected,
    MockWorkspaceAgentOutdated,
  ],
  created_at: "",
  id: "test-workspace-resource-2",
  job_id: "",
  name: "another-workspace-resource",
  type: "google_compute_disk",
  workspace_transition: "start",
  hide: false,
  icon: "",
  metadata: [{ key: "size", value: "32GB", sensitive: false }],
  daily_cost: 10,
}

export const MockWorkspaceResource3: TypesGen.WorkspaceResource = {
  agents: [
    MockWorkspaceAgent,
    MockWorkspaceAgentDisconnected,
    MockWorkspaceAgentOutdated,
  ],
  created_at: "",
  id: "test-workspace-resource-3",
  job_id: "",
  name: "another-workspace-resource",
  type: "google_compute_disk",
  workspace_transition: "start",
  hide: true,
  icon: "",
  metadata: [{ key: "size", value: "32GB", sensitive: false }],
  daily_cost: 20,
}

export const MockWorkspaceAutostartDisabled: TypesGen.UpdateWorkspaceAutostartRequest =
  {
    schedule: "",
  }

export const MockWorkspaceAutostartEnabled: TypesGen.UpdateWorkspaceAutostartRequest =
  {
    // Runs at 9:30am Monday through Friday using Canada/Eastern
    // (America/Toronto) time
    schedule: "CRON_TZ=Canada/Eastern 30 9 * * 1-5",
  }

export const MockWorkspaceBuild: TypesGen.WorkspaceBuild = {
  build_number: 1,
  created_at: "2022-05-17T17:39:01.382927298Z",
  id: "1",
  initiator_id: MockUser.id,
  initiator_name: MockUser.username,
  job: MockProvisionerJob,
  template_version_id: MockTemplateVersion.id,
  template_version_name: MockTemplateVersion.name,
  transition: "start",
  updated_at: "2022-05-17T17:39:01.382927298Z",
  workspace_name: "test-workspace",
  workspace_owner_id: MockUser.id,
  workspace_owner_name: MockUser.username,
  workspace_id: "759f1d46-3174-453d-aa60-980a9c1442f3",
  deadline: "2022-05-17T23:39:00.00Z",
  reason: "initiator",
  resources: [MockWorkspaceResource],
  status: "running",
  daily_cost: 20,
}

export const MockFailedWorkspaceBuild = (
  transition: TypesGen.WorkspaceTransition = "start",
): TypesGen.WorkspaceBuild => ({
  build_number: 1,
  created_at: "2022-05-17T17:39:01.382927298Z",
  id: "1",
  initiator_id: MockUser.id,
  initiator_name: MockUser.username,
  job: MockFailedProvisionerJob,
  template_version_id: MockTemplateVersion.id,
  template_version_name: MockTemplateVersion.name,
  transition: transition,
  updated_at: "2022-05-17T17:39:01.382927298Z",
  workspace_name: "test-workspace",
  workspace_owner_id: MockUser.id,
  workspace_owner_name: MockUser.username,
  workspace_id: "759f1d46-3174-453d-aa60-980a9c1442f3",
  deadline: "2022-05-17T23:39:00.00Z",
  reason: "initiator",
  resources: [],
  status: "running",
  daily_cost: 20,
})

export const MockWorkspaceBuildStop: TypesGen.WorkspaceBuild = {
  ...MockWorkspaceBuild,
  id: "2",
  transition: "stop",
}

export const MockWorkspaceBuildDelete: TypesGen.WorkspaceBuild = {
  ...MockWorkspaceBuild,
  id: "3",
  transition: "delete",
}

export const MockBuilds = [
  MockWorkspaceBuild,
  MockWorkspaceBuildStop,
  MockWorkspaceBuildDelete,
]

export const MockWorkspace: TypesGen.Workspace = {
  id: "test-workspace",
  name: "Test-Workspace",
  created_at: "",
  updated_at: "",
  template_id: MockTemplate.id,
  template_name: MockTemplate.name,
  template_icon: MockTemplate.icon,
  template_display_name: MockTemplate.display_name,
  template_allow_user_cancel_workspace_jobs:
    MockTemplate.allow_user_cancel_workspace_jobs,
  outdated: false,
  owner_id: MockUser.id,
  organization_id: MockOrganization.id,
  owner_name: MockUser.username,
  autostart_schedule: MockWorkspaceAutostartEnabled.schedule,
  ttl_ms: 2 * 60 * 60 * 1000,
  latest_build: MockWorkspaceBuild,
  last_used_at: "2022-05-16T15:29:10.302441433Z",
}

export const MockStoppedWorkspace: TypesGen.Workspace = {
  ...MockWorkspace,
  id: "test-stopped-workspace",
  latest_build: { ...MockWorkspaceBuildStop, status: "stopped" },
}
export const MockStoppingWorkspace: TypesGen.Workspace = {
  ...MockWorkspace,
  id: "test-stopping-workspace",
  latest_build: {
    ...MockWorkspaceBuildStop,
    job: MockRunningProvisionerJob,
    status: "stopping",
  },
}
export const MockStartingWorkspace: TypesGen.Workspace = {
  ...MockWorkspace,
  id: "test-starting-workspace",
  latest_build: {
    ...MockWorkspaceBuild,
    job: MockRunningProvisionerJob,
    transition: "start",
    status: "starting",
  },
}
export const MockCancelingWorkspace: TypesGen.Workspace = {
  ...MockWorkspace,
  id: "test-canceling-workspace",
  latest_build: {
    ...MockWorkspaceBuild,
    job: MockCancelingProvisionerJob,
    status: "canceling",
  },
}
export const MockCanceledWorkspace: TypesGen.Workspace = {
  ...MockWorkspace,
  id: "test-canceled-workspace",
  latest_build: {
    ...MockWorkspaceBuild,
    job: MockCanceledProvisionerJob,
    status: "canceled",
  },
}
export const MockFailedWorkspace: TypesGen.Workspace = {
  ...MockWorkspace,
  id: "test-failed-workspace",
  latest_build: {
    ...MockWorkspaceBuild,
    job: MockFailedProvisionerJob,
    status: "failed",
  },
}
export const MockDeletingWorkspace: TypesGen.Workspace = {
  ...MockWorkspace,
  id: "test-deleting-workspace",
  latest_build: {
    ...MockWorkspaceBuildDelete,
    job: MockRunningProvisionerJob,
    status: "deleting",
  },
}
export const MockDeletedWorkspace: TypesGen.Workspace = {
  ...MockWorkspace,
  id: "test-deleted-workspace",
  latest_build: { ...MockWorkspaceBuildDelete, status: "deleted" },
}

export const MockOutdatedWorkspace: TypesGen.Workspace = {
  ...MockFailedWorkspace,
  id: "test-outdated-workspace",
  outdated: true,
}

export const MockPendingWorkspace: TypesGen.Workspace = {
  ...MockWorkspace,
  id: "test-pending-workspace",
  latest_build: {
    ...MockWorkspaceBuild,
    job: MockPendingProvisionerJob,
    transition: "start",
    status: "pending",
  },
}

// just over one page of workspaces
export const MockWorkspacesResponse: TypesGen.WorkspacesResponse = {
  workspaces: range(1, 27).map((id: number) => ({
    ...MockWorkspace,
    id: id.toString(),
    name: `${MockWorkspace.name}${id}`,
  })),
  count: 26,
}

export const MockTemplateVersionParameter1: TypesGen.TemplateVersionParameter =
  {
    name: "first_parameter",
    type: "string",
    description: "This is first parameter",
    description_plaintext: "Markdown: This is first parameter",
    default_value: "abc",
    mutable: true,
    icon: "/icon/folder.svg",
    options: [],
    required: true,
  }

export const MockTemplateVersionParameter2: TypesGen.TemplateVersionParameter =
  {
    name: "second_parameter",
    type: "number",
    description: "This is second parameter",
    description_plaintext: "Markdown: This is second parameter",
    default_value: "2",
    mutable: true,
    icon: "/icon/folder.svg",
    options: [],
    validation_min: 1,
    validation_max: 3,
    validation_monotonic: "increasing",
    required: true,
  }

export const MockTemplateVersionParameter3: TypesGen.TemplateVersionParameter =
  {
    name: "third_parameter",
    type: "string",
    description: "This is third parameter",
    description_plaintext: "Markdown: This is third parameter",
    default_value: "aaa",
    mutable: true,
    icon: "/icon/database.svg",
    options: [],
    validation_error: "No way!",
    validation_regex: "^[a-z]{3}$",
    required: true,
  }

export const MockTemplateVersionParameter4: TypesGen.TemplateVersionParameter =
  {
    name: "fourth_parameter",
    type: "string",
    description: "This is fourth parameter",
    description_plaintext: "Markdown: This is fourth parameter",
    default_value: "def",
    mutable: false,
    icon: "/icon/database.svg",
    options: [],
    required: true,
  }

export const MockTemplateVersionParameter5: TypesGen.TemplateVersionParameter =
  {
    name: "fifth_parameter",
    type: "number",
    description: "This is fifth parameter",
    description_plaintext: "Markdown: This is fifth parameter",
    default_value: "5",
    mutable: true,
    icon: "/icon/folder.svg",
    options: [],
    validation_min: 1,
    validation_max: 10,
    validation_monotonic: "decreasing",
    required: true,
  }

export const MockTemplateVersionVariable1: TypesGen.TemplateVersionVariable = {
  name: "first_variable",
  description: "This is first variable.",
  type: "string",
  value: "",
  default_value: "abc",
  required: false,
  sensitive: false,
}

export const MockTemplateVersionVariable2: TypesGen.TemplateVersionVariable = {
  name: "second_variable",
  description: "This is second variable.",
  type: "number",
  value: "5",
  default_value: "3",
  required: false,
  sensitive: false,
}

export const MockTemplateVersionVariable3: TypesGen.TemplateVersionVariable = {
  name: "third_variable",
  description: "This is third variable.",
  type: "bool",
  value: "",
  default_value: "false",
  required: false,
  sensitive: false,
}

export const MockTemplateVersionVariable4: TypesGen.TemplateVersionVariable = {
  name: "fourth_variable",
  description: "This is fourth variable.",
  type: "string",
  value: "defghijk",
  default_value: "",
  required: true,
  sensitive: true,
}

export const MockTemplateVersionVariable5: TypesGen.TemplateVersionVariable = {
  name: "fifth_variable",
  description: "This is fifth variable.",
  type: "string",
  value: "",
  default_value: "",
  required: true,
  sensitive: false,
}

// requests the MockWorkspace
export const MockWorkspaceRequest: TypesGen.CreateWorkspaceRequest = {
  name: "test",
  parameter_values: [],
  template_id: "test-template",
  rich_parameter_values: [
    {
      name: MockTemplateVersionParameter1.name,
      value: MockTemplateVersionParameter1.default_value,
    },
  ],
}

export const MockUserAgent: Types.UserAgent = {
  browser: "Chrome 99.0.4844",
  device: "Other",
  ip_address: "11.22.33.44",
  os: "Windows 10",
}

export const MockAuthMethods: TypesGen.AuthMethods = {
  password: { enabled: true },
  github: { enabled: false },
  oidc: { enabled: false, signInText: "", iconUrl: "" },
}

export const MockGitSSHKey: TypesGen.GitSSHKey = {
  user_id: "1fa0200f-7331-4524-a364-35770666caa7",
  created_at: "2022-05-16T14:30:34.148205897Z",
  updated_at: "2022-05-16T15:29:10.302441433Z",
  public_key:
    "ssh-ed25519 AAAAC3NzaC1lZDI1NTE5AAAAIFJOQRIM7kE30rOzrfy+/+R+nQGCk7S9pioihy+2ARbq",
}

export const MockWorkspaceBuildLogs: TypesGen.ProvisionerJobLog[] = [
  {
    id: 1,
    created_at: "2022-05-19T16:45:31.005Z",
    log_source: "provisioner_daemon",
    log_level: "info",
    stage: "Setting up",
    output: "",
  },
  {
    id: 2,
    created_at: "2022-05-19T16:45:31.006Z",
    log_source: "provisioner_daemon",
    log_level: "info",
    stage: "Starting workspace",
    output: "",
  },
  {
    id: 3,
    created_at: "2022-05-19T16:45:31.072Z",
    log_source: "provisioner",
    log_level: "debug",
    stage: "Starting workspace",
    output: "",
  },
  {
    id: 4,
    created_at: "2022-05-19T16:45:31.073Z",
    log_source: "provisioner",
    log_level: "debug",
    stage: "Starting workspace",
    output: "Initializing the backend...",
  },
  {
    id: 5,
    created_at: "2022-05-19T16:45:31.077Z",
    log_source: "provisioner",
    log_level: "debug",
    stage: "Starting workspace",
    output: "",
  },
  {
    id: 6,
    created_at: "2022-05-19T16:45:31.078Z",
    log_source: "provisioner",
    log_level: "debug",
    stage: "Starting workspace",
    output: "Initializing provider plugins...",
  },
  {
    id: 7,
    created_at: "2022-05-19T16:45:31.078Z",
    log_source: "provisioner",
    log_level: "debug",
    stage: "Starting workspace",
    output: '- Finding hashicorp/google versions matching "~\u003e 4.15"...',
  },
  {
    id: 8,
    created_at: "2022-05-19T16:45:31.123Z",
    log_source: "provisioner",
    log_level: "debug",
    stage: "Starting workspace",
    output: '- Finding coder/coder versions matching "0.3.4"...',
  },
  {
    id: 9,
    created_at: "2022-05-19T16:45:31.137Z",
    log_source: "provisioner",
    log_level: "debug",
    stage: "Starting workspace",
    output: "- Using hashicorp/google v4.21.0 from the shared cache directory",
  },
  {
    id: 10,
    created_at: "2022-05-19T16:45:31.344Z",
    log_source: "provisioner",
    log_level: "debug",
    stage: "Starting workspace",
    output: "- Using coder/coder v0.3.4 from the shared cache directory",
  },
  {
    id: 11,
    created_at: "2022-05-19T16:45:31.388Z",
    log_source: "provisioner",
    log_level: "debug",
    stage: "Starting workspace",
    output: "",
  },
  {
    id: 12,
    created_at: "2022-05-19T16:45:31.388Z",
    log_source: "provisioner",
    log_level: "debug",
    stage: "Starting workspace",
    output:
      "Terraform has created a lock file .terraform.lock.hcl to record the provider",
  },
  {
    id: 13,
    created_at: "2022-05-19T16:45:31.389Z",
    log_source: "provisioner",
    log_level: "debug",
    stage: "Starting workspace",
    output:
      "selections it made above. Include this file in your version control repository",
  },
  {
    id: 14,
    created_at: "2022-05-19T16:45:31.389Z",
    log_source: "provisioner",
    log_level: "debug",
    stage: "Starting workspace",
    output:
      "so that Terraform can guarantee to make the same selections by default when",
  },
  {
    id: 15,
    created_at: "2022-05-19T16:45:31.39Z",
    log_source: "provisioner",
    log_level: "debug",
    stage: "Starting workspace",
    output: 'you run "terraform init" in the future.',
  },
  {
    id: 16,
    created_at: "2022-05-19T16:45:31.39Z",
    log_source: "provisioner",
    log_level: "debug",
    stage: "Starting workspace",
    output: "",
  },
  {
    id: 17,
    created_at: "2022-05-19T16:45:31.391Z",
    log_source: "provisioner",
    log_level: "debug",
    stage: "Starting workspace",
    output: "Terraform has been successfully initialized!",
  },
  {
    id: 18,
    created_at: "2022-05-19T16:45:31.42Z",
    log_source: "provisioner",
    log_level: "info",
    stage: "Starting workspace",
    output: "Terraform 1.1.9",
  },
  {
    id: 19,
    created_at: "2022-05-19T16:45:33.537Z",
    log_source: "provisioner",
    log_level: "info",
    stage: "Starting workspace",
    output: "coder_agent.dev: Plan to create",
  },
  {
    id: 20,
    created_at: "2022-05-19T16:45:33.537Z",
    log_source: "provisioner",
    log_level: "info",
    stage: "Starting workspace",
    output: "google_compute_disk.root: Plan to create",
  },
  {
    id: 21,
    created_at: "2022-05-19T16:45:33.538Z",
    log_source: "provisioner",
    log_level: "info",
    stage: "Starting workspace",
    output: "google_compute_instance.dev[0]: Plan to create",
  },
  {
    id: 22,
    created_at: "2022-05-19T16:45:33.539Z",
    log_source: "provisioner",
    log_level: "info",
    stage: "Starting workspace",
    output: "Plan: 3 to add, 0 to change, 0 to destroy.",
  },
  {
    id: 23,
    created_at: "2022-05-19T16:45:33.712Z",
    log_source: "provisioner",
    log_level: "info",
    stage: "Starting workspace",
    output: "coder_agent.dev: Creating...",
  },
  {
    id: 24,
    created_at: "2022-05-19T16:45:33.719Z",
    log_source: "provisioner",
    log_level: "info",
    stage: "Starting workspace",
    output:
      "coder_agent.dev: Creation complete after 0s [id=d07f5bdc-4a8d-4919-9cdb-0ac6ba9e64d6]",
  },
  {
    id: 25,
    created_at: "2022-05-19T16:45:34.139Z",
    log_source: "provisioner",
    log_level: "info",
    stage: "Starting workspace",
    output: "google_compute_disk.root: Creating...",
  },
  {
    id: 26,
    created_at: "2022-05-19T16:45:44.14Z",
    log_source: "provisioner",
    log_level: "info",
    stage: "Starting workspace",
    output: "google_compute_disk.root: Still creating... [10s elapsed]",
  },
  {
    id: 27,
    created_at: "2022-05-19T16:45:47.106Z",
    log_source: "provisioner",
    log_level: "info",
    stage: "Starting workspace",
    output:
      "google_compute_disk.root: Creation complete after 13s [id=projects/bruno-coder-v2/zones/europe-west4-b/disks/coder-developer-bruno-dev-123-root]",
  },
  {
    id: 28,
    created_at: "2022-05-19T16:45:47.118Z",
    log_source: "provisioner",
    log_level: "info",
    stage: "Starting workspace",
    output: "google_compute_instance.dev[0]: Creating...",
  },
  {
    id: 29,
    created_at: "2022-05-19T16:45:57.122Z",
    log_source: "provisioner",
    log_level: "info",
    stage: "Starting workspace",
    output: "google_compute_instance.dev[0]: Still creating... [10s elapsed]",
  },
  {
    id: 30,
    created_at: "2022-05-19T16:46:00.837Z",
    log_source: "provisioner",
    log_level: "info",
    stage: "Starting workspace",
    output:
      "google_compute_instance.dev[0]: Creation complete after 14s [id=projects/bruno-coder-v2/zones/europe-west4-b/instances/coder-developer-bruno-dev-123]",
  },
  {
    id: 31,
    created_at: "2022-05-19T16:46:00.846Z",
    log_source: "provisioner",
    log_level: "info",
    stage: "Starting workspace",
    output: "Apply complete! Resources: 3 added, 0 changed, 0 destroyed.",
  },
  {
    id: 32,
    created_at: "2022-05-19T16:46:00.847Z",
    log_source: "provisioner",
    log_level: "info",
    stage: "Starting workspace",
    output: "Outputs: 0",
  },
  {
    id: 33,
    created_at: "2022-05-19T16:46:02.283Z",
    log_source: "provisioner_daemon",
    log_level: "info",
    stage: "Cleaning Up",
    output: "",
  },
]

export const MockCancellationMessage = {
  message: "Job successfully canceled",
}

type MockAPIInput = {
  message?: string
  detail?: string
  validations?: FieldError[]
}

type MockAPIOutput = {
  isAxiosError: true
  response: {
    data: {
      message: string
      detail: string | undefined
      validations: FieldError[] | undefined
    }
  }
}

export const mockApiError = ({
  message,
  detail,
  validations,
}: MockAPIInput): MockAPIOutput => ({
  // This is how axios can check if it is an axios error when calling isAxiosError
  isAxiosError: true,
  response: {
    data: {
      message: message ?? "Something went wrong.",
      detail: detail ?? undefined,
      validations: validations ?? undefined,
    },
  },
})

export const MockEntitlements: TypesGen.Entitlements = {
  errors: [],
  warnings: [],
  has_license: false,
  features: withDefaultFeatures({}),
  require_telemetry: false,
  trial: false,
}

export const MockEntitlementsWithWarnings: TypesGen.Entitlements = {
  errors: [],
  warnings: ["You are over your active user limit.", "And another thing."],
  has_license: true,
  trial: false,
  require_telemetry: false,
  features: withDefaultFeatures({
    user_limit: {
      enabled: true,
      entitlement: "grace_period",
      limit: 100,
      actual: 102,
    },
    audit_log: {
      enabled: true,
      entitlement: "entitled",
    },
    browser_only: {
      enabled: true,
      entitlement: "entitled",
    },
  }),
}

export const MockEntitlementsWithAuditLog: TypesGen.Entitlements = {
  errors: [],
  warnings: [],
  has_license: true,
  require_telemetry: false,
  trial: false,
  features: withDefaultFeatures({
    audit_log: {
      enabled: true,
      entitlement: "entitled",
    },
  }),
}

export const MockEntitlementsWithScheduling: TypesGen.Entitlements = {
  errors: [],
  warnings: [],
  has_license: true,
  require_telemetry: false,
  trial: false,
  features: withDefaultFeatures({
    advanced_template_scheduling: {
      enabled: true,
      entitlement: "entitled",
    },
  }),
}

export const MockExperiments: TypesGen.Experiment[] = ["workspace_actions"]

export const MockAuditLog: TypesGen.AuditLog = {
  id: "fbd2116a-8961-4954-87ae-e4575bd29ce0",
  request_id: "53bded77-7b9d-4e82-8771-991a34d759f9",
  time: "2022-05-19T16:45:57.122Z",
  organization_id: MockOrganization.id,
  ip: "127.0.0.1",
  user_agent:
    '"Mozilla/5.0 (Macintosh; Intel Mac OS X 10_15_7) AppleWebKit/537.36 (KHTML, like Gecko) Chrome/104.0.0.0 Safari/537.36"',
  resource_type: "workspace",
  resource_id: "ef8d1cf4-82de-4fd9-8980-047dad6d06b5",
  resource_target: "bruno-dev",
  resource_icon: "",
  action: "create",
  diff: {
    ttl: {
      old: 0,
      new: 3600000000000,
      secret: false,
    },
  },
  status_code: 200,
  additional_fields: {},
  description: "{user} created workspace {target}",
  user: MockUser,
  resource_link: "/@admin/bruno-dev",
  is_deleted: false,
}

export const MockAuditLog2: TypesGen.AuditLog = {
  ...MockAuditLog,
  id: "53bded77-7b9d-4e82-8771-991a34d759f9",
  action: "write",
  time: "2022-05-20T16:45:57.122Z",
  description: "{user} updated workspace {target}",
  diff: {
    workspace_name: {
      old: "old-workspace-name",
      new: MockWorkspace.name,
      secret: false,
    },
    workspace_auto_off: {
      old: true,
      new: false,
      secret: false,
    },
    template_version_id: {
      old: "fbd2116a-8961-4954-87ae-e4575bd29ce0",
      new: "53bded77-7b9d-4e82-8771-991a34d759f9",
      secret: false,
    },
    roles: {
      old: null,
      new: ["admin", "auditor"],
      secret: false,
    },
  },
}

export const MockWorkspaceCreateAuditLogForDifferentOwner = {
  ...MockAuditLog,
  additional_fields: {
    workspace_owner: "Member",
  },
}

export const MockAuditLogWithWorkspaceBuild: TypesGen.AuditLog = {
  ...MockAuditLog,
  id: "f90995bf-4a2b-4089-b597-e66e025e523e",
  request_id: "61555889-2875-475c-8494-f7693dd5d75b",
  action: "stop",
  resource_type: "workspace_build",
  description: "{user} stopped build for workspace {target}",
  additional_fields: {
    workspace_name: "test2",
  },
}

export const MockAuditLogWithDeletedResource: TypesGen.AuditLog = {
  ...MockAuditLog,
  is_deleted: true,
}

export const MockAuditLogGitSSH: TypesGen.AuditLog = {
  ...MockAuditLog,
  diff: {
    private_key: {
      old: "",
      new: "",
      secret: true,
    },
    public_key: {
      old: "ssh-ed25519 AAAAC3NzaC1lZDI1NTE5AAAAINRUPjBSNtOAnL22+r07OSu9t3Lnm8/5OX8bRHECKS9g\n",
      new: "ssh-ed25519 AAAAC3NzaC1lZDI1NTE5AAAAIEwoUPJPMekuSzMZyV0rA82TGGNzw/Uj/dhLbwiczTpV\n",
      secret: false,
    },
  },
}

export const MockAuditLogSuccessfulLogin: TypesGen.AuditLog = {
  ...MockAuditLog,
  resource_type: "api_key",
  resource_target: "",
  action: "login",
  status_code: 201,
  description: "{user} logged in",
}

export const MockAuditLogUnsuccessfulLoginKnownUser: TypesGen.AuditLog = {
  ...MockAuditLogSuccessfulLogin,
  status_code: 401,
}

export const MockWorkspaceQuota: TypesGen.WorkspaceQuota = {
  credits_consumed: 0,
  budget: 100,
}

export const MockGroup: TypesGen.Group = {
  id: "fbd2116a-8961-4954-87ae-e4575bd29ce0",
  name: "Front-End",
  avatar_url: "https://example.com",
  organization_id: MockOrganization.id,
  members: [MockUser, MockUser2],
  quota_allowance: 5,
}

export const MockTemplateACL: TypesGen.TemplateACL = {
  group: [
    { ...everyOneGroup(MockOrganization.id), role: "use" },
    { ...MockGroup, role: "admin" },
  ],
  users: [{ ...MockUser, role: "use" }],
}

export const MockTemplateACLEmpty: TypesGen.TemplateACL = {
  group: [],
  users: [],
}

export const MockTemplateExample: TypesGen.TemplateExample = {
  id: "aws-windows",
  url: "https://github.com/coder/coder/tree/main/examples/templates/aws-windows",
  name: "Develop in an ECS-hosted container",
  description: "Get started with Linux development on AWS ECS.",
  markdown:
    "\n# aws-ecs\n\nThis is a sample template for running a Coder workspace on ECS. It assumes there\nis a pre-existing ECS cluster with EC2-based compute to host the workspace.\n\n## Architecture\n\nThis workspace is built using the following AWS resources:\n\n- Task definition - the container definition, includes the image, command, volume(s)\n- ECS service - manages the task definition\n\n## code-server\n\n`code-server` is installed via the `startup_script` argument in the `coder_agent`\nresource block. The `coder_app` resource is defined to access `code-server` through\nthe dashboard UI over `localhost:13337`.\n",
  icon: "/icon/aws.png",
  tags: ["aws", "cloud"],
}

export const MockTemplateExample2: TypesGen.TemplateExample = {
  id: "aws-linux",
  url: "https://github.com/coder/coder/tree/main/examples/templates/aws-linux",
  name: "Develop in Linux on AWS EC2",
  description: "Get started with Linux development on AWS EC2.",
  markdown:
    '\n# aws-linux\n\nTo get started, run `coder templates init`. When prompted, select this template.\nFollow the on-screen instructions to proceed.\n\n## Authentication\n\nThis template assumes that coderd is run in an environment that is authenticated\nwith AWS. For example, run `aws configure import` to import credentials on the\nsystem and user running coderd.  For other ways to authenticate [consult the\nTerraform docs](https://registry.terraform.io/providers/hashicorp/aws/latest/docs#authentication-and-configuration).\n\n## Required permissions / policy\n\nThe following sample policy allows Coder to create EC2 instances and modify\ninstances provisioned by Coder:\n\n```json\n{\n    "Version": "2012-10-17",\n    "Statement": [\n        {\n            "Sid": "VisualEditor0",\n            "Effect": "Allow",\n            "Action": [\n                "ec2:GetDefaultCreditSpecification",\n                "ec2:DescribeIamInstanceProfileAssociations",\n                "ec2:DescribeTags",\n                "ec2:CreateTags",\n                "ec2:RunInstances",\n                "ec2:DescribeInstanceCreditSpecifications",\n                "ec2:DescribeImages",\n                "ec2:ModifyDefaultCreditSpecification",\n                "ec2:DescribeVolumes"\n            ],\n            "Resource": "*"\n        },\n        {\n            "Sid": "CoderResources",\n            "Effect": "Allow",\n            "Action": [\n                "ec2:DescribeInstances",\n                "ec2:DescribeInstanceAttribute",\n                "ec2:UnmonitorInstances",\n                "ec2:TerminateInstances",\n                "ec2:StartInstances",\n                "ec2:StopInstances",\n                "ec2:DeleteTags",\n                "ec2:MonitorInstances",\n                "ec2:CreateTags",\n                "ec2:RunInstances",\n                "ec2:ModifyInstanceAttribute",\n                "ec2:ModifyInstanceCreditSpecification"\n            ],\n            "Resource": "arn:aws:ec2:*:*:instance/*",\n            "Condition": {\n                "StringEquals": {\n                    "aws:ResourceTag/Coder_Provisioned": "true"\n                }\n            }\n        }\n    ]\n}\n```\n\n## code-server\n\n`code-server` is installed via the `startup_script` argument in the `coder_agent`\nresource block. The `coder_app` resource is defined to access `code-server` through\nthe dashboard UI over `localhost:13337`.\n',
  icon: "/icon/aws.png",
  tags: ["aws", "cloud"],
}

export const MockPermissions: Permissions = {
  createGroup: true,
  createTemplates: true,
  createUser: true,
  deleteTemplates: true,
  readAllUsers: true,
  updateUsers: true,
  viewAuditLog: true,
  viewDeploymentValues: true,
  viewUpdateCheck: true,
  viewDeploymentStats: true,
}

export const MockAppearance: TypesGen.AppearanceConfig = {
  logo_url: "",
  service_banner: {
    enabled: false,
  },
}

export const MockWorkspaceBuildParameter1: TypesGen.WorkspaceBuildParameter = {
  name: MockTemplateVersionParameter1.name,
  value: "mock-abc",
}

export const MockWorkspaceBuildParameter2: TypesGen.WorkspaceBuildParameter = {
  name: MockTemplateVersionParameter2.name,
  value: "3",
}

export const MockWorkspaceBuildParameter3: TypesGen.WorkspaceBuildParameter = {
  name: MockTemplateVersionParameter3.name,
  value: "my-database",
}

export const MockWorkspaceBuildParameter5: TypesGen.WorkspaceBuildParameter = {
  name: MockTemplateVersionParameter5.name,
  value: "5",
}

export const MockParameterSchema: TypesGen.ParameterSchema = {
  id: "000000",
  job_id: "000000",
  allow_override_destination: false,
  allow_override_source: true,
  created_at: "",
  default_destination_scheme: "none",
  default_refresh: "",
  default_source_scheme: "data",
  default_source_value: "default-value",
  name: "parameter name",
  description: "Some description!",
  redisplay_value: false,
  validation_condition: "",
  validation_contains: [],
  validation_error: "",
  validation_type_system: "",
  validation_value_type: "",
}

export const mockParameterSchema = (
  partial: Partial<TypesGen.ParameterSchema>,
): TypesGen.ParameterSchema => {
  return {
    ...MockParameterSchema,
    ...partial,
  }
}

export const MockParameterSchemas: TypesGen.ParameterSchema[] = [
  mockParameterSchema({
    name: "region",
    default_source_value: "🏈 US Central",
    description: "Where would you like your workspace to live?",
    redisplay_value: true,
    validation_contains: [
      "🏈 US Central",
      "⚽ Brazil East",
      "💶 EU West",
      "🦘 Australia South",
    ],
  }),
  mockParameterSchema({
    name: "instance_size",
    default_source_value: "Big",
    description: "How large should you instance be?",
    validation_contains: ["Small", "Medium", "Big"],
    redisplay_value: true,
  }),
  mockParameterSchema({
    name: "instance_size",
    default_source_value: "Big",
    description: "How large should your instance be?",
    validation_contains: ["Small", "Medium", "Big"],
    redisplay_value: true,
  }),
  mockParameterSchema({
    name: "disable_docker",
    description: "Disable Docker?",
    validation_value_type: "bool",
    default_source_value: "false",
    redisplay_value: true,
  }),
]

export const MockTemplateVersionGitAuth: TypesGen.TemplateVersionGitAuth = {
  id: "github",
  type: "github",
  authenticate_url: "https://example.com/gitauth/github",
  authenticated: false,
}

export const MockDeploymentStats: TypesGen.DeploymentStats = {
  aggregated_from: "2023-03-06T19:08:55.211625Z",
  collected_at: "2023-03-06T19:12:55.211625Z",
  next_update_at: "2023-03-06T19:20:55.211625Z",
  session_count: {
    vscode: 128,
    jetbrains: 5,
    ssh: 32,
    reconnecting_pty: 15,
  },
  workspaces: {
    building: 15,
    failed: 12,
    pending: 5,
    running: 32,
    stopped: 16,
    connection_latency_ms: {
      P50: 32.56,
      P95: 15.23,
    },
    rx_bytes: 15613513253,
    tx_bytes: 36113513253,
  },
}<|MERGE_RESOLUTION|>--- conflicted
+++ resolved
@@ -341,11 +341,8 @@
   created_by_name: "test_creator",
   icon: "/icon/code.svg",
   allow_user_cancel_workspace_jobs: true,
-<<<<<<< HEAD
   failure_ttl_ms: 0,
   inactivity_ttl_ms: 0,
-=======
->>>>>>> 8909110f
   allow_user_autostart: false,
   allow_user_autostop: false,
 }
