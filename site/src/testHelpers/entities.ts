import { withDefaultFeatures } from "./../api/api"
import { FieldError } from "api/errors"
import { everyOneGroup } from "util/groups"
import * as Types from "../api/types"
import * as TypesGen from "../api/typesGenerated"
import range from "lodash/range"
import { Permissions } from "xServices/auth/authXService"
import { TemplateVersionFiles } from "util/templateVersion"
import { FileTree } from "util/filetree"

export const MockOrganization: TypesGen.Organization = {
  id: "fc0774ce-cc9e-48d4-80ae-88f7a4d4a8b0",
  name: "Test Organization",
  created_at: "",
  updated_at: "",
}

export const MockTemplateDAUResponse: TypesGen.TemplateDAUsResponse = {
  entries: [
    { date: "2022-08-27T00:00:00Z", amount: 1 },
    { date: "2022-08-29T00:00:00Z", amount: 2 },
    { date: "2022-08-30T00:00:00Z", amount: 1 },
  ],
}
export const MockDeploymentDAUResponse: TypesGen.DeploymentDAUsResponse = {
  entries: [
    { date: "2022-08-27T00:00:00Z", amount: 1 },
    { date: "2022-08-29T00:00:00Z", amount: 2 },
    { date: "2022-08-30T00:00:00Z", amount: 1 },
  ],
}
export const MockSessionToken: TypesGen.LoginWithPasswordResponse = {
  session_token: "my-session-token",
}

export const MockAPIKey: TypesGen.GenerateAPIKeyResponse = {
  key: "my-api-key",
}

export const MockToken: TypesGen.APIKeyWithOwner = {
  id: "tBoVE3dqLl",
  user_id: "f9ee61d8-1d84-4410-ab6e-c1ec1a641e0b",
  last_used: "0001-01-01T00:00:00Z",
  expires_at: "2023-01-15T20:10:45.637438Z",
  created_at: "2022-12-16T20:10:45.637452Z",
  updated_at: "2022-12-16T20:10:45.637452Z",
  login_type: "token",
  scope: "all",
  lifetime_seconds: 2592000,
  token_name: "token-one",
  username: "admin",
}

export const MockTokens: TypesGen.APIKeyWithOwner[] = [
  MockToken,
  {
    id: "tBoVE3dqLl",
    user_id: "f9ee61d8-1d84-4410-ab6e-c1ec1a641e0b",
    last_used: "0001-01-01T00:00:00Z",
    expires_at: "2023-01-15T20:10:45.637438Z",
    created_at: "2022-12-16T20:10:45.637452Z",
    updated_at: "2022-12-16T20:10:45.637452Z",
    login_type: "token",
    scope: "all",
    lifetime_seconds: 2592000,
    token_name: "token-two",
    username: "admin",
  },
]

export const MockBuildInfo: TypesGen.BuildInfoResponse = {
  external_url: "file:///mock-url",
  version: "v99.999.9999+c9cdf14",
}

export const MockSupportLinks: TypesGen.LinkConfig[] = [
  {
    name: "First link",
    target: "http://first-link",
    icon: "chat",
  },
  {
    name: "Second link",
    target: "http://second-link",
    icon: "docs",
  },
  {
    name: "Third link",
    target:
      "https://github.com/coder/coder/issues/new?labels=needs+grooming&body={CODER_BUILD_INFO}",
    icon: "",
  },
]

export const MockUpdateCheck: TypesGen.UpdateCheckResponse = {
  current: true,
  url: "file:///mock-url",
  version: "v99.999.9999+c9cdf14",
}

export const MockOwnerRole: TypesGen.Role = {
  name: "owner",
  display_name: "Owner",
}

export const MockUserAdminRole: TypesGen.Role = {
  name: "user_admin",
  display_name: "User Admin",
}

export const MockTemplateAdminRole: TypesGen.Role = {
  name: "template_admin",
  display_name: "Template Admin",
}

export const MockMemberRole: TypesGen.Role = {
  name: "member",
  display_name: "Member",
}

export const MockAuditorRole: TypesGen.Role = {
  name: "auditor",
  display_name: "Auditor",
}

// assignableRole takes a role and a boolean. The boolean implies if the
// actor can assign (add/remove) the role from other users.
export function assignableRole(
  role: TypesGen.Role,
  assignable: boolean,
): TypesGen.AssignableRoles {
  return {
    ...role,
    assignable: assignable,
  }
}

export const MockSiteRoles = [MockUserAdminRole, MockAuditorRole]
export const MockAssignableSiteRoles = [
  assignableRole(MockUserAdminRole, true),
  assignableRole(MockAuditorRole, true),
]

export const MockMemberPermissions = {
  viewAuditLog: false,
}

export const MockUser: TypesGen.User = {
  id: "test-user",
  username: "TestUser",
  email: "test@coder.com",
  created_at: "",
  status: "active",
  organization_ids: [MockOrganization.id],
  roles: [MockOwnerRole],
  avatar_url: "https://avatars.githubusercontent.com/u/95932066?s=200&v=4",
  last_seen_at: "",
}

export const MockUserAdmin: TypesGen.User = {
  id: "test-user",
  username: "TestUser",
  email: "test@coder.com",
  created_at: "",
  status: "active",
  organization_ids: [MockOrganization.id],
  roles: [MockUserAdminRole],
  avatar_url: "",
  last_seen_at: "",
}

export const MockUser2: TypesGen.User = {
  id: "test-user-2",
  username: "TestUser2",
  email: "test2@coder.com",
  created_at: "",
  status: "active",
  organization_ids: [MockOrganization.id],
  roles: [],
  avatar_url: "",
  last_seen_at: "2022-09-14T19:12:21Z",
}

export const SuspendedMockUser: TypesGen.User = {
  id: "suspended-mock-user",
  username: "SuspendedMockUser",
  email: "iamsuspendedsad!@coder.com",
  created_at: "",
  status: "suspended",
  organization_ids: [MockOrganization.id],
  roles: [],
  avatar_url: "",
  last_seen_at: "",
}

export const MockProvisioner: TypesGen.ProvisionerDaemon = {
  created_at: "",
  id: "test-provisioner",
  name: "Test Provisioner",
  provisioners: ["echo"],
  tags: {},
}

export const MockProvisionerJob: TypesGen.ProvisionerJob = {
  created_at: "",
  id: "test-provisioner-job",
  status: "succeeded",
  file_id: MockOrganization.id,
  completed_at: "2022-05-17T17:39:01.382927298Z",
  tags: {},
}

export const MockFailedProvisionerJob: TypesGen.ProvisionerJob = {
  ...MockProvisionerJob,
  status: "failed",
}

export const MockCancelingProvisionerJob: TypesGen.ProvisionerJob = {
  ...MockProvisionerJob,
  status: "canceling",
}
export const MockCanceledProvisionerJob: TypesGen.ProvisionerJob = {
  ...MockProvisionerJob,
  status: "canceled",
}
export const MockRunningProvisionerJob: TypesGen.ProvisionerJob = {
  ...MockProvisionerJob,
  status: "running",
}
export const MockPendingProvisionerJob: TypesGen.ProvisionerJob = {
  ...MockProvisionerJob,
  status: "pending",
}
export const MockTemplateVersion: TypesGen.TemplateVersion = {
  id: "test-template-version",
  created_at: "2022-05-17T17:39:01.382927298Z",
  updated_at: "2022-05-17T17:39:01.382927298Z",
  template_id: "test-template",
  job: MockProvisionerJob,
  name: "test-version",
  readme: `---
name:Template test
---
## Instructions
You can add instructions here

[Some link info](https://coder.com)`,
  created_by: MockUser,
}

export const MockTemplateVersion2: TypesGen.TemplateVersion = {
  id: "test-template-version-2",
  created_at: "2022-05-17T17:39:01.382927298Z",
  updated_at: "2022-05-17T17:39:01.382927298Z",
  template_id: "test-template",
  job: MockProvisionerJob,
  name: "test-version-2",
  readme: `---
name:Template test 2
---
## Instructions
You can add instructions here

[Some link info](https://coder.com)`,
  created_by: MockUser,
}

export const MockTemplate: TypesGen.Template = {
  id: "test-template",
  created_at: "2022-05-17T17:39:01.382927298Z",
  updated_at: "2022-05-18T17:39:01.382927298Z",
  organization_id: MockOrganization.id,
  name: "test-template",
  display_name: "Test Template",
  provisioner: MockProvisioner.provisioners[0],
  active_version_id: MockTemplateVersion.id,
  active_user_count: 1,
  build_time_stats: {
    start: {
      P50: 1000,
      P95: 1500,
    },
    stop: {
      P50: 1000,
      P95: 1500,
    },
    delete: {
      P50: 1000,
      P95: 1500,
    },
  },
  description: "This is a test description.",
  default_ttl_ms: 24 * 60 * 60 * 1000,
  max_ttl_ms: 2 * 24 * 60 * 60 * 1000,
  created_by_id: "test-creator-id",
  created_by_name: "test_creator",
  icon: "/icon/code.svg",
  allow_user_cancel_workspace_jobs: true,
}

export const MockTemplateVersionFiles: TemplateVersionFiles = {
  "README.md": "# Example\n\nThis is an example template.",
  "main.tf": `// Provides info about the workspace.
data "coder_workspace" "me" {}

// Provides the startup script used to download
// the agent and communicate with Coder.
resource "coder_agent" "dev" {
os = "linux"
arch = "amd64"
}

resource "kubernetes_pod" "main" {
// Ensures that the Pod dies when the workspace shuts down!
count = data.coder_workspace.me.start_count
metadata {
  name      = "dev-\${data.coder_workspace.me.id}"
}
spec {
  container {
    image   = "ubuntu"
    command = ["sh", "-c", coder_agent.main.init_script]
    env {
      name  = "CODER_AGENT_TOKEN"
      value = coder_agent.main.token
    }
  }
}
}
`,
}

export const MockTemplateVersionFileTree: FileTree = {
  "README.md": "# Example\n\nThis is an example template.",
  "main.tf": `// Provides info about the workspace.
data "coder_workspace" "me" {}

// Provides the startup script used to download
// the agent and communicate with Coder.
resource "coder_agent" "dev" {
os = "linux"
arch = "amd64"
}

resource "kubernetes_pod" "main" {
// Ensures that the Pod dies when the workspace shuts down!
count = data.coder_workspace.me.start_count
metadata {
  name      = "dev-\${data.coder_workspace.me.id}"
}
spec {
  container {
    image   = "ubuntu"
    command = ["sh", "-c", coder_agent.main.init_script]
    env {
      name  = "CODER_AGENT_TOKEN"
      value = coder_agent.main.token
    }
  }
}
}
`,
  images: {
    "java.Dockerfile": "FROM eclipse-temurin:17-jdk-jammy",
    "python.Dockerfile": "FROM python:3.8-slim-buster",
  },
}

export const MockWorkspaceApp: TypesGen.WorkspaceApp = {
  id: "test-app",
  slug: "test-app",
  display_name: "Test App",
  icon: "",
  subdomain: false,
  health: "disabled",
  external: false,
  url: "",
  sharing_level: "owner",
  healthcheck: {
    url: "",
    interval: 0,
    threshold: 0,
  },
}

export const MockWorkspaceAgent: TypesGen.WorkspaceAgent = {
  apps: [MockWorkspaceApp],
  architecture: "amd64",
  created_at: "",
  environment_variables: {},
  id: "test-workspace-agent",
  name: "a-workspace-agent",
  operating_system: "linux",
  resource_id: "",
  status: "connected",
  updated_at: "",
  version: MockBuildInfo.version,
  latency: {
    "Coder Embedded DERP": {
      latency_ms: 32.55,
      preferred: true,
    },
  },
  connection_timeout_seconds: 120,
  troubleshooting_url: "https://coder.com/troubleshoot",
  lifecycle_state: "starting",
  login_before_ready: false,
  startup_logs_length: 0,
  startup_logs_overflowed: false,
  startup_script_timeout_seconds: 120,
  shutdown_script_timeout_seconds: 120,
}

export const MockWorkspaceAgentDisconnected: TypesGen.WorkspaceAgent = {
  ...MockWorkspaceAgent,
  id: "test-workspace-agent-2",
  name: "another-workspace-agent",
  status: "disconnected",
  version: "",
  latency: {},
  lifecycle_state: "ready",
}

export const MockWorkspaceAgentOutdated: TypesGen.WorkspaceAgent = {
  ...MockWorkspaceAgent,
  id: "test-workspace-agent-3",
  name: "an-outdated-workspace-agent",
  version: "v99.999.9998+abcdef",
  operating_system: "Windows",
  latency: {
    ...MockWorkspaceAgent.latency,
    Chicago: {
      preferred: false,
      latency_ms: 95.11,
    },
    "San Francisco": {
      preferred: false,
      latency_ms: 111.55,
    },
    Paris: {
      preferred: false,
      latency_ms: 221.66,
    },
  },
  lifecycle_state: "ready",
}

export const MockWorkspaceAgentConnecting: TypesGen.WorkspaceAgent = {
  ...MockWorkspaceAgent,
  id: "test-workspace-agent-connecting",
  name: "another-workspace-agent",
  status: "connecting",
  version: "",
  latency: {},
  lifecycle_state: "created",
}

export const MockWorkspaceAgentTimeout: TypesGen.WorkspaceAgent = {
  ...MockWorkspaceAgent,
  id: "test-workspace-agent-timeout",
  name: "a-timed-out-workspace-agent",
  status: "timeout",
  version: "",
  latency: {},
  lifecycle_state: "created",
}

export const MockWorkspaceAgentStarting: TypesGen.WorkspaceAgent = {
  ...MockWorkspaceAgent,
  id: "test-workspace-agent-starting",
  name: "a-starting-workspace-agent",
  lifecycle_state: "starting",
}

export const MockWorkspaceAgentReady: TypesGen.WorkspaceAgent = {
  ...MockWorkspaceAgent,
  id: "test-workspace-agent-ready",
  name: "a-ready-workspace-agent",
  lifecycle_state: "ready",
}

export const MockWorkspaceAgentStartTimeout: TypesGen.WorkspaceAgent = {
  ...MockWorkspaceAgent,
  id: "test-workspace-agent-start-timeout",
  name: "a-workspace-agent-timed-out-while-running-startup-script",
  lifecycle_state: "start_timeout",
}

export const MockWorkspaceAgentStartError: TypesGen.WorkspaceAgent = {
  ...MockWorkspaceAgent,
  id: "test-workspace-agent-start-error",
  name: "a-workspace-agent-errored-while-running-startup-script",
  lifecycle_state: "start_error",
}

export const MockWorkspaceAgentShuttingDown: TypesGen.WorkspaceAgent = {
  ...MockWorkspaceAgent,
  id: "test-workspace-agent-shutting-down",
  name: "a-shutting-down-workspace-agent",
  lifecycle_state: "shutting_down",
}

export const MockWorkspaceAgentShutdownTimeout: TypesGen.WorkspaceAgent = {
  ...MockWorkspaceAgent,
  id: "test-workspace-agent-shutdown-timeout",
  name: "a-workspace-agent-timed-out-while-running-shutdownup-script",
  lifecycle_state: "shutdown_timeout",
}

export const MockWorkspaceAgentShutdownError: TypesGen.WorkspaceAgent = {
  ...MockWorkspaceAgent,
  id: "test-workspace-agent-shutdown-error",
  name: "a-workspace-agent-errored-while-running-shutdownup-script",
  lifecycle_state: "shutdown_error",
}

export const MockWorkspaceAgentOff: TypesGen.WorkspaceAgent = {
  ...MockWorkspaceAgent,
  id: "test-workspace-agent-off",
  name: "a-workspace-agent-is-shut-down",
  lifecycle_state: "off",
}

export const MockWorkspaceResource: TypesGen.WorkspaceResource = {
  agents: [
    MockWorkspaceAgent,
    MockWorkspaceAgentConnecting,
    MockWorkspaceAgentOutdated,
  ],
  created_at: "",
  id: "test-workspace-resource",
  job_id: "",
  name: "a-workspace-resource",
  type: "google_compute_disk",
  workspace_transition: "start",
  hide: false,
  icon: "",
  metadata: [{ key: "api_key", value: "12345678", sensitive: true }],
  daily_cost: 10,
}

export const MockWorkspaceResource2: TypesGen.WorkspaceResource = {
  agents: [
    MockWorkspaceAgent,
    MockWorkspaceAgentDisconnected,
    MockWorkspaceAgentOutdated,
  ],
  created_at: "",
  id: "test-workspace-resource-2",
  job_id: "",
  name: "another-workspace-resource",
  type: "google_compute_disk",
  workspace_transition: "start",
  hide: false,
  icon: "",
  metadata: [{ key: "size", value: "32GB", sensitive: false }],
  daily_cost: 10,
}

export const MockWorkspaceResource3: TypesGen.WorkspaceResource = {
  agents: [
    MockWorkspaceAgent,
    MockWorkspaceAgentDisconnected,
    MockWorkspaceAgentOutdated,
  ],
  created_at: "",
  id: "test-workspace-resource-3",
  job_id: "",
  name: "another-workspace-resource",
  type: "google_compute_disk",
  workspace_transition: "start",
  hide: true,
  icon: "",
  metadata: [{ key: "size", value: "32GB", sensitive: false }],
  daily_cost: 20,
}

export const MockWorkspaceAutostartDisabled: TypesGen.UpdateWorkspaceAutostartRequest =
  {
    schedule: "",
  }

export const MockWorkspaceAutostartEnabled: TypesGen.UpdateWorkspaceAutostartRequest =
  {
    // Runs at 9:30am Monday through Friday using Canada/Eastern
    // (America/Toronto) time
    schedule: "CRON_TZ=Canada/Eastern 30 9 * * 1-5",
  }

export const MockWorkspaceBuild: TypesGen.WorkspaceBuild = {
  build_number: 1,
  created_at: "2022-05-17T17:39:01.382927298Z",
  id: "1",
  initiator_id: MockUser.id,
  initiator_name: MockUser.username,
  job: MockProvisionerJob,
  template_version_id: MockTemplateVersion.id,
  template_version_name: MockTemplateVersion.name,
  transition: "start",
  updated_at: "2022-05-17T17:39:01.382927298Z",
  workspace_name: "test-workspace",
  workspace_owner_id: MockUser.id,
  workspace_owner_name: MockUser.username,
  workspace_id: "759f1d46-3174-453d-aa60-980a9c1442f3",
  deadline: "2022-05-17T23:39:00.00Z",
  reason: "initiator",
  resources: [MockWorkspaceResource],
  status: "running",
  daily_cost: 20,
}

export const MockFailedWorkspaceBuild = (
  transition: TypesGen.WorkspaceTransition = "start",
): TypesGen.WorkspaceBuild => ({
  build_number: 1,
  created_at: "2022-05-17T17:39:01.382927298Z",
  id: "1",
  initiator_id: MockUser.id,
  initiator_name: MockUser.username,
  job: MockFailedProvisionerJob,
  template_version_id: MockTemplateVersion.id,
  template_version_name: MockTemplateVersion.name,
  transition: transition,
  updated_at: "2022-05-17T17:39:01.382927298Z",
  workspace_name: "test-workspace",
  workspace_owner_id: MockUser.id,
  workspace_owner_name: MockUser.username,
  workspace_id: "759f1d46-3174-453d-aa60-980a9c1442f3",
  deadline: "2022-05-17T23:39:00.00Z",
  reason: "initiator",
  resources: [],
  status: "running",
  daily_cost: 20,
})

export const MockWorkspaceBuildStop: TypesGen.WorkspaceBuild = {
  ...MockWorkspaceBuild,
  id: "2",
  transition: "stop",
}

export const MockWorkspaceBuildDelete: TypesGen.WorkspaceBuild = {
  ...MockWorkspaceBuild,
  id: "3",
  transition: "delete",
}

export const MockBuilds = [
  MockWorkspaceBuild,
  MockWorkspaceBuildStop,
  MockWorkspaceBuildDelete,
]

export const MockWorkspace: TypesGen.Workspace = {
  id: "test-workspace",
  name: "Test-Workspace",
  created_at: "",
  updated_at: "",
  template_id: MockTemplate.id,
  template_name: MockTemplate.name,
  template_icon: MockTemplate.icon,
  template_display_name: MockTemplate.display_name,
  template_allow_user_cancel_workspace_jobs:
    MockTemplate.allow_user_cancel_workspace_jobs,
  outdated: false,
  owner_id: MockUser.id,
  organization_id: MockOrganization.id,
  owner_name: MockUser.username,
  autostart_schedule: MockWorkspaceAutostartEnabled.schedule,
  ttl_ms: 2 * 60 * 60 * 1000,
  latest_build: MockWorkspaceBuild,
<<<<<<< HEAD
  last_used_at: "2022-05-16T15:29:10.302441433Z",
=======
  last_used_at: "",
>>>>>>> c9cbc63c
  organization_id: MockOrganization.id,
}

export const MockStoppedWorkspace: TypesGen.Workspace = {
  ...MockWorkspace,
  id: "test-stopped-workspace",
  latest_build: { ...MockWorkspaceBuildStop, status: "stopped" },
}
export const MockStoppingWorkspace: TypesGen.Workspace = {
  ...MockWorkspace,
  id: "test-stopping-workspace",
  latest_build: {
    ...MockWorkspaceBuildStop,
    job: MockRunningProvisionerJob,
    status: "stopping",
  },
}
export const MockStartingWorkspace: TypesGen.Workspace = {
  ...MockWorkspace,
  id: "test-starting-workspace",
  latest_build: {
    ...MockWorkspaceBuild,
    job: MockRunningProvisionerJob,
    transition: "start",
    status: "starting",
  },
}
export const MockCancelingWorkspace: TypesGen.Workspace = {
  ...MockWorkspace,
  id: "test-canceling-workspace",
  latest_build: {
    ...MockWorkspaceBuild,
    job: MockCancelingProvisionerJob,
    status: "canceling",
  },
}
export const MockCanceledWorkspace: TypesGen.Workspace = {
  ...MockWorkspace,
  id: "test-canceled-workspace",
  latest_build: {
    ...MockWorkspaceBuild,
    job: MockCanceledProvisionerJob,
    status: "canceled",
  },
}
export const MockFailedWorkspace: TypesGen.Workspace = {
  ...MockWorkspace,
  id: "test-failed-workspace",
  latest_build: {
    ...MockWorkspaceBuild,
    job: MockFailedProvisionerJob,
    status: "failed",
  },
}
export const MockDeletingWorkspace: TypesGen.Workspace = {
  ...MockWorkspace,
  id: "test-deleting-workspace",
  latest_build: {
    ...MockWorkspaceBuildDelete,
    job: MockRunningProvisionerJob,
    status: "deleting",
  },
}
export const MockDeletedWorkspace: TypesGen.Workspace = {
  ...MockWorkspace,
  id: "test-deleted-workspace",
  latest_build: { ...MockWorkspaceBuildDelete, status: "deleted" },
}

export const MockOutdatedWorkspace: TypesGen.Workspace = {
  ...MockFailedWorkspace,
  id: "test-outdated-workspace",
  outdated: true,
}

export const MockPendingWorkspace: TypesGen.Workspace = {
  ...MockWorkspace,
  id: "test-pending-workspace",
  latest_build: {
    ...MockWorkspaceBuild,
    job: MockPendingProvisionerJob,
    transition: "start",
    status: "pending",
  },
}

// just over one page of workspaces
export const MockWorkspacesResponse: TypesGen.WorkspacesResponse = {
  workspaces: range(1, 27).map((id: number) => ({
    ...MockWorkspace,
    id: id.toString(),
    name: `${MockWorkspace.name}${id}`,
  })),
  count: 26,
}

export const MockTemplateVersionParameter1: TypesGen.TemplateVersionParameter =
  {
    name: "first_parameter",
    type: "string",
    description: "This is first parameter",
    description_plaintext: "Markdown: This is first parameter",
    default_value: "abc",
    mutable: true,
    icon: "/icon/folder.svg",
    options: [],
    required: true,
  }

export const MockTemplateVersionParameter2: TypesGen.TemplateVersionParameter =
  {
    name: "second_parameter",
    type: "number",
    description: "This is second parameter",
    description_plaintext: "Markdown: This is second parameter",
    default_value: "2",
    mutable: true,
    icon: "/icon/folder.svg",
    options: [],
    validation_min: 1,
    validation_max: 3,
    validation_monotonic: "increasing",
    required: true,
  }

export const MockTemplateVersionParameter3: TypesGen.TemplateVersionParameter =
  {
    name: "third_parameter",
    type: "string",
    description: "This is third parameter",
    description_plaintext: "Markdown: This is third parameter",
    default_value: "aaa",
    mutable: true,
    icon: "/icon/database.svg",
    options: [],
    validation_error: "No way!",
    validation_regex: "^[a-z]{3}$",
    required: true,
  }

export const MockTemplateVersionParameter4: TypesGen.TemplateVersionParameter =
  {
    name: "fourth_parameter",
    type: "string",
    description: "This is fourth parameter",
    description_plaintext: "Markdown: This is fourth parameter",
    default_value: "def",
    mutable: false,
    icon: "/icon/database.svg",
    options: [],
    required: true,
  }

export const MockTemplateVersionParameter5: TypesGen.TemplateVersionParameter =
  {
    name: "fifth_parameter",
    type: "number",
    description: "This is fifth parameter",
    description_plaintext: "Markdown: This is fifth parameter",
    default_value: "5",
    mutable: true,
    icon: "/icon/folder.svg",
    options: [],
    validation_min: 1,
    validation_max: 10,
    validation_monotonic: "decreasing",
    required: true,
  }

export const MockTemplateVersionVariable1: TypesGen.TemplateVersionVariable = {
  name: "first_variable",
  description: "This is first variable.",
  type: "string",
  value: "",
  default_value: "abc",
  required: false,
  sensitive: false,
}

export const MockTemplateVersionVariable2: TypesGen.TemplateVersionVariable = {
  name: "second_variable",
  description: "This is second variable.",
  type: "number",
  value: "5",
  default_value: "3",
  required: false,
  sensitive: false,
}

export const MockTemplateVersionVariable3: TypesGen.TemplateVersionVariable = {
  name: "third_variable",
  description: "This is third variable.",
  type: "bool",
  value: "",
  default_value: "false",
  required: false,
  sensitive: false,
}

export const MockTemplateVersionVariable4: TypesGen.TemplateVersionVariable = {
  name: "fourth_variable",
  description: "This is fourth variable.",
  type: "string",
  value: "defghijk",
  default_value: "",
  required: true,
  sensitive: true,
}

export const MockTemplateVersionVariable5: TypesGen.TemplateVersionVariable = {
  name: "fifth_variable",
  description: "This is fifth variable.",
  type: "string",
  value: "",
  default_value: "",
  required: true,
  sensitive: false,
}

// requests the MockWorkspace
export const MockWorkspaceRequest: TypesGen.CreateWorkspaceRequest = {
  name: "test",
  parameter_values: [],
  template_id: "test-template",
  rich_parameter_values: [
    {
      name: MockTemplateVersionParameter1.name,
      value: MockTemplateVersionParameter1.default_value,
    },
  ],
}

export const MockUserAgent: Types.UserAgent = {
  browser: "Chrome 99.0.4844",
  device: "Other",
  ip_address: "11.22.33.44",
  os: "Windows 10",
}

export const MockAuthMethods: TypesGen.AuthMethods = {
  password: { enabled: true },
  github: { enabled: false },
  oidc: { enabled: false, signInText: "", iconUrl: "" },
}

export const MockGitSSHKey: TypesGen.GitSSHKey = {
  user_id: "1fa0200f-7331-4524-a364-35770666caa7",
  created_at: "2022-05-16T14:30:34.148205897Z",
  updated_at: "2022-05-16T15:29:10.302441433Z",
  public_key:
    "ssh-ed25519 AAAAC3NzaC1lZDI1NTE5AAAAIFJOQRIM7kE30rOzrfy+/+R+nQGCk7S9pioihy+2ARbq",
}

export const MockWorkspaceBuildLogs: TypesGen.ProvisionerJobLog[] = [
  {
    id: 1,
    created_at: "2022-05-19T16:45:31.005Z",
    log_source: "provisioner_daemon",
    log_level: "info",
    stage: "Setting up",
    output: "",
  },
  {
    id: 2,
    created_at: "2022-05-19T16:45:31.006Z",
    log_source: "provisioner_daemon",
    log_level: "info",
    stage: "Starting workspace",
    output: "",
  },
  {
    id: 3,
    created_at: "2022-05-19T16:45:31.072Z",
    log_source: "provisioner",
    log_level: "debug",
    stage: "Starting workspace",
    output: "",
  },
  {
    id: 4,
    created_at: "2022-05-19T16:45:31.073Z",
    log_source: "provisioner",
    log_level: "debug",
    stage: "Starting workspace",
    output: "Initializing the backend...",
  },
  {
    id: 5,
    created_at: "2022-05-19T16:45:31.077Z",
    log_source: "provisioner",
    log_level: "debug",
    stage: "Starting workspace",
    output: "",
  },
  {
    id: 6,
    created_at: "2022-05-19T16:45:31.078Z",
    log_source: "provisioner",
    log_level: "debug",
    stage: "Starting workspace",
    output: "Initializing provider plugins...",
  },
  {
    id: 7,
    created_at: "2022-05-19T16:45:31.078Z",
    log_source: "provisioner",
    log_level: "debug",
    stage: "Starting workspace",
    output: '- Finding hashicorp/google versions matching "~\u003e 4.15"...',
  },
  {
    id: 8,
    created_at: "2022-05-19T16:45:31.123Z",
    log_source: "provisioner",
    log_level: "debug",
    stage: "Starting workspace",
    output: '- Finding coder/coder versions matching "0.3.4"...',
  },
  {
    id: 9,
    created_at: "2022-05-19T16:45:31.137Z",
    log_source: "provisioner",
    log_level: "debug",
    stage: "Starting workspace",
    output: "- Using hashicorp/google v4.21.0 from the shared cache directory",
  },
  {
    id: 10,
    created_at: "2022-05-19T16:45:31.344Z",
    log_source: "provisioner",
    log_level: "debug",
    stage: "Starting workspace",
    output: "- Using coder/coder v0.3.4 from the shared cache directory",
  },
  {
    id: 11,
    created_at: "2022-05-19T16:45:31.388Z",
    log_source: "provisioner",
    log_level: "debug",
    stage: "Starting workspace",
    output: "",
  },
  {
    id: 12,
    created_at: "2022-05-19T16:45:31.388Z",
    log_source: "provisioner",
    log_level: "debug",
    stage: "Starting workspace",
    output:
      "Terraform has created a lock file .terraform.lock.hcl to record the provider",
  },
  {
    id: 13,
    created_at: "2022-05-19T16:45:31.389Z",
    log_source: "provisioner",
    log_level: "debug",
    stage: "Starting workspace",
    output:
      "selections it made above. Include this file in your version control repository",
  },
  {
    id: 14,
    created_at: "2022-05-19T16:45:31.389Z",
    log_source: "provisioner",
    log_level: "debug",
    stage: "Starting workspace",
    output:
      "so that Terraform can guarantee to make the same selections by default when",
  },
  {
    id: 15,
    created_at: "2022-05-19T16:45:31.39Z",
    log_source: "provisioner",
    log_level: "debug",
    stage: "Starting workspace",
    output: 'you run "terraform init" in the future.',
  },
  {
    id: 16,
    created_at: "2022-05-19T16:45:31.39Z",
    log_source: "provisioner",
    log_level: "debug",
    stage: "Starting workspace",
    output: "",
  },
  {
    id: 17,
    created_at: "2022-05-19T16:45:31.391Z",
    log_source: "provisioner",
    log_level: "debug",
    stage: "Starting workspace",
    output: "Terraform has been successfully initialized!",
  },
  {
    id: 18,
    created_at: "2022-05-19T16:45:31.42Z",
    log_source: "provisioner",
    log_level: "info",
    stage: "Starting workspace",
    output: "Terraform 1.1.9",
  },
  {
    id: 19,
    created_at: "2022-05-19T16:45:33.537Z",
    log_source: "provisioner",
    log_level: "info",
    stage: "Starting workspace",
    output: "coder_agent.dev: Plan to create",
  },
  {
    id: 20,
    created_at: "2022-05-19T16:45:33.537Z",
    log_source: "provisioner",
    log_level: "info",
    stage: "Starting workspace",
    output: "google_compute_disk.root: Plan to create",
  },
  {
    id: 21,
    created_at: "2022-05-19T16:45:33.538Z",
    log_source: "provisioner",
    log_level: "info",
    stage: "Starting workspace",
    output: "google_compute_instance.dev[0]: Plan to create",
  },
  {
    id: 22,
    created_at: "2022-05-19T16:45:33.539Z",
    log_source: "provisioner",
    log_level: "info",
    stage: "Starting workspace",
    output: "Plan: 3 to add, 0 to change, 0 to destroy.",
  },
  {
    id: 23,
    created_at: "2022-05-19T16:45:33.712Z",
    log_source: "provisioner",
    log_level: "info",
    stage: "Starting workspace",
    output: "coder_agent.dev: Creating...",
  },
  {
    id: 24,
    created_at: "2022-05-19T16:45:33.719Z",
    log_source: "provisioner",
    log_level: "info",
    stage: "Starting workspace",
    output:
      "coder_agent.dev: Creation complete after 0s [id=d07f5bdc-4a8d-4919-9cdb-0ac6ba9e64d6]",
  },
  {
    id: 25,
    created_at: "2022-05-19T16:45:34.139Z",
    log_source: "provisioner",
    log_level: "info",
    stage: "Starting workspace",
    output: "google_compute_disk.root: Creating...",
  },
  {
    id: 26,
    created_at: "2022-05-19T16:45:44.14Z",
    log_source: "provisioner",
    log_level: "info",
    stage: "Starting workspace",
    output: "google_compute_disk.root: Still creating... [10s elapsed]",
  },
  {
    id: 27,
    created_at: "2022-05-19T16:45:47.106Z",
    log_source: "provisioner",
    log_level: "info",
    stage: "Starting workspace",
    output:
      "google_compute_disk.root: Creation complete after 13s [id=projects/bruno-coder-v2/zones/europe-west4-b/disks/coder-developer-bruno-dev-123-root]",
  },
  {
    id: 28,
    created_at: "2022-05-19T16:45:47.118Z",
    log_source: "provisioner",
    log_level: "info",
    stage: "Starting workspace",
    output: "google_compute_instance.dev[0]: Creating...",
  },
  {
    id: 29,
    created_at: "2022-05-19T16:45:57.122Z",
    log_source: "provisioner",
    log_level: "info",
    stage: "Starting workspace",
    output: "google_compute_instance.dev[0]: Still creating... [10s elapsed]",
  },
  {
    id: 30,
    created_at: "2022-05-19T16:46:00.837Z",
    log_source: "provisioner",
    log_level: "info",
    stage: "Starting workspace",
    output:
      "google_compute_instance.dev[0]: Creation complete after 14s [id=projects/bruno-coder-v2/zones/europe-west4-b/instances/coder-developer-bruno-dev-123]",
  },
  {
    id: 31,
    created_at: "2022-05-19T16:46:00.846Z",
    log_source: "provisioner",
    log_level: "info",
    stage: "Starting workspace",
    output: "Apply complete! Resources: 3 added, 0 changed, 0 destroyed.",
  },
  {
    id: 32,
    created_at: "2022-05-19T16:46:00.847Z",
    log_source: "provisioner",
    log_level: "info",
    stage: "Starting workspace",
    output: "Outputs: 0",
  },
  {
    id: 33,
    created_at: "2022-05-19T16:46:02.283Z",
    log_source: "provisioner_daemon",
    log_level: "info",
    stage: "Cleaning Up",
    output: "",
  },
]

export const MockCancellationMessage = {
  message: "Job successfully canceled",
}

type MockAPIInput = {
  message?: string
  detail?: string
  validations?: FieldError[]
}

type MockAPIOutput = {
  response: {
    data: {
      message: string
      detail: string | undefined
      validations: FieldError[] | undefined
    }
  }
  isAxiosError: boolean
}

type MakeMockApiErrorFunction = (input: MockAPIInput) => MockAPIOutput

export const makeMockApiError: MakeMockApiErrorFunction = ({
  message,
  detail,
  validations,
}) => ({
  response: {
    data: {
      message: message ?? "Something went wrong.",
      detail: detail ?? undefined,
      validations: validations ?? undefined,
    },
  },
  isAxiosError: true,
})

export const MockEntitlements: TypesGen.Entitlements = {
  errors: [],
  warnings: [],
  has_license: false,
  features: withDefaultFeatures({}),
  require_telemetry: false,
  trial: false,
}

export const MockEntitlementsWithWarnings: TypesGen.Entitlements = {
  errors: [],
  warnings: ["You are over your active user limit.", "And another thing."],
  has_license: true,
  trial: false,
  require_telemetry: false,
  features: withDefaultFeatures({
    user_limit: {
      enabled: true,
      entitlement: "grace_period",
      limit: 100,
      actual: 102,
    },
    audit_log: {
      enabled: true,
      entitlement: "entitled",
    },
    browser_only: {
      enabled: true,
      entitlement: "entitled",
    },
  }),
}

export const MockEntitlementsWithAuditLog: TypesGen.Entitlements = {
  errors: [],
  warnings: [],
  has_license: true,
  require_telemetry: false,
  trial: false,
  features: withDefaultFeatures({
    audit_log: {
      enabled: true,
      entitlement: "entitled",
    },
  }),
}

export const MockEntitlementsWithScheduling: TypesGen.Entitlements = {
  errors: [],
  warnings: [],
  has_license: true,
  require_telemetry: false,
  trial: false,
  features: withDefaultFeatures({
    advanced_template_scheduling: {
      enabled: true,
      entitlement: "entitled",
    },
  }),
}

export const MockExperiments: TypesGen.Experiment[] = []

export const MockAuditLog: TypesGen.AuditLog = {
  id: "fbd2116a-8961-4954-87ae-e4575bd29ce0",
  request_id: "53bded77-7b9d-4e82-8771-991a34d759f9",
  time: "2022-05-19T16:45:57.122Z",
  organization_id: MockOrganization.id,
  ip: "127.0.0.1",
  user_agent:
    '"Mozilla/5.0 (Macintosh; Intel Mac OS X 10_15_7) AppleWebKit/537.36 (KHTML, like Gecko) Chrome/104.0.0.0 Safari/537.36"',
  resource_type: "workspace",
  resource_id: "ef8d1cf4-82de-4fd9-8980-047dad6d06b5",
  resource_target: "bruno-dev",
  resource_icon: "",
  action: "create",
  diff: {
    ttl: {
      old: 0,
      new: 3600000000000,
      secret: false,
    },
  },
  status_code: 200,
  additional_fields: {},
  description: "{user} created workspace {target}",
  user: MockUser,
  resource_link: "/@admin/bruno-dev",
  is_deleted: false,
}

export const MockAuditLog2: TypesGen.AuditLog = {
  ...MockAuditLog,
  id: "53bded77-7b9d-4e82-8771-991a34d759f9",
  action: "write",
  time: "2022-05-20T16:45:57.122Z",
  description: "{user} updated workspace {target}",
  diff: {
    workspace_name: {
      old: "old-workspace-name",
      new: MockWorkspace.name,
      secret: false,
    },
    workspace_auto_off: {
      old: true,
      new: false,
      secret: false,
    },
    template_version_id: {
      old: "fbd2116a-8961-4954-87ae-e4575bd29ce0",
      new: "53bded77-7b9d-4e82-8771-991a34d759f9",
      secret: false,
    },
    roles: {
      old: null,
      new: ["admin", "auditor"],
      secret: false,
    },
  },
}

export const MockWorkspaceCreateAuditLogForDifferentOwner = {
  ...MockAuditLog,
  additional_fields: {
    workspace_owner: "Member",
  },
}

export const MockAuditLogWithWorkspaceBuild: TypesGen.AuditLog = {
  ...MockAuditLog,
  id: "f90995bf-4a2b-4089-b597-e66e025e523e",
  request_id: "61555889-2875-475c-8494-f7693dd5d75b",
  action: "stop",
  resource_type: "workspace_build",
  description: "{user} stopped build for workspace {target}",
  additional_fields: {
    workspace_name: "test2",
  },
}

export const MockAuditLogWithDeletedResource: TypesGen.AuditLog = {
  ...MockAuditLog,
  is_deleted: true,
}

export const MockAuditLogGitSSH: TypesGen.AuditLog = {
  ...MockAuditLog,
  diff: {
    private_key: {
      old: "",
      new: "",
      secret: true,
    },
    public_key: {
      old: "ssh-ed25519 AAAAC3NzaC1lZDI1NTE5AAAAINRUPjBSNtOAnL22+r07OSu9t3Lnm8/5OX8bRHECKS9g\n",
      new: "ssh-ed25519 AAAAC3NzaC1lZDI1NTE5AAAAIEwoUPJPMekuSzMZyV0rA82TGGNzw/Uj/dhLbwiczTpV\n",
      secret: false,
    },
  },
}

export const MockAuditLogSuccessfulLogin: TypesGen.AuditLog = {
  ...MockAuditLog,
  resource_type: "api_key",
  resource_target: "",
  action: "login",
  status_code: 201,
  description: "{user} logged in",
}

export const MockAuditLogUnsuccessfulLoginKnownUser: TypesGen.AuditLog = {
  ...MockAuditLogSuccessfulLogin,
  status_code: 401,
}

export const MockWorkspaceQuota: TypesGen.WorkspaceQuota = {
  credits_consumed: 0,
  budget: 100,
}

export const MockGroup: TypesGen.Group = {
  id: "fbd2116a-8961-4954-87ae-e4575bd29ce0",
  name: "Front-End",
  avatar_url: "https://example.com",
  organization_id: MockOrganization.id,
  members: [MockUser, MockUser2],
  quota_allowance: 5,
}

export const MockTemplateACL: TypesGen.TemplateACL = {
  group: [
    { ...everyOneGroup(MockOrganization.id), role: "use" },
    { ...MockGroup, role: "admin" },
  ],
  users: [{ ...MockUser, role: "use" }],
}

export const MockTemplateACLEmpty: TypesGen.TemplateACL = {
  group: [],
  users: [],
}

export const MockTemplateExample: TypesGen.TemplateExample = {
  id: "aws-windows",
  url: "https://github.com/coder/coder/tree/main/examples/templates/aws-windows",
  name: "Develop in an ECS-hosted container",
  description: "Get started with Linux development on AWS ECS.",
  markdown:
    "\n# aws-ecs\n\nThis is a sample template for running a Coder workspace on ECS. It assumes there\nis a pre-existing ECS cluster with EC2-based compute to host the workspace.\n\n## Architecture\n\nThis workspace is built using the following AWS resources:\n\n- Task definition - the container definition, includes the image, command, volume(s)\n- ECS service - manages the task definition\n\n## code-server\n\n`code-server` is installed via the `startup_script` argument in the `coder_agent`\nresource block. The `coder_app` resource is defined to access `code-server` through\nthe dashboard UI over `localhost:13337`.\n",
  icon: "/icon/aws.png",
  tags: ["aws", "cloud"],
}

export const MockTemplateExample2: TypesGen.TemplateExample = {
  id: "aws-linux",
  url: "https://github.com/coder/coder/tree/main/examples/templates/aws-linux",
  name: "Develop in Linux on AWS EC2",
  description: "Get started with Linux development on AWS EC2.",
  markdown:
    '\n# aws-linux\n\nTo get started, run `coder templates init`. When prompted, select this template.\nFollow the on-screen instructions to proceed.\n\n## Authentication\n\nThis template assumes that coderd is run in an environment that is authenticated\nwith AWS. For example, run `aws configure import` to import credentials on the\nsystem and user running coderd.  For other ways to authenticate [consult the\nTerraform docs](https://registry.terraform.io/providers/hashicorp/aws/latest/docs#authentication-and-configuration).\n\n## Required permissions / policy\n\nThe following sample policy allows Coder to create EC2 instances and modify\ninstances provisioned by Coder:\n\n```json\n{\n    "Version": "2012-10-17",\n    "Statement": [\n        {\n            "Sid": "VisualEditor0",\n            "Effect": "Allow",\n            "Action": [\n                "ec2:GetDefaultCreditSpecification",\n                "ec2:DescribeIamInstanceProfileAssociations",\n                "ec2:DescribeTags",\n                "ec2:CreateTags",\n                "ec2:RunInstances",\n                "ec2:DescribeInstanceCreditSpecifications",\n                "ec2:DescribeImages",\n                "ec2:ModifyDefaultCreditSpecification",\n                "ec2:DescribeVolumes"\n            ],\n            "Resource": "*"\n        },\n        {\n            "Sid": "CoderResources",\n            "Effect": "Allow",\n            "Action": [\n                "ec2:DescribeInstances",\n                "ec2:DescribeInstanceAttribute",\n                "ec2:UnmonitorInstances",\n                "ec2:TerminateInstances",\n                "ec2:StartInstances",\n                "ec2:StopInstances",\n                "ec2:DeleteTags",\n                "ec2:MonitorInstances",\n                "ec2:CreateTags",\n                "ec2:RunInstances",\n                "ec2:ModifyInstanceAttribute",\n                "ec2:ModifyInstanceCreditSpecification"\n            ],\n            "Resource": "arn:aws:ec2:*:*:instance/*",\n            "Condition": {\n                "StringEquals": {\n                    "aws:ResourceTag/Coder_Provisioned": "true"\n                }\n            }\n        }\n    ]\n}\n```\n\n## code-server\n\n`code-server` is installed via the `startup_script` argument in the `coder_agent`\nresource block. The `coder_app` resource is defined to access `code-server` through\nthe dashboard UI over `localhost:13337`.\n',
  icon: "/icon/aws.png",
  tags: ["aws", "cloud"],
}

export const MockPermissions: Permissions = {
  createGroup: true,
  createTemplates: true,
  createUser: true,
  deleteTemplates: true,
  readAllUsers: true,
  updateUsers: true,
  viewAuditLog: true,
  viewDeploymentValues: true,
  viewUpdateCheck: true,
  viewDeploymentStats: true,
}

export const MockAppearance: TypesGen.AppearanceConfig = {
  logo_url: "",
  service_banner: {
    enabled: false,
  },
}

export const MockWorkspaceBuildParameter1: TypesGen.WorkspaceBuildParameter = {
  name: MockTemplateVersionParameter1.name,
  value: "mock-abc",
}

export const MockWorkspaceBuildParameter2: TypesGen.WorkspaceBuildParameter = {
  name: MockTemplateVersionParameter2.name,
  value: "3",
}

export const MockWorkspaceBuildParameter5: TypesGen.WorkspaceBuildParameter = {
  name: MockTemplateVersionParameter5.name,
  value: "5",
}

export const mockParameterSchema = (
  partial: Partial<TypesGen.ParameterSchema>,
): TypesGen.ParameterSchema => {
  return {
    id: "000000",
    job_id: "000000",
    allow_override_destination: false,
    allow_override_source: true,
    created_at: "",
    default_destination_scheme: "none",
    default_refresh: "",
    default_source_scheme: "data",
    default_source_value: "default-value",
    name: "parameter name",
    description: "Some description!",
    redisplay_value: false,
    validation_condition: "",
    validation_contains: [],
    validation_error: "",
    validation_type_system: "",
    validation_value_type: "",
    ...partial,
  }
}

export const MockParameterSchemas: TypesGen.ParameterSchema[] = [
  mockParameterSchema({
    name: "region",
    default_source_value: "🏈 US Central",
    description: "Where would you like your workspace to live?",
    redisplay_value: true,
    validation_contains: [
      "🏈 US Central",
      "⚽ Brazil East",
      "💶 EU West",
      "🦘 Australia South",
    ],
  }),
  mockParameterSchema({
    name: "instance_size",
    default_source_value: "Big",
    description: "How large should you instance be?",
    validation_contains: ["Small", "Medium", "Big"],
    redisplay_value: true,
  }),
  mockParameterSchema({
    name: "instance_size",
    default_source_value: "Big",
    description: "How large should your instance be?",
    validation_contains: ["Small", "Medium", "Big"],
    redisplay_value: true,
  }),
  mockParameterSchema({
    name: "disable_docker",
    description: "Disable Docker?",
    validation_value_type: "bool",
    default_source_value: "false",
    redisplay_value: true,
  }),
]

export const MockTemplateVersionGitAuth: TypesGen.TemplateVersionGitAuth = {
  id: "github",
  type: "github",
  authenticate_url: "https://example.com/gitauth/github",
  authenticated: false,
}

export const MockDeploymentStats: TypesGen.DeploymentStats = {
  aggregated_from: "2023-03-06T19:08:55.211625Z",
  collected_at: "2023-03-06T19:12:55.211625Z",
  next_update_at: "2023-03-06T19:20:55.211625Z",
  session_count: {
    vscode: 128,
    jetbrains: 5,
    ssh: 32,
    reconnecting_pty: 15,
  },
  workspaces: {
    building: 15,
    failed: 12,
    pending: 5,
    running: 32,
    stopped: 16,
    connection_latency_ms: {
      P50: 32.56,
      P95: 15.23,
    },
    rx_bytes: 15613513253,
    tx_bytes: 36113513253,
  },
}<|MERGE_RESOLUTION|>--- conflicted
+++ resolved
@@ -669,12 +669,7 @@
   autostart_schedule: MockWorkspaceAutostartEnabled.schedule,
   ttl_ms: 2 * 60 * 60 * 1000,
   latest_build: MockWorkspaceBuild,
-<<<<<<< HEAD
   last_used_at: "2022-05-16T15:29:10.302441433Z",
-=======
-  last_used_at: "",
->>>>>>> c9cbc63c
-  organization_id: MockOrganization.id,
 }
 
 export const MockStoppedWorkspace: TypesGen.Workspace = {
