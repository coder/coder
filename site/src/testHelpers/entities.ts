--- conflicted
+++ resolved
@@ -2387,10 +2387,7 @@
 export const MockHealth: TypesGen.HealthcheckReport = {
   time: "2023-08-01T16:51:03.29792825Z",
   healthy: true,
-<<<<<<< HEAD
   warning: false,
-=======
->>>>>>> e0afee1b
   failing_sections: [],
   derp: {
     healthy: true,
@@ -2798,10 +2795,7 @@
     reachable: true,
     latency: "92570",
     latency_ms: 92570,
-<<<<<<< HEAD
-=======
     threshold_ms: 92570,
->>>>>>> e0afee1b
   },
   coder_version: "v0.27.1-devel+c575292",
 };
@@ -2817,10 +2811,7 @@
 
 export const DeploymentHealthUnhealthy: TypesGen.HealthcheckReport = {
   healthy: false,
-<<<<<<< HEAD
   warning: false,
-=======
->>>>>>> e0afee1b
   failing_sections: [], // apparently this property is not used at all?
   time: "2023-10-12T23:15:00.000000000Z",
   coder_version: "v2.3.0-devel+8cca4915a",
@@ -2836,17 +2827,11 @@
     latency: "",
     latency_ms: 0,
     reachable: true,
-<<<<<<< HEAD
+    threshold_ms: 92570,
   },
   derp: {
     healthy: false,
     warning: false,
-=======
-    threshold_ms: 92570,
-  },
-  derp: {
-    healthy: false,
->>>>>>> e0afee1b
     regions: [],
     netcheck_logs: [],
   },
