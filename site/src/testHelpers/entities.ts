import { FieldError } from "api/errors"
import * as Types from "../api/types"
import * as TypesGen from "../api/typesGenerated"

export const MockTemplateDAUResponse: TypesGen.TemplateDAUsResponse = {
  entries: [
    { date: "2022-08-27T00:00:00Z", amount: 1 },
    { date: "2022-08-29T00:00:00Z", amount: 2 },
    { date: "2022-08-30T00:00:00Z", amount: 1 },
  ],
}
export const MockSessionToken: TypesGen.LoginWithPasswordResponse = {
  session_token: "my-session-token",
}

export const MockAPIKey: TypesGen.GenerateAPIKeyResponse = {
  key: "my-api-key",
}

export const MockBuildInfo: TypesGen.BuildInfoResponse = {
  external_url: "file:///mock-url",
  version: "v99.999.9999+c9cdf14",
}

export const MockOwnerRole: TypesGen.Role = {
  name: "owner",
  display_name: "Owner",
}

export const MockUserAdminRole: TypesGen.Role = {
  name: "user_admin",
  display_name: "User Admin",
}

export const MockTemplateAdminRole: TypesGen.Role = {
  name: "template_admin",
  display_name: "Template Admin",
}

export const MockMemberRole: TypesGen.Role = {
  name: "member",
  display_name: "Member",
}

export const MockAuditorRole: TypesGen.Role = {
  name: "auditor",
  display_name: "Auditor",
}

export const MockSiteRoles = [MockUserAdminRole, MockAuditorRole]

// assignableRole takes a role and a boolean. The boolean implies if the
// actor can assign (add/remove) the role from other users.
export function assignableRole(role: TypesGen.Role, assignable: boolean): TypesGen.AssignableRoles {
  return {
    ...role,
    assignable: assignable,
  }
}

export const MockMemberPermissions = {
  viewAuditLog: false,
}

export const MockUser: TypesGen.User = {
  id: "test-user",
  username: "TestUser",
  email: "test@coder.com",
  created_at: "",
  status: "active",
  organization_ids: ["fc0774ce-cc9e-48d4-80ae-88f7a4d4a8b0"],
  roles: [MockOwnerRole],
  avatar_url: "https://github.com/coder.png",
  last_seen_at: "",
}

export const MockUserAdmin: TypesGen.User = {
  id: "test-user",
  username: "TestUser",
  email: "test@coder.com",
  created_at: "",
  status: "active",
  organization_ids: ["fc0774ce-cc9e-48d4-80ae-88f7a4d4a8b0"],
  roles: [MockUserAdminRole],
  avatar_url: "",
  last_seen_at: "",
}

export const MockUser2: TypesGen.User = {
  id: "test-user-2",
  username: "TestUser2",
  email: "test2@coder.com",
  created_at: "",
  status: "active",
  organization_ids: ["fc0774ce-cc9e-48d4-80ae-88f7a4d4a8b0"],
  roles: [],
  avatar_url: "",
  last_seen_at: "2022-09-14T19:12:21Z",
}

export const SuspendedMockUser: TypesGen.User = {
  id: "suspended-mock-user",
  username: "SuspendedMockUser",
  email: "iamsuspendedsad!@coder.com",
  created_at: "",
  status: "suspended",
  organization_ids: ["fc0774ce-cc9e-48d4-80ae-88f7a4d4a8b0"],
  roles: [],
  avatar_url: "",
  last_seen_at: "",
}

export const MockOrganization: TypesGen.Organization = {
  id: "test-org",
  name: "Test Organization",
  created_at: "",
  updated_at: "",
}

export const MockProvisioner: TypesGen.ProvisionerDaemon = {
  created_at: "",
  id: "test-provisioner",
  name: "Test Provisioner",
  provisioners: ["echo"],
}

export const MockProvisionerJob: TypesGen.ProvisionerJob = {
  created_at: "",
  id: "test-provisioner-job",
  status: "succeeded",
  storage_source: "asdf",
  completed_at: "2022-05-17T17:39:01.382927298Z",
}

export const MockFailedProvisionerJob: TypesGen.ProvisionerJob = {
  ...MockProvisionerJob,
  status: "failed",
}

export const MockCancelingProvisionerJob: TypesGen.ProvisionerJob = {
  ...MockProvisionerJob,
  status: "canceling",
}
export const MockCanceledProvisionerJob: TypesGen.ProvisionerJob = {
  ...MockProvisionerJob,
  status: "canceled",
}
export const MockRunningProvisionerJob: TypesGen.ProvisionerJob = {
  ...MockProvisionerJob,
  status: "running",
}
export const MockPendingProvisionerJob: TypesGen.ProvisionerJob = {
  ...MockProvisionerJob,
  status: "pending",
}
export const MockTemplateVersion: TypesGen.TemplateVersion = {
  id: "test-template-version",
  created_at: "2022-05-17T17:39:01.382927298Z",
  updated_at: "2022-05-17T17:39:01.382927298Z",
  template_id: "test-template",
  job: MockProvisionerJob,
  name: "test-version",
  readme: `---
name:Template test
---
## Instructions
You can add instructions here

[Some link info](https://coder.com)`,
  created_by_id: "test-creator-id",
  created_by_name: "test_creator",
}

export const MockTemplate: TypesGen.Template = {
  id: "test-template",
  created_at: "2022-05-17T17:39:01.382927298Z",
  updated_at: "2022-05-18T17:39:01.382927298Z",
  organization_id: MockOrganization.id,
  name: "test-template",
  provisioner: MockProvisioner.provisioners[0],
  active_version_id: MockTemplateVersion.id,
  workspace_owner_count: 2,
  active_user_count: 1,
  description: "This is a test description.",
  max_ttl_ms: 24 * 60 * 60 * 1000,
  min_autostart_interval_ms: 60 * 60 * 1000,
  created_by_id: "test-creator-id",
  created_by_name: "test_creator",
  icon: "/icon/code.svg",
}

export const MockWorkspaceApp: TypesGen.WorkspaceApp = {
  id: "test-app",
  name: "test-app",
  icon: "",
  health: "disabled",
  healthcheck: {
    url: "",
    interval: 0,
    threshold: 0,
  },
}

export const MockWorkspaceAgent: TypesGen.WorkspaceAgent = {
  apps: [MockWorkspaceApp],
  architecture: "amd64",
  created_at: "",
  environment_variables: {},
  id: "test-workspace-agent",
  name: "a-workspace-agent",
  operating_system: "linux",
  resource_id: "",
  status: "connected",
  updated_at: "",
  version: MockBuildInfo.version,
  latency: {
    "Coder Embedded DERP": {
      latency_ms: 32.55,
      preferred: true,
    },
  },
}

export const MockWorkspaceAgentDisconnected: TypesGen.WorkspaceAgent = {
  ...MockWorkspaceAgent,
  id: "test-workspace-agent-2",
  name: "another-workspace-agent",
  status: "disconnected",
  version: "",
  latency: {},
}

export const MockWorkspaceAgentOutdated: TypesGen.WorkspaceAgent = {
  ...MockWorkspaceAgent,
  id: "test-workspace-agent-3",
  name: "an-outdated-workspace-agent",
  version: "v99.999.9998+abcdef",
  operating_system: "Windows",
  latency: {
    ...MockWorkspaceAgent.latency,
    Chicago: {
      preferred: false,
      latency_ms: 95.11,
    },
    "San Francisco": {
      preferred: false,
      latency_ms: 111.55,
    },
    Paris: {
      preferred: false,
      latency_ms: 221.66,
    },
  },
}

export const MockWorkspaceAgentConnecting: TypesGen.WorkspaceAgent = {
  ...MockWorkspaceAgent,
  id: "test-workspace-agent-connecting",
  name: "another-workspace-agent",
  status: "connecting",
  version: "",
  latency: {},
}

export const MockWorkspaceResource: TypesGen.WorkspaceResource = {
  agents: [MockWorkspaceAgent, MockWorkspaceAgentConnecting, MockWorkspaceAgentOutdated],
  created_at: "",
  id: "test-workspace-resource",
  job_id: "",
  name: "a-workspace-resource",
  type: "google_compute_disk",
  workspace_transition: "start",
  hide: false,
  icon: "",
  metadata: [
    { key: "type", value: "a-workspace-resource", sensitive: false },
    { key: "api_key", value: "12345678", sensitive: true },
  ],
}

export const MockWorkspaceResource2: TypesGen.WorkspaceResource = {
  agents: [MockWorkspaceAgent, MockWorkspaceAgentDisconnected, MockWorkspaceAgentOutdated],
  created_at: "",
  id: "test-workspace-resource-2",
  job_id: "",
  name: "another-workspace-resource",
  type: "google_compute_disk",
  workspace_transition: "start",
  hide: false,
  icon: "",
  metadata: [
    { key: "type", value: "google_compute_disk", sensitive: false },
    { key: "size", value: "32GB", sensitive: false },
  ],
}

export const MockWorkspaceResource3: TypesGen.WorkspaceResource = {
  agents: [MockWorkspaceAgent, MockWorkspaceAgentDisconnected, MockWorkspaceAgentOutdated],
  created_at: "",
  id: "test-workspace-resource-3",
  job_id: "",
  name: "another-workspace-resource",
  type: "google_compute_disk",
  workspace_transition: "start",
  hide: true,
  icon: "",
  metadata: [
    { key: "type", value: "google_compute_disk", sensitive: false },
    { key: "size", value: "32GB", sensitive: false },
  ],
}

export const MockWorkspaceAutostartDisabled: TypesGen.UpdateWorkspaceAutostartRequest = {
  schedule: "",
}

export const MockWorkspaceAutostartEnabled: TypesGen.UpdateWorkspaceAutostartRequest = {
  // Runs at 9:30am Monday through Friday using Canada/Eastern
  // (America/Toronto) time
  schedule: "CRON_TZ=Canada/Eastern 30 9 * * 1-5",
}

export const MockWorkspaceBuild: TypesGen.WorkspaceBuild = {
  build_number: 1,
  created_at: "2022-05-17T17:39:01.382927298Z",
  id: "1",
  initiator_id: MockUser.id,
  initiator_name: MockUser.username,
  job: MockProvisionerJob,
  template_version_id: "",
  transition: "start",
  updated_at: "2022-05-17T17:39:01.382927298Z",
  workspace_name: "test-workspace",
  workspace_owner_id: MockUser.id,
  workspace_owner_name: MockUser.username,
  workspace_id: "759f1d46-3174-453d-aa60-980a9c1442f3",
  deadline: "2022-05-17T23:39:00.00Z",
  reason: "initiator",
  resources: [MockWorkspaceResource],
  status: "running",
}

export const MockFailedWorkspaceBuild = (
  transition: TypesGen.WorkspaceTransition = "start",
): TypesGen.WorkspaceBuild => ({
  build_number: 1,
  created_at: "2022-05-17T17:39:01.382927298Z",
  id: "1",
  initiator_id: MockUser.id,
  initiator_name: MockUser.username,
  job: MockFailedProvisionerJob,
  template_version_id: "",
  transition: transition,
  updated_at: "2022-05-17T17:39:01.382927298Z",
  workspace_name: "test-workspace",
  workspace_owner_id: MockUser.id,
  workspace_owner_name: MockUser.username,
  workspace_id: "759f1d46-3174-453d-aa60-980a9c1442f3",
  deadline: "2022-05-17T23:39:00.00Z",
  reason: "initiator",
  resources: [],
  status: "running",
})

export const MockWorkspaceBuildStop: TypesGen.WorkspaceBuild = {
  ...MockWorkspaceBuild,
  id: "2",
  transition: "stop",
}

export const MockWorkspaceBuildDelete: TypesGen.WorkspaceBuild = {
  ...MockWorkspaceBuild,
  id: "3",
  transition: "delete",
}

export const MockBuilds = [MockWorkspaceBuild, MockWorkspaceBuildStop, MockWorkspaceBuildDelete]

export const MockWorkspace: TypesGen.Workspace = {
  id: "test-workspace",
  name: "Test-Workspace",
  created_at: "",
  updated_at: "",
  template_id: MockTemplate.id,
  template_name: MockTemplate.name,
  template_icon: MockTemplate.icon,
  outdated: false,
  owner_id: MockUser.id,
  owner_name: MockUser.username,
  autostart_schedule: MockWorkspaceAutostartEnabled.schedule,
  ttl_ms: 2 * 60 * 60 * 1000, // 2 hours as milliseconds
  latest_build: MockWorkspaceBuild,
  last_used_at: "",
}

export const MockStoppedWorkspace: TypesGen.Workspace = {
  ...MockWorkspace,
  latest_build: MockWorkspaceBuildStop,
}
export const MockStoppingWorkspace: TypesGen.Workspace = {
  ...MockWorkspace,
  latest_build: {
    ...MockWorkspaceBuildStop,
    job: MockRunningProvisionerJob,
  },
}
export const MockStartingWorkspace: TypesGen.Workspace = {
  ...MockWorkspace,
  latest_build: {
    ...MockWorkspaceBuild,
    job: MockRunningProvisionerJob,
    transition: "start",
  },
}
export const MockCancelingWorkspace: TypesGen.Workspace = {
  ...MockWorkspace,
  latest_build: { ...MockWorkspaceBuild, job: MockCancelingProvisionerJob },
}
export const MockCanceledWorkspace: TypesGen.Workspace = {
  ...MockWorkspace,
  latest_build: { ...MockWorkspaceBuild, job: MockCanceledProvisionerJob },
}
export const MockFailedWorkspace: TypesGen.Workspace = {
  ...MockWorkspace,
  latest_build: {
    ...MockWorkspaceBuild,
    job: MockFailedProvisionerJob,
  },
}
export const MockDeletingWorkspace: TypesGen.Workspace = {
  ...MockWorkspace,
  latest_build: { ...MockWorkspaceBuildDelete, job: MockRunningProvisionerJob },
}
export const MockDeletedWorkspace: TypesGen.Workspace = {
  ...MockWorkspace,
  latest_build: MockWorkspaceBuildDelete,
}

export const MockOutdatedWorkspace: TypesGen.Workspace = { ...MockFailedWorkspace, outdated: true }

export const MockQueuedWorkspace: TypesGen.Workspace = {
  ...MockWorkspace,
  latest_build: {
    ...MockWorkspaceBuild,
    job: MockPendingProvisionerJob,
    transition: "start",
  },
}

<<<<<<< HEAD
export const MockWorkspaceApp: TypesGen.WorkspaceApp = {
  id: "test-app",
  name: "test-app",
  icon: "",
  subdomain: true,
  health: "disabled",
  healthcheck: {
    url: "",
    interval: 0,
    threshold: 0,
  },
}

export const MockWorkspaceAgent: TypesGen.WorkspaceAgent = {
  apps: [MockWorkspaceApp],
  architecture: "amd64",
  created_at: "",
  environment_variables: {},
  id: "test-workspace-agent",
  name: "a-workspace-agent",
  operating_system: "linux",
  resource_id: "",
  status: "connected",
  updated_at: "",
  version: MockBuildInfo.version,
  latency: {
    "Coder Embedded DERP": {
      latency_ms: 32.55,
      preferred: true,
    },
  },
}

export const MockWorkspaceAgentDisconnected: TypesGen.WorkspaceAgent = {
  ...MockWorkspaceAgent,
  id: "test-workspace-agent-2",
  name: "another-workspace-agent",
  status: "disconnected",
  version: "",
  latency: {},
}

export const MockWorkspaceAgentOutdated: TypesGen.WorkspaceAgent = {
  ...MockWorkspaceAgent,
  id: "test-workspace-agent-3",
  name: "an-outdated-workspace-agent",
  version: "v99.999.9998+abcdef",
  operating_system: "Windows",
  latency: {
    ...MockWorkspaceAgent.latency,
    Chicago: {
      preferred: false,
      latency_ms: 95.11,
    },
    "San Francisco": {
      preferred: false,
      latency_ms: 111.55,
    },
    Paris: {
      preferred: false,
      latency_ms: 221.66,
    },
  },
}

export const MockWorkspaceAgentConnecting: TypesGen.WorkspaceAgent = {
  ...MockWorkspaceAgent,
  id: "test-workspace-agent-connecting",
  name: "another-workspace-agent",
  status: "connecting",
  version: "",
  latency: {},
}

export const MockWorkspaceResource: TypesGen.WorkspaceResource = {
  agents: [MockWorkspaceAgent, MockWorkspaceAgentConnecting, MockWorkspaceAgentOutdated],
  created_at: "",
  id: "test-workspace-resource",
  job_id: "",
  name: "a-workspace-resource",
  type: "google_compute_disk",
  workspace_transition: "start",
  hide: false,
  icon: "",
  metadata: [
    { key: "type", value: "a-workspace-resource", sensitive: false },
    { key: "api_key", value: "12345678", sensitive: true },
  ],
}

export const MockWorkspaceResource2: TypesGen.WorkspaceResource = {
  agents: [MockWorkspaceAgent, MockWorkspaceAgentDisconnected, MockWorkspaceAgentOutdated],
  created_at: "",
  id: "test-workspace-resource-2",
  job_id: "",
  name: "another-workspace-resource",
  type: "google_compute_disk",
  workspace_transition: "start",
  hide: false,
  icon: "",
  metadata: [
    { key: "type", value: "google_compute_disk", sensitive: false },
    { key: "size", value: "32GB", sensitive: false },
  ],
}

export const MockWorkspaceResource3: TypesGen.WorkspaceResource = {
  agents: [MockWorkspaceAgent, MockWorkspaceAgentDisconnected, MockWorkspaceAgentOutdated],
  created_at: "",
  id: "test-workspace-resource-3",
  job_id: "",
  name: "another-workspace-resource",
  type: "google_compute_disk",
  workspace_transition: "start",
  hide: true,
  icon: "",
  metadata: [
    { key: "type", value: "google_compute_disk", sensitive: false },
    { key: "size", value: "32GB", sensitive: false },
  ],
=======
// requests the MockWorkspace
export const MockWorkspaceRequest: TypesGen.CreateWorkspaceRequest = {
  name: "test",
  parameter_values: [],
  template_id: "test-template",
>>>>>>> 3759bb2a
}

export const MockUserAgent: Types.UserAgent = {
  browser: "Chrome 99.0.4844",
  device: "Other",
  ip_address: "11.22.33.44",
  os: "Windows 10",
}

export const MockAuthMethods: TypesGen.AuthMethods = {
  password: true,
  github: false,
  oidc: false,
}

export const MockGitSSHKey: TypesGen.GitSSHKey = {
  user_id: "1fa0200f-7331-4524-a364-35770666caa7",
  created_at: "2022-05-16T14:30:34.148205897Z",
  updated_at: "2022-05-16T15:29:10.302441433Z",
  public_key: "ssh-ed25519 AAAAC3NzaC1lZDI1NTE5AAAAIFJOQRIM7kE30rOzrfy+/+R+nQGCk7S9pioihy+2ARbq",
}

export const MockWorkspaceBuildLogs: TypesGen.ProvisionerJobLog[] = [
  {
    id: "836f8ab6-5202-4711-afa5-293394ced011",
    created_at: "2022-05-19T16:45:31.005Z",
    log_source: "provisioner_daemon",
    log_level: "info",
    stage: "Setting up",
    output: "",
  },
  {
    id: "2db0ae92-b310-4a6e-8b1f-23380b70ac7f",
    created_at: "2022-05-19T16:45:31.006Z",
    log_source: "provisioner_daemon",
    log_level: "info",
    stage: "Starting workspace",
    output: "",
  },
  {
    id: "37a5b7b1-b3eb-47cf-b80b-bd16e2e08a3d",
    created_at: "2022-05-19T16:45:31.072Z",
    log_source: "provisioner",
    log_level: "debug",
    stage: "Starting workspace",
    output: "",
  },
  {
    id: "5e4e37a1-c217-48bc-84f5-7f1c3efbd042",
    created_at: "2022-05-19T16:45:31.073Z",
    log_source: "provisioner",
    log_level: "debug",
    stage: "Starting workspace",
    output: "Initializing the backend...",
  },
  {
    id: "060ed132-5d12-4584-9005-5c9557febe2f",
    created_at: "2022-05-19T16:45:31.077Z",
    log_source: "provisioner",
    log_level: "debug",
    stage: "Starting workspace",
    output: "",
  },
  {
    id: "b2e70a1c-1943-4616-8ac9-25326c9f7e7b",
    created_at: "2022-05-19T16:45:31.078Z",
    log_source: "provisioner",
    log_level: "debug",
    stage: "Starting workspace",
    output: "Initializing provider plugins...",
  },
  {
    id: "993107fe-6dfb-42ec-912a-b32f50e60d62",
    created_at: "2022-05-19T16:45:31.078Z",
    log_source: "provisioner",
    log_level: "debug",
    stage: "Starting workspace",
    output: '- Finding hashicorp/google versions matching "~\u003e 4.15"...',
  },
  {
    id: "2ad2e2a1-7a75-4827-8cb9-928acfc6fc07",
    created_at: "2022-05-19T16:45:31.123Z",
    log_source: "provisioner",
    log_level: "debug",
    stage: "Starting workspace",
    output: '- Finding coder/coder versions matching "0.3.4"...',
  },
  {
    id: "7c723a90-0190-4c2f-9d97-ede39ef3d55f",
    created_at: "2022-05-19T16:45:31.137Z",
    log_source: "provisioner",
    log_level: "debug",
    stage: "Starting workspace",
    output: "- Using hashicorp/google v4.21.0 from the shared cache directory",
  },
  {
    id: "3910144b-411b-4a53-9900-88d406ed9bf4",
    created_at: "2022-05-19T16:45:31.344Z",
    log_source: "provisioner",
    log_level: "debug",
    stage: "Starting workspace",
    output: "- Using coder/coder v0.3.4 from the shared cache directory",
  },
  {
    id: "e3a02ad4-edc0-442f-8b9a-39d01d56b43b",
    created_at: "2022-05-19T16:45:31.388Z",
    log_source: "provisioner",
    log_level: "debug",
    stage: "Starting workspace",
    output: "",
  },
  {
    id: "440cceb3-aabf-4838-979b-1fd37fe2d8d8",
    created_at: "2022-05-19T16:45:31.388Z",
    log_source: "provisioner",
    log_level: "debug",
    stage: "Starting workspace",
    output: "Terraform has created a lock file .terraform.lock.hcl to record the provider",
  },
  {
    id: "90e1f244-78ff-4d95-871e-b2bebcabc39a",
    created_at: "2022-05-19T16:45:31.389Z",
    log_source: "provisioner",
    log_level: "debug",
    stage: "Starting workspace",
    output: "selections it made above. Include this file in your version control repository",
  },
  {
    id: "e4527d6c-2412-452b-a946-5870787caf6b",
    created_at: "2022-05-19T16:45:31.389Z",
    log_source: "provisioner",
    log_level: "debug",
    stage: "Starting workspace",
    output: "so that Terraform can guarantee to make the same selections by default when",
  },
  {
    id: "02f96d19-d94b-4d0e-a1c4-313a0d2ff9e3",
    created_at: "2022-05-19T16:45:31.39Z",
    log_source: "provisioner",
    log_level: "debug",
    stage: "Starting workspace",
    output: 'you run "terraform init" in the future.',
  },
  {
    id: "667c03ca-1b24-4f36-a598-f0322cf3e2a1",
    created_at: "2022-05-19T16:45:31.39Z",
    log_source: "provisioner",
    log_level: "debug",
    stage: "Starting workspace",
    output: "",
  },
  {
    id: "48039d6a-9b21-460f-9ca3-4b0e2becfd18",
    created_at: "2022-05-19T16:45:31.391Z",
    log_source: "provisioner",
    log_level: "debug",
    stage: "Starting workspace",
    output: "Terraform has been successfully initialized!",
  },
  {
    id: "6fe4b64f-3aa6-4850-96e9-6db8478a53be",
    created_at: "2022-05-19T16:45:31.42Z",
    log_source: "provisioner",
    log_level: "info",
    stage: "Starting workspace",
    output: "Terraform 1.1.9",
  },
  {
    id: "fa7b6321-7ecd-492d-a671-6366186fad08",
    created_at: "2022-05-19T16:45:33.537Z",
    log_source: "provisioner",
    log_level: "info",
    stage: "Starting workspace",
    output: "coder_agent.dev: Plan to create",
  },
  {
    id: "e677e49f-c5ba-417c-8c9d-78bdad744ce1",
    created_at: "2022-05-19T16:45:33.537Z",
    log_source: "provisioner",
    log_level: "info",
    stage: "Starting workspace",
    output: "google_compute_disk.root: Plan to create",
  },
  {
    id: "4b0e6168-29e4-4419-bf81-b57e31087666",
    created_at: "2022-05-19T16:45:33.538Z",
    log_source: "provisioner",
    log_level: "info",
    stage: "Starting workspace",
    output: "google_compute_instance.dev[0]: Plan to create",
  },
  {
    id: "5902f89c-8acd-45e2-9bd6-de4d6fd8fc9c",
    created_at: "2022-05-19T16:45:33.539Z",
    log_source: "provisioner",
    log_level: "info",
    stage: "Starting workspace",
    output: "Plan: 3 to add, 0 to change, 0 to destroy.",
  },
  {
    id: "a8107907-7c53-4aae-bb48-9a5f9759c7d5",
    created_at: "2022-05-19T16:45:33.712Z",
    log_source: "provisioner",
    log_level: "info",
    stage: "Starting workspace",
    output: "coder_agent.dev: Creating...",
  },
  {
    id: "aaf13503-2f1a-4f6c-aced-b8fc48304dc1",
    created_at: "2022-05-19T16:45:33.719Z",
    log_source: "provisioner",
    log_level: "info",
    stage: "Starting workspace",
    output: "coder_agent.dev: Creation complete after 0s [id=d07f5bdc-4a8d-4919-9cdb-0ac6ba9e64d6]",
  },
  {
    id: "4ada8886-f5b3-4fee-a1a3-72064b50d5ae",
    created_at: "2022-05-19T16:45:34.139Z",
    log_source: "provisioner",
    log_level: "info",
    stage: "Starting workspace",
    output: "google_compute_disk.root: Creating...",
  },
  {
    id: "8ffc59e8-a4d0-4ffe-9bcc-cb84ca51cc22",
    created_at: "2022-05-19T16:45:44.14Z",
    log_source: "provisioner",
    log_level: "info",
    stage: "Starting workspace",
    output: "google_compute_disk.root: Still creating... [10s elapsed]",
  },
  {
    id: "063189fd-75ad-415a-ac77-8c34b9e202b2",
    created_at: "2022-05-19T16:45:47.106Z",
    log_source: "provisioner",
    log_level: "info",
    stage: "Starting workspace",
    output:
      "google_compute_disk.root: Creation complete after 13s [id=projects/bruno-coder-v2/zones/europe-west4-b/disks/coder-developer-bruno-dev-123-root]",
  },
  {
    id: "6fd554a1-a7a2-439f-b8d8-369d6c1ead21",
    created_at: "2022-05-19T16:45:47.118Z",
    log_source: "provisioner",
    log_level: "info",
    stage: "Starting workspace",
    output: "google_compute_instance.dev[0]: Creating...",
  },
  {
    id: "87388f7e-ab01-44b1-b35e-8e06636164d3",
    created_at: "2022-05-19T16:45:57.122Z",
    log_source: "provisioner",
    log_level: "info",
    stage: "Starting workspace",
    output: "google_compute_instance.dev[0]: Still creating... [10s elapsed]",
  },
  {
    id: "baa40120-3f18-40d2-a35c-b11f421a1ce1",
    created_at: "2022-05-19T16:46:00.837Z",
    log_source: "provisioner",
    log_level: "info",
    stage: "Starting workspace",
    output:
      "google_compute_instance.dev[0]: Creation complete after 14s [id=projects/bruno-coder-v2/zones/europe-west4-b/instances/coder-developer-bruno-dev-123]",
  },
  {
    id: "00e18953-fba6-4b43-97a3-ecf376553c08",
    created_at: "2022-05-19T16:46:00.846Z",
    log_source: "provisioner",
    log_level: "info",
    stage: "Starting workspace",
    output: "Apply complete! Resources: 3 added, 0 changed, 0 destroyed.",
  },
  {
    id: "431811da-b534-4d92-b6e5-44814548c812",
    created_at: "2022-05-19T16:46:00.847Z",
    log_source: "provisioner",
    log_level: "info",
    stage: "Starting workspace",
    output: "Outputs: 0",
  },
  {
    id: "70459334-4878-4bda-a546-98eee166c4c6",
    created_at: "2022-05-19T16:46:02.283Z",
    log_source: "provisioner_daemon",
    log_level: "info",
    stage: "Cleaning Up",
    output: "",
  },
]

export const MockCancellationMessage = {
  message: "Job successfully canceled",
}

// eslint-disable-next-line @typescript-eslint/explicit-module-boundary-types
export const makeMockApiError = ({
  message,
  detail,
  validations,
}: {
  message?: string
  detail?: string
  validations?: FieldError[]
}) => ({
  response: {
    data: {
      message: message ?? "Something went wrong.",
      detail: detail ?? undefined,
      validations: validations ?? undefined,
    },
  },
  isAxiosError: true,
})

export const MockEntitlements: TypesGen.Entitlements = {
  warnings: [],
  has_license: false,
  features: {},
  experimental: false,
}

export const MockEntitlementsWithWarnings: TypesGen.Entitlements = {
  warnings: ["You are over your active user limit.", "And another thing."],
  has_license: true,
  experimental: false,
  features: {
    user_limit: {
      enabled: true,
      entitlement: "grace_period",
      limit: 100,
      actual: 102,
    },
    audit_log: {
      enabled: true,
      entitlement: "entitled",
    },
    browser_only: {
      enabled: true,
      entitlement: "entitled",
    },
  },
}

export const MockEntitlementsWithAuditLog: TypesGen.Entitlements = {
  warnings: [],
  has_license: true,
  experimental: false,
  features: {
    audit_log: {
      enabled: true,
      entitlement: "entitled",
    },
  },
}

export const MockAuditLog: TypesGen.AuditLog = {
  id: "fbd2116a-8961-4954-87ae-e4575bd29ce0",
  request_id: "53bded77-7b9d-4e82-8771-991a34d759f9",
  time: "2022-05-19T16:45:57.122Z",
  organization_id: "fc0774ce-cc9e-48d4-80ae-88f7a4d4a8b0",
  ip: "127.0.0.1",
  user_agent:
    '"Mozilla/5.0 (Macintosh; Intel Mac OS X 10_15_7) AppleWebKit/537.36 (KHTML, like Gecko) Chrome/104.0.0.0 Safari/537.36"',
  resource_type: "workspace",
  resource_id: "ef8d1cf4-82de-4fd9-8980-047dad6d06b5",
  resource_target: "bruno-dev",
  resource_icon: "",
  action: "create",
  diff: {},
  status_code: 200,
  additional_fields: "",
  description: "{user} updated workspace {target}",
  user: MockUser,
}

export const MockAuditLog2: TypesGen.AuditLog = {
  ...MockAuditLog,
  id: "53bded77-7b9d-4e82-8771-991a34d759f9",
  action: "write",
  diff: {
    workspace_name: {
      old: "old-workspace-name",
      new: MockWorkspace.name,
      secret: false,
    },
    workspace_auto_off: {
      old: true,
      new: false,
      secret: false,
    },
    template_version_id: {
      old: "fbd2116a-8961-4954-87ae-e4575bd29ce0",
      new: "53bded77-7b9d-4e82-8771-991a34d759f9",
      secret: false,
    },
    roles: {
      old: null,
      new: ["admin", "auditor"],
      secret: false,
    },
  },
}

export const MockWorkspaceQuota: TypesGen.WorkspaceQuota = {
  user_workspace_count: 0,
  user_workspace_limit: 100,
}<|MERGE_RESOLUTION|>--- conflicted
+++ resolved
@@ -193,6 +193,7 @@
   id: "test-app",
   name: "test-app",
   icon: "",
+  subdomain: false,
   health: "disabled",
   healthcheck: {
     url: "",
@@ -447,134 +448,11 @@
   },
 }
 
-<<<<<<< HEAD
-export const MockWorkspaceApp: TypesGen.WorkspaceApp = {
-  id: "test-app",
-  name: "test-app",
-  icon: "",
-  subdomain: true,
-  health: "disabled",
-  healthcheck: {
-    url: "",
-    interval: 0,
-    threshold: 0,
-  },
-}
-
-export const MockWorkspaceAgent: TypesGen.WorkspaceAgent = {
-  apps: [MockWorkspaceApp],
-  architecture: "amd64",
-  created_at: "",
-  environment_variables: {},
-  id: "test-workspace-agent",
-  name: "a-workspace-agent",
-  operating_system: "linux",
-  resource_id: "",
-  status: "connected",
-  updated_at: "",
-  version: MockBuildInfo.version,
-  latency: {
-    "Coder Embedded DERP": {
-      latency_ms: 32.55,
-      preferred: true,
-    },
-  },
-}
-
-export const MockWorkspaceAgentDisconnected: TypesGen.WorkspaceAgent = {
-  ...MockWorkspaceAgent,
-  id: "test-workspace-agent-2",
-  name: "another-workspace-agent",
-  status: "disconnected",
-  version: "",
-  latency: {},
-}
-
-export const MockWorkspaceAgentOutdated: TypesGen.WorkspaceAgent = {
-  ...MockWorkspaceAgent,
-  id: "test-workspace-agent-3",
-  name: "an-outdated-workspace-agent",
-  version: "v99.999.9998+abcdef",
-  operating_system: "Windows",
-  latency: {
-    ...MockWorkspaceAgent.latency,
-    Chicago: {
-      preferred: false,
-      latency_ms: 95.11,
-    },
-    "San Francisco": {
-      preferred: false,
-      latency_ms: 111.55,
-    },
-    Paris: {
-      preferred: false,
-      latency_ms: 221.66,
-    },
-  },
-}
-
-export const MockWorkspaceAgentConnecting: TypesGen.WorkspaceAgent = {
-  ...MockWorkspaceAgent,
-  id: "test-workspace-agent-connecting",
-  name: "another-workspace-agent",
-  status: "connecting",
-  version: "",
-  latency: {},
-}
-
-export const MockWorkspaceResource: TypesGen.WorkspaceResource = {
-  agents: [MockWorkspaceAgent, MockWorkspaceAgentConnecting, MockWorkspaceAgentOutdated],
-  created_at: "",
-  id: "test-workspace-resource",
-  job_id: "",
-  name: "a-workspace-resource",
-  type: "google_compute_disk",
-  workspace_transition: "start",
-  hide: false,
-  icon: "",
-  metadata: [
-    { key: "type", value: "a-workspace-resource", sensitive: false },
-    { key: "api_key", value: "12345678", sensitive: true },
-  ],
-}
-
-export const MockWorkspaceResource2: TypesGen.WorkspaceResource = {
-  agents: [MockWorkspaceAgent, MockWorkspaceAgentDisconnected, MockWorkspaceAgentOutdated],
-  created_at: "",
-  id: "test-workspace-resource-2",
-  job_id: "",
-  name: "another-workspace-resource",
-  type: "google_compute_disk",
-  workspace_transition: "start",
-  hide: false,
-  icon: "",
-  metadata: [
-    { key: "type", value: "google_compute_disk", sensitive: false },
-    { key: "size", value: "32GB", sensitive: false },
-  ],
-}
-
-export const MockWorkspaceResource3: TypesGen.WorkspaceResource = {
-  agents: [MockWorkspaceAgent, MockWorkspaceAgentDisconnected, MockWorkspaceAgentOutdated],
-  created_at: "",
-  id: "test-workspace-resource-3",
-  job_id: "",
-  name: "another-workspace-resource",
-  type: "google_compute_disk",
-  workspace_transition: "start",
-  hide: true,
-  icon: "",
-  metadata: [
-    { key: "type", value: "google_compute_disk", sensitive: false },
-    { key: "size", value: "32GB", sensitive: false },
-  ],
-=======
 // requests the MockWorkspace
 export const MockWorkspaceRequest: TypesGen.CreateWorkspaceRequest = {
   name: "test",
   parameter_values: [],
   template_id: "test-template",
->>>>>>> 3759bb2a
 }
 
 export const MockUserAgent: Types.UserAgent = {
