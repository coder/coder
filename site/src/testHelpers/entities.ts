--- conflicted
+++ resolved
@@ -11,11 +11,7 @@
   WorkspaceBuildTransition,
   WorkspaceResource,
 } from "../api/types"
-<<<<<<< HEAD
-import { AuthMethods, ProvisionerJobStatus } from "../api/typesGenerated"
-=======
-import { AuthMethods, Role } from "../api/typesGenerated"
->>>>>>> 9d94f4f7
+import { AuthMethods, ProvisionerJobStatus, Role } from "../api/typesGenerated"
 
 export const MockSessionToken = { session_token: "my-session-token" }
 
