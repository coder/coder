import * as Types from "../api/types"
import * as TypesGen from "../api/typesGenerated"

export const MockSessionToken: TypesGen.LoginWithPasswordResponse = {
  session_token: "my-session-token",
}

export const MockAPIKey: TypesGen.GenerateAPIKeyResponse = {
  key: "my-api-key",
}

export const MockBuildInfo: TypesGen.BuildInfoResponse = {
  external_url: "file:///mock-url",
  version: "v99.999.9999+c9cdf14",
}

export const MockAdminRole: TypesGen.Role = {
  name: "admin",
  display_name: "Admin",
}

export const MockMemberRole: TypesGen.Role = {
  name: "member",
  display_name: "Member",
}

export const MockAuditorRole: TypesGen.Role = {
  name: "auditor",
  display_name: "Auditor",
}

export const MockSiteRoles = [MockAdminRole, MockAuditorRole, MockMemberRole]

export const MockUser: TypesGen.User = {
  id: "test-user",
  username: "TestUser",
  email: "test@coder.com",
  created_at: "",
  status: "active",
  organization_ids: ["fc0774ce-cc9e-48d4-80ae-88f7a4d4a8b0"],
  roles: [MockAdminRole, MockMemberRole],
}

export const MockUser2: TypesGen.User = {
  id: "test-user-2",
  username: "TestUser2",
  email: "test2@coder.com",
  created_at: "",
  status: "active",
  organization_ids: ["fc0774ce-cc9e-48d4-80ae-88f7a4d4a8b0"],
  roles: [MockMemberRole],
}

export const MockOrganization: TypesGen.Organization = {
  id: "test-org",
  name: "Test Organization",
  created_at: "",
  updated_at: "",
}

export const MockProvisioner: TypesGen.ProvisionerDaemon = {
  created_at: "",
  id: "test-provisioner",
  name: "Test Provisioner",
  provisioners: ["echo"],
}

export const MockProvisionerJob: TypesGen.ProvisionerJob = {
  created_at: "",
  id: "test-provisioner-job",
  status: "succeeded",
}

export const MockFailedProvisionerJob = { ...MockProvisionerJob, status: "failed" as TypesGen.ProvisionerJobStatus }
export const MockCancelingProvisionerJob = {
  ...MockProvisionerJob,
  status: "canceling" as TypesGen.ProvisionerJobStatus,
}
export const MockRunningProvisionerJob = { ...MockProvisionerJob, status: "running" as TypesGen.ProvisionerJobStatus }

export const MockTemplateVersion: TypesGen.TemplateVersion = {
  id: "test-template-version",
  created_at: "",
  updated_at: "",
  job: MockProvisionerJob,
  name: "test-version",
  readme: "",
}

export const MockTemplate: TypesGen.Template = {
  id: "test-template",
  created_at: "2022-05-17T17:39:01.382927298Z",
  updated_at: "2022-05-18T17:39:01.382927298Z",
  organization_id: MockOrganization.id,
  name: "Test Template",
<<<<<<< HEAD
  provisioner: MockProvisioner.id,
  active_version_id: MockTemplateVersion.id,
=======
  provisioner: MockProvisioner.provisioners[0],
  active_version_id: "",
>>>>>>> d72c45e4
  workspace_owner_count: 1,
  description: "This is a test description.",
}

export const MockWorkspaceAutostartDisabled: TypesGen.UpdateWorkspaceAutostartRequest = {
  schedule: "",
}

export const MockWorkspaceAutostartEnabled: TypesGen.UpdateWorkspaceAutostartRequest = {
  // Runs at 9:30am Monday through Friday using Canada/Eastern
  // (America/Toronto) time
  schedule: "CRON_TZ=Canada/Eastern 30 9 * * 1-5",
}

export const MockWorkspaceBuild: TypesGen.WorkspaceBuild = {
  build_number: 1,
  created_at: "2022-05-17T17:39:01.382927298Z",
  id: "1",
  initiator_id: "",
  job: MockProvisionerJob,
  name: "a-workspace-build",
  template_version_id: "",
  transition: "start",
  updated_at: "2022-05-17T17:39:01.382927298Z",
  workspace_id: "test-workspace",
}

export const MockWorkspaceBuildStop: TypesGen.WorkspaceBuild = {
  ...MockWorkspaceBuild,
  id: "2",
  transition: "stop",
}

export const MockWorkspaceBuildDelete: TypesGen.WorkspaceBuild = {
  ...MockWorkspaceBuild,
  id: "3",
  transition: "delete",
}

export const MockBuilds = [MockWorkspaceBuild, MockWorkspaceBuildStop, MockWorkspaceBuildDelete]

export const MockWorkspace: TypesGen.Workspace = {
  id: "test-workspace",
  name: "Test-Workspace",
  created_at: "",
  updated_at: "",
  template_id: MockTemplate.id,
  template_name: MockTemplate.name,
  outdated: false,
  owner_id: MockUser.id,
  owner_name: MockUser.username,
  autostart_schedule: MockWorkspaceAutostartEnabled.schedule,
  ttl: 2 * 60 * 60 * 1000 * 1_000_000, // 2 hours as nanoseconds
  latest_build: MockWorkspaceBuild,
}

export const MockStoppedWorkspace: TypesGen.Workspace = { ...MockWorkspace, latest_build: MockWorkspaceBuildStop }
export const MockStoppingWorkspace: TypesGen.Workspace = {
  ...MockWorkspace,
  latest_build: { ...MockWorkspaceBuildStop, job: MockRunningProvisionerJob },
}
export const MockStartingWorkspace: TypesGen.Workspace = {
  ...MockWorkspace,
  latest_build: { ...MockWorkspaceBuild, job: MockRunningProvisionerJob },
}
export const MockCancelingWorkspace: TypesGen.Workspace = {
  ...MockWorkspace,
  latest_build: { ...MockWorkspaceBuild, job: MockCancelingProvisionerJob },
}
export const MockFailedWorkspace: TypesGen.Workspace = {
  ...MockWorkspace,
  latest_build: { ...MockWorkspaceBuild, job: MockFailedProvisionerJob },
}
export const MockDeletingWorkspace: TypesGen.Workspace = {
  ...MockWorkspace,
  latest_build: { ...MockWorkspaceBuildDelete, job: MockRunningProvisionerJob },
}
export const MockDeletedWorkspace: TypesGen.Workspace = { ...MockWorkspace, latest_build: MockWorkspaceBuildDelete }

export const MockOutdatedWorkspace: TypesGen.Workspace = { ...MockWorkspace, outdated: true }

export const MockWorkspaceAgent: TypesGen.WorkspaceAgent = {
  architecture: "amd64",
  created_at: "",
  environment_variables: {},
  id: "test-workspace-agent",
  name: "a-workspace-agent",
  operating_system: "linux",
  resource_id: "",
  status: "connected",
  updated_at: "",
}

export const MockWorkspaceResource: TypesGen.WorkspaceResource = {
  agents: [MockWorkspaceAgent],
  created_at: "",
  id: "test-workspace-resource",
  job_id: "",
  name: "a-workspace-resource",
  type: "google_compute_disk",
  workspace_transition: "start",
}

export const MockUserAgent: Types.UserAgent = {
  browser: "Chrome 99.0.4844",
  device: "Other",
  ip_address: "11.22.33.44",
  os: "Windows 10",
}

export const MockAuthMethods: TypesGen.AuthMethods = {
  password: true,
  github: false,
}

export const MockGitSSHKey: TypesGen.GitSSHKey = {
  user_id: "1fa0200f-7331-4524-a364-35770666caa7",
  created_at: "2022-05-16T14:30:34.148205897Z",
  updated_at: "2022-05-16T15:29:10.302441433Z",
  public_key: "ssh-ed25519 AAAAC3NzaC1lZDI1NTE5AAAAIFJOQRIM7kE30rOzrfy+/+R+nQGCk7S9pioihy+2ARbq",
}<|MERGE_RESOLUTION|>--- conflicted
+++ resolved
@@ -93,13 +93,8 @@
   updated_at: "2022-05-18T17:39:01.382927298Z",
   organization_id: MockOrganization.id,
   name: "Test Template",
-<<<<<<< HEAD
   provisioner: MockProvisioner.id,
   active_version_id: MockTemplateVersion.id,
-=======
-  provisioner: MockProvisioner.provisioners[0],
-  active_version_id: "",
->>>>>>> d72c45e4
   workspace_owner_count: 1,
   description: "This is a test description.",
 }
