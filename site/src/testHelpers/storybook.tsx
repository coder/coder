import type { StoryContext } from "@storybook/react";
import { withDefaultFeatures } from "api/api";
import { getAuthorizationKey } from "api/queries/authCheck";
import { hasFirstUserKey, meKey } from "api/queries/users";
import type { Entitlements } from "api/typesGenerated";
import { GlobalSnackbar } from "components/GlobalSnackbar/GlobalSnackbar";
import { AuthProvider } from "contexts/auth/AuthProvider";
import { permissionsToCheck } from "contexts/auth/permissions";
import { DashboardContext } from "modules/dashboard/DashboardProvider";
import { DeploymentSettingsContext } from "modules/management/DeploymentSettingsProvider";
import { ManagementSettingsContext } from "modules/management/ManagementSettingsLayout";
import type { FC } from "react";
import { useQueryClient } from "react-query";
import {
	MockAppearanceConfig,
	MockDefaultOrganization,
	MockDeploymentConfig,
	MockEntitlements,
} from "./entities";

export const withDashboardProvider = (
	Story: FC,
	{ parameters }: StoryContext,
) => {
	const {
		features = [],
		experiments = [],
		showOrganizations = false,
	} = parameters;

	// Only set a default value for activeOrganizations if the original
	// organizations array wasn't specified. In some cases, we want to have a
	// list of organizations, but not have one be active
	let { organizations, activeOrganization } = parameters;
	if (organizations === undefined) {
		organizations = [MockDefaultOrganization];
		activeOrganization = MockDefaultOrganization;
	}

	const entitlements: Entitlements = {
		...MockEntitlements,
		has_license: features.length > 0,
		features: withDefaultFeatures(
			Object.fromEntries(
				features.map((feature) => [
					feature,
					{ enabled: true, entitlement: "entitled" },
				]),
			),
		),
	};

	return (
		<DashboardContext.Provider
			value={{
				entitlements,
				experiments,
				organizations,
				showOrganizations,
				activeOrganization,
				appearance: MockAppearanceConfig,
			}}
		>
			<Story />
		</DashboardContext.Provider>
	);
};

type MessageEvent = Record<"data", string>;
type CallbackFn = (ev?: MessageEvent) => void;

export const withWebSocket = (Story: FC, { parameters }: StoryContext) => {
	const events = parameters.webSocket;

	if (!events) {
		console.warn("You forgot to add `parameters.webSocket` to your story");
		return <Story />;
	}

	const listeners = new Map<string, CallbackFn>();
	let callEventsDelay: number;

	window.WebSocket = class WebSocket {
		addEventListener(type: string, callback: CallbackFn) {
			listeners.set(type, callback);

			// Runs when the last event listener is added
			clearTimeout(callEventsDelay);
			callEventsDelay = window.setTimeout(() => {
				for (const entry of events) {
					const callback = listeners.get(entry.event);

					if (callback) {
						entry.event === "message"
							? callback({ data: entry.data })
							: callback();
					}
				}
			}, 0);
		}

		close() {}
	} as unknown as typeof window.WebSocket;

	return <Story />;
};

export const withDesktopViewport = (Story: FC) => (
	<div style={{ width: 1200, height: 800 }}>
		<Story />
	</div>
);

export const withAuthProvider = (Story: FC, { parameters }: StoryContext) => {
	if (!parameters.user) {
		throw new Error("You forgot to add `parameters.user` to your story");
	}
	const queryClient = useQueryClient();
	queryClient.setQueryData(meKey, parameters.user);
	queryClient.setQueryData(hasFirstUserKey, true);
	queryClient.setQueryData(
		getAuthorizationKey({ checks: permissionsToCheck }),
		parameters.permissions ?? {},
	);

	return (
		<AuthProvider>
			<Story />
		</AuthProvider>
	);
};

export const withGlobalSnackbar = (Story: FC) => (
	<>
		<Story />
		<GlobalSnackbar />
	</>
);

export const withManagementSettingsProvider = (Story: FC) => {
	return (
		<ManagementSettingsContext.Provider
<<<<<<< HEAD
			value={{ deploymentValues: MockDeploymentConfig }}
=======
			value={{
				organizations: [MockDefaultOrganization],
				organization: MockDefaultOrganization,
			}}
>>>>>>> 4496a75c
		>
			<DeploymentSettingsContext.Provider
				value={{ deploymentConfig: MockDeploymentConfig }}
			>
				<Story />
			</DeploymentSettingsContext.Provider>
		</ManagementSettingsContext.Provider>
	);
};<|MERGE_RESOLUTION|>--- conflicted
+++ resolved
@@ -140,14 +140,10 @@
 export const withManagementSettingsProvider = (Story: FC) => {
 	return (
 		<ManagementSettingsContext.Provider
-<<<<<<< HEAD
-			value={{ deploymentValues: MockDeploymentConfig }}
-=======
 			value={{
 				organizations: [MockDefaultOrganization],
 				organization: MockDefaultOrganization,
 			}}
->>>>>>> 4496a75c
 		>
 			<DeploymentSettingsContext.Provider
 				value={{ deploymentConfig: MockDeploymentConfig }}
