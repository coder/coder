import { rest } from "msw"
<<<<<<< HEAD
import { WorkspaceBuildTransition } from "../api/types"
import { CreateWorkspaceBuildRequest } from "../api/typesGenerated"
=======
import { permissionsToCheck } from "../xServices/auth/authXService"
>>>>>>> 50ad2f8e
import * as M from "./entities"

export const handlers = [
  // build info
  rest.get("/api/v2/buildinfo", async (req, res, ctx) => {
    return res(ctx.status(200), ctx.json(M.MockBuildInfo))
  }),

  // organizations
  rest.get("/api/v2/organizations/:organizationId", async (req, res, ctx) => {
    return res(ctx.status(200), ctx.json(M.MockOrganization))
  }),
  rest.get("/api/v2/organizations/:organizationId/templates/:templateId", async (req, res, ctx) => {
    return res(ctx.status(200), ctx.json(M.MockTemplate))
  }),

  // templates
  rest.get("/api/v2/templates/:templateId", async (req, res, ctx) => {
    return res(ctx.status(200), ctx.json(M.MockTemplate))
  }),

  // users
  rest.get("/api/v2/users", async (req, res, ctx) => {
    return res(ctx.status(200), ctx.json([M.MockUser, M.MockUser2]))
  }),
  rest.post("/api/v2/users", async (req, res, ctx) => {
    return res(ctx.status(200), ctx.json(M.MockUser))
  }),
  rest.post("/api/v2/users/me/workspaces", async (req, res, ctx) => {
    return res(ctx.status(200), ctx.json(M.MockWorkspace))
  }),
  rest.get("/api/v2/users/me/organizations", (req, res, ctx) => {
    return res(ctx.status(200), ctx.json([M.MockOrganization]))
  }),
  rest.get("/api/v2/users/me/organizations/:organizationId", async (req, res, ctx) => {
    return res(ctx.status(200), ctx.json(M.MockOrganization))
  }),
  rest.post("/api/v2/users/login", async (req, res, ctx) => {
    return res(ctx.status(200), ctx.json(M.MockSessionToken))
  }),
  rest.post("/api/v2/users/logout", async (req, res, ctx) => {
    return res(ctx.status(200))
  }),
  rest.get("/api/v2/users/me", async (req, res, ctx) => {
    return res(ctx.status(200), ctx.json(M.MockUser))
  }),
  rest.get("/api/v2/users/me/keys", async (req, res, ctx) => {
    return res(ctx.status(200), ctx.json(M.MockAPIKey))
  }),
  rest.get("/api/v2/users/authmethods", async (req, res, ctx) => {
    return res(ctx.status(200), ctx.json(M.MockAuthMethods))
  }),
  rest.get("/api/v2/users/roles", async (req, res, ctx) => {
    return res(ctx.status(200), ctx.json(M.MockSiteRoles))
  }),
  rest.post("/api/v2/users/:userId/authorization", async (req, res, ctx) => {
    const permissions = Object.keys(permissionsToCheck)
    const response = permissions.reduce((obj, permission) => {
      return {
        ...obj,
        [permission]: true,
      }
    }, {})

    return res(ctx.status(200), ctx.json(response))
  }),

  // workspaces
  rest.get("/api/v2/organizations/:organizationId/workspaces/:userName/:workspaceName", (req, res, ctx) => {
    return res(ctx.status(200), ctx.json(M.MockWorkspace))
  }),
  rest.get("/api/v2/workspaces/:workspaceId", async (req, res, ctx) => {
    return res(ctx.status(200), ctx.json(M.MockWorkspace))
  }),
  rest.put("/api/v2/workspaces/:workspaceId/autostart", async (req, res, ctx) => {
    return res(ctx.status(200))
  }),
  rest.put("/api/v2/workspaces/:workspaceId/autostop", async (req, res, ctx) => {
    return res(ctx.status(200))
  }),
  rest.post("/api/v2/workspaces/:workspaceId/builds", async (req, res, ctx) => {
    const { transition } = req.body as CreateWorkspaceBuildRequest
    const transitionToBuild = {
      start: M.MockWorkspaceBuild,
      stop: M.MockWorkspaceBuildStop,
      delete: M.MockWorkspaceBuildDelete,
    }
    const result = transitionToBuild[transition as WorkspaceBuildTransition]
    return res(ctx.status(200), ctx.json(result))
  }),

  // workspace builds
  rest.get("/api/v2/workspacebuilds/:workspaceBuildId/resources", (req, res, ctx) => {
    return res(ctx.status(200), ctx.json([M.MockWorkspaceResource]))
  }),
]<|MERGE_RESOLUTION|>--- conflicted
+++ resolved
@@ -1,10 +1,7 @@
 import { rest } from "msw"
-<<<<<<< HEAD
 import { WorkspaceBuildTransition } from "../api/types"
 import { CreateWorkspaceBuildRequest } from "../api/typesGenerated"
-=======
 import { permissionsToCheck } from "../xServices/auth/authXService"
->>>>>>> 50ad2f8e
 import * as M from "./entities"
 
 export const handlers = [
