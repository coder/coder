import { rest } from "msw"
import { WorkspaceBuildTransition } from "../api/types"
import { CreateWorkspaceBuildRequest } from "../api/typesGenerated"
import { permissionsToCheck } from "../xServices/auth/authXService"
import * as M from "./entities"
import { MockGroup, MockWorkspaceQuota } from "./entities"
import fs from "fs"
import path from "path"

export const handlers = [
  rest.get("/api/v2/templates/:templateId/daus", async (req, res, ctx) => {
    return res(ctx.status(200), ctx.json(M.MockTemplateDAUResponse))
  }),

  rest.get("/api/v2/insights/daus", async (req, res, ctx) => {
    return res(ctx.status(200), ctx.json(M.MockDeploymentDAUResponse))
  }),

  // build info
  rest.get("/api/v2/buildinfo", async (req, res, ctx) => {
    return res(ctx.status(200), ctx.json(M.MockBuildInfo))
  }),

  // experiments
  rest.get("/api/v2/experiments", async (req, res, ctx) => {
    return res(ctx.status(200), ctx.json(M.MockExperiments))
  }),

  // update check
  rest.get("/api/v2/updatecheck", async (req, res, ctx) => {
    return res(ctx.status(200), ctx.json(M.MockUpdateCheck))
  }),

  // organizations
  rest.get("/api/v2/organizations/:organizationId", async (req, res, ctx) => {
    return res(ctx.status(200), ctx.json(M.MockOrganization))
  }),
  rest.get(
    "api/v2/organizations/:organizationId/templates/examples",
    (req, res, ctx) => {
      return res(
        ctx.status(200),
        ctx.json([M.MockTemplateExample, M.MockTemplateExample2]),
      )
    },
  ),
  rest.get(
    "/api/v2/organizations/:organizationId/templates/:templateId",
    async (req, res, ctx) => {
      return res(ctx.status(200), ctx.json(M.MockTemplate))
    },
  ),
  rest.get(
    "/api/v2/organizations/:organizationId/templates",
    async (req, res, ctx) => {
      return res(ctx.status(200), ctx.json([M.MockTemplate]))
    },
  ),

  // templates
  rest.get("/api/v2/templates/:templateId", async (req, res, ctx) => {
    return res(ctx.status(200), ctx.json(M.MockTemplate))
  }),
  rest.get("/api/v2/templates/:templateId/versions", async (req, res, ctx) => {
    return res(
      ctx.status(200),
      ctx.json([M.MockTemplateVersion2, M.MockTemplateVersion]),
    )
  }),
  rest.patch("/api/v2/templates/:templateId", async (req, res, ctx) => {
    return res(ctx.status(200), ctx.json(M.MockTemplate))
  }),
  rest.get(
    "/api/v2/templateversions/:templateVersionId",
    async (req, res, ctx) => {
      return res(ctx.status(200), ctx.json(M.MockTemplateVersion))
    },
  ),
  rest.get(
    "/api/v2/templateversions/:templateVersionId/schema",
    async (req, res, ctx) => {
      return res(ctx.status(200), ctx.json([]))
    },
  ),
  rest.get(
    "/api/v2/templateversions/:templateVersionId/resources",
    async (req, res, ctx) => {
      return res(
        ctx.status(200),
        ctx.json([M.MockWorkspaceResource, M.MockWorkspaceResource2]),
      )
    },
  ),
  rest.get(
    "/api/v2/templateversions/:templateVersionId/rich-parameters",
    async (req, res, ctx) => {
      return res(ctx.status(200), ctx.json([]))
    },
  ),
  rest.get(
    "/api/v2/templateversions/:templateVersionId/gitauth",
    async (req, res, ctx) => {
      return res(ctx.status(200), ctx.json([]))
    },
  ),
  rest.get(
    "api/v2/organizations/:organizationId/templates/:templateName/versions/:templateVersionName",
    async (req, res, ctx) => {
      return res(ctx.status(200), ctx.json(M.MockTemplateVersion))
    },
  ),
  rest.get(
    "api/v2/organizations/:organizationId/templates/:templateName/versions/:templateVersionName/previous",
    async (req, res, ctx) => {
      return res(ctx.status(200), ctx.json(M.MockTemplateVersion2))
    },
  ),
  rest.delete("/api/v2/templates/:templateId", async (req, res, ctx) => {
    return res(ctx.status(200), ctx.json(M.MockTemplate))
  }),

  // users
  rest.get("/api/v2/users", async (req, res, ctx) => {
    return res(
      ctx.status(200),
      ctx.json({
        users: [M.MockUser, M.MockUser2, M.SuspendedMockUser],
        count: 26,
      }),
    )
  }),
  rest.post("/api/v2/users", async (req, res, ctx) => {
    return res(ctx.status(200), ctx.json(M.MockUser))
  }),
  rest.get("/api/v2/users/me/organizations", (req, res, ctx) => {
    return res(ctx.status(200), ctx.json([M.MockOrganization]))
  }),
  rest.get(
    "/api/v2/users/me/organizations/:organizationId",
    async (req, res, ctx) => {
      return res(ctx.status(200), ctx.json(M.MockOrganization))
    },
  ),
  rest.post("/api/v2/users/login", async (req, res, ctx) => {
    return res(ctx.status(200), ctx.json(M.MockSessionToken))
  }),
  rest.post("/api/v2/users/logout", async (req, res, ctx) => {
    return res(ctx.status(200))
  }),
  rest.get("/api/v2/users/me", async (req, res, ctx) => {
    return res(ctx.status(200), ctx.json(M.MockUser))
  }),
  rest.get("/api/v2/users/me/keys", async (req, res, ctx) => {
    return res(ctx.status(200), ctx.json(M.MockAPIKey))
  }),
  rest.get("/api/v2/users/authmethods", async (req, res, ctx) => {
    return res(ctx.status(200), ctx.json(M.MockAuthMethods))
  }),
  rest.get("/api/v2/users/roles", async (req, res, ctx) => {
    return res(ctx.status(200), ctx.json(M.MockSiteRoles))
  }),
  rest.post("/api/v2/authcheck", async (req, res, ctx) => {
    const permissions = [
      ...Object.keys(permissionsToCheck),
      "canUpdateTemplate",
      "updateWorkspace",
    ]
    const response = permissions.reduce((obj, permission) => {
      return {
        ...obj,
        [permission]: true,
      }
    }, {})

    return res(ctx.status(200), ctx.json(response))
  }),
  rest.get("/api/v2/users/:userId/gitsshkey", async (req, res, ctx) => {
    return res(ctx.status(200), ctx.json(M.MockGitSSHKey))
  }),
  rest.get(
    "/api/v2/users/:userId/workspace/:workspaceName",
    async (req, res, ctx) => {
      return res(ctx.status(200), ctx.json(M.MockWorkspace))
    },
  ),

  // First user
  rest.get("/api/v2/users/first", async (req, res, ctx) => {
    return res(ctx.status(200))
  }),
  rest.post("/api/v2/users/first", async (req, res, ctx) => {
    return res(ctx.status(200), ctx.json(M.MockUser))
  }),

  // workspaces
  rest.get("/api/v2/workspaces", async (req, res, ctx) => {
    return res(ctx.status(200), ctx.json(M.MockWorkspacesResponse))
  }),
  rest.get("/api/v2/workspaces/:workspaceId", async (req, res, ctx) => {
    return res(ctx.status(200), ctx.json(M.MockWorkspace))
  }),
  rest.put(
    "/api/v2/workspaces/:workspaceId/autostart",
    async (req, res, ctx) => {
      return res(ctx.status(200))
    },
  ),
  rest.put("/api/v2/workspaces/:workspaceId/ttl", async (req, res, ctx) => {
    return res(ctx.status(200))
  }),
  rest.put("/api/v2/workspaces/:workspaceId/extend", async (req, res, ctx) => {
    return res(ctx.status(200))
  }),

  // workspace builds
  rest.post("/api/v2/workspaces/:workspaceId/builds", async (req, res, ctx) => {
    const { transition } = req.body as CreateWorkspaceBuildRequest
    const transitionToBuild = {
      start: M.MockWorkspaceBuild,
      stop: M.MockWorkspaceBuildStop,
      delete: M.MockWorkspaceBuildDelete,
    }
    const result = transitionToBuild[transition as WorkspaceBuildTransition]
    return res(ctx.status(200), ctx.json(result))
  }),
  rest.get("/api/v2/workspaces/:workspaceId/builds", async (req, res, ctx) => {
    return res(ctx.status(200), ctx.json(M.MockBuilds))
  }),
  rest.get(
    "/api/v2/users/:username/workspace/:workspaceName/builds/:buildNumber",
    (req, res, ctx) => {
      return res(ctx.status(200), ctx.json(M.MockWorkspaceBuild))
    },
  ),
  rest.get(
    "/api/v2/workspacebuilds/:workspaceBuildId/resources",
    (req, res, ctx) => {
      return res(
        ctx.status(200),
        ctx.json([M.MockWorkspaceResource, M.MockWorkspaceResource2]),
      )
    },
  ),
  rest.patch(
    "/api/v2/workspacebuilds/:workspaceBuildId/cancel",
    (req, res, ctx) => {
      return res(ctx.status(200), ctx.json(M.MockCancellationMessage))
    },
  ),
  rest.get(
    "/api/v2/workspacebuilds/:workspaceBuildId/logs",
    (req, res, ctx) => {
      return res(ctx.status(200), ctx.json(M.MockWorkspaceBuildLogs))
    },
  ),
  rest.get("/api/v2/entitlements", (req, res, ctx) => {
    return res(ctx.status(200), ctx.json(M.MockEntitlements))
  }),

  // Audit
  rest.get("/api/v2/audit", (req, res, ctx) => {
    const filter = req.url.searchParams.get("q") as string
    const logs =
      filter === "resource_type:workspace action:create"
        ? [M.MockAuditLog]
        : [M.MockAuditLog, M.MockAuditLog2]
    return res(
      ctx.status(200),
      ctx.json({
        audit_logs: logs,
        count: logs.length,
      }),
    )
  }),

  // Applications host
  rest.get("/api/v2/applications/host", (req, res, ctx) => {
    return res(ctx.status(200), ctx.json({ host: "*.dev.coder.com" }))
  }),

  // Groups
  rest.get("/api/v2/organizations/:organizationId/groups", (req, res, ctx) => {
    return res(ctx.status(200), ctx.json([MockGroup]))
  }),

  rest.post(
    "/api/v2/organizations/:organizationId/groups",
    async (req, res, ctx) => {
      return res(ctx.status(201), ctx.json(M.MockGroup))
    },
  ),

  rest.get("/api/v2/groups/:groupId", (req, res, ctx) => {
    return res(ctx.status(200), ctx.json(MockGroup))
  }),

  rest.patch("/api/v2/groups/:groupId", (req, res, ctx) => {
    return res(ctx.status(200), ctx.json(MockGroup))
  }),

  rest.delete("/api/v2/groups/:groupId", (req, res, ctx) => {
    return res(ctx.status(204))
  }),

  rest.get("/api/v2/workspace-quota/:userId", (req, res, ctx) => {
    return res(ctx.status(200), ctx.json(MockWorkspaceQuota))
  }),

  rest.get("/api/v2/appearance", (req, res, ctx) => {
    return res(ctx.status(200), ctx.json(M.MockAppearance))
  }),

  rest.get("/api/v2/deployment/stats", (_, res, ctx) => {
    return res(ctx.status(200), ctx.json(M.MockDeploymentStats))
  }),

  rest.get(
    "/api/v2/workspacebuilds/:workspaceBuildId/parameters",
    (_, res, ctx) => {
      return res(ctx.status(200), ctx.json([M.MockWorkspaceBuildParameter1]))
    },
  ),

<<<<<<< HEAD
  rest.get(
    "/api/v2/workspaceagents/:workspaceAgentId/watch-metadata",
    (_, res, ctx) => {
      return res(
        ctx.status(200),
        ctx.set("Connection", "keep-alive"),
        ctx.set("Content-Type", "text/event-stream"),
        ctx.body(`data: []\n\n`),
      )
    },
  ),
=======
  rest.get("api/v2/files/:fileId", (_, res, ctx) => {
    const fileBuffer = fs.readFileSync(
      path.resolve(__dirname, "./templateFiles.tar"),
    )

    return res(
      ctx.set("Content-Length", fileBuffer.byteLength.toString()),
      ctx.set("Content-Type", "application/octet-stream"),
      // Respond with the "ArrayBuffer".
      ctx.body(fileBuffer),
    )
  }),
>>>>>>> dd4e1f74
]<|MERGE_RESOLUTION|>--- conflicted
+++ resolved
@@ -321,19 +321,6 @@
     },
   ),
 
-<<<<<<< HEAD
-  rest.get(
-    "/api/v2/workspaceagents/:workspaceAgentId/watch-metadata",
-    (_, res, ctx) => {
-      return res(
-        ctx.status(200),
-        ctx.set("Connection", "keep-alive"),
-        ctx.set("Content-Type", "text/event-stream"),
-        ctx.body(`data: []\n\n`),
-      )
-    },
-  ),
-=======
   rest.get("api/v2/files/:fileId", (_, res, ctx) => {
     const fileBuffer = fs.readFileSync(
       path.resolve(__dirname, "./templateFiles.tar"),
@@ -346,5 +333,4 @@
       ctx.body(fileBuffer),
     )
   }),
->>>>>>> dd4e1f74
 ]