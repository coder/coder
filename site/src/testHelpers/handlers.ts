import { rest } from "msw"
import { WorkspaceBuildTransition } from "../api/types"
import { CreateWorkspaceBuildRequest } from "../api/typesGenerated"
import { permissionsToCheck } from "../xServices/auth/authXService"
import * as M from "./entities"

export const handlers = [
  // build info
  rest.get("/api/v2/buildinfo", async (req, res, ctx) => {
    return res(ctx.status(200), ctx.json(M.MockBuildInfo))
  }),

  // organizations
  rest.get("/api/v2/organizations/:organizationId", async (req, res, ctx) => {
    return res(ctx.status(200), ctx.json(M.MockOrganization))
  }),
  rest.get("/api/v2/organizations/:organizationId/templates/:templateId", async (req, res, ctx) => {
    return res(ctx.status(200), ctx.json(M.MockTemplate))
  }),
  rest.get("/api/v2/organizations/:organizationId/templates", async (req, res, ctx) => {
    return res(ctx.status(200), ctx.json([M.MockTemplate]))
  }),

  // templates
  rest.get("/api/v2/templates/:templateId", async (req, res, ctx) => {
    return res(ctx.status(200), ctx.json(M.MockTemplate))
  }),
  rest.get("/api/v2/templateversions/:templateVersionId", async (req, res, ctx) => {
    return res(ctx.status(200), ctx.json(M.MockTemplateVersion))
  }),
  rest.get("/api/v2/templateversions/:templateVersionId/schema", async (req, res, ctx) => {
    return res(ctx.status(200), ctx.json([]))
  }),

  // users
  rest.get("/api/v2/users", async (req, res, ctx) => {
    return res(ctx.status(200), ctx.json([M.MockUser, M.MockUser2]))
  }),
  rest.post("/api/v2/users", async (req, res, ctx) => {
    return res(ctx.status(200), ctx.json(M.MockUser))
  }),
  rest.post("/api/v2/users/me/workspaces", async (req, res, ctx) => {
    return res(ctx.status(200), ctx.json(M.MockWorkspace))
  }),
  rest.get("/api/v2/users/me/organizations", (req, res, ctx) => {
    return res(ctx.status(200), ctx.json([M.MockOrganization]))
  }),
  rest.get("/api/v2/users/me/organizations/:organizationId", async (req, res, ctx) => {
    return res(ctx.status(200), ctx.json(M.MockOrganization))
  }),
  rest.post("/api/v2/users/login", async (req, res, ctx) => {
    return res(ctx.status(200), ctx.json(M.MockSessionToken))
  }),
  rest.post("/api/v2/users/logout", async (req, res, ctx) => {
    return res(ctx.status(200))
  }),
  rest.get("/api/v2/users/me", async (req, res, ctx) => {
    return res(ctx.status(200), ctx.json(M.MockUser))
  }),
  rest.get("/api/v2/users/me/keys", async (req, res, ctx) => {
    return res(ctx.status(200), ctx.json(M.MockAPIKey))
  }),
  rest.get("/api/v2/users/authmethods", async (req, res, ctx) => {
    return res(ctx.status(200), ctx.json(M.MockAuthMethods))
  }),
  rest.get("/api/v2/users/roles", async (req, res, ctx) => {
    return res(ctx.status(200), ctx.json(M.MockSiteRoles))
  }),
  rest.post("/api/v2/users/:userId/authorization", async (req, res, ctx) => {
    const permissions = Object.keys(permissionsToCheck)
    const response = permissions.reduce((obj, permission) => {
      return {
        ...obj,
        [permission]: true,
      }
    }, {})

    return res(ctx.status(200), ctx.json(response))
  }),
  rest.get("/api/v2/users/:userId/gitsshkey", async (req, res, ctx) => {
    return res(ctx.status(200), ctx.json(M.MockGitSSHKey))
  }),

  // workspaces
<<<<<<< HEAD
  rest.post("/api/v2/organizations/:organizationId/workspaces", (req, res, ctx) => {
    return res(ctx.status(200), ctx.json(M.MockWorkspace))
=======

  // REMARK: This endpoint works with query parameters, but they won't be
  //         reflected in the return.
  rest.get("/api/v2/workspaces", async (req, res, ctx) => {
    return res(ctx.status(200), ctx.json([M.MockWorkspace]))
>>>>>>> 67333b61
  }),
  rest.get("/api/v2/organizations/:organizationId/workspaces/:userName/:workspaceName", (req, res, ctx) => {
    if (req.params.workspaceName !== M.MockWorkspace.name) {
      return res(
        ctx.status(404),
        ctx.json({
          message: "workspace not found",
        }),
      )
    } else {
      return res(ctx.status(200), ctx.json(M.MockWorkspace))
    }
  }),
  rest.get("/api/v2/workspaces/:workspaceId", async (req, res, ctx) => {
    return res(ctx.status(200), ctx.json(M.MockWorkspace))
  }),
  rest.put("/api/v2/workspaces/:workspaceId/autostart", async (req, res, ctx) => {
    return res(ctx.status(200))
  }),
  rest.put("/api/v2/workspaces/:workspaceId/autostop", async (req, res, ctx) => {
    return res(ctx.status(200))
  }),
  rest.post("/api/v2/workspaces/:workspaceId/builds", async (req, res, ctx) => {
    const { transition } = req.body as CreateWorkspaceBuildRequest
    const transitionToBuild = {
      start: M.MockWorkspaceBuild,
      stop: M.MockWorkspaceBuildStop,
      delete: M.MockWorkspaceBuildDelete,
    }
    const result = transitionToBuild[transition as WorkspaceBuildTransition]
    return res(ctx.status(200), ctx.json(result))
  }),
  rest.get("/api/v2/workspaces/:workspaceId/builds", async (req, res, ctx) => {
    return res(ctx.status(200), ctx.json(M.MockBuilds))
  }),

  // workspace builds
  rest.get("/api/v2/workspacebuilds/:workspaceBuildId/resources", (req, res, ctx) => {
    return res(ctx.status(200), ctx.json([M.MockWorkspaceResource]))
  }),
]<|MERGE_RESOLUTION|>--- conflicted
+++ resolved
@@ -82,16 +82,8 @@
   }),
 
   // workspaces
-<<<<<<< HEAD
-  rest.post("/api/v2/organizations/:organizationId/workspaces", (req, res, ctx) => {
-    return res(ctx.status(200), ctx.json(M.MockWorkspace))
-=======
-
-  // REMARK: This endpoint works with query parameters, but they won't be
-  //         reflected in the return.
   rest.get("/api/v2/workspaces", async (req, res, ctx) => {
     return res(ctx.status(200), ctx.json([M.MockWorkspace]))
->>>>>>> 67333b61
   }),
   rest.get("/api/v2/organizations/:organizationId/workspaces/:userName/:workspaceName", (req, res, ctx) => {
     if (req.params.workspaceName !== M.MockWorkspace.name) {
