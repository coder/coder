--- conflicted
+++ resolved
@@ -23,13 +23,7 @@
   activeTemplateVersion?: TemplateVersion
   templateResources?: WorkspaceResource[]
   templateVersions?: TemplateVersion[]
-<<<<<<< HEAD
   templateDAUs: TemplateDAUsResponse
-}
-
-export const templateMachine =
-  /** @xstate-layout N4IgpgJg5mDOIC5QAoC2BDAxgCwJYDswBKAOhgBdyCoAVMVABwBt1ywBiCAe0JIIDcuAazAk0WPIVIUq+WvWaswCAV0ytcPANoAGALqJQDLrFxUehkAA9EAJgDsOkgGYd9gIwBOTwBYdnhzd7ABoQAE9Edx13Eh9PHTcANgAOAFYEnR9U5wBfHNDxHAJiPnwzXHQmAEl8ADMuEiwqfjA6RhY2ADUwACdTHjIwSmoAQUxm1oUOsG6+zXxOHlFVETEMIqlS8sqa+sbx3Ba2xS7e-vxB4bkxiePp2fOVfEF1c3xdAyQQY1M3yxsED4fDFEsDHO5Uql3IlnM4sqEIghkpkXJ4Usl4rZkskPPY8gV1pISgRttU6g02O0lAAlOBcACuPUwcEusnkVLYtNgDKZcEWvBWokKRNIJKoO3JJEpJzAXJ5zNgrOodxpdMZCqeLw02n0lh+5QsXwBwOSJGStixzlsMM87mR1oRkR0zhizlSiVscRdVrctnxIGFxVFZXFZL20vuZ3mipkyqmSge0f5y2ewiFhKDW1Duwp8dOcx4MaGbJV+fOsE1am1711X31fyNiD8PhI9gCtq8cNSjmSjoQ3fssWc9lSWPsQOyiX9gc2YoqYdzHLAABERgBVItXdky1cb5OlQSrGfEkPznNSvMr9ebkuX3cV1SveYfPUmA34f6IZzJZwkLEYsdfGyYc+3cWxUlNF1u1hRJIU8ccp3yAMM1nU8JXqfdYHIJQ1gkTM53QrhX1+eZPwQTxvzNCF4OSRJ3Hsa03D7bFPBcZEGMSNsEmSHxEKQ-AuAgOBLGPaRizjJdiPfMifFsZjWM8bE4SBRTskcXIkNErMz0lJpDkmJdEwGWNrgOI5LyMj86zfBtQABdx6L7NtbDNTwoXdTjx0yP1NJQk9SXPPTzMMqMBlgelMAVeBrJIw07MQewrRIKJvxNHxcXsEJwkQZJ6LNNJbDhC00jczxpz84MAt0syDJlSypNs6xEAopzbCceJHFgnROLa81yrw1CqvDS85XVFkTO3aZRt5aKjBs0jGwQByssRKIvDNVIfGcdtnVcH9+o2fzs0lCNVW5MbFXCyK4Fm755ripqEBSRJYlgtJUniTadB40DMhbHj0ratyPB0HyCQGo6dOGpdpoVBqFvi8jnD7XxB1omFolsCiHMKg6RW0wiLxCgt8BvCS6tC0n4Ye+zHOy-tYJICj3QY2FeOHPH8LQhciYpknLoiqLqasxG3tiHQPrc4FQfsRJPD7D72sYhJvx4vbOcG47ob58thbIlr6a9Jn0og30gWBdwfA1yHCdOth7yVORSyvDc9cW5bQM9F7cu-TKvbcTbrcqrXFx3a8SCuoWYukxa6NSVFzTRWEsfsc1PY8M1MjcbFITlnEg4Jnm7Zd276wRx6DdW+j-vA1P3TdHE0QLgiFzd0X5cN2wYlKnwMQc2Sslx3yIdIJguHQISIDbx6omyFxElg0EAghZxEmYn8zVTtqGPg+iRyD6f7N7em7TyPIgA */
-=======
   deleteTemplateError?: Error | unknown
 }
 
@@ -37,16 +31,12 @@
 
 export const templateMachine =
   /** @xstate-layout N4IgpgJg5mDOIC5QAoC2BDAxgCwJYDswBKAOhgBdyCoAVMVABwBt1ywBiCAe0JIIDcuAazAk0WPIVIUq+WvWaswCAV0ytcPANoAGALqJQDLrFxUehkAA9EAJgDsOkgGZbO2wE5bANg8BGABZnHR0AgBoQAE9EPx0-Eg9EpIAOe28-D28ggF9siPEcAmI+fDNcdCYASXwAMy4SLCp+MDpGFjYANTAAJ1MeMjBKagBBTCaWhXawLt7NfE4eUVURMQxCqRKyiuq6hrHcZtbFTp6+-AGhuVHxo6mZs5V8QXVzfF0DJBBjU1fLGwQAgF4t4AKzeWzOTIhEEhZIRaIIZI6EEkEIhZyg2xuEF+XL5NaSYoELZVWr1NhtJQAJTgXAArt1MHALrJ5JS2DTYPTGXAFrxlqICoTSMSqNsySQKccwJzuUzYCzqLdqbSGfLHs8NNp9JZvmULJ9-kDkiRks4QR50SDkh5nH5nPCYjpXKi0SDnObbeaAniQEKiiLSmLSbspXdTnMFTIlZMlPdI3ylk9hIKCQHNsGduTYydZjwo4NWcrc2dYBq1Fq3jrPnrfobEAFQqbQt5kiCcf4go6ECD7Ca0XFMskAmksr7-RtReUQ1xEyRYOQlKsJOmp+K6rqTPr8H9ELaTclkg5wQEzRidB5u-Y0q6QgFbAEsuCMuO0xsmFx0BBIOwACIAUQAGX-Gh-03H45ksBFrycGE7zcW1bD8e0In+Pw3G8EggT8M0-Fbc8PGSV8Vw2TAeBqXBulQahfzAJhBg4ABhAB5AA5AAxSoqQAWQAfQA4DQPA7ddwQZCMVRUF7Bw3svXsEFuz8MFMNtC8bRtHQzWHYj1mKMjako6i5Fo+i2HYRjhlYxigP4oCQLAmstzrUA0OcaSSHsZwbSUjwAl83zwiiGJGw8LCwTtU8vGQnI8j9N9im-UzqDnAUSEShjizAYTnOsRB7BHEglLwoqskCWxFJ8ewPJ0bx8tsC1IQhZwdOFNK6MGZKem6LhuhIY46iotrTImdkssciCDRcvcbVRJrwr8fLXHsRTYRIOCau8WqYRxIjfXwLhv3gT4J2KaM5Ey7LIPrAFyqChBLVvEJPGk2w21PFrVyDacsz2G4c2mCN+jOqBrgOEbpXjSavicq6prEhar1tR7IXSaSfVik7AxJH7GjBzLIfOWA6UweUjqMGGof+TzbEKsEMiRdwYUhbtkhw5HnHvXx0g8D7Jy+9d6lxw5-oJy7Kb3B07vsJDkekjwcSyWxeaJfmZ0lf7ZTVZlgcyzWeTJ6GJp3a7kOWu7YjcR6wQCEFAQfbxlaxzMJTDFUuS1hUiZJuADdrWHcoQVtMJxdtWfvaL0hWm2rfcRXHxBR2M2+l2NdVfWxeNuHbW7Xz+xCWJkm8ZE3LbRO1zV12S0jRVzpFwH8F9inM4D03u2Ux6sWvQj2wTjH4qd5PQzrvMG-nYnSYz0TQRNG3gnUyE+zNNv-EevDrUya9mr7kiVexlPRoJxujdE7O7r8gIO+dXtUkyMvVazSfrt8bt7xpgcFttC1nXsROPy-SBH5w1iO6MKwRghAkbH2BSUtHBrTRPeC8rhxKJ30hRKiNF2psEAS3ZCNMkR4R8MOWqfloEIntCvDmnoRzyUIvLRO6VWTYP+F4TCNt0g22REhV6pCYgEJIPVDENsPBpA9GkehmCAHjREtdVmmFPCKy2u6RwcJzaQicMOb0wQ3ALVxNvXSRAmExBUWQvOA5baqXlrbXIuQgA */
->>>>>>> 5f0b1379
   createMachine(
     {
       tsTypes: {} as import("./templateXService.typegen").Typegen0,
       schema: {
         context: {} as TemplateContext,
-<<<<<<< HEAD
-=======
         events: {} as TemplateEvent,
->>>>>>> 5f0b1379
         services: {} as {
           getTemplate: {
             data: Template
@@ -60,13 +50,11 @@
           getTemplateVersions: {
             data: TemplateVersion[]
           }
-<<<<<<< HEAD
+          deleteTemplate: {
+            data: Template
+          }
           getTemplateDAUs: {
             data: TemplateDAUsResponse
-=======
-          deleteTemplate: {
-            data: Template
->>>>>>> 5f0b1379
           }
         },
       },
@@ -143,8 +131,25 @@
                   type: "final",
                 },
               },
-<<<<<<< HEAD
-=======
+            },
+            templateDAUs: {
+              initial: "gettingTemplateDAUs",
+              states: {
+                gettingTemplateDAUs: {
+                  invoke: {
+                    src: "getTemplateDAUs",
+                    onDone: [
+                      {
+                        actions: "assignTemplateDAUs",
+                        target: "success",
+                      },
+                    ],
+                  },
+                },
+                success: {
+                  type: "final",
+                },
+              },
             },
           },
           onDone: {
@@ -155,35 +160,12 @@
           on: {
             DELETE: {
               target: "confirmingDelete",
->>>>>>> 5f0b1379
-            },
-            templateDAUs: {
-              initial: "gettingTemplateDAUs",
-              states: {
-                gettingTemplateDAUs: {
-                  invoke: {
-                    src: "getTemplateDAUs",
-                    onDone: [
-                      {
-                        actions: "assignTemplateDAUs",
-                        target: "success",
-                      },
-                    ],
-                  },
-                },
-                success: {
-                  type: "final",
-                },
-              },
             },
           },
           onDone: {
             target: "loaded",
           },
         },
-<<<<<<< HEAD
-        loaded: {},
-=======
         confirmingDelete: {
           on: {
             CONFIRM_DELETE: {
@@ -216,7 +198,6 @@
         deleted: {
           type: "final",
         },
->>>>>>> 5f0b1379
       },
     },
     {
@@ -240,26 +221,20 @@
           if (!ctx.template) {
             throw new Error("Template not loaded")
           }
-<<<<<<< HEAD
 
           return getTemplateVersions(ctx.template.id)
         },
+        deleteTemplate: (ctx) => {
+          if (!ctx.template) {
+            throw new Error("Template not loaded")
+          }
+          return deleteTemplate(ctx.template.id)
+        },
         getTemplateDAUs: (ctx) => {
           if (!ctx.template) {
             throw new Error("Template not loaded")
           }
-
           return getTemplateDAUs(ctx.template.id)
-=======
-
-          return getTemplateVersions(ctx.template.id)
-        },
-        deleteTemplate: (ctx) => {
-          if (!ctx.template) {
-            throw new Error("Template not loaded")
-          }
-          return deleteTemplate(ctx.template.id)
->>>>>>> 5f0b1379
         },
       },
       actions: {
@@ -275,11 +250,9 @@
         assignTemplateVersions: assign({
           templateVersions: (_, event) => event.data,
         }),
-<<<<<<< HEAD
         assignTemplateDAUs: assign({
           templateDAUs: (_, event) => event.data,
         }),
-=======
         assignDeleteTemplateError: assign({
           deleteTemplateError: (_, event) => event.data,
         }),
@@ -287,7 +260,6 @@
           deleteTemplateError: (_) => undefined,
         }),
         displayDeleteSuccess: () => displaySuccess(t("deleteSuccess", { ns: "templatePage" })),
->>>>>>> 5f0b1379
       },
     },
   )