import { assign, createMachine } from "xstate"
import * as API from "../../api/api"
import * as TypesGen from "../../api/typesGenerated"

interface TemplatesContext {
  organizations?: TypesGen.Organization[]
  templates?: TypesGen.Template[]
  canCreateTemplate?: boolean
  getOrganizationsError?: Error | unknown
  getTemplatesError?: Error | unknown
}

<<<<<<< HEAD
export const templatesMachine = createMachine(
  {
    id: "templatesState",
    predictableActionArguments: true,
    tsTypes: {} as import("./templatesXService.typegen").Typegen0,
    schema: {
      context: {} as TemplatesContext,
      services: {} as {
        getOrganizations: {
          data: TypesGen.Organization[]
        }
        getPermissions: {
          data: boolean
        }
        getTemplates: {
          data: TypesGen.Template[]
        }
      },
    },
    initial: "gettingOrganizations",
    states: {
      gettingOrganizations: {
        entry: "clearOrganizationsError",
        invoke: {
          src: "getOrganizations",
          id: "getOrganizations",
          onDone: [
            {
              actions: ["assignOrganizations", "clearOrganizationsError"],
              target: "gettingTemplates",
            },
          ],
          onError: [
            {
              actions: "assignOrganizationsError",
              target: "error",
            },
          ],
=======
export const templatesMachine =
  /** @xstate-layout N4IgpgJg5mDOIC5QBcwFsAOAbAhq2AysnmAHQzLICWAdlAPIBOUONVAXnlQPY2wDEEXmVoA3bgGsyFJizadqveEhAZusKopqJQAD0QAWAMwHSATgDsANgCsAJgt2rRuwAYAHBYsAaEAE9EAEZAu1IDMwiIm3dXG0DjdwBfRN9UTFx8IhJyMEpaBmZWDi4lfjBGRm5GUmw8ADMqtBzkWSKFHj4dVXVNDq79BGNTS1sHJxcPL18AhBMjUhtXJaWrOzM7O3cDG2TU9FrM4lRm6joAFX2MuEFhUjFJaVyL9JJlUDUNLX6gpeH1wJcIQs7giVmmiBB5kilgM7iMHmcOxSIDSBzgWWOFFOUGeaIE5Uq1QODUYTQouKub26nz6KgGgV+ULsAOZDhBZjB-kQbhspGWSxC0W2VncSORNG4EDgXVRlIxjzydFa8hKnRUH16vG+gzs4IQwTMYWhjgsRjm9l2KMur3lJ3yFNeXQ1XzpiCsVlcpFW4QMFnisJZeo5UMicQsNjMgRsSL2L0O2SENDATp6Lr0QTcFjCa2cfqsgRNeuC7j5-Ncq3WmwMgUtsptRzIBKqKZpWtd+sz2Y5RjzBYceo2WbNw9hrijZtr1vjqBbmu07cC7iLSWSiSAA */
  createMachine(
    {
      tsTypes: {} as import("./templatesXService.typegen").Typegen0,
      schema: {
        context: {} as TemplatesContext,
        services: {} as {
          getOrganizations: {
            data: TypesGen.Organization[]
          }
          getTemplates: {
            data: TypesGen.Template[]
          }
>>>>>>> 3ded910c
        },
      },
<<<<<<< HEAD
      gettingTemplates: {
        entry: "clearTemplatesError",
        invoke: {
          src: "getTemplates",
          id: "getTemplates",
          onDone: [
            {
              actions: ["assignTemplates", "clearTemplatesError"],
              target: "done",
            },
          ],
          onError: [
            {
              actions: "assignTemplatesError",
              target: "error",
            },
          ],
=======
      id: "templatesState",
      initial: "gettingOrganizations",
      states: {
        gettingOrganizations: {
          entry: "clearGetOrganizationsError",
          invoke: {
            src: "getOrganizations",
            id: "getOrganizations",
            onDone: [
              {
                actions: ["assignOrganizations"],
                target: "gettingTemplates",
              },
            ],
            onError: [
              {
                actions: "assignGetOrganizationsError",
                target: "error",
              },
            ],
          },
          tags: "loading",
        },
        gettingTemplates: {
          entry: "clearGetTemplatesError",
          invoke: {
            src: "getTemplates",
            id: "getTemplates",
            onDone: [
              {
                actions: ["assignTemplates"],
                target: "done",
              },
            ],
            onError: [
              {
                actions: "assignGetTemplatesError",
                target: "error",
              },
            ],
          },
          tags: "loading",
>>>>>>> 3ded910c
        },
        done: {},
        error: {},
      },
    },
    {
      actions: {
        assignOrganizations: assign({
          organizations: (_, event) => event.data,
        }),
        assignGetOrganizationsError: assign({
          getOrganizationsError: (_, event) => event.data,
        }),
        clearGetOrganizationsError: assign((context) => ({
          ...context,
          getOrganizationsError: undefined,
        })),
        assignTemplates: assign({
          templates: (_, event) => event.data,
        }),
        assignGetTemplatesError: assign({
          getTemplatesError: (_, event) => event.data,
        }),
        clearGetTemplatesError: (context) => assign({ ...context, getTemplatesError: undefined }),
      },
      services: {
        getOrganizations: API.getOrganizations,
        getTemplates: async (context) => {
          if (!context.organizations || context.organizations.length === 0) {
            throw new Error("no organizations")
          }
          return API.getTemplates(context.organizations[0].id)
        },
      },
    },
  )<|MERGE_RESOLUTION|>--- conflicted
+++ resolved
@@ -10,7 +10,6 @@
   getTemplatesError?: Error | unknown
 }
 
-<<<<<<< HEAD
 export const templatesMachine = createMachine(
   {
     id: "templatesState",
@@ -22,9 +21,6 @@
         getOrganizations: {
           data: TypesGen.Organization[]
         }
-        getPermissions: {
-          data: boolean
-        }
         getTemplates: {
           data: TypesGen.Template[]
         }
@@ -33,135 +29,69 @@
     initial: "gettingOrganizations",
     states: {
       gettingOrganizations: {
-        entry: "clearOrganizationsError",
+        entry: "clearGetOrganizationsError",
         invoke: {
           src: "getOrganizations",
           id: "getOrganizations",
-          onDone: [
-            {
-              actions: ["assignOrganizations", "clearOrganizationsError"],
-              target: "gettingTemplates",
-            },
-          ],
-          onError: [
-            {
-              actions: "assignOrganizationsError",
-              target: "error",
-            },
-          ],
-=======
-export const templatesMachine =
-  /** @xstate-layout N4IgpgJg5mDOIC5QBcwFsAOAbAhq2AysnmAHQzLICWAdlAPIBOUONVAXnlQPY2wDEEXmVoA3bgGsyFJizadqveEhAZusKopqJQAD0QAWAMwHSATgDsANgCsAJgt2rRuwAYAHBYsAaEAE9EAEZAu1IDMwiIm3dXG0DjdwBfRN9UTFx8IhJyMEpaBmZWDi4lfjBGRm5GUmw8ADMqtBzkWSKFHj4dVXVNDq79BGNTS1sHJxcPL18AhBMjUhtXJaWrOzM7O3cDG2TU9FrM4lRm6joAFX2MuEFhUjFJaVyL9JJlUDUNLX6gpeH1wJcIQs7giVmmiBB5kilgM7iMHmcOxSIDSBzgWWOFFOUGeaIE5Uq1QODUYTQouKub26nz6KgGgV+ULsAOZDhBZjB-kQbhspGWSxC0W2VncSORNG4EDgXVRlIxjzydFa8hKnRUH16vG+gzs4IQwTMYWhjgsRjm9l2KMur3lJ3yFNeXQ1XzpiCsVlcpFW4QMFnisJZeo5UMicQsNjMgRsSL2L0O2SENDATp6Lr0QTcFjCa2cfqsgRNeuC7j5-Ncq3WmwMgUtsptRzIBKqKZpWtd+sz2Y5RjzBYceo2WbNw9hrijZtr1vjqBbmu07cC7iLSWSiSAA */
-  createMachine(
-    {
-      tsTypes: {} as import("./templatesXService.typegen").Typegen0,
-      schema: {
-        context: {} as TemplatesContext,
-        services: {} as {
-          getOrganizations: {
-            data: TypesGen.Organization[]
-          }
-          getTemplates: {
-            data: TypesGen.Template[]
-          }
->>>>>>> 3ded910c
+          onDone: {
+            actions: ["assignOrganizations"],
+            target: "gettingTemplates",
+          },
+          onError: {
+            actions: "assignGetOrganizationsError",
+            target: "error",
+          },
         },
+        tags: "loading",
       },
-<<<<<<< HEAD
       gettingTemplates: {
-        entry: "clearTemplatesError",
+        entry: "clearGetTemplatesError",
         invoke: {
           src: "getTemplates",
           id: "getTemplates",
-          onDone: [
-            {
-              actions: ["assignTemplates", "clearTemplatesError"],
-              target: "done",
-            },
-          ],
-          onError: [
-            {
-              actions: "assignTemplatesError",
-              target: "error",
-            },
-          ],
-=======
-      id: "templatesState",
-      initial: "gettingOrganizations",
-      states: {
-        gettingOrganizations: {
-          entry: "clearGetOrganizationsError",
-          invoke: {
-            src: "getOrganizations",
-            id: "getOrganizations",
-            onDone: [
-              {
-                actions: ["assignOrganizations"],
-                target: "gettingTemplates",
-              },
-            ],
-            onError: [
-              {
-                actions: "assignGetOrganizationsError",
-                target: "error",
-              },
-            ],
+          onDone: {
+            actions: "assignTemplates",
+            target: "done",
           },
-          tags: "loading",
+          onError: {
+            actions: "assignGetTemplatesError",
+            target: "error",
+          },
         },
-        gettingTemplates: {
-          entry: "clearGetTemplatesError",
-          invoke: {
-            src: "getTemplates",
-            id: "getTemplates",
-            onDone: [
-              {
-                actions: ["assignTemplates"],
-                target: "done",
-              },
-            ],
-            onError: [
-              {
-                actions: "assignGetTemplatesError",
-                target: "error",
-              },
-            ],
-          },
-          tags: "loading",
->>>>>>> 3ded910c
-        },
-        done: {},
-        error: {},
+        tags: "loading",
+      },
+      done: {},
+      error: {},
+    },
+  },
+  {
+    actions: {
+      assignOrganizations: assign({
+        organizations: (_, event) => event.data,
+      }),
+      assignGetOrganizationsError: assign({
+        getOrganizationsError: (_, event) => event.data,
+      }),
+      clearGetOrganizationsError: assign((context) => ({
+        ...context,
+        getOrganizationsError: undefined,
+      })),
+      assignTemplates: assign({
+        templates: (_, event) => event.data,
+      }),
+      assignGetTemplatesError: assign({
+        getTemplatesError: (_, event) => event.data,
+      }),
+      clearGetTemplatesError: (context) => assign({ ...context, getTemplatesError: undefined }),
+    },
+    services: {
+      getOrganizations: API.getOrganizations,
+      getTemplates: async (context) => {
+        if (!context.organizations || context.organizations.length === 0) {
+          throw new Error("no organizations")
+        }
+        return API.getTemplates(context.organizations[0].id)
       },
     },
-    {
-      actions: {
-        assignOrganizations: assign({
-          organizations: (_, event) => event.data,
-        }),
-        assignGetOrganizationsError: assign({
-          getOrganizationsError: (_, event) => event.data,
-        }),
-        clearGetOrganizationsError: assign((context) => ({
-          ...context,
-          getOrganizationsError: undefined,
-        })),
-        assignTemplates: assign({
-          templates: (_, event) => event.data,
-        }),
-        assignGetTemplatesError: assign({
-          getTemplatesError: (_, event) => event.data,
-        }),
-        clearGetTemplatesError: (context) => assign({ ...context, getTemplatesError: undefined }),
-      },
-      services: {
-        getOrganizations: API.getOrganizations,
-        getTemplates: async (context) => {
-          if (!context.organizations || context.organizations.length === 0) {
-            throw new Error("no organizations")
-          }
-          return API.getTemplates(context.organizations[0].id)
-        },
-      },
-    },
-  )+  },
+)