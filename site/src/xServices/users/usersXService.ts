import { getPaginationData } from "components/PaginationWidget/utils"
import {
  PaginationContext,
  paginationMachine,
  PaginationMachineRef,
} from "xServices/pagination/paginationXService"
import { assign, createMachine, send, spawn } from "xstate"
import * as API from "../../api/api"
import { getErrorMessage } from "../../api/errors"
import * as TypesGen from "../../api/typesGenerated"
import {
  displayError,
  displaySuccess,
} from "../../components/GlobalSnackbar/utils"
import { queryToFilter } from "../../utils/filters"
import { generateRandomString } from "../../utils/random"

const usersPaginationId = "usersPagination"

export const Language = {
  getUsersError: "Error getting users.",
  suspendUserSuccess: "Successfully suspended the user.",
  suspendUserError: "Error suspending user.",
  deleteUserSuccess: "Successfully deleted the user.",
  deleteUserError: "Error deleting user.",
  activateUserSuccess: "Successfully activated the user.",
  activateUserError: "Error activating user.",
  markUserDormantSuccess: "Successfully marked the user account as dormant.",
  markUserDormantError: "Error marking user account as dormant.",
  resetUserPasswordSuccess: "Successfully updated the user password.",
  resetUserPasswordError: "Error on resetting the user password.",
  updateUserRolesSuccess: "Successfully updated the user roles.",
  updateUserRolesError: "Error on updating the user roles.",
}

export interface UsersContext {
  // Get users
  users?: TypesGen.User[]
  filter: string
  getUsersError?: unknown
  // Suspend user
  userIdToSuspend?: TypesGen.User["id"]
  usernameToSuspend?: TypesGen.User["username"]
  suspendUserError?: unknown
  // Delete user
  userIdToDelete?: TypesGen.User["id"]
  usernameToDelete?: TypesGen.User["username"]
  deleteUserError?: unknown
  // Activate user
  userIdToActivate?: TypesGen.User["id"]
  usernameToActivate?: TypesGen.User["username"]
<<<<<<< HEAD
  activateUserError?: Error | unknown
  // Mark user dormant
  userIdToMarkDormant?: TypesGen.User["id"]
  usernameToMarkDormant?: TypesGen.User["username"]
  markUserDormantError?: Error | unknown
=======
  activateUserError?: unknown
>>>>>>> e029df61
  // Reset user password
  userIdToResetPassword?: TypesGen.User["id"]
  resetUserPasswordError?: unknown
  newUserPassword?: string
  // Update user roles
  userIdToUpdateRoles?: TypesGen.User["id"]
  updateUserRolesError?: unknown
  paginationContext: PaginationContext
  paginationRef: PaginationMachineRef
  count: number
}

export type UsersEvent =
  | { type: "GET_USERS"; query?: string }
  // Suspend events
  | {
      type: "SUSPEND_USER"
      userId: TypesGen.User["id"]
      username: TypesGen.User["username"]
    }
  | { type: "CONFIRM_USER_SUSPENSION" }
  | { type: "CANCEL_USER_SUSPENSION" }
  // Delete events
  | {
      type: "DELETE_USER"
      userId: TypesGen.User["id"]
      username: TypesGen.User["username"]
    }
  | { type: "CONFIRM_USER_DELETE" }
  | { type: "CANCEL_USER_DELETE" }
  // Activate events
  | {
      type: "ACTIVATE_USER"
      userId: TypesGen.User["id"]
      username: TypesGen.User["username"]
    }
  | { type: "CONFIRM_USER_ACTIVATION" }
  | { type: "CANCEL_USER_ACTIVATION" }
  // Mark as dormant events
  | {
      type: "MARK_USER_DORMANT"
      userId: TypesGen.User["id"]
      username: TypesGen.User["username"]
    }
  | { type: "CONFIRM_USER_DORMANT" }
  | { type: "CANCEL_USER_DORMANT" }
  // Reset password events
  | { type: "RESET_USER_PASSWORD"; userId: TypesGen.User["id"] }
  | { type: "CONFIRM_USER_PASSWORD_RESET" }
  | { type: "CANCEL_USER_PASSWORD_RESET" }
  // Update roles events
  | {
      type: "UPDATE_USER_ROLES"
      userId: TypesGen.User["id"]
      roles: TypesGen.Role["name"][]
    }
  // Filter
  | { type: "UPDATE_FILTER"; query: string }
  // Pagination
  | { type: "UPDATE_PAGE"; page: string }

export const usersMachine =
  /** @xstate-layout N4IgpgJg5mDOIC5QFdZgE6wMoBcCGOYAdLPujgJYB2UACnlNQRQPZUDEA2gAwC6ioAA4tYFSmwEgAHogC0ARgBMigBxEAnCoCsAdhWrdK9QBYdAGhABPRPO7ruRAMzdj3HYuNbFANm5b1AL4BFqgY2PiERDA4lDQAqmiY7BBsxNQAbiwA1sTRCWE8-EggwqLiVJIyCArc8upOxt6K-o7qjloq3ioW1ghKPkQu6m2KOraaw0EhieEEuWAx1FD5SRjoLOhEggA2BABmGwC2UQsrsIWSpWKsFcVVCqqOGoqOKnUqKrW15lY2ivI6IiNRqOHR6bhdXRTEChTC4OZECgQbZgdhYOJYWgAUQAcgARAD6GKxACULsUruVKnIdLoiPJjPItF42p0fI4ejYtMZjE4ASoxi4dI4lCpobDZpEkSj2HisQAZLEAFSxRKwpPJQhE1wkdxp3nqAJM3i0zm8tPknL63gNRB0TQBTNBHRM4pm8KlyNRAEEAMJKgCSADVvSq1Rq+JdtVS9dUdMYnkN1C9uM0Teofr15CpXEQPt95IXC952m6wh60l72CSseqleGSQTaN6sFgAOoAeRJeM1JWjN2pca8RH+bmar3tdUUVve3me8kcIqU3G0NrLcIilZlcVoeNDquJjZJHcVWF7lIHsdk8d5As6ybeHxLxitym4Dh5b1pYx0LhUjnXSUt1RHc9zDZsAHEsXPftdVAe4GT0IEMz0UYtAhV51BnZwHDsTQDQXZNNEAitESrUD9wJAAxAN5RVMlIwpWDbnguR5BNXlEPUbNmk+Ixp1+PpFHULQgUcbxTH8YTCy8EjNyIABjNg9godBDhWLBUEEMAqFENh2F9DscRokkAFkGwJdFMVxLAAyMmCykvVjqg8eQ82UdQJJ5DxaWZGdmUUDRWi8VM+LGbw5IRJSqBUtSNK0nS9I4X1vRxX0FQsqzsRxWz7MYrVHLg6Q5GMbQgWZbiS3tbhWktQT2P+PMBR0DMM0dLQIuCGF3Xk6LYvUxI8TAFFygMoyTPMw8CTlRUVQcnUWOKlzlEGBlHATPRhn0JkZy6XlSuMUZamEox7UiyI+tUgaMCGkabgM1L0vlCyZuVaD8r7QrFvuYwM3pewRUhTxPkzGx7XqYTGTayTtEUc7iEuuLEm9BTKHSZh9MM4yAzMiy-UDENAzyooCoWwdZBeNQfBccT0NqbkOhnHNAXaPxVHsJpTB0eHFOUq6VhRtGMeSx6Mqm-Hg1DOycXmmNnNkdC51KlqlHaYTRgErM2lvZkDUO37-ELHnYASqgICWFZklSREqEyHISFNiAVllpyltaJ5fscXivd0UqsPq0q3MLFrzRzV5MONx2LcSdg1g2LZdhwA41Id2BtLN52PovIqqhNUTOgI2xF3tUEZy5kcXXNQ6Vx8TrpnLeSIGGhZo4wK2qDSW3smIJuRrATOSc+snY1cD83hC1lPG8OqswkiHGghX8Du0Ywed7lv4hjuPNh2fYjiIdfCAHqMvsHc03PfdpPI6xkF26eqS1E5pUNUbQM1GHm8FRih0diZYY5SB3G2dtiBfyFkfRILsc6IGCiOX8vgmTsTGJ5F89UwQOBDtoU0pgPCry6hKUiYCf7ME3m3beCc94pyIb-fukCs7MTPtPIgCDhJuE+O7bwM49BPBFCYXQoxhjsTFPgnqUU+ZIwwPQWAsAADuGwIAkjgAsMa2NcZTWbK2Ts3YCQ1jrFA76bEPiDFaP+G0UkXhaFfLUNQWhsx6xeM4dweD64bjETFfmiQpGyPkYotAOAHppTFuqRsGj2xdkJLo5U+jya2MBDTWkyhaQGk6K+WwolGjuH+KVaeDIeboCUYsUh6AvFyPQBAduncQFEHyX4lYJT5HRNjKCD2RYRIgyaIoPwM5uJuXEsKDqjwVZ5IKX-OpeBpGlPKeQ3eSd941NOJ48Z3iymNOchJJ4bRFyXy6MmLo3TPIaAFJ0xcug3CMh5sgQQEASH-wwCSFgKJYAVOAd3IglzrkQLuQ8uAqy3adAaHYdiSgOivBnogf4tpWhbQBK4ZQuSRENwRO8m5Kx7mPNjugdYO9E7J2OMiz56A0U-PoafWMJo3I+AZLXcc7FLGCThXObiYxRie2DvDdgFEww0TohGQe2cDHVFsAmekvgTnsV+mkq09gHDOHWs0TpU5OpdSoCwJu8BigEPkqQPA5Alj0EYFQYWJ9h7ywXAyPMdgEzV02bSKVC47SfHfLSX65pSwItcZEaIoyZjGrlktBQSh6guAhI0aejJhQzjcKJA0Xt2g8i8Aqnm0owC+tdghO+eYTRoSLo0DM2F4xEGwZ00wbg1bc3dUBXm7iJHoE0mnRKrt+XkwlcY0wrI6jZlqP5YcbRjQeDsLoM6FbSKI2uugW6LcipNqvNk5hph1rTw6HUPZD8cxAhzEdQNp1nHdURRdcRY7BbEL9dO+WpVo2lSjQKEUjJ2hM25KtNoisvaHXNJHetZtW7oFTdAhAbxmF2HjKCIwIl1b+SZGJES75RimIBGvZu3qMA-oFQKO0edxJVW8kYXazI7ToT9nTAUrph3yWoSixIyHBxlQkrYaDnwOqaFBn0N4c5bGsm0MdcYPNR1jImT4gplGZ0SXpKaAdYJQRtHNFYjwThWoLg8JVESwy-GIeKUsyZgnnIMjcuGuVEIl2mCsamJwXsBR2BeOKuuu6PXEHxV+ol6rSZ+qqCKQYyYMNoRBsKVBvR-j-ITHPcS7DXhWc1XMTT-qATGa4jxDoK5kxWjeL0mqIJ5NczwUEIAA */
  createMachine(
    {
      tsTypes: {} as import("./usersXService.typegen").Typegen0,
      schema: {
        context: {} as UsersContext,
        events: {} as UsersEvent,
        services: {} as {
          getUsers: {
            data: TypesGen.GetUsersResponse
          }
          createUser: {
            data: TypesGen.User
          }
          suspendUser: {
            data: TypesGen.User
          }
          deleteUser: {
            data: undefined
          }
          activateUser: {
            data: TypesGen.User
          }
          markUserDormant: {
            data: TypesGen.User
          }
          updateUserPassword: {
            data: undefined
          }
          updateUserRoles: {
            data: TypesGen.User
          }
        },
      },
      predictableActionArguments: true,
      id: "usersState",
      on: {
        UPDATE_FILTER: {
          actions: ["assignFilter", "sendResetPage"],
        },
        UPDATE_PAGE: {
          target: "gettingUsers",
          actions: "updateURL",
        },
      },
      initial: "startingPagination",
      states: {
        startingPagination: {
          entry: "assignPaginationRef",
          always: {
            target: "gettingUsers",
          },
        },
        gettingUsers: {
          entry: "clearGetUsersError",
          invoke: {
            src: "getUsers",
            id: "getUsers",
            onDone: [
              {
                target: "idle",
                actions: "assignUsers",
              },
            ],
            onError: [
              {
                target: "idle",
                actions: ["clearUsers", "assignGetUsersError"],
              },
            ],
          },
          tags: "loading",
        },
        idle: {
          entry: "clearSelectedUser",
          on: {
            SUSPEND_USER: {
              target: "confirmUserSuspension",
              actions: "assignUserToSuspend",
            },
            DELETE_USER: {
              target: "confirmUserDeletion",
              actions: "assignUserToDelete",
            },
            ACTIVATE_USER: {
              target: "confirmUserActivation",
              actions: "assignUserToActivate",
            },
            MARK_USER_DORMANT: {
              target: "confirmUserDormant",
              actions: "assignUserToMarkDormant",
            },
            RESET_USER_PASSWORD: {
              target: "confirmUserPasswordReset",
              actions: [
                "assignUserIdToResetPassword",
                "generateRandomPassword",
              ],
            },
            UPDATE_USER_ROLES: {
              target: "updatingUserRoles",
              actions: "assignUserIdToUpdateRoles",
            },
          },
        },
        confirmUserSuspension: {
          on: {
            CONFIRM_USER_SUSPENSION: {
              target: "suspendingUser",
            },
            CANCEL_USER_SUSPENSION: {
              target: "idle",
            },
          },
        },
        confirmUserDeletion: {
          on: {
            CONFIRM_USER_DELETE: {
              target: "deletingUser",
            },
            CANCEL_USER_DELETE: {
              target: "idle",
            },
          },
        },
        confirmUserActivation: {
          on: {
            CONFIRM_USER_ACTIVATION: {
              target: "activatingUser",
            },
            CANCEL_USER_ACTIVATION: {
              target: "idle",
            },
          },
        },
        confirmUserDormant: {
          on: {
            CONFIRM_USER_DORMANT: {
              target: "markingUserDormant",
            },
            CANCEL_USER_DORMANT: {
              target: "idle",
            },
          },
        },
        suspendingUser: {
          entry: "clearSuspendUserError",
          invoke: {
            src: "suspendUser",
            id: "suspendUser",
            onDone: [
              {
                target: "gettingUsers",
                actions: "displaySuspendSuccess",
              },
            ],
            onError: [
              {
                target: "idle",
                actions: [
                  "assignSuspendUserError",
                  "displaySuspendedErrorMessage",
                ],
              },
            ],
          },
        },
        deletingUser: {
          entry: "clearDeleteUserError",
          invoke: {
            src: "deleteUser",
            id: "deleteUser",
            onDone: [
              {
                target: "gettingUsers",
                actions: "displayDeleteSuccess",
              },
            ],
            onError: [
              {
                target: "idle",
                actions: ["assignDeleteUserError", "displayDeleteErrorMessage"],
              },
            ],
          },
        },
        activatingUser: {
          entry: "clearActivateUserError",
          invoke: {
            src: "activateUser",
            id: "activateUser",
            onDone: [
              {
                target: "gettingUsers",
                actions: "displayActivateSuccess",
              },
            ],
            onError: [
              {
                target: "idle",
                actions: [
                  "assignActivateUserError",
                  "displayActivatedErrorMessage",
                ],
              },
            ],
          },
        },
        markingUserDormant: {
          entry: "clearMarkUserDormantError",
          invoke: {
            src: "markUserDormant",
            id: "markUserDormant",
            onDone: [
              {
                target: "gettingUsers",
                actions: "displayMarkUserDormantSuccess",
              },
            ],
            onError: [
              {
                target: "idle",
                actions: [
                  "assignMarkUserDormantError",
                  "displayMarkUserDormantErrorMessage",
                ],
              },
            ],
          },
        },
        confirmUserPasswordReset: {
          on: {
            CONFIRM_USER_PASSWORD_RESET: {
              target: "resettingUserPassword",
            },
            CANCEL_USER_PASSWORD_RESET: {
              target: "idle",
            },
          },
        },
        resettingUserPassword: {
          entry: "clearResetUserPasswordError",
          invoke: {
            src: "resetUserPassword",
            id: "resetUserPassword",
            onDone: [
              {
                target: "idle",
                actions: "displayResetPasswordSuccess",
              },
            ],
            onError: [
              {
                target: "idle",
                actions: [
                  "assignResetUserPasswordError",
                  "displayResetPasswordErrorMessage",
                ],
              },
            ],
          },
        },
        updatingUserRoles: {
          entry: "clearUpdateUserRolesError",
          invoke: {
            src: "updateUserRoles",
            id: "updateUserRoles",
            onDone: [
              {
                target: "idle",
                actions: "updateUserRolesInTheList",
              },
            ],
            onError: [
              {
                target: "idle",
                actions: [
                  "assignUpdateRolesError",
                  "displayUpdateRolesErrorMessage",
                ],
              },
            ],
          },
        },
      },
    },
    {
      services: {
        // Passing API.getUsers directly does not invoke the function properly
        // when it is mocked. This happen in the UsersPage tests inside of the
        // "shows a success message and refresh the page" test case.
        getUsers: (context) => {
          const { offset, limit } = getPaginationData(context.paginationRef)
          return API.getUsers({
            ...queryToFilter(context.filter),
            offset,
            limit,
          })
        },
        suspendUser: (context) => {
          if (!context.userIdToSuspend) {
            throw new Error("userIdToSuspend is undefined")
          }

          return API.suspendUser(context.userIdToSuspend)
        },
        deleteUser: (context) => {
          if (!context.userIdToDelete) {
            throw new Error("userIdToDelete is undefined")
          }
          return API.deleteUser(context.userIdToDelete)
        },
        activateUser: (context) => {
          if (!context.userIdToActivate) {
            throw new Error("userIdToActivate is undefined")
          }

          return API.activateUser(context.userIdToActivate)
        },
        markUserDormant: (context) => {
          if (!context.userIdToMarkDormant) {
            throw new Error("userIdToMarkDormant is undefined")
          }
          return API.markUserDormant(context.userIdToMarkDormant)
        },
        resetUserPassword: (context) => {
          if (!context.userIdToResetPassword) {
            throw new Error("userIdToResetPassword is undefined")
          }

          if (!context.newUserPassword) {
            throw new Error("newUserPassword not generated")
          }

          return API.updateUserPassword(context.userIdToResetPassword, {
            password: context.newUserPassword,
            old_password: "",
          })
        },
        updateUserRoles: (context, event) => {
          if (!context.userIdToUpdateRoles) {
            throw new Error("userIdToUpdateRoles is undefined")
          }

          return API.updateUserRoles(event.roles, context.userIdToUpdateRoles)
        },
      },

      actions: {
        clearSelectedUser: assign({
          userIdToSuspend: (_) => undefined,
          usernameToSuspend: (_) => undefined,
          userIdToDelete: (_) => undefined,
          usernameToDelete: (_) => undefined,
          userIdToActivate: (_) => undefined,
          usernameToActivate: (_) => undefined,
          userIdToMarkDormant: (_) => undefined,
          usernameToMarkDormant: (_) => undefined,
          userIdToResetPassword: (_) => undefined,
          userIdToUpdateRoles: (_) => undefined,
        }),
        assignUsers: assign({
          users: (_, event) => event.data.users,
          count: (_, event) => event.data.count,
        }),
        assignFilter: assign({
          filter: (_, event) => event.query,
        }),
        assignGetUsersError: assign({
          getUsersError: (_, event) => event.data,
        }),
        assignUserToSuspend: assign({
          userIdToSuspend: (_, event) => event.userId,
          usernameToSuspend: (_, event) => event.username,
        }),
        assignUserToDelete: assign({
          userIdToDelete: (_, event) => event.userId,
          usernameToDelete: (_, event) => event.username,
        }),
        assignUserToActivate: assign({
          userIdToActivate: (_, event) => event.userId,
          usernameToActivate: (_, event) => event.username,
        }),
        assignUserToMarkDormant: assign({
          userIdToMarkDormant: (_, event) => event.userId,
          usernameToMarkDormant: (_, event) => event.username,
        }),
        assignUserIdToResetPassword: assign({
          userIdToResetPassword: (_, event) => event.userId,
        }),
        assignUserIdToUpdateRoles: assign({
          userIdToUpdateRoles: (_, event) => event.userId,
        }),
        clearGetUsersError: assign((context: UsersContext) => ({
          ...context,
          getUsersError: undefined,
        })),
        assignSuspendUserError: assign({
          suspendUserError: (_, event) => event.data,
        }),
        assignDeleteUserError: assign({
          deleteUserError: (_, event) => event.data,
        }),
        assignActivateUserError: assign({
          activateUserError: (_, event) => event.data,
        }),
        assignMarkUserDormantError: assign({
          markUserDormantError: (_, event) => event.data,
        }),
        assignResetUserPasswordError: assign({
          resetUserPasswordError: (_, event) => event.data,
        }),
        assignUpdateRolesError: assign({
          updateUserRolesError: (_, event) => event.data,
        }),
        clearUsers: assign((context: UsersContext) => ({
          ...context,
          users: undefined,
          count: undefined,
        })),
        clearSuspendUserError: assign({
          suspendUserError: (_) => undefined,
        }),
        clearDeleteUserError: assign({
          deleteUserError: (_) => undefined,
        }),
        clearActivateUserError: assign({
          activateUserError: (_) => undefined,
        }),
        clearMarkUserDormantError: assign({
          markUserDormantError: (_) => undefined,
        }),
        clearResetUserPasswordError: assign({
          resetUserPasswordError: (_) => undefined,
        }),
        clearUpdateUserRolesError: assign({
          updateUserRolesError: (_) => undefined,
        }),
        displaySuspendSuccess: () => {
          displaySuccess(Language.suspendUserSuccess)
        },
        displaySuspendedErrorMessage: (context) => {
          const message = getErrorMessage(
            context.suspendUserError,
            Language.suspendUserError,
          )
          displayError(message)
        },
        displayDeleteSuccess: () => {
          displaySuccess(Language.deleteUserSuccess)
        },
        displayDeleteErrorMessage: (context) => {
          const message = getErrorMessage(
            context.deleteUserError,
            Language.deleteUserError,
          )
          displayError(message)
        },
        displayActivateSuccess: () => {
          displaySuccess(Language.activateUserSuccess)
        },
        displayActivatedErrorMessage: (context) => {
          const message = getErrorMessage(
            context.activateUserError,
            Language.activateUserError,
          )
          displayError(message)
        },
        displayMarkUserDormantSuccess: () => {
          displaySuccess(Language.markUserDormantSuccess)
        },
        displayMarkUserDormantErrorMessage: (context) => {
          const message = getErrorMessage(
            context.markUserDormantError,
            Language.markUserDormantError,
          )
          displayError(message)
        },
        displayResetPasswordSuccess: () => {
          displaySuccess(Language.resetUserPasswordSuccess)
        },
        displayResetPasswordErrorMessage: (context) => {
          const message = getErrorMessage(
            context.resetUserPasswordError,
            Language.resetUserPasswordError,
          )
          displayError(message)
        },
        displayUpdateRolesErrorMessage: (context) => {
          const message = getErrorMessage(
            context.updateUserRolesError,
            Language.updateUserRolesError,
          )
          displayError(message)
        },
        generateRandomPassword: assign({
          newUserPassword: (_) => generateRandomString(12),
        }),
        updateUserRolesInTheList: assign({
          users: ({ users }, event) => {
            if (!users) {
              return users
            }

            return users.map((u) => {
              return u.id === event.data.id ? event.data : u
            })
          },
        }),
        assignPaginationRef: assign({
          paginationRef: (context) =>
            spawn(
              paginationMachine.withContext(context.paginationContext),
              usersPaginationId,
            ),
        }),
        sendResetPage: send({ type: "RESET_PAGE" }, { to: usersPaginationId }),
      },
    },
  )<|MERGE_RESOLUTION|>--- conflicted
+++ resolved
@@ -49,15 +49,11 @@
   // Activate user
   userIdToActivate?: TypesGen.User["id"]
   usernameToActivate?: TypesGen.User["username"]
-<<<<<<< HEAD
-  activateUserError?: Error | unknown
+  activateUserError?: unknown
   // Mark user dormant
   userIdToMarkDormant?: TypesGen.User["id"]
   usernameToMarkDormant?: TypesGen.User["username"]
   markUserDormantError?: Error | unknown
-=======
-  activateUserError?: unknown
->>>>>>> e029df61
   // Reset user password
   userIdToResetPassword?: TypesGen.User["id"]
   resetUserPasswordError?: unknown
