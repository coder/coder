--- conflicted
+++ resolved
@@ -318,63 +318,16 @@
 
         workspaceRef.send("UPDATE_VERSION")
       },
-<<<<<<< HEAD
       assignUpdatedWorkspaceRefs: assign({
         workspaceRefs: (_, event) => {
           const newWorkspaceRefs = event.data.newWorkspaces.map((workspace) =>
             spawn(workspaceItemMachine.withContext({ data: workspace }), workspace.id),
           )
           return event.data.refsToKeep.concat(newWorkspaceRefs)
-=======
-      // Opened discussion on XState https://github.com/statelyai/xstate/discussions/3406
-      updateWorkspaceRefs: assign({
-        workspaceRefs: (context, event) => {
-          let workspaceRefs = context.workspaceRefs
-
-          if (!workspaceRefs) {
-            throw new Error("No workspaces loaded.")
-          }
-
-          // Update the existent workspaces or create the new ones
-          for (const data of event.data) {
-            const ref = workspaceRefs.find((ref) => ref.id === data.id)
-
-            if (!ref) {
-              workspaceRefs.push(
-                spawn(workspaceItemMachine.withContext({ data }), data.id),
-              )
-            } else {
-              ref.send({ type: "UPDATE_DATA", data })
-            }
-          }
-
-          // Remove workspaces that were deleted
-          for (const ref of workspaceRefs) {
-            const refData = event.data.find(
-              (workspaceData) => workspaceData.id === ref.id,
-            )
-
-            // If there is no refData, it is because the workspace was deleted
-            if (!refData) {
-              // Stop the actor before remove it from the array
-              if (ref.stop) {
-                ref.stop()
-              }
-
-              // Remove ref from the array
-              workspaceRefs = workspaceRefs.filter(
-                (oldRef) => oldRef.id !== ref.id,
-              )
-            }
-          }
-
-          return workspaceRefs
->>>>>>> daa34cf7
         },
       }),
     },
     services: {
-<<<<<<< HEAD
       getWorkspaces: (context) => API.getWorkspaces(queryToFilter(context.filter)),
       updateWorkspaceRefs: (context, event) => {
         const refsToKeep: WorkspaceItemMachineRef[] = []
@@ -400,10 +353,6 @@
           newWorkspaces,
         })
       },
-=======
-      getWorkspaces: (context) =>
-        API.getWorkspaces(queryToFilter(context.filter)),
->>>>>>> daa34cf7
     },
   },
 )