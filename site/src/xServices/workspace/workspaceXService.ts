--- conflicted
+++ resolved
@@ -76,13 +76,10 @@
   checkPermissionsError?: Error | unknown
   // applications
   applicationsHost?: string
-<<<<<<< HEAD
   // debug
   createBuildLogLevel?: TypesGen.CreateWorkspaceBuildRequest["log_level"]
-=======
   // SSH Config
   sshPrefix?: string
->>>>>>> 901045a9
 }
 
 export type WorkspaceEvent =
@@ -813,13 +810,10 @@
       getApplicationsHost: async () => {
         return API.getApplicationsHost()
       },
-<<<<<<< HEAD
       scheduleBannerMachine: workspaceScheduleBannerMachine,
-=======
       getSSHPrefix: async () => {
         return API.getDeploymentSSHConfig()
       },
->>>>>>> 901045a9
     },
   },
 )