import { assign, createMachine, send } from "xstate"
import { pure } from "xstate/lib/actions"
import * as API from "../../api/api"
import * as Types from "../../api/types"
import * as TypesGen from "../../api/typesGenerated"
import { displayError, displaySuccess } from "../../components/GlobalSnackbar/utils"

const latestBuild = (builds: TypesGen.WorkspaceBuild[]) => {
  // Cloning builds to not change the origin object with the sort()
  return [...builds].sort((a, b) => {
    return new Date(b.updated_at).getTime() - new Date(a.updated_at).getTime()
  })[0]
}

const Language = {
  refreshTemplateError: "Error updating workspace: latest template could not be fetched.",
  buildError: "Workspace action failed.",
}

type Permissions = Record<keyof ReturnType<typeof permissionsToCheck>, boolean>

export interface WorkspaceContext {
  workspace?: TypesGen.Workspace
  template?: TypesGen.Template
  build?: TypesGen.WorkspaceBuild
  resources?: TypesGen.WorkspaceResource[]
  getWorkspaceError?: Error | unknown
  // error creating a new WorkspaceBuild
  buildError?: Error | unknown
  // these are separate from getX errors because they don't make the page unusable
  refreshWorkspaceError: Error | unknown
  refreshTemplateError: Error | unknown
  getResourcesError: Error | unknown
  // Builds
  builds?: TypesGen.WorkspaceBuild[]
  getBuildsError?: Error | unknown
  loadMoreBuildsError?: Error | unknown
  cancellationMessage?: Types.Message
  cancellationError?: Error | unknown
  // permissions
  permissions?: Permissions
  checkPermissionsError?: Error | unknown
  userId?: string
}

export type WorkspaceEvent =
  | { type: "GET_WORKSPACE"; workspaceName: string; username: string }
  | { type: "START" }
  | { type: "STOP" }
  | { type: "ASK_DELETE" }
  | { type: "DELETE" }
  | { type: "CANCEL_DELETE" }
  | { type: "UPDATE" }
  | { type: "CANCEL" }
  | { type: "LOAD_MORE_BUILDS" }
  | { type: "REFRESH_TIMELINE" }

export const checks = {
  readWorkspace: "readWorkspace",
  updateWorkspace: "updateWorkspace",
} as const

const permissionsToCheck = (workspace: TypesGen.Workspace) => ({
  [checks.readWorkspace]: {
    object: {
      resource_type: "workspace",
      resource_id: workspace.id,
      owner_id: workspace.owner_id,
    },
    action: "read",
  },
  [checks.updateWorkspace]: {
    object: {
      resource_type: "workspace",
      resource_id: workspace.id,
      owner_id: workspace.owner_id,
    },
    action: "update",
  },
})

export const workspaceMachine = createMachine(
  {
    id: "workspaceState",
    predictableActionArguments: true,
    tsTypes: {} as import("./workspaceXService.typegen").Typegen0,
    schema: {
      context: {} as WorkspaceContext,
      events: {} as WorkspaceEvent,
      services: {} as {
        getWorkspace: {
          data: TypesGen.Workspace
        }
        getTemplate: {
          data: TypesGen.Template
        }
        startWorkspaceWithLatestTemplate: {
          data: TypesGen.WorkspaceBuild
        }
        startWorkspace: {
          data: TypesGen.WorkspaceBuild
        }
        stopWorkspace: {
          data: TypesGen.WorkspaceBuild
        }
        deleteWorkspace: {
          data: TypesGen.WorkspaceBuild
        }
        cancelWorkspace: {
          data: Types.Message
        }
        refreshWorkspace: {
          data: TypesGen.Workspace | undefined
        }
        getResources: {
          data: TypesGen.WorkspaceResource[]
        }
        getBuilds: {
          data: TypesGen.WorkspaceBuild[]
        }
        loadMoreBuilds: {
          data: TypesGen.WorkspaceBuild[]
        }
        checkPermissions: {
          data: TypesGen.UserAuthorizationResponse
        }
      },
    },
    initial: "idle",
    on: {
      GET_WORKSPACE: {
        target: ".gettingWorkspace",
        internal: false,
      },
    },
    states: {
      idle: {
        tags: "loading",
      },
      gettingWorkspace: {
        entry: ["clearGetWorkspaceError", "clearContext"],
        invoke: {
          src: "getWorkspace",
          id: "getWorkspace",
          onDone: [
            {
              actions: "assignWorkspace",
              target: "refreshingTemplate",
            },
          ],
          onError: [
            {
              actions: "assignGetWorkspaceError",
              target: "error",
            },
          ],
        },
        tags: "loading",
      },
      refreshingTemplate: {
        entry: "clearRefreshTemplateError",
        invoke: {
          src: "getTemplate",
          id: "refreshTemplate",
          onDone: [
            {
              actions: "assignTemplate",
              target: "gettingPermissions",
            },
          ],
          onError: [
            {
              actions: ["assignRefreshTemplateError", "displayRefreshTemplateError"],
              target: "error",
            },
          ],
        },
        tags: "loading",
      },
      gettingPermissions: {
        entry: "clearGetPermissionsError",
        invoke: {
          src: "checkPermissions",
          id: "checkPermissions",
          onDone: [
            {
              actions: "assignPermissions",
              target: "ready",
            },
          ],
          onError: [
            {
              actions: "assignGetPermissionsError",
              target: "error",
            },
          ],
        },
      },
      ready: {
        type: "parallel",
        states: {
          pollingWorkspace: {
            initial: "refreshingWorkspace",
            states: {
              refreshingWorkspace: {
                entry: "clearRefreshWorkspaceError",
                invoke: {
                  src: "refreshWorkspace",
                  id: "refreshWorkspace",
                  onDone: [
                    {
                      actions: ["refreshTimeline", "assignWorkspace"],
                      target: "waiting",
                    },
                  ],
                  onError: [
                    {
                      actions: "assignRefreshWorkspaceError",
                      target: "waiting",
                    },
                  ],
                },
              },
              waiting: {
                after: {
                  "1000": {
                    target: "refreshingWorkspace",
                  },
                },
              },
            },
          },
          build: {
            initial: "idle",
            states: {
              idle: {
                on: {
<<<<<<< HEAD
                  START: {
                    target: "requestingStart",
                  },
                  STOP: {
                    target: "requestingStop",
                  },
                  ASK_DELETE: {
                    target: "askingDelete",
                  },
                  UPDATE: {
                    target: "refreshingTemplate",
                  },
                  CANCEL: {
                    target: "requestingCancel",
                  },
=======
                  START: "requestingStart",
                  STOP: "requestingStop",
                  ASK_DELETE: "askingDelete",
                  UPDATE: "requestingStartWithLatestTemplate",
                  CANCEL: "requestingCancel",
>>>>>>> 07e2565a
                },
              },
              askingDelete: {
                on: {
                  DELETE: {
                    target: "requestingDelete",
                  },
                  CANCEL_DELETE: {
                    target: "idle",
                  },
                },
              },
              requestingStartWithLatestTemplate: {
                entry: "clearBuildError",
                invoke: {
                  id: "startWorkspaceWithLatestTemplate",
                  src: "startWorkspaceWithLatestTemplate",
                  onDone: {
                    target: "idle",
                    actions: ["assignBuild", "refreshTimeline"],
                  },
                  onError: {
                    target: "idle",
                    actions: ["assignBuildError"],
                  },
                },
              },
              requestingStart: {
                entry: "clearBuildError",
                invoke: {
                  src: "startWorkspace",
                  id: "startWorkspace",
                  onDone: [
                    {
                      actions: ["assignBuild", "refreshTimeline"],
                      target: "idle",
                    },
                  ],
                  onError: [
                    {
                      actions: "assignBuildError",
                      target: "idle",
                    },
                  ],
                },
              },
              requestingStop: {
                entry: "clearBuildError",
                invoke: {
                  src: "stopWorkspace",
                  id: "stopWorkspace",
                  onDone: [
                    {
                      actions: ["assignBuild", "refreshTimeline"],
                      target: "idle",
                    },
                  ],
                  onError: [
                    {
                      actions: "assignBuildError",
                      target: "idle",
                    },
                  ],
                },
              },
              requestingDelete: {
                entry: "clearBuildError",
                invoke: {
                  src: "deleteWorkspace",
                  id: "deleteWorkspace",
                  onDone: [
                    {
                      actions: ["assignBuild", "refreshTimeline"],
                      target: "idle",
                    },
                  ],
                  onError: [
                    {
                      actions: "assignBuildError",
                      target: "idle",
                    },
                  ],
                },
              },
              requestingCancel: {
                entry: ["clearCancellationMessage", "clearCancellationError"],
                invoke: {
                  src: "cancelWorkspace",
                  id: "cancelWorkspace",
                  onDone: [
                    {
                      actions: [
                        "assignCancellationMessage",
                        "displayCancellationMessage",
                        "refreshTimeline",
                      ],
                      target: "idle",
                    },
                  ],
                  onError: [
                    {
                      actions: "assignCancellationError",
                      target: "idle",
                    },
                  ],
                },
              },
              refreshingTemplate: {
                entry: "clearRefreshTemplateError",
                invoke: {
                  src: "getTemplate",
                  id: "refreshTemplate",
                  onDone: [
                    {
                      actions: "assignTemplate",
                      target: "requestingStart",
                    },
                  ],
                  onError: [
                    {
                      actions: ["assignRefreshTemplateError", "displayRefreshTemplateError"],
                      target: "idle",
                    },
                  ],
                },
              },
            },
          },
          pollingResources: {
            initial: "gettingResources",
            states: {
              gettingResources: {
                entry: "clearGetResourcesError",
                invoke: {
                  src: "getResources",
                  id: "getResources",
                  onDone: [
                    {
                      actions: "assignResources",
                      target: "waiting",
                    },
                  ],
                  onError: [
                    {
                      actions: "assignGetResourcesError",
                      target: "waiting",
                    },
                  ],
                },
              },
              waiting: {
                after: {
                  "5000": {
                    target: "gettingResources",
                  },
                },
              },
            },
          },
          timeline: {
            initial: "gettingBuilds",
            states: {
              idle: {},
              gettingBuilds: {
                entry: "clearGetBuildsError",
                invoke: {
                  src: "getBuilds",
                  onDone: [
                    {
                      actions: "assignBuilds",
                      target: "loadedBuilds",
                    },
                  ],
                  onError: [
                    {
                      actions: "assignGetBuildsError",
                      target: "idle",
                    },
                  ],
                },
              },
              loadedBuilds: {
                initial: "idle",
                states: {
                  idle: {
                    on: {
                      LOAD_MORE_BUILDS: {
                        cond: "hasMoreBuilds",
                        target: "loadingMoreBuilds",
                      },
                      REFRESH_TIMELINE: {
                        target: "#workspaceState.ready.timeline.gettingBuilds",
                      },
                    },
                  },
                  loadingMoreBuilds: {
                    entry: "clearLoadMoreBuildsError",
                    invoke: {
                      src: "loadMoreBuilds",
                      onDone: [
                        {
                          actions: "assignNewBuilds",
                          target: "idle",
                        },
                      ],
                      onError: [
                        {
                          actions: "assignLoadMoreBuildsError",
                          target: "idle",
                        },
                      ],
                    },
                  },
                },
              },
            },
          },
        },
      },
      error: {
        on: {
          GET_WORKSPACE: {
            target: "gettingWorkspace",
          },
        },
      },
    },
  },
  {
    actions: {
      // Clear data about an old workspace when looking at a new one
      clearContext: () =>
        assign({
          workspace: undefined,
          template: undefined,
          build: undefined,
          permissions: undefined,
        }),
      assignWorkspace: assign({
        workspace: (_, event) => event.data,
      }),
      assignGetWorkspaceError: assign({
        getWorkspaceError: (_, event) => event.data,
      }),
      clearGetWorkspaceError: (context) => assign({ ...context, getWorkspaceError: undefined }),
      assignTemplate: assign({
        template: (_, event) => event.data,
      }),
      assignPermissions: assign({
        // Setting event.data as Permissions to be more stricted. So we know
        // what permissions we asked for.
        permissions: (_, event) => event.data as Permissions,
      }),
      assignGetPermissionsError: assign({
        checkPermissionsError: (_, event) => event.data,
      }),
      clearGetPermissionsError: assign({
        checkPermissionsError: (_) => undefined,
      }),
      assignBuild: assign({
        build: (_, event) => event.data,
      }),
      assignBuildError: assign({
        buildError: (_, event) => event.data,
      }),
      clearBuildError: assign({
        buildError: (_) => undefined,
      }),
      assignCancellationMessage: assign({
        cancellationMessage: (_, event) => event.data,
      }),
      clearCancellationMessage: assign({
        cancellationMessage: (_) => undefined,
      }),
      displayCancellationMessage: (context) => {
        if (context.cancellationMessage) {
          displaySuccess(context.cancellationMessage.message)
        }
      },
      assignCancellationError: assign({
        cancellationError: (_, event) => event.data,
      }),
      clearCancellationError: assign({
        cancellationError: (_) => undefined,
      }),
      assignRefreshWorkspaceError: assign({
        refreshWorkspaceError: (_, event) => event.data,
      }),
      clearRefreshWorkspaceError: assign({
        refreshWorkspaceError: (_) => undefined,
      }),
      assignRefreshTemplateError: assign({
        refreshTemplateError: (_, event) => event.data,
      }),
      displayRefreshTemplateError: () => {
        displayError(Language.refreshTemplateError)
      },
      clearRefreshTemplateError: assign({
        refreshTemplateError: (_) => undefined,
      }),
      // Resources
      assignResources: assign({
        resources: (_, event) => event.data,
      }),
      assignGetResourcesError: assign({
        getResourcesError: (_, event) => event.data,
      }),
      clearGetResourcesError: assign({
        getResourcesError: (_) => undefined,
      }),
      // Timeline
      assignBuilds: assign({
        builds: (_, event) => event.data,
      }),
      assignGetBuildsError: assign({
        getBuildsError: (_, event) => event.data,
      }),
      clearGetBuildsError: assign({
        getBuildsError: (_) => undefined,
      }),
      assignNewBuilds: assign({
        builds: (context, event) => {
          const oldBuilds = context.builds

          if (!oldBuilds) {
            // This state is theoretically impossible, but helps TS
            throw new Error("workspaceXService: failed to load workspace builds")
          }

          return [...oldBuilds, ...event.data]
        },
      }),
      assignLoadMoreBuildsError: assign({
        loadMoreBuildsError: (_, event) => event.data,
      }),
      clearLoadMoreBuildsError: assign({
        loadMoreBuildsError: (_) => undefined,
      }),
      refreshTimeline: pure((context, event) => {
        // No need to refresh the timeline if it is not loaded
        if (!context.builds) {
          return
        }
        // When it is a refresh workspace event, we want to check if the latest
        // build was updated to not over fetch the builds
        if (event.type === "done.invoke.refreshWorkspace") {
          const latestBuildInTimeline = latestBuild(context.builds)
          const isUpdated = event.data?.latest_build.updated_at !== latestBuildInTimeline.updated_at
          if (isUpdated) {
            return send({ type: "REFRESH_TIMELINE" })
          }
        } else {
          return send({ type: "REFRESH_TIMELINE" })
        }
      }),
    },
    guards: {
      hasMoreBuilds: (_) => false,
    },
    services: {
      getWorkspace: async (_, event) => {
        return await API.getWorkspaceByOwnerAndName(event.username, event.workspaceName, {
          include_deleted: true,
        })
      },
      getTemplate: async (context) => {
        if (context.workspace) {
          return await API.getTemplate(context.workspace.template_id)
        } else {
          throw Error("Cannot get template without workspace")
        }
      },
      startWorkspaceWithLatestTemplate: async (context) => {
        if (context.workspace && context.template) {
          return await API.startWorkspace(context.workspace.id, context.template.active_version_id)
        } else {
          throw Error("Cannot start workspace without workspace id")
        }
      },
      startWorkspace: async (context) => {
        if (context.workspace) {
          return await API.startWorkspace(
            context.workspace.id,
            context.workspace.latest_build.template_version_id,
          )
        } else {
          throw Error("Cannot start workspace without workspace id")
        }
      },
      stopWorkspace: async (context) => {
        if (context.workspace) {
          return await API.stopWorkspace(context.workspace.id)
        } else {
          throw Error("Cannot stop workspace without workspace id")
        }
      },
      deleteWorkspace: async (context) => {
        if (context.workspace) {
          return await API.deleteWorkspace(context.workspace.id)
        } else {
          throw Error("Cannot delete workspace without workspace id")
        }
      },
      cancelWorkspace: async (context) => {
        if (context.workspace) {
          return await API.cancelWorkspaceBuild(context.workspace.latest_build.id)
        } else {
          throw Error("Cannot cancel workspace without build id")
        }
      },
      refreshWorkspace: async (context) => {
        if (context.workspace) {
          return await API.getWorkspaceByOwnerAndName(
            context.workspace.owner_name,
            context.workspace.name,
            {
              include_deleted: true,
            },
          )
        } else {
          throw Error("Cannot refresh workspace without id")
        }
      },
      getResources: async (context) => {
        // If the job hasn't completed, fetching resources will result
        // in an unfriendly error for the user.
        if (!context.workspace?.latest_build.job.completed_at) {
          return []
        }
        const resources = await API.getWorkspaceResources(context.workspace.latest_build.id)
        return resources
      },
      getBuilds: async (context) => {
        if (context.workspace) {
          return await API.getWorkspaceBuilds(context.workspace.id)
        } else {
          throw Error("Cannot get builds without id")
        }
      },
      loadMoreBuilds: async (context) => {
        if (context.workspace) {
          return await API.getWorkspaceBuilds(context.workspace.id)
        } else {
          throw Error("Cannot load more builds without id")
        }
      },
      checkPermissions: async (context) => {
        if (context.workspace && context.userId) {
          return await API.checkUserPermissions(context.userId, {
            checks: permissionsToCheck(context.workspace),
          })
        } else {
          throw Error("Cannot check permissions without both workspace and user id")
        }
      },
    },
  },
)<|MERGE_RESOLUTION|>--- conflicted
+++ resolved
@@ -235,29 +235,11 @@
             states: {
               idle: {
                 on: {
-<<<<<<< HEAD
-                  START: {
-                    target: "requestingStart",
-                  },
-                  STOP: {
-                    target: "requestingStop",
-                  },
-                  ASK_DELETE: {
-                    target: "askingDelete",
-                  },
-                  UPDATE: {
-                    target: "refreshingTemplate",
-                  },
-                  CANCEL: {
-                    target: "requestingCancel",
-                  },
-=======
                   START: "requestingStart",
                   STOP: "requestingStop",
                   ASK_DELETE: "askingDelete",
                   UPDATE: "requestingStartWithLatestTemplate",
                   CANCEL: "requestingCancel",
->>>>>>> 07e2565a
                 },
               },
               askingDelete: {
