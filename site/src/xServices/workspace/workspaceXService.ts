import { assign, createMachine, send } from "xstate"
import * as API from "../../api/api"
import * as Types from "../../api/types"
import * as TypesGen from "../../api/typesGenerated"
import { displayError, displaySuccess } from "../../components/GlobalSnackbar/utils"

const latestBuild = (builds: TypesGen.WorkspaceBuild[]) => {
  // Cloning builds to not change the origin object with the sort()
  return [...builds].sort((a, b) => {
    return new Date(b.updated_at).getTime() - new Date(a.updated_at).getTime()
  })[0]
}

const moreBuildsAvailable = (context: WorkspaceContext, event: { type: "REFRESH_TIMELINE"; checkRefresh?: boolean; data?: TypesGen.ServerSentEvent["data"] }) => {
  // No need to refresh the timeline if it is not loaded
  if (!context.builds) {
    return false
  }

  if (!event.checkRefresh) {
    return true
  }

  // After we refresh a workspace, we want to check if the latest
  // build was updated before refreshing the timeline so as to not over fetch the builds
  const latestBuildInTimeline = latestBuild(context.builds)
  return event.data.latest_build.updated_at !== latestBuildInTimeline.updated_at
}

const Language = {
  refreshTemplateWarning: "Error updating workspace: latest template could not be fetched.",
  buildError: "Workspace action failed.",
}

type Permissions = Record<keyof ReturnType<typeof permissionsToCheck>, boolean>

export interface WorkspaceContext {
  // our server side events instance
  eventSource?: EventSource
  workspace?: TypesGen.Workspace
  template?: TypesGen.Template
  build?: TypesGen.WorkspaceBuild
  getWorkspaceError?: Error | unknown
  // these are labeled as warnings because they don't make the page unusable
  refreshWorkspaceWarning?: Error | unknown
  refreshTemplateWarning: Error | unknown
  // Builds
  builds?: TypesGen.WorkspaceBuild[]
  getBuildsError?: Error | unknown
  // error creating a new WorkspaceBuild
  buildError?: Error | unknown
  cancellationMessage?: Types.Message
  cancellationError?: Error | unknown
  // permissions
  permissions?: Permissions
  checkPermissionsError?: Error | unknown
  userId?: string
}

export type WorkspaceEvent =
  | { type: "GET_WORKSPACE"; workspaceName: string; username: string }
  | { type: "REFRESH_WORKSPACE"; data: TypesGen.ServerSentEvent["data"] }
  | { type: "START" }
  | { type: "STOP" }
  | { type: "ASK_DELETE" }
  | { type: "DELETE" }
  | { type: "CANCEL_DELETE" }
  | { type: "UPDATE" }
  | { type: "CANCEL" }
<<<<<<< HEAD
  | { type: "REFRESH_TIMELINE"; checkRefresh?: boolean; data?: TypesGen.ServerSentEvent["data"]  }
=======
  | { type: "CHECK_REFRESH_TIMELINE"; data: TypesGen.ServerSentEvent["data"] }
  | { type: "REFRESH_TIMELINE" }
>>>>>>> a7ee8b31
  | { type: "EVENT_SOURCE_ERROR"; error: Error | unknown }

export const checks = {
  readWorkspace: "readWorkspace",
  updateWorkspace: "updateWorkspace",
} as const

const permissionsToCheck = (workspace: TypesGen.Workspace) => ({
  [checks.readWorkspace]: {
    object: {
      resource_type: "workspace",
      resource_id: workspace.id,
      owner_id: workspace.owner_id,
    },
    action: "read",
  },
  [checks.updateWorkspace]: {
    object: {
      resource_type: "workspace",
      resource_id: workspace.id,
      owner_id: workspace.owner_id,
    },
    action: "update",
  },
})

export const workspaceMachine = createMachine(
  {
    id: "workspaceState",
    predictableActionArguments: true,
    tsTypes: {} as import("./workspaceXService.typegen").Typegen0,
    schema: {
      context: {} as WorkspaceContext,
      events: {} as WorkspaceEvent,
      services: {} as {
        getWorkspace: {
          data: TypesGen.Workspace
        }
        getTemplate: {
          data: TypesGen.Template
        }
        startWorkspaceWithLatestTemplate: {
          data: TypesGen.WorkspaceBuild
        }
        startWorkspace: {
          data: TypesGen.WorkspaceBuild
        }
        stopWorkspace: {
          data: TypesGen.WorkspaceBuild
        }
        deleteWorkspace: {
          data: TypesGen.WorkspaceBuild
        }
        cancelWorkspace: {
          data: Types.Message
        }
        listening: {
          data: TypesGen.ServerSentEvent
        }
        getBuilds: {
          data: TypesGen.WorkspaceBuild[]
        }
        checkPermissions: {
          data: TypesGen.UserAuthorizationResponse
        }
      },
    },
    initial: "idle",
    on: {
      GET_WORKSPACE: {
        target: ".gettingWorkspace",
        internal: false,
      },
    },
    states: {
      idle: {
        tags: "loading",
      },
      gettingWorkspace: {
        entry: ["clearGetWorkspaceError", "clearContext"],
        invoke: {
          src: "getWorkspace",
          id: "getWorkspace",
          onDone: [
            {
              actions: "assignWorkspace",
              target: "refreshingTemplate",
            },
          ],
          onError: [
            {
              actions: "assignGetWorkspaceError",
              target: "error",
            },
          ],
        },
        tags: "loading",
      },
      refreshingTemplate: {
        entry: "clearRefreshTemplateWarning",
        invoke: {
          src: "getTemplate",
          id: "refreshTemplate",
          onDone: [
            {
              actions: "assignTemplate",
              target: "gettingPermissions",
            },
          ],
          onError: [
            {
              actions: ["assignRefreshTemplateWarning", "displayRefreshTemplateWarning"],
              target: "error",
            },
          ],
        },
        tags: "loading",
      },
      gettingPermissions: {
        entry: "clearGetPermissionsError",
        invoke: {
          src: "checkPermissions",
          id: "checkPermissions",
          onDone: [
            {
              actions: "assignPermissions",
              target: "ready",
            },
          ],
          onError: [
            {
              actions: "assignGetPermissionsError",
              target: "error",
            },
          ],
        },
      },
      ready: {
        type: "parallel",
        states: {
          listening: {
            initial: "gettingEvents",
            states: {
              gettingEvents: {
                entry: ["clearRefreshWorkspaceWarning", "initializeEventSource"],
                exit: "closeEventSource",
                invoke: {
                  src: "listening",
                  id: "listening",
                },
                on: {
                  REFRESH_WORKSPACE: {
                    actions: ["refreshWorkspace"],
                  },
                  EVENT_SOURCE_ERROR: {
                    target: "error",
                  },
                },
              },
              error: {
                entry: "assignRefreshWorkspaceWarning",
                after: {
                  "1000": {
                    target: "gettingEvents",
                  },
                },
              },
            },
          },
          build: {
            initial: "idle",
            states: {
              idle: {
                on: {
                  START: "requestingStart",
                  STOP: "requestingStop",
                  ASK_DELETE: "askingDelete",
                  UPDATE: "requestingStartWithLatestTemplate",
                  CANCEL: "requestingCancel",
                },
              },
              askingDelete: {
                on: {
                  DELETE: {
                    target: "requestingDelete",
                  },
                  CANCEL_DELETE: {
                    target: "idle",
                  },
                },
              },
              requestingStartWithLatestTemplate: {
                entry: "clearBuildError",
                invoke: {
                  id: "startWorkspaceWithLatestTemplate",
                  src: "startWorkspaceWithLatestTemplate",
                  onDone: {
                    target: "idle",
                    actions: ["assignBuild"],
                  },
                  onError: {
                    target: "idle",
                    actions: ["assignBuildError"],
                  },
                },
              },
              requestingStart: {
                entry: "clearBuildError",
                invoke: {
                  src: "startWorkspace",
                  id: "startWorkspace",
                  onDone: [
                    {
                      actions: ["assignBuild"],
                      target: "idle",
                    },
                  ],
                  onError: [
                    {
                      actions: "assignBuildError",
                      target: "idle",
                    },
                  ],
                },
              },
              requestingStop: {
                entry: "clearBuildError",
                invoke: {
                  src: "stopWorkspace",
                  id: "stopWorkspace",
                  onDone: [
                    {
                      actions: ["assignBuild"],
                      target: "idle",
                    },
                  ],
                  onError: [
                    {
                      actions: "assignBuildError",
                      target: "idle",
                    },
                  ],
                },
              },
              requestingDelete: {
                entry: "clearBuildError",
                invoke: {
                  src: "deleteWorkspace",
                  id: "deleteWorkspace",
                  onDone: [
                    {
                      actions: ["assignBuild"],
                      target: "idle",
                    },
                  ],
                  onError: [
                    {
                      actions: "assignBuildError",
                      target: "idle",
                    },
                  ],
                },
              },
              requestingCancel: {
                entry: ["clearCancellationMessage", "clearCancellationError"],
                invoke: {
                  src: "cancelWorkspace",
                  id: "cancelWorkspace",
                  onDone: [
                    {
                      actions: [
                        "assignCancellationMessage",
                        "displayCancellationMessage",
                      ],
                      target: "idle",
                    },
                  ],
                  onError: [
                    {
                      actions: "assignCancellationError",
                      target: "idle",
                    },
                  ],
                },
              },
              refreshingTemplate: {
                entry: "clearRefreshTemplateWarning",
                invoke: {
                  src: "getTemplate",
                  id: "refreshTemplate",
                  onDone: [
                    {
                      actions: "assignTemplate",
                      target: "requestingStart",
                    },
                  ],
                  onError: [
                    {
                      actions: ["assignRefreshTemplateWarning", "displayRefreshTemplateWarning"],
                      target: "idle",
                    },
                  ],
                },
              },
            },
          },
          timeline: {
            initial: "gettingBuilds",
            states: {
              idle: {},
              gettingBuilds: {
                entry: "clearGetBuildsError",
                invoke: {
                  src: "getBuilds",
                  onDone: [
                    {
                      actions: "assignBuilds",
                      target: "loadedBuilds",
                    },
                  ],
                  onError: [
                    {
                      actions: "assignGetBuildsError",
                      target: "idle",
                    },
                  ],
                },
              },
              loadedBuilds: {
                initial: "idle",
                states: {
                  idle: {
                    on: {
                      REFRESH_TIMELINE: {
                        target: "#workspaceState.ready.timeline.gettingBuilds",
                        cond: {
                          type: 'moreBuildsAvailable'
                        }
                      },
                    },
                  },
                },
              },
            },
          },
        },
      },
      error: {
        on: {
          GET_WORKSPACE: {
            target: "gettingWorkspace",
          },
        },
      },
    },
  },
  {
    actions: {
      // Clear data about an old workspace when looking at a new one
      clearContext: () =>
        assign({
          workspace: undefined,
          template: undefined,
          build: undefined,
          permissions: undefined,
          eventSource: undefined,
        }),
      assignWorkspace: assign({
        workspace: (_, event) => event.data,
      }),
      assignGetWorkspaceError: assign({
        getWorkspaceError: (_, event) => event.data,
      }),
      clearGetWorkspaceError: (context) => assign({ ...context, getWorkspaceError: undefined }),
      assignTemplate: assign({
        template: (_, event) => event.data,
      }),
      assignPermissions: assign({
        // Setting event.data as Permissions to be more stricted. So we know
        // what permissions we asked for.
        permissions: (_, event) => event.data as Permissions,
      }),
      assignGetPermissionsError: assign({
        checkPermissionsError: (_, event) => event.data,
      }),
      clearGetPermissionsError: assign({
        checkPermissionsError: (_) => undefined,
      }),
      assignBuild: assign({
        build: (_, event) => event.data,
      }),
      assignBuildError: assign({
        buildError: (_, event) => event.data,
      }),
      clearBuildError: assign({
        buildError: (_) => undefined,
      }),
      assignCancellationMessage: assign({
        cancellationMessage: (_, event) => event.data,
      }),
      clearCancellationMessage: assign({
        cancellationMessage: (_) => undefined,
      }),
      displayCancellationMessage: (context) => {
        if (context.cancellationMessage) {
          displaySuccess(context.cancellationMessage.message)
        }
      },
      assignCancellationError: assign({
        cancellationError: (_, event) => event.data,
      }),
      clearCancellationError: assign({
        cancellationError: (_) => undefined,
      }),
      // SSE related actions
      // open a new EventSource so we can stream SSE
      initializeEventSource: assign({
        eventSource: (context) => context.workspace && API.watchWorkspace(context.workspace.id),
      }),
      closeEventSource: (context) => context.eventSource && context.eventSource.close(),
      refreshWorkspace: assign({
        workspace: (_, event) => event.data,
      }),
      assignRefreshWorkspaceWarning: assign({
        refreshWorkspaceWarning: (_, event) => event,
      }),
      clearRefreshWorkspaceWarning: assign({
        refreshWorkspaceWarning: (_) => undefined,
      }),
      assignRefreshTemplateWarning: assign({
        refreshTemplateWarning: (_, event) => event.data,
      }),
      displayRefreshTemplateWarning: () => {
        displayError(Language.refreshTemplateWarning)
      },
      clearRefreshTemplateWarning: assign({
        refreshTemplateWarning: (_) => undefined,
      }),
      // Timeline
      assignBuilds: assign({
        builds: (_, event) => event.data,
      }),
      assignGetBuildsError: assign({
        getBuildsError: (_, event) => event.data,
      }),
      clearGetBuildsError: assign({
        getBuildsError: (_) => undefined,
      }),
<<<<<<< HEAD
    },
    guards: {
      moreBuildsAvailable
    },
=======
      refreshTimeline: pure((context, event) => {
        // No need to refresh the timeline if it is not loaded
        if (!context.builds) {
          return
        }

        // When it is a CHECK_REFRESH_TIMELINE workspace event, we want to check if the latest
        // build was updated to not over fetch the builds
        if (event.type === "CHECK_REFRESH_TIMELINE") {
          const latestBuildInTimeline = latestBuild(context.builds)
          const isUpdated = event.data?.latest_build.updated_at !== latestBuildInTimeline.updated_at
          if (isUpdated) {
            return send({ type: "REFRESH_TIMELINE" })
          }
        } else {
          return send({ type: "REFRESH_TIMELINE" })
        }
      }),
    },
>>>>>>> a7ee8b31
    services: {
      getWorkspace: async (_, event) => {
        return await API.getWorkspaceByOwnerAndName(event.username, event.workspaceName, {
          include_deleted: true,
        })
      },
      getTemplate: async (context) => {
        if (context.workspace) {
          return await API.getTemplate(context.workspace.template_id)
        } else {
          throw Error("Cannot get template without workspace")
        }
      },
      startWorkspaceWithLatestTemplate: (context) => async (send) => {
        if (context.workspace && context.template) {
          const startWorkspacePromise = await API.startWorkspace(context.workspace.id, context.template.active_version_id)
          send({ type: "REFRESH_TIMELINE" })
          return startWorkspacePromise
        } else {
          throw Error("Cannot start workspace without workspace id")
        }
      },
      startWorkspace: (context) => async (send) => {
        if (context.workspace) {
          const startWorkspacePromise = await API.startWorkspace(
            context.workspace.id,
            context.workspace.latest_build.template_version_id,
          )
          send({ type: "REFRESH_TIMELINE" })
          return startWorkspacePromise
        } else {
          throw Error("Cannot start workspace without workspace id")
        }
      },
      stopWorkspace: (context) => async (send) => {
        if (context.workspace) {
          const stopWorkspacePromise = await API.stopWorkspace(context.workspace.id)
          send({ type: "REFRESH_TIMELINE" })
          return stopWorkspacePromise
        } else {
          throw Error("Cannot stop workspace without workspace id")
        }
      },
      deleteWorkspace: async (context) => {
        if (context.workspace) {
          const deleteWorkspacePromise = await API.deleteWorkspace(context.workspace.id)
          send({ type: "REFRESH_TIMELINE" })
          return deleteWorkspacePromise
        } else {
          throw Error("Cannot delete workspace without workspace id")
        }
      },
      cancelWorkspace: (context) => async (send) => {
        if (context.workspace) {
          const cancelWorkspacePromise = await API.cancelWorkspaceBuild(context.workspace.latest_build.id)
          send({ type: "REFRESH_TIMELINE" })
          return cancelWorkspacePromise
        } else {
          throw Error("Cannot cancel workspace without build id")
        }
      },
      listening: (context) => (send) => {
        if (!context.eventSource) {
          send({ type: "EVENT_SOURCE_ERROR", error: "error initializing sse" })
          return
        }

        context.eventSource.addEventListener("data", (event) => {
          // refresh our workspace with each SSE
          send({ type: "REFRESH_WORKSPACE", data: JSON.parse(event.data) })
          // refresh our timeline
          send({ type: "REFRESH_TIMELINE", checkRefresh: true, data: JSON.parse(event.data) })
        })

        // handle any error events returned by our sse
        context.eventSource.addEventListener("error", (event) => {
          send({ type: "EVENT_SOURCE_ERROR", error: event })
        })

        // handle any sse implementation exceptions 
        context.eventSource.onerror = () => {
          send({ type: "EVENT_SOURCE_ERROR", error: "sse error" })
        }
      },
      getBuilds: async (context) => {
        if (context.workspace) {
          return await API.getWorkspaceBuilds(context.workspace.id)
        } else {
          throw Error("Cannot get builds without id")
        }
      },
      checkPermissions: async (context) => {
        if (context.workspace && context.userId) {
          return await API.checkUserPermissions(context.userId, {
            checks: permissionsToCheck(context.workspace),
          })
        } else {
          throw Error("Cannot check permissions without both workspace and user id")
        }
      },
    },
  },
)<|MERGE_RESOLUTION|>--- conflicted
+++ resolved
@@ -11,7 +11,14 @@
   })[0]
 }
 
-const moreBuildsAvailable = (context: WorkspaceContext, event: { type: "REFRESH_TIMELINE"; checkRefresh?: boolean; data?: TypesGen.ServerSentEvent["data"] }) => {
+const moreBuildsAvailable = (
+  context: WorkspaceContext,
+  event: {
+    type: "REFRESH_TIMELINE"
+    checkRefresh?: boolean
+    data?: TypesGen.ServerSentEvent["data"]
+  },
+) => {
   // No need to refresh the timeline if it is not loaded
   if (!context.builds) {
     return false
@@ -67,12 +74,7 @@
   | { type: "CANCEL_DELETE" }
   | { type: "UPDATE" }
   | { type: "CANCEL" }
-<<<<<<< HEAD
-  | { type: "REFRESH_TIMELINE"; checkRefresh?: boolean; data?: TypesGen.ServerSentEvent["data"]  }
-=======
-  | { type: "CHECK_REFRESH_TIMELINE"; data: TypesGen.ServerSentEvent["data"] }
-  | { type: "REFRESH_TIMELINE" }
->>>>>>> a7ee8b31
+  | { type: "REFRESH_TIMELINE"; checkRefresh?: boolean; data?: TypesGen.ServerSentEvent["data"] }
   | { type: "EVENT_SOURCE_ERROR"; error: Error | unknown }
 
 export const checks = {
@@ -343,10 +345,7 @@
                   id: "cancelWorkspace",
                   onDone: [
                     {
-                      actions: [
-                        "assignCancellationMessage",
-                        "displayCancellationMessage",
-                      ],
+                      actions: ["assignCancellationMessage", "displayCancellationMessage"],
                       target: "idle",
                     },
                   ],
@@ -409,8 +408,8 @@
                       REFRESH_TIMELINE: {
                         target: "#workspaceState.ready.timeline.gettingBuilds",
                         cond: {
-                          type: 'moreBuildsAvailable'
-                        }
+                          type: "moreBuildsAvailable",
+                        },
                       },
                     },
                   },
@@ -521,32 +520,10 @@
       clearGetBuildsError: assign({
         getBuildsError: (_) => undefined,
       }),
-<<<<<<< HEAD
     },
     guards: {
-      moreBuildsAvailable
-    },
-=======
-      refreshTimeline: pure((context, event) => {
-        // No need to refresh the timeline if it is not loaded
-        if (!context.builds) {
-          return
-        }
-
-        // When it is a CHECK_REFRESH_TIMELINE workspace event, we want to check if the latest
-        // build was updated to not over fetch the builds
-        if (event.type === "CHECK_REFRESH_TIMELINE") {
-          const latestBuildInTimeline = latestBuild(context.builds)
-          const isUpdated = event.data?.latest_build.updated_at !== latestBuildInTimeline.updated_at
-          if (isUpdated) {
-            return send({ type: "REFRESH_TIMELINE" })
-          }
-        } else {
-          return send({ type: "REFRESH_TIMELINE" })
-        }
-      }),
-    },
->>>>>>> a7ee8b31
+      moreBuildsAvailable,
+    },
     services: {
       getWorkspace: async (_, event) => {
         return await API.getWorkspaceByOwnerAndName(event.username, event.workspaceName, {
@@ -562,7 +539,10 @@
       },
       startWorkspaceWithLatestTemplate: (context) => async (send) => {
         if (context.workspace && context.template) {
-          const startWorkspacePromise = await API.startWorkspace(context.workspace.id, context.template.active_version_id)
+          const startWorkspacePromise = await API.startWorkspace(
+            context.workspace.id,
+            context.template.active_version_id,
+          )
           send({ type: "REFRESH_TIMELINE" })
           return startWorkspacePromise
         } else {
@@ -601,7 +581,9 @@
       },
       cancelWorkspace: (context) => async (send) => {
         if (context.workspace) {
-          const cancelWorkspacePromise = await API.cancelWorkspaceBuild(context.workspace.latest_build.id)
+          const cancelWorkspacePromise = await API.cancelWorkspaceBuild(
+            context.workspace.latest_build.id,
+          )
           send({ type: "REFRESH_TIMELINE" })
           return cancelWorkspacePromise
         } else {
@@ -626,7 +608,7 @@
           send({ type: "EVENT_SOURCE_ERROR", error: event })
         })
 
-        // handle any sse implementation exceptions 
+        // handle any sse implementation exceptions
         context.eventSource.onerror = () => {
           send({ type: "EVENT_SOURCE_ERROR", error: "sse error" })
         }
