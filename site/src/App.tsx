import CssBaseline from "@mui/material/CssBaseline";
import { QueryClient, QueryClientProvider } from "react-query";
import { AuthProvider } from "components/AuthProvider/AuthProvider";
import type { FC, PropsWithChildren, ReactNode } from "react";
import { HelmetProvider } from "react-helmet-async";
import { AppRouter } from "./AppRouter";
import { ErrorBoundary } from "./components/ErrorBoundary/ErrorBoundary";
import { GlobalSnackbar } from "./components/GlobalSnackbar/GlobalSnackbar";
<<<<<<< HEAD
import { dark as deprecated } from "./theme/mui";
import { dark } from "./theme/theme";
=======
import { dark } from "./theme/mui";
import { dark as experimental } from "./theme/experimental";
>>>>>>> 33761c9c
import "./theme/globalFonts";
import {
  StyledEngineProvider,
  ThemeProvider as MuiThemeProvider,
} from "@mui/material/styles";
import { ThemeProvider as EmotionThemeProvider } from "@emotion/react";

const defaultQueryClient = new QueryClient({
  defaultOptions: {
    queries: {
      retry: false,
      cacheTime: 0,
      refetchOnWindowFocus: false,
      networkMode: "offlineFirst",
    },
  },
});

const theme = {
  ...dark,
<<<<<<< HEAD
  deprecated,
=======
  experimental,
>>>>>>> 33761c9c
};

export const ThemeProviders: FC<PropsWithChildren> = ({ children }) => {
  return (
    <StyledEngineProvider injectFirst>
<<<<<<< HEAD
      <MuiThemeProvider theme={deprecated}>
=======
      <MuiThemeProvider theme={theme}>
>>>>>>> 33761c9c
        <EmotionThemeProvider theme={theme}>
          <CssBaseline enableColorScheme />
          {children}
        </EmotionThemeProvider>
      </MuiThemeProvider>
    </StyledEngineProvider>
  );
};

export const AppProviders = ({
  children,
  queryClient = defaultQueryClient,
}: {
  children: ReactNode;
  queryClient?: QueryClient;
}) => {
  return (
    <HelmetProvider>
      <ThemeProviders>
        <ErrorBoundary>
          <QueryClientProvider client={queryClient}>
            <AuthProvider>
              {children}
              <GlobalSnackbar />
            </AuthProvider>
          </QueryClientProvider>
        </ErrorBoundary>
      </ThemeProviders>
    </HelmetProvider>
  );
};

export const App: FC = () => {
  return (
    <AppProviders>
      <AppRouter />
    </AppProviders>
  );
};<|MERGE_RESOLUTION|>--- conflicted
+++ resolved
@@ -6,13 +6,8 @@
 import { AppRouter } from "./AppRouter";
 import { ErrorBoundary } from "./components/ErrorBoundary/ErrorBoundary";
 import { GlobalSnackbar } from "./components/GlobalSnackbar/GlobalSnackbar";
-<<<<<<< HEAD
-import { dark as deprecated } from "./theme/mui";
-import { dark } from "./theme/theme";
-=======
 import { dark } from "./theme/mui";
 import { dark as experimental } from "./theme/experimental";
->>>>>>> 33761c9c
 import "./theme/globalFonts";
 import {
   StyledEngineProvider,
@@ -33,21 +28,13 @@
 
 const theme = {
   ...dark,
-<<<<<<< HEAD
-  deprecated,
-=======
   experimental,
->>>>>>> 33761c9c
 };
 
 export const ThemeProviders: FC<PropsWithChildren> = ({ children }) => {
   return (
     <StyledEngineProvider injectFirst>
-<<<<<<< HEAD
-      <MuiThemeProvider theme={deprecated}>
-=======
       <MuiThemeProvider theme={theme}>
->>>>>>> 33761c9c
         <EmotionThemeProvider theme={theme}>
           <CssBaseline enableColorScheme />
           {children}
