import { type FC, type ReactNode } from "react";
import {
  HelpTooltip,
  HelpTooltipText,
  HelpTooltipTitle,
} from "components/HelpTooltip/HelpTooltip";
import InfoIcon from "@mui/icons-material/InfoOutlined";
<<<<<<< HEAD
import { css } from "@emotion/css";
import { useTheme } from "@emotion/react";
=======
import { Interpolation, Theme, css, useTheme } from "@emotion/react";
>>>>>>> 6ecba0fd

interface InfoTooltipProps {
  // TODO: use a `ThemeRole` type or something
  type?: "warning" | "notice" | "info";
  title: ReactNode;
  message: ReactNode;
}

export const InfoTooltip: FC<InfoTooltipProps> = ({
  title,
  message,
  type = "info",
}) => {
  const theme = useTheme();

  const theme = useTheme();
  const iconColor = theme.experimental.roles[type].outline;

  return (
    <HelpTooltip
      size="small"
      icon={InfoIcon}
<<<<<<< HEAD
      iconClassName={css`
        color: ${iconColor};
      `}
      buttonClassName={css`
        opacity: 1;
        &:hover {
          opacity: 1;
        }
      `}
=======
      iconStyles={{ color: theme.experimental.roles[type].outline }}
      buttonStyles={styles.button}
>>>>>>> 6ecba0fd
    >
      <HelpTooltipTitle>{title}</HelpTooltipTitle>
      <HelpTooltipText>{message}</HelpTooltipText>
    </HelpTooltip>
  );
};

const styles = {
  button: css`
    opacity: 1;

    &:hover {
      opacity: 1;
    }
  `,
} satisfies Record<string, Interpolation<Theme>>;<|MERGE_RESOLUTION|>--- conflicted
+++ resolved
@@ -5,16 +5,11 @@
   HelpTooltipTitle,
 } from "components/HelpTooltip/HelpTooltip";
 import InfoIcon from "@mui/icons-material/InfoOutlined";
-<<<<<<< HEAD
-import { css } from "@emotion/css";
-import { useTheme } from "@emotion/react";
-=======
 import { Interpolation, Theme, css, useTheme } from "@emotion/react";
->>>>>>> 6ecba0fd
+import type { ThemeRole } from "theme/experimental";
 
 interface InfoTooltipProps {
-  // TODO: use a `ThemeRole` type or something
-  type?: "warning" | "notice" | "info";
+  type?: ThemeRole;
   title: ReactNode;
   message: ReactNode;
 }
@@ -25,28 +20,14 @@
   type = "info",
 }) => {
   const theme = useTheme();
-
-  const theme = useTheme();
   const iconColor = theme.experimental.roles[type].outline;
 
   return (
     <HelpTooltip
       size="small"
       icon={InfoIcon}
-<<<<<<< HEAD
-      iconClassName={css`
-        color: ${iconColor};
-      `}
-      buttonClassName={css`
-        opacity: 1;
-        &:hover {
-          opacity: 1;
-        }
-      `}
-=======
-      iconStyles={{ color: theme.experimental.roles[type].outline }}
+      iconStyles={{ color: iconColor }}
       buttonStyles={styles.button}
->>>>>>> 6ecba0fd
     >
       <HelpTooltipTitle>{title}</HelpTooltipTitle>
       <HelpTooltipText>{message}</HelpTooltipText>
