<<<<<<< HEAD
import { makeStyles } from "@mui/styles"
import VpnKeyOutlined from "@mui/icons-material/VpnKeyOutlined"
import FingerprintOutlinedIcon from "@mui/icons-material/FingerprintOutlined"
import { User } from "api/typesGenerated"
import { Stack } from "components/Stack/Stack"
import { UserAvatar } from "components/UserAvatar/UserAvatar"
import { FC, ElementType, PropsWithChildren, ReactNode } from "react"
import { NavLink } from "react-router-dom"
import { combineClasses } from "utils/combineClasses"
import AccountIcon from "@mui/icons-material/Person"
import ScheduleIcon from "@mui/icons-material/EditCalendarOutlined"
import SecurityIcon from "@mui/icons-material/LockOutlined"
import { useDashboard } from "components/Dashboard/DashboardProvider"
=======
import { makeStyles } from "@mui/styles";
import VpnKeyOutlined from "@mui/icons-material/VpnKeyOutlined";
import FingerprintOutlinedIcon from "@mui/icons-material/FingerprintOutlined";
import { User } from "api/typesGenerated";
import { Stack } from "components/Stack/Stack";
import { UserAvatar } from "components/UserAvatar/UserAvatar";
import { FC, ElementType, PropsWithChildren, ReactNode } from "react";
import { NavLink } from "react-router-dom";
import { combineClasses } from "utils/combineClasses";
import AccountIcon from "@mui/icons-material/Person";
import SecurityIcon from "@mui/icons-material/LockOutlined";
>>>>>>> 3dc1e22d

const SidebarNavItem: FC<
  PropsWithChildren<{ href: string; icon: ReactNode }>
> = ({ children, href, icon }) => {
  const styles = useStyles();
  return (
    <NavLink
      to={href}
      className={({ isActive }) =>
        combineClasses([
          styles.sidebarNavItem,
          isActive ? styles.sidebarNavItemActive : undefined,
        ])
      }
    >
      <Stack alignItems="center" spacing={1.5} direction="row">
        {icon}
        {children}
      </Stack>
    </NavLink>
  );
};

const SidebarNavItemIcon: React.FC<{ icon: ElementType }> = ({
  icon: Icon,
}) => {
  const styles = useStyles();
  return <Icon className={styles.sidebarNavItemIcon} />;
};

export const Sidebar: React.FC<{ user: User }> = ({ user }) => {
<<<<<<< HEAD
  const styles = useStyles()
  const { entitlements } = useDashboard()
  const allowAutostopRequirement =
    entitlements.features.template_autostop_requirement.enabled
=======
  const styles = useStyles();
>>>>>>> 3dc1e22d

  return (
    <nav className={styles.sidebar}>
      <Stack direction="row" alignItems="center" className={styles.userInfo}>
        <UserAvatar username={user.username} avatarURL={user.avatar_url} />
        <Stack spacing={0} className={styles.userData}>
          <span className={styles.username}>{user.username}</span>
          <span className={styles.email}>{user.email}</span>
        </Stack>
      </Stack>

      <SidebarNavItem
        href="account"
        icon={<SidebarNavItemIcon icon={AccountIcon} />}
      >
        Account
      </SidebarNavItem>
      {allowAutostopRequirement && (
        <SidebarNavItem
          href="schedule"
          icon={<SidebarNavItemIcon icon={ScheduleIcon} />}
        >
          Schedule
        </SidebarNavItem>
      )}
      <SidebarNavItem
        href="security"
        icon={<SidebarNavItemIcon icon={SecurityIcon} />}
      >
        Security
      </SidebarNavItem>
      <SidebarNavItem
        href="ssh-keys"
        icon={<SidebarNavItemIcon icon={FingerprintOutlinedIcon} />}
      >
        SSH Keys
      </SidebarNavItem>
      <SidebarNavItem
        href="tokens"
        icon={<SidebarNavItemIcon icon={VpnKeyOutlined} />}
      >
        Tokens
      </SidebarNavItem>
    </nav>
  );
};

const useStyles = makeStyles((theme) => ({
  sidebar: {
    width: 245,
    flexShrink: 0,
  },
  sidebarNavItem: {
    color: "inherit",
    display: "block",
    fontSize: 14,
    textDecoration: "none",
    padding: theme.spacing(1.5, 1.5, 1.5, 2),
    borderRadius: theme.shape.borderRadius / 2,
    transition: "background-color 0.15s ease-in-out",
    marginBottom: 1,
    position: "relative",

    "&:hover": {
      backgroundColor: theme.palette.action.hover,
    },
  },
  sidebarNavItemActive: {
    backgroundColor: theme.palette.action.hover,

    "&:before": {
      content: '""',
      display: "block",
      width: 3,
      height: "100%",
      position: "absolute",
      left: 0,
      top: 0,
      backgroundColor: theme.palette.secondary.dark,
      borderTopLeftRadius: theme.shape.borderRadius,
      borderBottomLeftRadius: theme.shape.borderRadius,
    },
  },
  sidebarNavItemIcon: {
    width: theme.spacing(2),
    height: theme.spacing(2),
  },
  userInfo: {
    ...theme.typography.body2,
    marginBottom: theme.spacing(2),
  },
  userData: {
    overflow: "hidden",
  },
  username: {
    fontWeight: 600,
    overflow: "hidden",
    textOverflow: "ellipsis",
    whiteSpace: "nowrap",
  },
  email: {
    color: theme.palette.text.secondary,
    fontSize: 12,
    overflow: "hidden",
    textOverflow: "ellipsis",
  },
}));<|MERGE_RESOLUTION|>--- conflicted
+++ resolved
@@ -1,4 +1,3 @@
-<<<<<<< HEAD
 import { makeStyles } from "@mui/styles"
 import VpnKeyOutlined from "@mui/icons-material/VpnKeyOutlined"
 import FingerprintOutlinedIcon from "@mui/icons-material/FingerprintOutlined"
@@ -12,19 +11,6 @@
 import ScheduleIcon from "@mui/icons-material/EditCalendarOutlined"
 import SecurityIcon from "@mui/icons-material/LockOutlined"
 import { useDashboard } from "components/Dashboard/DashboardProvider"
-=======
-import { makeStyles } from "@mui/styles";
-import VpnKeyOutlined from "@mui/icons-material/VpnKeyOutlined";
-import FingerprintOutlinedIcon from "@mui/icons-material/FingerprintOutlined";
-import { User } from "api/typesGenerated";
-import { Stack } from "components/Stack/Stack";
-import { UserAvatar } from "components/UserAvatar/UserAvatar";
-import { FC, ElementType, PropsWithChildren, ReactNode } from "react";
-import { NavLink } from "react-router-dom";
-import { combineClasses } from "utils/combineClasses";
-import AccountIcon from "@mui/icons-material/Person";
-import SecurityIcon from "@mui/icons-material/LockOutlined";
->>>>>>> 3dc1e22d
 
 const SidebarNavItem: FC<
   PropsWithChildren<{ href: string; icon: ReactNode }>
@@ -56,14 +42,10 @@
 };
 
 export const Sidebar: React.FC<{ user: User }> = ({ user }) => {
-<<<<<<< HEAD
   const styles = useStyles()
   const { entitlements } = useDashboard()
   const allowAutostopRequirement =
     entitlements.features.template_autostop_requirement.enabled
-=======
-  const styles = useStyles();
->>>>>>> 3dc1e22d
 
   return (
     <nav className={styles.sidebar}>
