--- conflicted
+++ resolved
@@ -8,189 +8,6 @@
 	type ElementRef,
 	forwardRef,
 } from "react";
-<<<<<<< HEAD
-
-type TriggerMode = "hover" | "click";
-
-type TriggerRef = RefObject<HTMLElement | null>;
-
-// Have to append ReactNode type to satisfy React's cloneElement function. It
-// has absolutely no bearing on what happens at runtime
-type TriggerElement = ReactNode &
-	ReactElement<{
-		ref: TriggerRef;
-		onClick?: () => void;
-	}>;
-
-type PopoverContextValue = {
-	id: string;
-	open: boolean;
-	setOpen: (open: boolean) => void;
-	triggerRef: TriggerRef;
-	mode: TriggerMode;
-};
-
-const PopoverContext = createContext<PopoverContextValue | undefined>(
-	undefined,
-);
-
-type BasePopoverProps = {
-	children: ReactNode;
-	mode?: TriggerMode;
-};
-
-// By separating controlled and uncontrolled props, we achieve more accurate
-// type inference.
-type UncontrolledPopoverProps = BasePopoverProps & {
-	open?: undefined;
-	onOpenChange?: undefined;
-};
-
-type ControlledPopoverProps = BasePopoverProps & {
-	open: boolean;
-	onOpenChange: (open: boolean) => void;
-};
-
-export type PopoverProps = UncontrolledPopoverProps | ControlledPopoverProps;
-
-export const Popover: FC<PopoverProps> = ({
-	mode,
-	open,
-	onOpenChange,
-	children,
-}) => {
-	const hookId = useId();
-	const [uncontrolledOpen, setUncontrolledOpen] = useState(false);
-	const triggerRef: TriggerRef = useRef(null);
-
-	// Helps makes sure that popovers close properly when the user switches to
-	// a different tab. This won't help with controlled instances of the
-	// component, but this is basically the most we can do from here
-	useEffect(() => {
-		const closeOnTabSwitch = () => setUncontrolledOpen(false);
-		window.addEventListener("blur", closeOnTabSwitch);
-		return () => window.removeEventListener("blur", closeOnTabSwitch);
-	}, []);
-
-	const value: PopoverContextValue = {
-		triggerRef,
-		id: `${hookId}-popover`,
-		mode: mode ?? "click",
-		open: open ?? uncontrolledOpen,
-		setOpen: onOpenChange ?? setUncontrolledOpen,
-	};
-
-	return <PopoverContext value={value}>{children}</PopoverContext>;
-};
-
-export const usePopover = () => {
-	const context = useContext(PopoverContext);
-	if (!context) {
-		throw new Error(
-			"Popover compound components cannot be rendered outside the Popover component",
-		);
-	}
-	return context;
-};
-
-type PopoverTriggerRenderProps = Readonly<{
-	isOpen: boolean;
-}>;
-
-type PopoverTriggerProps = Readonly<
-	Omit<HTMLAttributes<HTMLElement>, "children"> & {
-		children:
-			| TriggerElement
-			| ((props: PopoverTriggerRenderProps) => TriggerElement);
-	}
->;
-
-export const PopoverTrigger: FC<PopoverTriggerProps> = ({
-	children,
-	onClick,
-	onPointerEnter,
-	onPointerLeave,
-	...elementProps
-}) => {
-	const popover = usePopover();
-
-	const clickProps = {
-		onClick: (event: PointerEvent<HTMLElement>) => {
-			popover.setOpen(true);
-			onClick?.(event);
-		},
-	};
-
-	const hoverProps = {
-		onPointerEnter: (event: PointerEvent<HTMLElement>) => {
-			popover.setOpen(true);
-			onPointerEnter?.(event);
-		},
-		onPointerLeave: (event: PointerEvent<HTMLElement>) => {
-			popover.setOpen(false);
-			onPointerLeave?.(event);
-		},
-	};
-
-	const evaluatedChildren =
-		typeof children === "function"
-			? children({ isOpen: popover.open })
-			: children;
-
-	return cloneElement(evaluatedChildren, {
-		...elementProps,
-		...(popover.mode === "click" ? clickProps : hoverProps),
-		// @ts-expect-error – This is definitely a valid prop, but the types are
-		// freaking out.
-		"aria-haspopup": true,
-		"aria-owns": popover.id,
-		"aria-expanded": popover.open,
-		ref: popover.triggerRef,
-	});
-};
-
-type Horizontal = "left" | "right";
-
-export type PopoverContentProps = Omit<
-	MuiPopoverProps,
-	"open" | "onClose" | "anchorEl"
-> & {
-	horizontal?: Horizontal;
-};
-
-export const PopoverContent: FC<PopoverContentProps> = ({
-	horizontal = "left",
-	onPointerEnter,
-	onPointerLeave,
-	...popoverProps
-}) => {
-	const popover = usePopover();
-	const hoverMode = popover.mode === "hover";
-
-	return (
-		<MuiPopover
-			disablePortal
-			css={{
-				// When it is on hover mode, and the mode is moving from the trigger to
-				// the popover, if there is any space, the popover will be closed. I
-				// found this is a limitation on how MUI structured the component. It is
-				// not a big issue for now but we can re-evaluate it in the future.
-				marginTop: hoverMode ? undefined : 8,
-				pointerEvents: hoverMode ? "none" : undefined,
-				"& .MuiPaper-root": {
-					minWidth: 320,
-					fontSize: 14,
-					pointerEvents: hoverMode ? "auto" : undefined,
-				},
-			}}
-			{...horizontalProps(horizontal)}
-			{...modeProps(popover, onPointerEnter, onPointerLeave)}
-			{...popoverProps}
-			id={popover.id}
-			open={popover.open}
-			onClose={() => popover.setOpen(false)}
-			anchorEl={popover.triggerRef.current}
-=======
 import { cn } from "utils/cn";
 
 export const Popover = PopoverPrimitive.Root;
@@ -217,7 +34,6 @@
 				className,
 			)}
 			{...props}
->>>>>>> 8de3cd64
 		/>
 	</PopoverPrimitive.Portal>
 ));