--- conflicted
+++ resolved
@@ -35,33 +35,9 @@
   )
 }
 
-<<<<<<< HEAD
-export const BuildParametersButton: FC<
-  React.PropsWithChildren<WorkspaceAction>
-> = ({ handleAction }) => {
-=======
-export const ChangeVersionButton: FC<
-  React.PropsWithChildren<WorkspaceAction>
-> = ({ handleAction }) => {
-  const styles = useStyles()
-  const { t } = useTranslation("workspacePage")
-
-  return (
-    <Button
-      variant="outlined"
-      className={styles.actionButton}
-      startIcon={<UpdateOutlined />}
-      onClick={handleAction}
-    >
-      {t("actionButton.changeVersion")}
-    </Button>
-  )
-}
-
 export const SettingsButton: FC<React.PropsWithChildren<WorkspaceAction>> = ({
   handleAction,
 }) => {
->>>>>>> af618477
   const styles = useStyles()
   const { t } = useTranslation("workspacePage")
 
