import { cx } from "@emotion/css";
import { type FC, type PropsWithChildren } from "react";
import { NavLink, NavLinkProps } from "react-router-dom";
import { Margins } from "components/Margins/Margins";
<<<<<<< HEAD
import { css } from "@emotion/css";
import { useTheme } from "@emotion/react";
=======
import { type ClassName, useClassName } from "hooks/useClassName";
>>>>>>> 6ecba0fd

export const Tabs: FC<PropsWithChildren> = ({ children }) => {
  return (
    <div
      css={(theme) => ({
        borderBottom: `1px solid ${theme.palette.divider}`,
        marginBottom: 40,
      })}
    >
      <Margins
        css={{
          display: "flex",
          alignItems: "center",
          gap: 2,
        }}
      >
        {children}
      </Margins>
    </div>
  );
};

interface TabLinkProps extends NavLinkProps {
  className?: string;
}

export const TabLink: FC<TabLinkProps> = ({ className, ...linkProps }) => {
  const tabLink = useClassName(classNames.tabLink, []);
  const activeTabLink = useClassName(classNames.activeTabLink, []);

  return (
    <NavLink
      className={({ isActive }) =>
        cx([tabLink, isActive && activeTabLink, className])
      }
      {...linkProps}
    />
  );
};

const classNames = {
  tabLink: (css, theme) => css`
    text-decoration: none;
    color: ${theme.palette.text.secondary};
    font-size: 14px;
    display: block;
    padding: 0 16px 16px;

    &:hover {
      color: ${theme.palette.text.primary};
    }
  `,
  activeTabLink: (css, theme) => css`
    color: ${theme.palette.text.primary};
    position: relative;

    &:before {
      content: "";
      left: 0;
      bottom: 0;
      height: 2px;
      width: 100%;
      background: ${theme.palette.primary.main};
      position: absolute;
    }
  `,
} satisfies Record<string, ClassName>;<|MERGE_RESOLUTION|>--- conflicted
+++ resolved
@@ -2,12 +2,7 @@
 import { type FC, type PropsWithChildren } from "react";
 import { NavLink, NavLinkProps } from "react-router-dom";
 import { Margins } from "components/Margins/Margins";
-<<<<<<< HEAD
-import { css } from "@emotion/css";
-import { useTheme } from "@emotion/react";
-=======
 import { type ClassName, useClassName } from "hooks/useClassName";
->>>>>>> 6ecba0fd
 
 export const Tabs: FC<PropsWithChildren> = ({ children }) => {
   return (
