import type { PropsWithChildren, FC } from "react";
import { MONOSPACE_FONT_FAMILY } from "theme/constants";
import Box, { BoxProps } from "@mui/material/Box";
<<<<<<< HEAD
import { useTheme } from "@mui/system";
import { DisabledBadge, EnabledBadge } from "./Badges";
import { css } from "@emotion/react";
=======
import { combineClasses } from "utils/combineClasses";
>>>>>>> 92308bec

export const OptionName: FC<PropsWithChildren> = ({ children }) => {
  return (
    <span
      css={{
        display: "block",
      }}
    >
      {children}
    </span>
  );
};

export const OptionDescription: FC<PropsWithChildren> = ({ children }) => {
  const theme = useTheme();
  return (
    <span
      css={{
        display: "block",
        color: theme.palette.text.secondary,
        fontSize: 14,
        marginTop: theme.spacing(0.5),
      }}
    >
      {children}
    </span>
  );
};

export const OptionValue: FC<{ children?: unknown }> = ({ children }) => {
  const theme = useTheme();

  const optionStyles = css`
    font-size: 14px;
    font-family: ${MONOSPACE_FONT_FAMILY};
    overflow-wrap: anywhere;
    user-select: all;

    & ul {
      padding: ${theme.spacing(2)};
    }
  `;

  if (typeof children === "boolean") {
    return children ? <EnabledBadge /> : <DisabledBadge />;
  }

  if (typeof children === "number") {
    return <span css={optionStyles}>{children}</span>;
  }

  if (typeof children === "string") {
    return <span css={optionStyles}>{children}</span>;
  }

  if (Array.isArray(children)) {
    if (children.length === 0) {
      return <span css={optionStyles}>Not set</span>;
    }

    return (
      <ul
        css={{
          margin: 0,
          padding: 0,
          listStylePosition: "inside",
          display: "flex",
          flexDirection: "column",
          gap: theme.spacing(0.5),
        }}
      >
        {children.map((item) => (
          <li key={item} css={optionStyles}>
            {item}
          </li>
        ))}
      </ul>
    );
  }

  if (children === "") {
    return <span css={optionStyles}>Not set</span>;
  }

  return <span css={optionStyles}>{JSON.stringify(children)}</span>;
};

// OptionalConfig takes a source bool to indicate if the Option is the source of the configured value.
export const OptionConfig = ({
  source,
  ...boxProps
}: { source?: boolean } & BoxProps) => {
  return (
    <Box
      {...boxProps}
      sx={{
        fontSize: 13,
        fontFamily: MONOSPACE_FONT_FAMILY,
        fontWeight: 600,
        backgroundColor: (theme) =>
          source
            ? theme.palette.primary.dark
            : theme.palette.background.paperLight,
        display: "inline-flex",
        alignItems: "center",
        borderRadius: 0.25,
        padding: (theme) => theme.spacing(0, 1),
        border: (theme) =>
          `1px solid ${
            source ? theme.palette.primary.main : theme.palette.divider
          }`,
        "& .option-config-flag": {
          backgroundColor: source ? "rgba(0, 0, 0, 0.7)" : undefined,
        },
        ...boxProps.sx,
      }}
    />
  );
};

export const OptionConfigFlag = (props: BoxProps) => {
  return (
    <Box
      {...props}
      className={combineClasses([props.className, "option-config-flag"])}
      sx={{
        fontSize: 10,
        fontWeight: 600,
        margin: (theme) => theme.spacing(0, 0.75, 0, -0.5),
        display: "block",
        backgroundColor: (theme) => theme.palette.divider,
        lineHeight: 1,
        padding: (theme) => theme.spacing(0.25, 0.5),
        borderRadius: 0.25,
        ...props.sx,
      }}
    />
  );
};<|MERGE_RESOLUTION|>--- conflicted
+++ resolved
@@ -1,15 +1,13 @@
 import type { PropsWithChildren, FC } from "react";
 import { MONOSPACE_FONT_FAMILY } from "theme/constants";
 import Box, { BoxProps } from "@mui/material/Box";
-<<<<<<< HEAD
 import { useTheme } from "@mui/system";
 import { DisabledBadge, EnabledBadge } from "./Badges";
 import { css } from "@emotion/react";
-=======
-import { combineClasses } from "utils/combineClasses";
->>>>>>> 92308bec
 
-export const OptionName: FC<PropsWithChildren> = ({ children }) => {
+export const OptionName: FC<PropsWithChildren> = (props) => {
+  const { children } = props;
+
   return (
     <span
       css={{
@@ -21,8 +19,10 @@
   );
 };
 
-export const OptionDescription: FC<PropsWithChildren> = ({ children }) => {
+export const OptionDescription: FC<PropsWithChildren> = (props) => {
+  const { children } = props;
   const theme = useTheme();
+
   return (
     <span
       css={{
@@ -37,7 +37,12 @@
   );
 };
 
-export const OptionValue: FC<{ children?: unknown }> = ({ children }) => {
+interface OptionValueProps {
+  children?: boolean | number | string | string[];
+}
+
+export const OptionValue: FC<OptionValueProps> = (props) => {
+  const { children } = props;
   const theme = useTheme();
 
   const optionStyles = css`
@@ -59,15 +64,15 @@
     return <span css={optionStyles}>{children}</span>;
   }
 
+  if (!children || children.length < 1) {
+    return <span css={optionStyles}>Not set</span>;
+  }
+
   if (typeof children === "string") {
     return <span css={optionStyles}>{children}</span>;
   }
 
   if (Array.isArray(children)) {
-    if (children.length === 0) {
-      return <span css={optionStyles}>Not set</span>;
-    }
-
     return (
       <ul
         css={{
@@ -88,21 +93,24 @@
     );
   }
 
-  if (children === "") {
-    return <span css={optionStyles}>Not set</span>;
-  }
-
   return <span css={optionStyles}>{JSON.stringify(children)}</span>;
 };
 
+interface OptionConfigProps extends BoxProps {
+  source?: boolean;
+}
+
 // OptionalConfig takes a source bool to indicate if the Option is the source of the configured value.
-export const OptionConfig = ({
-  source,
-  ...boxProps
-}: { source?: boolean } & BoxProps) => {
+export const OptionConfig = (props: OptionConfigProps) => {
+  const { source, sx, ...attrs } = props;
+  const theme = useTheme();
+  const borderColor = source
+    ? theme.palette.primary.main
+    : theme.palette.divider;
+
   return (
     <Box
-      {...boxProps}
+      {...attrs}
       sx={{
         fontSize: 13,
         fontFamily: MONOSPACE_FONT_FAMILY,
@@ -115,35 +123,37 @@
         alignItems: "center",
         borderRadius: 0.25,
         padding: (theme) => theme.spacing(0, 1),
-        border: (theme) =>
-          `1px solid ${
-            source ? theme.palette.primary.main : theme.palette.divider
-          }`,
-        "& .option-config-flag": {
-          backgroundColor: source ? "rgba(0, 0, 0, 0.7)" : undefined,
-        },
-        ...boxProps.sx,
+        border: `1px solid ${borderColor}`,
+        ...sx,
       }}
     />
   );
 };
 
-export const OptionConfigFlag = (props: BoxProps) => {
+interface OptionConfigFlagProps extends BoxProps {
+  source?: boolean;
+}
+
+export const OptionConfigFlag = (props: OptionConfigFlagProps) => {
+  const { children, source, sx, ...attrs } = props;
+
   return (
     <Box
-      {...props}
-      className={combineClasses([props.className, "option-config-flag"])}
+      {...attrs}
       sx={{
         fontSize: 10,
         fontWeight: 600,
         margin: (theme) => theme.spacing(0, 0.75, 0, -0.5),
         display: "block",
-        backgroundColor: (theme) => theme.palette.divider,
+        backgroundColor: (theme) =>
+          source ? "rgba(0, 0, 0, 0.7)" : theme.palette.divider,
         lineHeight: 1,
         padding: (theme) => theme.spacing(0.25, 0.5),
         borderRadius: 0.25,
-        ...props.sx,
+        ...sx,
       }}
-    />
+    >
+      {children}
+    </Box>
   );
 };