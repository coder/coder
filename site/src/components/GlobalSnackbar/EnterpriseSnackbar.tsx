import IconButton from "@mui/material/IconButton";
import Snackbar, {
	type SnackbarProps as MuiSnackbarProps,
} from "@mui/material/Snackbar";
import { X as XIcon } from "lucide-react";
import type { FC } from "react";
import { cn } from "utils/cn";

type EnterpriseSnackbarVariant = "error" | "info" | "success";

interface EnterpriseSnackbarProps extends MuiSnackbarProps {
	/** Called when the snackbar should close, either from timeout or clicking close */
	onClose: () => void;
	/** Variant of snackbar, for theming */
	variant?: EnterpriseSnackbarVariant;
}

/**
 * Wrapper around Material UI's Snackbar component, provides pre-configured
 * themes and convenience props. Coder UI's Snackbars require a close handler,
 * since they always render a close button.
 *
 * Snackbars do _not_ automatically appear in the top-level position when
 * rendered, you'll need to use ReactDom portals or the Material UI Portal
 * component for that.
 *
 * See original component's Material UI documentation here: https://material-ui.com/components/snackbars/
 */
export const EnterpriseSnackbar: FC<EnterpriseSnackbarProps> = ({
	children,
	onClose,
	variant = "info",
	ContentProps = {},
	action,
	...snackbarProps
}) => {
	return (
		<Snackbar
			anchorOrigin={{
				vertical: "bottom",
				horizontal: "right",
			}}
			action={
				<div className="flex items-center">
					{action}
					<IconButton onClick={onClose} className="p-0">
						<XIcon
							aria-label="close"
							className="size-icon-sm text-content-primary"
						/>
					</IconButton>
				</div>
			}
			ContentProps={{
				...ContentProps,
				className: cn(
					"rounded-lg bg-surface-secondary text-content-primary shadow",
					"py-2 pl-6 pr-4 items-[inherit] border-0 border-l-[4px]",
					variantColor(variant),
				),
			}}
			onClose={onClose}
			{...snackbarProps}
		>
			{children}
		</Snackbar>
	);
};

const variantColor = (variant: EnterpriseSnackbarVariant) => {
	switch (variant) {
		case "error":
<<<<<<< HEAD
			return "border-highlight-red";
=======
			return "border-border-destructive";
>>>>>>> 1d1a16ea
		case "info":
			return "border-highlight-sky";
		case "success":
			return "border-border-success";
	}
};<|MERGE_RESOLUTION|>--- conflicted
+++ resolved
@@ -70,11 +70,7 @@
 const variantColor = (variant: EnterpriseSnackbarVariant) => {
 	switch (variant) {
 		case "error":
-<<<<<<< HEAD
-			return "border-highlight-red";
-=======
 			return "border-border-destructive";
->>>>>>> 1d1a16ea
 		case "info":
 			return "border-highlight-sky";
 		case "success":
