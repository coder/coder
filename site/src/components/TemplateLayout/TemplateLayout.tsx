import Avatar from "@material-ui/core/Avatar"
import Button from "@material-ui/core/Button"
import Link from "@material-ui/core/Link"
import { makeStyles } from "@material-ui/core/styles"
import AddCircleOutline from "@material-ui/icons/AddCircleOutline"
import SettingsOutlined from "@material-ui/icons/SettingsOutlined"
import { useMachine, useSelector } from "@xstate/react"
import {
  PageHeader,
  PageHeaderSubtitle,
  PageHeaderTitle,
} from "components/PageHeader/PageHeader"
import { useOrganizationId } from "hooks/useOrganizationId"
import {
  createContext,
  FC,
  PropsWithChildren,
  Suspense,
  useContext,
} from "react"
import { Link as RouterLink, NavLink, useParams } from "react-router-dom"
import { combineClasses } from "util/combineClasses"
import { firstLetter } from "util/firstLetter"
import { selectPermissions } from "xServices/auth/authSelectors"
import { XServiceContext } from "xServices/StateContext"
import {
  TemplateContext,
  templateMachine,
} from "xServices/template/templateXService"
import { Margins } from "components/Margins/Margins"
import { Stack } from "components/Stack/Stack"
import { Permissions } from "xServices/auth/authXService"
import { Loader } from "components/Loader/Loader"

const Language = {
  settingsButton: "Settings",
  createButton: "Create workspace",
  noDescription: "",
}

const useTemplateName = () => {
  const { template } = useParams()

  if (!template) {
    throw new Error("No template found in the URL")
  }

  return template
}

type TemplateLayoutContextValue = {
  context: TemplateContext
  permissions?: Permissions
}

const TemplateLayoutContext = createContext<
  TemplateLayoutContextValue | undefined
>(undefined)

export const useTemplateLayoutContext = (): TemplateLayoutContextValue => {
  const context = useContext(TemplateLayoutContext)
  if (!context) {
    throw new Error(
      "useTemplateLayoutContext only can be used inside of TemplateLayout",
    )
  }
  return context
}

const TemplateSettingsButton: FC<{ templateName: string }> = ({
  templateName,
}) => (
  <Link
    underline="none"
    component={RouterLink}
    to={`/templates/${templateName}/settings`}
  >
    <Button variant="outlined" startIcon={<SettingsOutlined />}>
      {Language.settingsButton}
    </Button>
  </Link>
)

const CreateWorkspaceButton: FC<{
  templateName: string
  className?: string
}> = ({ templateName, className }) => (
  <Link
    underline="none"
    component={RouterLink}
    to={`/templates/${templateName}/workspace`}
  >
    <Button className={className ?? ""} startIcon={<AddCircleOutline />}>
      {Language.createButton}
    </Button>
  </Link>
)

export const TemplateLayout: FC<PropsWithChildren> = ({ children }) => {
  const styles = useStyles()
  const organizationId = useOrganizationId()
  const templateName = useTemplateName()
  const [templateState, _] = useMachine(templateMachine, {
    context: {
      templateName,
      organizationId,
    },
  })
  const { template, permissions: templatePermissions } = templateState.context
  const xServices = useContext(XServiceContext)
  const permissions = useSelector(xServices.authXService, selectPermissions)
  const hasIcon = template && template.icon && template.icon !== ""

  if (!template) {
    return <Loader />
  }

  const generatePageHeaderActions = (): JSX.Element[] => {
    const pageActions: JSX.Element[] = []

    if (templatePermissions?.canUpdateTemplate) {
      pageActions.push(<TemplateSettingsButton templateName={template.name} />)
    }

    pageActions.push(<CreateWorkspaceButton templateName={template.name} />)

    return pageActions
  }

  return (
    <>
      <Margins>
        <PageHeader
          actions={
            <>
              {generatePageHeaderActions().map((action, i) => (
                <div key={i}>{action}</div>
              ))}
            </>
          }
        >
          <Stack direction="row" spacing={3} className={styles.pageTitle}>
            <div>
              {hasIcon ? (
                <div className={styles.iconWrapper}>
                  <img src={template.icon} alt="" />
                </div>
              ) : (
                <Avatar className={styles.avatar}>
                  {firstLetter(template.name)}
                </Avatar>
              )}
            </div>

<<<<<<< HEAD
            {!isLoading && (
              <div>
                <PageHeaderTitle>
                  {template.display_name.length > 0
                    ? template.display_name
                    : template.name}
                </PageHeaderTitle>
                <PageHeaderSubtitle condensed>
                  {template.description === ""
                    ? Language.noDescription
                    : template.description}
                </PageHeaderSubtitle>
              </div>
            )}
=======
            <div>
              <PageHeaderTitle>{template.name}</PageHeaderTitle>
              <PageHeaderSubtitle condensed>
                {template.description === ""
                  ? Language.noDescription
                  : template.description}
              </PageHeaderSubtitle>
            </div>
>>>>>>> 3fb7892c
          </Stack>
        </PageHeader>
      </Margins>

      <div className={styles.tabs}>
        <Margins>
          <Stack direction="row" spacing={0.25}>
            <NavLink
              end
              to={`/templates/${template.name}`}
              className={({ isActive }) =>
                combineClasses([
                  styles.tabItem,
                  isActive ? styles.tabItemActive : undefined,
                ])
              }
            >
              Summary
            </NavLink>
            <NavLink
              to={`/templates/${template.name}/permissions`}
              className={({ isActive }) =>
                combineClasses([
                  styles.tabItem,
                  isActive ? styles.tabItemActive : undefined,
                ])
              }
            >
              Permissions
            </NavLink>
          </Stack>
        </Margins>
      </div>

      <Margins>
        <TemplateLayoutContext.Provider
          value={{ permissions, context: templateState.context }}
        >
          <Suspense fallback={<Loader />}>{children}</Suspense>
        </TemplateLayoutContext.Provider>
      </Margins>
    </>
  )
}

export const useStyles = makeStyles((theme) => {
  return {
    pageTitle: {
      alignItems: "center",
    },
    avatar: {
      width: theme.spacing(6),
      height: theme.spacing(6),
      fontSize: theme.spacing(3),
    },
    iconWrapper: {
      width: theme.spacing(6),
      height: theme.spacing(6),
      "& img": {
        width: "100%",
      },
    },

    tabs: {
      borderBottom: `1px solid ${theme.palette.divider}`,
      marginBottom: theme.spacing(5),
    },

    tabItem: {
      textDecoration: "none",
      color: theme.palette.text.secondary,
      fontSize: 14,
      display: "block",
      padding: theme.spacing(0, 2, 2),

      "&:hover": {
        color: theme.palette.text.primary,
      },
    },

    tabItemActive: {
      color: theme.palette.text.primary,
      position: "relative",

      "&:before": {
        content: `""`,
        left: 0,
        bottom: 0,
        height: 2,
        width: "100%",
        background: theme.palette.secondary.dark,
        position: "absolute",
      },
    },
  }
})<|MERGE_RESOLUTION|>--- conflicted
+++ resolved
@@ -151,32 +151,16 @@
                 </Avatar>
               )}
             </div>
-
-<<<<<<< HEAD
-            {!isLoading && (
-              <div>
-                <PageHeaderTitle>
-                  {template.display_name.length > 0
+            <div>
+              <PageHeaderTitle>{template.display_name.length > 0
                     ? template.display_name
-                    : template.name}
-                </PageHeaderTitle>
-                <PageHeaderSubtitle condensed>
-                  {template.description === ""
-                    ? Language.noDescription
-                    : template.description}
-                </PageHeaderSubtitle>
-              </div>
-            )}
-=======
-            <div>
-              <PageHeaderTitle>{template.name}</PageHeaderTitle>
+                    : template.name}</PageHeaderTitle>
               <PageHeaderSubtitle condensed>
                 {template.description === ""
                   ? Language.noDescription
                   : template.description}
               </PageHeaderSubtitle>
             </div>
->>>>>>> 3fb7892c
           </Stack>
         </PageHeader>
       </Margins>
