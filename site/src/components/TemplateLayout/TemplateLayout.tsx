import { makeStyles } from "@material-ui/core/styles"
<<<<<<< HEAD
import AddCircleOutline from "@material-ui/icons/AddCircleOutline"
import CodeOutlined from "@material-ui/icons/CodeOutlined"
import SettingsOutlined from "@material-ui/icons/SettingsOutlined"
=======
>>>>>>> 2e53fb55
import { useMachine } from "@xstate/react"
import { useOrganizationId } from "hooks/useOrganizationId"
import { createContext, FC, Suspense, useContext } from "react"
import { NavLink, Outlet, useNavigate, useParams } from "react-router-dom"
import { combineClasses } from "util/combineClasses"
import {
  TemplateContext,
  templateMachine,
} from "xServices/template/templateXService"
import { Margins } from "components/Margins/Margins"
import { Stack } from "components/Stack/Stack"
import { Permissions } from "xServices/auth/authXService"
import { Loader } from "components/Loader/Loader"
import { usePermissions } from "hooks/usePermissions"
<<<<<<< HEAD
import { Avatar } from "components/Avatar/Avatar"

const Language = {
  settingsButton: "Settings",
  variablesButton: "Variables",
  createButton: "Create workspace",
  noDescription: "",
}
=======
import { TemplatePageHeader } from "./TemplatePageHeader"
>>>>>>> 2e53fb55

const useTemplateName = () => {
  const { template } = useParams()

  if (!template) {
    throw new Error("No template found in the URL")
  }

  return template
}

type TemplateLayoutContextValue = {
  context: TemplateContext
  permissions?: Permissions
}

const TemplateLayoutContext = createContext<
  TemplateLayoutContextValue | undefined
>(undefined)

export const useTemplateLayoutContext = (): TemplateLayoutContextValue => {
  const context = useContext(TemplateLayoutContext)
  if (!context) {
    throw new Error(
      "useTemplateLayoutContext only can be used inside of TemplateLayout",
    )
  }
  return context
}

<<<<<<< HEAD
const TemplateSettingsButton: FC<{ templateName: string }> = ({
  templateName,
}) => (
  <Link
    underline="none"
    component={RouterLink}
    to={`/templates/${templateName}/settings`}
  >
    <Button variant="outlined" startIcon={<SettingsOutlined />}>
      {Language.settingsButton}
    </Button>
  </Link>
)

const TemplateVariablesButton: FC<{ templateName: string }> = ({
  templateName,
}) => (
  <Link
    underline="none"
    component={RouterLink}
    to={`/templates/${templateName}/variables`}
  >
    <Button variant="outlined" startIcon={<CodeOutlined />}>
      {Language.variablesButton}
    </Button>
  </Link>
)

const CreateWorkspaceButton: FC<{
  templateName: string
  className?: string
}> = ({ templateName, className }) => (
  <Link
    underline="none"
    component={RouterLink}
    to={`/templates/${templateName}/workspace`}
  >
    <Button className={className ?? ""} startIcon={<AddCircleOutline />}>
      {Language.createButton}
    </Button>
  </Link>
)

=======
>>>>>>> 2e53fb55
export const TemplateLayout: FC<{ children?: JSX.Element }> = ({
  children = <Outlet />,
}) => {
  const navigate = useNavigate()
  const styles = useStyles()
  const organizationId = useOrganizationId()
  const templateName = useTemplateName()
  const [templateState, _] = useMachine(templateMachine, {
    context: {
      templateName,
      organizationId,
    },
  })
  const {
    template,
    permissions: templatePermissions,
    templateVersionVariables,
  } = templateState.context
  const permissions = usePermissions()

  if (!template || !templatePermissions) {
    return <Loader />
  }

<<<<<<< HEAD
  const generatePageHeaderActions = (): JSX.Element[] => {
    const pageActions: JSX.Element[] = []

    if (templatePermissions?.canUpdateTemplate) {
      pageActions.push(<TemplateSettingsButton templateName={template.name} />)
    }

    if (
      templatePermissions?.canUpdateTemplate &&
      templateVersionVariables &&
      templateVersionVariables.length > 0
    ) {
      pageActions.push(<TemplateVariablesButton templateName={template.name} />)
    }

    pageActions.push(<CreateWorkspaceButton templateName={template.name} />)

    return pageActions
  }

=======
>>>>>>> 2e53fb55
  return (
    <>
      <TemplatePageHeader
        template={template}
        permissions={templatePermissions}
        onDeleteTemplate={() => {
          navigate("/templates")
        }}
      />

      <div className={styles.tabs}>
        <Margins>
          <Stack direction="row" spacing={0.25}>
            <NavLink
              end
              to={`/templates/${template.name}`}
              className={({ isActive }) =>
                combineClasses([
                  styles.tabItem,
                  isActive ? styles.tabItemActive : undefined,
                ])
              }
            >
              Summary
            </NavLink>
            <NavLink
              to={`/templates/${template.name}/permissions`}
              className={({ isActive }) =>
                combineClasses([
                  styles.tabItem,
                  isActive ? styles.tabItemActive : undefined,
                ])
              }
            >
              Permissions
            </NavLink>
          </Stack>
        </Margins>
      </div>

      <Margins>
        <TemplateLayoutContext.Provider
          value={{ permissions, context: templateState.context }}
        >
          <Suspense fallback={<Loader />}>{children}</Suspense>
        </TemplateLayoutContext.Provider>
      </Margins>
    </>
  )
}

export const useStyles = makeStyles((theme) => {
  return {
    tabs: {
      borderBottom: `1px solid ${theme.palette.divider}`,
      marginBottom: theme.spacing(5),
    },

    tabItem: {
      textDecoration: "none",
      color: theme.palette.text.secondary,
      fontSize: 14,
      display: "block",
      padding: theme.spacing(0, 2, 2),

      "&:hover": {
        color: theme.palette.text.primary,
      },
    },

    tabItemActive: {
      color: theme.palette.text.primary,
      position: "relative",

      "&:before": {
        content: `""`,
        left: 0,
        bottom: 0,
        height: 2,
        width: "100%",
        background: theme.palette.secondary.dark,
        position: "absolute",
      },
    },
  }
})<|MERGE_RESOLUTION|>--- conflicted
+++ resolved
@@ -1,10 +1,4 @@
 import { makeStyles } from "@material-ui/core/styles"
-<<<<<<< HEAD
-import AddCircleOutline from "@material-ui/icons/AddCircleOutline"
-import CodeOutlined from "@material-ui/icons/CodeOutlined"
-import SettingsOutlined from "@material-ui/icons/SettingsOutlined"
-=======
->>>>>>> 2e53fb55
 import { useMachine } from "@xstate/react"
 import { useOrganizationId } from "hooks/useOrganizationId"
 import { createContext, FC, Suspense, useContext } from "react"
@@ -19,18 +13,7 @@
 import { Permissions } from "xServices/auth/authXService"
 import { Loader } from "components/Loader/Loader"
 import { usePermissions } from "hooks/usePermissions"
-<<<<<<< HEAD
-import { Avatar } from "components/Avatar/Avatar"
-
-const Language = {
-  settingsButton: "Settings",
-  variablesButton: "Variables",
-  createButton: "Create workspace",
-  noDescription: "",
-}
-=======
 import { TemplatePageHeader } from "./TemplatePageHeader"
->>>>>>> 2e53fb55
 
 const useTemplateName = () => {
   const { template } = useParams()
@@ -61,52 +44,6 @@
   return context
 }
 
-<<<<<<< HEAD
-const TemplateSettingsButton: FC<{ templateName: string }> = ({
-  templateName,
-}) => (
-  <Link
-    underline="none"
-    component={RouterLink}
-    to={`/templates/${templateName}/settings`}
-  >
-    <Button variant="outlined" startIcon={<SettingsOutlined />}>
-      {Language.settingsButton}
-    </Button>
-  </Link>
-)
-
-const TemplateVariablesButton: FC<{ templateName: string }> = ({
-  templateName,
-}) => (
-  <Link
-    underline="none"
-    component={RouterLink}
-    to={`/templates/${templateName}/variables`}
-  >
-    <Button variant="outlined" startIcon={<CodeOutlined />}>
-      {Language.variablesButton}
-    </Button>
-  </Link>
-)
-
-const CreateWorkspaceButton: FC<{
-  templateName: string
-  className?: string
-}> = ({ templateName, className }) => (
-  <Link
-    underline="none"
-    component={RouterLink}
-    to={`/templates/${templateName}/workspace`}
-  >
-    <Button className={className ?? ""} startIcon={<AddCircleOutline />}>
-      {Language.createButton}
-    </Button>
-  </Link>
-)
-
-=======
->>>>>>> 2e53fb55
 export const TemplateLayout: FC<{ children?: JSX.Element }> = ({
   children = <Outlet />,
 }) => {
@@ -131,34 +68,12 @@
     return <Loader />
   }
 
-<<<<<<< HEAD
-  const generatePageHeaderActions = (): JSX.Element[] => {
-    const pageActions: JSX.Element[] = []
-
-    if (templatePermissions?.canUpdateTemplate) {
-      pageActions.push(<TemplateSettingsButton templateName={template.name} />)
-    }
-
-    if (
-      templatePermissions?.canUpdateTemplate &&
-      templateVersionVariables &&
-      templateVersionVariables.length > 0
-    ) {
-      pageActions.push(<TemplateVariablesButton templateName={template.name} />)
-    }
-
-    pageActions.push(<CreateWorkspaceButton templateName={template.name} />)
-
-    return pageActions
-  }
-
-=======
->>>>>>> 2e53fb55
   return (
     <>
       <TemplatePageHeader
         template={template}
         permissions={templatePermissions}
+        templateVersionVariables={templateVersionVariables}
         onDeleteTemplate={() => {
           navigate("/templates")
         }}
