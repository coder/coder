--- conflicted
+++ resolved
@@ -13,17 +13,13 @@
   onSignOut: () => void
 }
 
-<<<<<<< HEAD
-export const NavbarView: React.FC<NavbarViewProps> = ({ user, onSignOut }) => {
-=======
 export const Language = {
   workspaces: "Workspaces",
   templates: "Templates",
   users: "Users",
 }
 
-export const NavbarView: React.FC<NavbarViewProps> = ({ user, onSignOut, displayAdminDropdown }) => {
->>>>>>> b4c41d39
+export const NavbarView: React.FC<NavbarViewProps> = ({ user, onSignOut }) => {
   const styles = useStyles()
   return (
     <nav className={styles.root}>
