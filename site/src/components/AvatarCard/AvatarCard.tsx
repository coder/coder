import { type ReactNode } from "react";
import { Avatar } from "components/Avatar/Avatar";
import { type CSSObject, useTheme } from "@emotion/react";

type AvatarCardProps = {
  header: string;
  imgUrl: string;
  altText: string;
  background?: boolean;

  subtitle?: ReactNode;
  maxWidth?: number | "none";
};

export function AvatarCard({
  header,
  imgUrl,
  altText,
  background,
  subtitle,
  maxWidth = "none",
}: AvatarCardProps) {
  const theme = useTheme();

  return (
    <div
      css={{
        maxWidth: maxWidth === "none" ? undefined : `${maxWidth}px`,
        display: "flex",
        flexFlow: "row nowrap",
        alignItems: "center",
        border: `1px solid ${theme.palette.divider}`,
        gap: "16px",
        padding: "16px",
        borderRadius: "8px",
        cursor: "default",
      }}
    >
      {/**
       * minWidth is necessary to ensure that the text truncation works properly
       * with flex containers that don't have fixed width
       *
       * @see {@link https://css-tricks.com/flexbox-truncated-text/}
       */}
      <div css={{ marginRight: "auto", minWidth: 0 }}>
        <h3
          // Lets users hover over truncated text to see whole thing
          title={header}
          css={[
            theme.typography.body1 as CSSObject,
            {
              lineHeight: 1.4,
              margin: 0,
              overflow: "hidden",
              whiteSpace: "nowrap",
              textOverflow: "ellipsis",
            },
          ]}
        >
          {header}
        </h3>

        {subtitle && (
          <div
            css={[
              theme.typography.body2 as CSSObject,
              { color: theme.palette.text.secondary },
            ]}
          >
            {subtitle}
          </div>
        )}
      </div>

<<<<<<< HEAD
      <Avatar
        src={imgUrl}
        alt={altText}
        size="md"
        css={{ backgroundColor: colors.gray[9] }}
      >
=======
      <Avatar background={background} src={imgUrl} alt={altText} size="md">
>>>>>>> 6ecba0fd
        {header}
      </Avatar>
    </div>
  );
}<|MERGE_RESOLUTION|>--- conflicted
+++ resolved
@@ -72,16 +72,7 @@
         )}
       </div>
 
-<<<<<<< HEAD
-      <Avatar
-        src={imgUrl}
-        alt={altText}
-        size="md"
-        css={{ backgroundColor: colors.gray[9] }}
-      >
-=======
       <Avatar background={background} src={imgUrl} alt={altText} size="md">
->>>>>>> 6ecba0fd
         {header}
       </Avatar>
     </div>
