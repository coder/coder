import Button from "@material-ui/core/Button"
import Collapse from "@material-ui/core/Collapse"
import IconButton from "@material-ui/core/IconButton"
import Link from "@material-ui/core/Link"
import { makeStyles, Theme } from "@material-ui/core/styles"
import CloseIcon from "@material-ui/icons/Close"
import RefreshIcon from "@material-ui/icons/Refresh"
<<<<<<< HEAD
import { ApiError, getErrorDetail, getErrorMessage } from "../../api/errors"
import { FC, useState } from "react"
import { Stack } from "../Stack/Stack"
=======
import { Stack } from "components/Stack/Stack"
import { FC } from "react"
>>>>>>> fa4361db

const Language = {
  retryMessage: "Retry",
  unknownErrorMessage: "An unknown error has occurred",
  moreDetails: "More",
  lessDetails: "Less",
}

export interface ErrorSummaryProps {
  error: ApiError | Error | unknown
  retry?: () => void
  dismissible?: boolean
  defaultMessage?: string
}

export const ErrorSummary: FC<ErrorSummaryProps> = ({
  error,
  retry,
  dismissible,
  defaultMessage,
}) => {
  const message = getErrorMessage(error, defaultMessage || Language.unknownErrorMessage)
  const detail = getErrorDetail(error)
  const [showDetails, setShowDetails] = useState(false)
  const [isOpen, setOpen] = useState(true)

  const styles = useStyles({ showDetails })

  const toggleShowDetails = () => {
    setShowDetails(!showDetails)
  }

  const closeError = () => {
    setOpen(false)
  }

  if (!isOpen) {
    return null
  }

  return (
    <Stack>
      <Stack className={styles.root}>
        <Stack direction="row" alignItems="center" className={styles.message}>
          <div>
            <span className={styles.errorMessage}>{message}</span>
            {!!detail && (
              <Link onClick={toggleShowDetails} className={styles.detailsLink}>
                {showDetails ? Language.lessDetails : Language.moreDetails}
              </Link>
            )}
          </div>
          {dismissible && (
            <IconButton onClick={closeError} className={styles.iconButton}>
              <CloseIcon className={styles.closeIcon} />
            </IconButton>
          )}
        </Stack>
        <Collapse in={showDetails}>{detail}</Collapse>
      </Stack>

      {retry && (
        <div>
          <Button onClick={retry} startIcon={<RefreshIcon />} variant="outlined">
            {Language.retryMessage}
          </Button>
        </div>
      )}
    </Stack>
  )
}

interface StyleProps {
  showDetails?: boolean
}

const useStyles = makeStyles<Theme, StyleProps>((theme) => ({
  root: {
    background: `${theme.palette.error.main}60`,
    margin: `${theme.spacing(2)}px`,
    padding: `${theme.spacing(2)}px`,
    borderRadius: theme.shape.borderRadius,
    gap: (props) => (props.showDetails ? `${theme.spacing(2)}px` : 0),
  },
  message: {
    justifyContent: "space-between",
  },
  errorMessage: {
    marginRight: `${theme.spacing(1)}px`,
  },
  detailsLink: {
    cursor: "pointer",
  },
  iconButton: {
    padding: 0,
  },
  closeIcon: {
    width: 25,
    height: 25,
    color: theme.palette.primary.contrastText,
  },
}))<|MERGE_RESOLUTION|>--- conflicted
+++ resolved
@@ -5,14 +5,9 @@
 import { makeStyles, Theme } from "@material-ui/core/styles"
 import CloseIcon from "@material-ui/icons/Close"
 import RefreshIcon from "@material-ui/icons/Refresh"
-<<<<<<< HEAD
-import { ApiError, getErrorDetail, getErrorMessage } from "../../api/errors"
+import { ApiError, getErrorDetail, getErrorMessage } from "api/errors"
+import { Stack } from "components/Stack/Stack"
 import { FC, useState } from "react"
-import { Stack } from "../Stack/Stack"
-=======
-import { Stack } from "components/Stack/Stack"
-import { FC } from "react"
->>>>>>> fa4361db
 
 const Language = {
   retryMessage: "Retry",
