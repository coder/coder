--- conflicted
+++ resolved
@@ -5,8 +5,6 @@
 import MenuItem from "@material-ui/core/MenuItem"
 import { fade, makeStyles } from "@material-ui/core/styles"
 import AccountIcon from "@material-ui/icons/AccountCircleOutlined"
-import KeyboardArrowDown from "@material-ui/icons/KeyboardArrowDown"
-import KeyboardArrowUp from "@material-ui/icons/KeyboardArrowUp"
 import React, { useState } from "react"
 import { Link } from "react-router-dom"
 import { UserResponse } from "../../api/types"
@@ -118,20 +116,6 @@
   userInfo: {
     marginBottom: theme.spacing(1),
   },
-<<<<<<< HEAD
-=======
-
-  arrowIcon: {
-    color: fade(theme.palette.primary.contrastText, 0.7),
-    marginLeft: theme.spacing(1),
-    width: 16,
-    height: 16,
-  },
-
-  arrowIconUp: {
-    color: theme.palette.primary.contrastText,
-  },
->>>>>>> 17848b3b
 
   menuItem: {
     height: 44,
