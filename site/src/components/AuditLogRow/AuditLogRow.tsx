--- conflicted
+++ resolved
@@ -16,25 +16,6 @@
 import { combineClasses } from "util/combineClasses"
 import { AuditLogDiff } from "./AuditLogDiff"
 
-const readableActionMessage = (auditLog: AuditLog) => {
-  return auditLog.description
-    .replace("{user}", `<strong>${auditLog.user?.username.trim()}</strong>`)
-    .replace("{target}", `<strong>${auditLog.resource_target.trim()}</strong>`)
-}
-
-const httpStatusColor = (httpStatus: number): PaletteIndex => {
-  if (httpStatus >= 300 && httpStatus < 500) {
-    return "warning"
-  }
-
-  if (httpStatus >= 500) {
-    return "error"
-  }
-
-  return "success"
-}
-
-<<<<<<< HEAD
 // the BE returns additional_field as a string, since it's stored as JSON but
 // technically, it's a map, so we adjust the type here.
 type ExtendedAuditLog = Omit<AuditLog, "additional_fields"> & {
@@ -58,12 +39,22 @@
   }
 
   return auditLog.description
-    .replace("{user}", `<strong>${auditLog.user?.username}</strong>`)
-    .replace("{target}", `<strong>${auditLog.resource_target}</strong>`)
-}
-
-=======
->>>>>>> 3e15ee3b
+    .replace("{user}", `<strong>${auditLog.user?.username.trim()}</strong>`)
+    .replace("{target}", `<strong>${auditLog.resource_target.trim()}</strong>`)
+}
+
+const httpStatusColor = (httpStatus: number): PaletteIndex => {
+  if (httpStatus >= 300 && httpStatus < 500) {
+    return "warning"
+  }
+
+  if (httpStatus >= 500) {
+    return "error"
+  }
+
+  return "success"
+}
+
 export interface AuditLogRowProps {
   auditLog: AuditLog
   // Useful for Storybook
@@ -126,23 +117,6 @@
                 username={auditLog.user?.username ?? ""}
                 avatarURL={auditLog.user?.avatar_url}
               />
-<<<<<<< HEAD
-              <div>
-                <span
-                  className={styles.auditLogResume}
-                  dangerouslySetInnerHTML={{
-                    __html: readableActionMessage(
-                      auditLog as unknown as ExtendedAuditLog,
-                    ),
-                  }}
-                />
-                <span className={styles.auditLogTime}>
-                  {createDayString(auditLog.time)}
-                </span>
-              </div>
-            </Stack>
-=======
->>>>>>> 3e15ee3b
 
               <Stack
                 alignItems="baseline"
@@ -158,7 +132,9 @@
                 >
                   <span
                     dangerouslySetInnerHTML={{
-                      __html: readableActionMessage(auditLog),
+                      __html: readableActionMessage(
+                        auditLog as unknown as ExtendedAuditLog,
+                      ),
                     }}
                   />
                   <span className={styles.auditLogTime}>
