--- conflicted
+++ resolved
@@ -6,10 +6,6 @@
 import { DropdownArrow } from "components/DropdownArrow/DropdownArrow";
 import { UserAvatar } from "components/UserAvatar/UserAvatar";
 import { UserDropdownContent } from "./UserDropdownContent";
-<<<<<<< HEAD
-import { BUTTON_SM_HEIGHT } from "theme/mui";
-=======
->>>>>>> 33761c9c
 import { css } from "@emotion/react";
 import {
   Popover,
