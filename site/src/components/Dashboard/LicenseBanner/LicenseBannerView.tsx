import {
  type CSSObject,
  type Interpolation,
  type Theme,
  useTheme,
} from "@emotion/react";
import Link from "@mui/material/Link";
import { css } from "@emotion/react";
import { useState } from "react";
import { Expander } from "components/Expander/Expander";
import { Pill } from "components/Pill/Pill";
import { colors } from "theme/colors";

export const Language = {
  licenseIssue: "License Issue",
  licenseIssues: (num: number): string => `${num} License Issues`,
  upgrade: "Contact sales@coder.com.",
  exceeded: "It looks like you've exceeded some limits of your license.",
  lessDetails: "Less",
  moreDetails: "More",
};

const styles = {
  leftContent: {
    marginRight: 8,
    marginLeft: 8,
  },
} satisfies Record<string, Interpolation<Theme>>;

export interface LicenseBannerViewProps {
  errors: string[];
  warnings: string[];
}

export const LicenseBannerView: React.FC<LicenseBannerViewProps> = ({
  errors,
  warnings,
}) => {
  const theme = useTheme();
  const [showDetails, setShowDetails] = useState(false);
  const isError = errors.length > 0;
  const messages = [...errors, ...warnings];
  const type = isError ? "error" : "warning";

  const containerStyles = css`
    ${theme.typography.body2 as CSSObject}

    display: flex;
    align-items: center;
    padding: 12px;
<<<<<<< HEAD
    background-color: ${type === "error" ? colors.red[12] : colors.orange[12]};
=======
    background-color: ${type === "error" ? colors.red[10] : colors.orange[10]};
>>>>>>> 6ecba0fd
  `;

  if (messages.length === 1) {
    return (
      <div css={containerStyles}>
        <Pill text={Language.licenseIssue} type={type} />
        <div css={styles.leftContent}>
          <span>{messages[0]}</span>
          &nbsp;
          <Link color="white" fontWeight="medium" href="mailto:sales@coder.com">
            {Language.upgrade}
          </Link>
        </div>
      </div>
    );
  }

  return (
    <div css={containerStyles}>
      <Pill text={Language.licenseIssues(messages.length)} type={type} />
      <div css={styles.leftContent}>
        <div>
          {Language.exceeded}
          &nbsp;
          <Link color="white" fontWeight="medium" href="mailto:sales@coder.com">
            {Language.upgrade}
          </Link>
        </div>
        <Expander expanded={showDetails} setExpanded={setShowDetails}>
          <ul css={{ padding: 8, margin: 0 }}>
            {messages.map((message) => (
              <li css={{ margin: 4 }} key={message}>
                {message}
              </li>
            ))}
          </ul>
        </Expander>
      </div>
    </div>
  );
};<|MERGE_RESOLUTION|>--- conflicted
+++ resolved
@@ -6,7 +6,7 @@
 } from "@emotion/react";
 import Link from "@mui/material/Link";
 import { css } from "@emotion/react";
-import { useState } from "react";
+import { type FC, useState } from "react";
 import { Expander } from "components/Expander/Expander";
 import { Pill } from "components/Pill/Pill";
 import { colors } from "theme/colors";
@@ -32,7 +32,7 @@
   warnings: string[];
 }
 
-export const LicenseBannerView: React.FC<LicenseBannerViewProps> = ({
+export const LicenseBannerView: FC<LicenseBannerViewProps> = ({
   errors,
   warnings,
 }) => {
@@ -48,11 +48,7 @@
     display: flex;
     align-items: center;
     padding: 12px;
-<<<<<<< HEAD
-    background-color: ${type === "error" ? colors.red[12] : colors.orange[12]};
-=======
     background-color: ${type === "error" ? colors.red[10] : colors.orange[10]};
->>>>>>> 6ecba0fd
   `;
 
   if (messages.length === 1) {
