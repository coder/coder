import Box from "@material-ui/core/Box"
import { Story } from "@storybook/react"
<<<<<<< HEAD
=======
import React from "react"
import { MockUser } from "../../testHelpers/entities"
>>>>>>> d0ed107b
import { UserDropdown, UserDropdownProps } from "./UsersDropdown"

export default {
  title: "components/UserDropdown",
  component: UserDropdown,
  argTypes: {
    onSignOut: { action: "Sign Out" },
  },
}

const Template: Story<UserDropdownProps> = (args: UserDropdownProps) => (
  <Box style={{ backgroundColor: "#000", width: 88 }}>
    <UserDropdown {...args} />
  </Box>
)

export const ExampleNoRoles = Template.bind({})
ExampleNoRoles.args = {
  user: MockUser,
  onSignOut: () => {
    return Promise.resolve()
  },
}<|MERGE_RESOLUTION|>--- conflicted
+++ resolved
@@ -1,10 +1,6 @@
 import Box from "@material-ui/core/Box"
 import { Story } from "@storybook/react"
-<<<<<<< HEAD
-=======
-import React from "react"
 import { MockUser } from "../../testHelpers/entities"
->>>>>>> d0ed107b
 import { UserDropdown, UserDropdownProps } from "./UsersDropdown"
 
 export default {
