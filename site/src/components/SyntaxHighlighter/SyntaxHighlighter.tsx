import { useTheme } from "@emotion/react";
import Editor, { DiffEditor, loader } from "@monaco-editor/react";
import * as monaco from "monaco-editor";
import type { ComponentProps, FC } from "react";
import { useCoderTheme } from "./coderTheme";

loader.config({ monaco });

interface SyntaxHighlighterProps {
	value: string;
	language?: string;
	editorProps?: ComponentProps<typeof Editor> &
		ComponentProps<typeof DiffEditor>;
	compareWith?: string;
}

export const SyntaxHighlighter: FC<SyntaxHighlighterProps> = ({
	value,
	compareWith,
	language,
	editorProps,
}) => {
	const hasDiff = compareWith && value !== compareWith;
	const theme = useTheme();
	const coderTheme = useCoderTheme();
	const commonProps = {
		language,
		theme: coderTheme.name,
		height: 560,
		options: {
			minimap: {
				enabled: false,
			},
			renderSideBySide: true,
			readOnly: true,
		},
		...editorProps,
	};

	if (coderTheme.isLoading) {
		return null;
	}

	return (
		<div
			data-chromatic="ignore"
<<<<<<< HEAD
			className="px-2 py-0 h-full"
=======
			className="py-2 h-full"
>>>>>>> e12b621f
			style={{
				backgroundColor: theme.monaco.colors["editor.background"],
			}}
		>
			{hasDiff ? (
				<DiffEditor original={compareWith} modified={value} {...commonProps} />
			) : (
				<Editor value={value} {...commonProps} />
			)}
		</div>
	);
};<|MERGE_RESOLUTION|>--- conflicted
+++ resolved
@@ -44,11 +44,7 @@
 	return (
 		<div
 			data-chromatic="ignore"
-<<<<<<< HEAD
-			className="px-2 py-0 h-full"
-=======
 			className="py-2 h-full"
->>>>>>> e12b621f
 			style={{
 				backgroundColor: theme.monaco.colors["editor.background"],
 			}}
