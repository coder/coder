import Link from "@material-ui/core/Link"
import Popover from "@material-ui/core/Popover"
import { makeStyles, useTheme } from "@material-ui/core/styles"
import PlayCircleOutlined from "@material-ui/icons/PlayCircleFilledOutlined"
import VisibilityOffOutlined from "@material-ui/icons/VisibilityOffOutlined"
import VisibilityOutlined from "@material-ui/icons/VisibilityOutlined"
import { Skeleton } from "@material-ui/lab"
import { useMachine } from "@xstate/react"
import { AppLinkSkeleton } from "components/AppLink/AppLinkSkeleton"
import { Maybe } from "components/Conditionals/Maybe"
import { LogLine, logLineHeight } from "components/Logs/Logs"
import { PortForwardButton } from "components/PortForwardButton/PortForwardButton"
import { VSCodeDesktopButton } from "components/VSCodeDesktopButton/VSCodeDesktopButton"
import {
  FC,
  useCallback,
  useEffect,
  useLayoutEffect,
  useMemo,
  useRef,
  useState,
} from "react"
import { useTranslation } from "react-i18next"
import { Prism as SyntaxHighlighter } from "react-syntax-highlighter"
import { darcula } from "react-syntax-highlighter/dist/cjs/styles/prism"
import AutoSizer from "react-virtualized-auto-sizer"
import { FixedSizeList as List, ListOnScrollProps } from "react-window"
import {
  LineWithID,
  workspaceAgentLogsMachine,
} from "xServices/workspaceAgentLogs/workspaceAgentLogsXService"
import { Workspace, WorkspaceAgent } from "../../api/typesGenerated"
import { AppLink } from "../AppLink/AppLink"
import { SSHButton } from "../SSHButton/SSHButton"
import { Stack } from "../Stack/Stack"
import { TerminalLink } from "../TerminalLink/TerminalLink"
import { AgentLatency } from "./AgentLatency"
import { AgentMetadata } from "./AgentMetadata"
import { AgentStatus } from "./AgentStatus"
import { AgentVersion } from "./AgentVersion"

export interface AgentRowProps {
  agent: WorkspaceAgent
  workspace: Workspace
  applicationsHost: string | undefined
  showApps: boolean
  hideSSHButton?: boolean
  sshPrefix?: string
  hideVSCodeDesktopButton?: boolean
  serverVersion: string
  onUpdateAgent: () => void

  storybookStartupLogs?: LineWithID[]
}

export const AgentRow: FC<AgentRowProps> = ({
  agent,
  workspace,
  applicationsHost,
  showApps,
  hideSSHButton,
  hideVSCodeDesktopButton,
  serverVersion,
  onUpdateAgent,
  storybookStartupLogs,
  sshPrefix,
}) => {
  const styles = useStyles()
  const { t } = useTranslation("agent")

  const [logsMachine, sendLogsEvent] = useMachine(workspaceAgentLogsMachine, {
    context: { agentID: agent.id },
    services: process.env.STORYBOOK
      ? {
          getStartupLogs: async () => {
            return storybookStartupLogs || []
          },
          streamStartupLogs: () => async () => {
            // noop
          },
        }
      : undefined,
  })
  const theme = useTheme()
  const startupScriptAnchorRef = useRef<HTMLLinkElement>(null)
  const [startupScriptOpen, setStartupScriptOpen] = useState(false)

  const hasStartupFeatures =
    Boolean(agent.startup_logs_length) ||
    Boolean(logsMachine.context.startupLogs?.length)

  const [showStartupLogs, setShowStartupLogs] = useState(
    agent.lifecycle_state !== "ready" && hasStartupFeatures,
  )
  useEffect(() => {
    setShowStartupLogs(agent.lifecycle_state !== "ready" && hasStartupFeatures)
  }, [agent.lifecycle_state, hasStartupFeatures])
  // External applications can provide startup logs for an agent during it's spawn.
  // These could be Kubernetes logs, or other logs that are useful to the user.
  // For this reason, we want to fetch these logs when the agent is starting.
  useEffect(() => {
    if (agent.lifecycle_state === "starting") {
      sendLogsEvent("FETCH_STARTUP_LOGS")
    }
  }, [sendLogsEvent, agent.lifecycle_state])
  useEffect(() => {
    // We only want to fetch logs when they are actually shown,
    // otherwise we can make a lot of requests that aren't necessary.
    if (showStartupLogs) {
      sendLogsEvent("FETCH_STARTUP_LOGS")
    }
  }, [sendLogsEvent, showStartupLogs])
  const logListRef = useRef<List>(null)
  const logListDivRef = useRef<HTMLDivElement>(null)
  const startupLogs = useMemo(() => {
    const allLogs = logsMachine.context.startupLogs || []

    const logs = [...allLogs]
    if (agent.startup_logs_overflowed) {
      logs.push({
        id: -1,
        level: "error",
        output: "Startup logs exceeded the max size of 1MB!",
        time: new Date().toISOString(),
      })
    }
    return logs
  }, [logsMachine.context.startupLogs, agent.startup_logs_overflowed])
  const [bottomOfLogs, setBottomOfLogs] = useState(true)
  // This is a layout effect to remove flicker when we're scrolling to the bottom.
  useLayoutEffect(() => {
    // If we're currently watching the bottom, we always want to stay at the bottom.
    if (bottomOfLogs && logListRef.current) {
      logListRef.current.scrollToItem(startupLogs.length - 1, "end")
    }
  }, [showStartupLogs, startupLogs, logListRef, bottomOfLogs])

  // This is a bit of a hack on the react-window API to get the scroll position.
  // If we're scrolled to the bottom, we want to keep the list scrolled to the bottom.
  // This makes it feel similar to a terminal that auto-scrolls downwards!
  const handleLogScroll = useCallback(
    (props: ListOnScrollProps) => {
      if (
        props.scrollOffset === 0 ||
        props.scrollUpdateWasRequested ||
        !logListDivRef.current
      ) {
        return
      }
      // The parent holds the height of the list!
      const parent = logListDivRef.current.parentElement
      if (!parent) {
        return
      }
      const distanceFromBottom =
        logListDivRef.current.scrollHeight -
        (props.scrollOffset + parent.clientHeight)
      setBottomOfLogs(distanceFromBottom < logLineHeight)
    },
    [logListDivRef],
  )

  return (
    <Stack
      direction="column"
      key={agent.id}
      spacing={0}
      className={styles.agentWrapper}
    >
      <Stack
        direction="row"
        alignItems="center"
        className={styles.agentRow}
        spacing={4}
        style={{
          justifyContent: "none",
          alignItems: "center",
        }}
      >
        <div className={styles.agentStatusWrapper}>
          <AgentStatus agent={agent} />
        </div>
        <Stack
          direction="column"
          alignItems="flex-start"
          key={agent.id}
          spacing={2}
          style={{
            flex: 1,
          }}
        >
          <Stack
            direction="row"
            alignItems="center"
            style={{
              width: "100%",
              justifyContent: "space-between",
            }}
          >
            <Stack direction="row" alignItems="baseline">
              <div>
                <div className={styles.agentName}>{agent.name}</div>
                <Stack
                  direction="row"
                  alignItems="baseline"
                  className={styles.agentData}
                  spacing={1}
                >
                  <span className={styles.agentOS}>
                    {agent.operating_system}
                  </span>

                  <Maybe condition={agent.status === "connected"}>
                    <AgentVersion
                      agent={agent}
                      serverVersion={serverVersion}
                      onUpdate={onUpdateAgent}
                    />
                  </Maybe>

                  <AgentLatency agent={agent} />

                  <Maybe condition={agent.status === "connecting"}>
                    <Skeleton width={160} variant="text" />
                    <Skeleton width={36} variant="text" />
                  </Maybe>

                  <Maybe condition={agent.status === "timeout"}>
                    {t("unableToConnect")}
                  </Maybe>
                </Stack>
              </div>
            </Stack>

            <Stack
              direction="row"
              alignItems="center"
              spacing={0.5}
              wrap="wrap"
              maxWidth="750px"
            >
              {showApps && agent.status === "connected" && (
                <>
                  {agent.apps.map((app) => (
                    <AppLink
                      key={app.slug}
                      appsHost={applicationsHost}
                      app={app}
                      agent={agent}
                      workspace={workspace}
                    />
                  ))}

                  <TerminalLink
                    workspaceName={workspace.name}
                    agentName={agent.name}
                    userName={workspace.owner_name}
                  />
                  {!hideSSHButton && (
                    <SSHButton
                      workspaceName={workspace.name}
                      agentName={agent.name}
                    />
                  )}
                  {!hideVSCodeDesktopButton && (
                    <VSCodeDesktopButton
                      userName={workspace.owner_name}
                      workspaceName={workspace.name}
                      agentName={agent.name}
                      folderPath={agent.expanded_directory}
                    />
                  )}
                  {applicationsHost !== undefined &&
                    applicationsHost !== "" && (
                      <PortForwardButton
                        host={applicationsHost}
                        workspaceName={workspace.name}
                        agentId={agent.id}
                        agentName={agent.name}
                        username={workspace.owner_name}
                      />
                    )}
                </>
              )}
              {showApps && agent.status === "connecting" && (
                <>
                  <AppLinkSkeleton width={84} />
                  <AppLinkSkeleton width={112} />
                </>
              )}
            </Stack>
          </Stack>
          <AgentMetadata agent={agent} />
          {hasStartupFeatures && (
            <Stack
              direction="row"
              alignItems="baseline"
              spacing={1}
              className={styles.startupLinks}
            >
              <Link
                className={styles.startupLink}
                variant="body2"
                onClick={() => {
                  setShowStartupLogs(!showStartupLogs)
                }}
              >
                {showStartupLogs ? (
                  <VisibilityOffOutlined />
                ) : (
                  <VisibilityOutlined />
                )}
                {showStartupLogs ? "Hide" : "Show"} Startup Logs
              </Link>

              {agent.startup_script && (
                <Link
                  className={styles.startupLink}
                  variant="body2"
                  ref={startupScriptAnchorRef}
                  onClick={() => {
                    setStartupScriptOpen(!startupScriptOpen)
                  }}
                >
                  <PlayCircleOutlined />
                  View Startup Script
                </Link>
              )}

              <Popover
                classes={{
                  paper: styles.startupScriptPopover,
                }}
                open={startupScriptOpen}
                onClose={() => setStartupScriptOpen(false)}
                anchorEl={startupScriptAnchorRef.current}
                anchorOrigin={{
                  vertical: "bottom",
                  horizontal: "left",
                }}
                transformOrigin={{
                  vertical: "top",
                  horizontal: "left",
                }}
              >
                <div>
                  <SyntaxHighlighter
                    style={darcula}
                    language="shell"
                    showLineNumbers
                    // Use inline styles does not work correctly
                    // https://github.com/react-syntax-highlighter/react-syntax-highlighter/issues/329
                    codeTagProps={{ style: {} }}
                    customStyle={{
                      background: theme.palette.background.default,
                      maxWidth: 600,
                      margin: 0,
                    }}
                  >
<<<<<<< HEAD
                    {agent.startup_script || ""}
                  </SyntaxHighlighter>
                </div>
              </Popover>
            </Stack>
=======
                    <PlayCircleOutlined />
                    View Startup Script
                  </Link>
                )}

                <Popover
                  classes={{
                    paper: styles.startupScriptPopover,
                  }}
                  open={startupScriptOpen}
                  onClose={() => setStartupScriptOpen(false)}
                  anchorEl={startupScriptAnchorRef.current}
                  anchorOrigin={{
                    vertical: "bottom",
                    horizontal: "left",
                  }}
                  transformOrigin={{
                    vertical: "top",
                    horizontal: "left",
                  }}
                >
                  <div>
                    <SyntaxHighlighter
                      style={darcula}
                      language="shell"
                      showLineNumbers
                      // Use inline styles does not work correctly
                      // https://github.com/react-syntax-highlighter/react-syntax-highlighter/issues/329
                      codeTagProps={{ style: {} }}
                      customStyle={{
                        background: theme.palette.background.default,
                        maxWidth: 600,
                        margin: 0,
                      }}
                    >
                      {agent.startup_script || ""}
                    </SyntaxHighlighter>
                  </div>
                </Popover>
              </Stack>
            )}
          </div>
        </Stack>

        <Stack
          direction="row"
          alignItems="center"
          spacing={0.5}
          wrap="wrap"
          maxWidth="750px"
        >
          {showApps && agent.status === "connected" && (
            <>
              {agent.apps.map((app) => (
                <AppLink
                  key={app.slug}
                  appsHost={applicationsHost}
                  app={app}
                  agent={agent}
                  workspace={workspace}
                />
              ))}

              <TerminalLink
                workspaceName={workspace.name}
                agentName={agent.name}
                userName={workspace.owner_name}
              />
              {!hideSSHButton && (
                <SSHButton
                  workspaceName={workspace.name}
                  agentName={agent.name}
                  sshPrefix={sshPrefix}
                />
              )}
              {!hideVSCodeDesktopButton && (
                <VSCodeDesktopButton
                  userName={workspace.owner_name}
                  workspaceName={workspace.name}
                  agentName={agent.name}
                  folderPath={agent.expanded_directory}
                />
              )}
              {applicationsHost !== undefined && applicationsHost !== "" && (
                <PortForwardButton
                  host={applicationsHost}
                  workspaceName={workspace.name}
                  agentId={agent.id}
                  agentName={agent.name}
                  username={workspace.owner_name}
                />
              )}
            </>
          )}
          {showApps && agent.status === "connecting" && (
            <>
              <AppLinkSkeleton width={84} />
              <AppLinkSkeleton width={112} />
            </>
>>>>>>> c2a96bdc
          )}
        </Stack>
      </Stack>
      {showStartupLogs && (
        <AutoSizer disableHeight>
          {({ width }) => (
            <List
              ref={logListRef}
              innerRef={logListDivRef}
              height={256}
              itemCount={startupLogs.length}
              itemSize={logLineHeight}
              width={width}
              className={styles.startupLogs}
              onScroll={handleLogScroll}
            >
              {({ index, style }) => (
                <LogLine
                  line={startupLogs[index]}
                  number={index + 1}
                  style={style}
                />
              )}
            </List>
          )}
        </AutoSizer>
      )}
    </Stack>
  )
}

const useStyles = makeStyles((theme) => ({
  agentWrapper: {
    "&:not(:last-child)": {
      borderBottom: `1px solid ${theme.palette.divider}`,
    },
  },

  agentRow: {
    padding: theme.spacing(3, 4),
    backgroundColor: theme.palette.background.paperLight,
    fontSize: 16,
  },

  startupLinks: {
    display: "flex",
    alignItems: "center",
    gap: theme.spacing(2),
    marginTop: theme.spacing(0.5),
  },

  startupLink: {
    cursor: "pointer",
    display: "flex",
    gap: 4,
    alignItems: "center",
    userSelect: "none",
    whiteSpace: "nowrap",

    "& svg": {
      width: 12,
      height: 12,
    },
  },

  startupLogs: {
    maxHeight: 256,
    background: theme.palette.background.default,
  },

  startupScriptPopover: {
    backgroundColor: theme.palette.background.default,
  },

  agentStatusWrapper: {
    width: theme.spacing(4.5),
    display: "flex",
    justifyContent: "center",
  },

  agentName: {
    fontWeight: 600,
  },

  agentOS: {
    textTransform: "capitalize",
  },

  agentData: {
    fontSize: 14,
    color: theme.palette.text.secondary,
    marginTop: theme.spacing(0.5),
  },

  agentStartupLogs: {
    maxHeight: 200,
    display: "flex",
    flexDirection: "column-reverse",
  },
}))<|MERGE_RESOLUTION|>--- conflicted
+++ resolved
@@ -357,113 +357,11 @@
                       margin: 0,
                     }}
                   >
-<<<<<<< HEAD
                     {agent.startup_script || ""}
                   </SyntaxHighlighter>
                 </div>
               </Popover>
             </Stack>
-=======
-                    <PlayCircleOutlined />
-                    View Startup Script
-                  </Link>
-                )}
-
-                <Popover
-                  classes={{
-                    paper: styles.startupScriptPopover,
-                  }}
-                  open={startupScriptOpen}
-                  onClose={() => setStartupScriptOpen(false)}
-                  anchorEl={startupScriptAnchorRef.current}
-                  anchorOrigin={{
-                    vertical: "bottom",
-                    horizontal: "left",
-                  }}
-                  transformOrigin={{
-                    vertical: "top",
-                    horizontal: "left",
-                  }}
-                >
-                  <div>
-                    <SyntaxHighlighter
-                      style={darcula}
-                      language="shell"
-                      showLineNumbers
-                      // Use inline styles does not work correctly
-                      // https://github.com/react-syntax-highlighter/react-syntax-highlighter/issues/329
-                      codeTagProps={{ style: {} }}
-                      customStyle={{
-                        background: theme.palette.background.default,
-                        maxWidth: 600,
-                        margin: 0,
-                      }}
-                    >
-                      {agent.startup_script || ""}
-                    </SyntaxHighlighter>
-                  </div>
-                </Popover>
-              </Stack>
-            )}
-          </div>
-        </Stack>
-
-        <Stack
-          direction="row"
-          alignItems="center"
-          spacing={0.5}
-          wrap="wrap"
-          maxWidth="750px"
-        >
-          {showApps && agent.status === "connected" && (
-            <>
-              {agent.apps.map((app) => (
-                <AppLink
-                  key={app.slug}
-                  appsHost={applicationsHost}
-                  app={app}
-                  agent={agent}
-                  workspace={workspace}
-                />
-              ))}
-
-              <TerminalLink
-                workspaceName={workspace.name}
-                agentName={agent.name}
-                userName={workspace.owner_name}
-              />
-              {!hideSSHButton && (
-                <SSHButton
-                  workspaceName={workspace.name}
-                  agentName={agent.name}
-                  sshPrefix={sshPrefix}
-                />
-              )}
-              {!hideVSCodeDesktopButton && (
-                <VSCodeDesktopButton
-                  userName={workspace.owner_name}
-                  workspaceName={workspace.name}
-                  agentName={agent.name}
-                  folderPath={agent.expanded_directory}
-                />
-              )}
-              {applicationsHost !== undefined && applicationsHost !== "" && (
-                <PortForwardButton
-                  host={applicationsHost}
-                  workspaceName={workspace.name}
-                  agentId={agent.id}
-                  agentName={agent.name}
-                  username={workspace.owner_name}
-                />
-              )}
-            </>
-          )}
-          {showApps && agent.status === "connecting" && (
-            <>
-              <AppLinkSkeleton width={84} />
-              <AppLinkSkeleton width={112} />
-            </>
->>>>>>> c2a96bdc
           )}
         </Stack>
       </Stack>
