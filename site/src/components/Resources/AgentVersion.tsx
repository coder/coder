--- conflicted
+++ resolved
@@ -16,11 +16,7 @@
   const { outdated } = getDisplayVersionStatus(agent.version, serverVersion)
 
   if (!outdated) {
-<<<<<<< HEAD
-    return <span data-testid="agent-version">{displayVersion}</span>
-=======
-    return <span>Updated</span>
->>>>>>> 59efa4a5
+    return <span data-testid="agent-version">Updated</span>
   }
 
   return (
