--- conflicted
+++ resolved
@@ -39,11 +39,7 @@
     : getIconPathResource(resource.type);
 
   return (
-<<<<<<< HEAD
-    <Avatar>
-=======
     <Avatar background>
->>>>>>> 6ecba0fd
       <AvatarIcon src={avatarSrc} alt={resource.name} />
     </Avatar>
   );
