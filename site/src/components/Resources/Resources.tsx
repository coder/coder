import Button from "@material-ui/core/Button"
import { makeStyles, Theme } from "@material-ui/core/styles"
import Table from "@material-ui/core/Table"
import TableBody from "@material-ui/core/TableBody"
import TableCell from "@material-ui/core/TableCell"
import TableContainer from "@material-ui/core/TableContainer"
import TableHead from "@material-ui/core/TableHead"
import TableRow from "@material-ui/core/TableRow"
import { Skeleton } from "@material-ui/lab"
import useTheme from "@material-ui/styles/useTheme"
import {
  CloseDropdown,
  OpenDropdown,
} from "components/DropdownArrows/DropdownArrows"
import { PortForwardButton } from "components/PortForwardButton/PortForwardButton"
import { TableCellDataPrimary } from "components/TableCellData/TableCellData"
import { FC, useState } from "react"
import { getDisplayAgentStatus, getDisplayVersionStatus } from "util/workspace"
import {
  BuildInfoResponse,
  Workspace,
  WorkspaceResource,
} from "../../api/typesGenerated"
import { AppLink } from "../AppLink/AppLink"
import { SSHButton } from "../SSHButton/SSHButton"
import { Stack } from "../Stack/Stack"
import { TableHeaderRow } from "../TableHeaders/TableHeaders"
import { TerminalLink } from "../TerminalLink/TerminalLink"
import { AgentHelpTooltip } from "../Tooltips/AgentHelpTooltip"
import { AgentOutdatedTooltip } from "../Tooltips/AgentOutdatedTooltip"
import { ResourcesHelpTooltip } from "../Tooltips/ResourcesHelpTooltip"
import { ResourceAgentLatency } from "./ResourceAgentLatency"
import { ResourceAvatarData } from "./ResourceAvatarData"
import { AlertBanner } from "components/AlertBanner/AlertBanner"

const Language = {
  resources: "Resources",
  resourceLabel: "Resource",
  agentsLabel: "Agents",
  agentLabel: "Agent",
  statusLabel: "status: ",
  versionLabel: "version: ",
  osLabel: "os: ",
}

interface ResourcesProps {
  resources: WorkspaceResource[]
  getResourcesError?: Error | unknown
  workspace: Workspace
  canUpdateWorkspace: boolean
  buildInfo?: BuildInfoResponse | undefined
  hideSSHButton?: boolean
  applicationsHost?: string
}

export const Resources: FC<React.PropsWithChildren<ResourcesProps>> = ({
  resources,
  getResourcesError,
  workspace,
  canUpdateWorkspace,
  buildInfo,
  hideSSHButton,
  applicationsHost,
}) => {
  const styles = useStyles()
  const theme: Theme = useTheme()
  const serverVersion = buildInfo?.version || ""
  const [shouldDisplayHideResources, setShouldDisplayHideResources] =
    useState(false)
  const displayResources = shouldDisplayHideResources
    ? resources
    : resources.filter((resource) => !resource.hide)
  const hasHideResources = resources.some((r) => r.hide)

  return (
    <Stack direction="column" spacing={1}>
      <div aria-label={Language.resources} className={styles.wrapper}>
        {getResourcesError ? (
          <AlertBanner severity="error" error={getResourcesError} />
        ) : (
          <TableContainer className={styles.tableContainer}>
            <Table>
              <TableHead>
                <TableHeaderRow>
                  <TableCell>
                    <Stack direction="row" spacing={0.5} alignItems="center">
                      {Language.resourceLabel}
                      <ResourcesHelpTooltip />
                    </Stack>
                  </TableCell>
                  <TableCell className={styles.agentColumn}>
                    <Stack direction="row" spacing={0.5} alignItems="center">
                      {Language.agentLabel}
                      <AgentHelpTooltip />
                    </Stack>
                  </TableCell>
                  {canUpdateWorkspace && <TableCell></TableCell>}
                </TableHeaderRow>
              </TableHead>
              <TableBody>
                {displayResources.map((resource) => {
                  {
                    /* We need to initialize the agents to display the resource */
                  }
                  const agents = resource.agents ?? [null]
                  const resourceName = (
                    <ResourceAvatarData resource={resource} />
                  )

                  return agents.map((agent, agentIndex) => {
                    {
                      /* If there is no agent, just display the resource name */
                    }
                    if (
                      !agent ||
                      workspace.latest_build.transition === "stop"
                    ) {
                      return (
                        <TableRow key={`${resource.id}-${agentIndex}`}>
                          <TableCell>{resourceName}</TableCell>
                          <TableCell colSpan={3}></TableCell>
                        </TableRow>
                      )
                    }
                    const { displayVersion, outdated } =
                      getDisplayVersionStatus(agent.version, serverVersion)
                    const agentStatus = getDisplayAgentStatus(theme, agent)
                    return (
                      <TableRow key={`${resource.id}-${agent.id}`}>
                        {/* We only want to display the name in the first row because we are using rowSpan */}
                        {/* The rowspan should be the same than the number of agents */}
                        {agentIndex === 0 && (
                          <TableCell
                            className={styles.resourceNameCell}
                            rowSpan={agents.length}
                          >
                            {resourceName}
                          </TableCell>
                        )}

                        <TableCell className={styles.agentColumn}>
                          <TableCellDataPrimary highlight>
                            {agent.name}
                          </TableCellDataPrimary>
                          <div className={styles.data}>
                            <div className={styles.dataRow}>
                              <strong>{Language.statusLabel}</strong>
                              <span
                                style={{ color: agentStatus.color }}
                                className={styles.status}
                              >
                                {agentStatus.status}
                              </span>
                            </div>
                            <div className={styles.dataRow}>
                              <strong>{Language.osLabel}</strong>
                              <span className={styles.operatingSystem}>
                                {agent.operating_system}
                              </span>
                            </div>
                            <div className={styles.dataRow}>
                              <strong>{Language.versionLabel}</strong>
                              <span className={styles.agentVersion}>
                                {displayVersion}
                              </span>
                              <AgentOutdatedTooltip outdated={outdated} />
                            </div>
                            <div className={styles.dataRow}>
                              <ResourceAgentLatency latency={agent.latency} />
                            </div>
                          </div>
                        </TableCell>
                        <TableCell>
                          <div className={styles.accessLinks}>
<<<<<<< HEAD
                            {canUpdateWorkspace && agent.status === "connected" && (
                              <>
                                {applicationsHost !== undefined && (
                                  <PortForwardButton
                                    host={applicationsHost}
                                    workspaceName={workspace.name}
                                    agentName={agent.name}
                                    agentId={agent.id}
                                    username={workspace.owner_name}
                                  />
                                )}
                                {!hideSSHButton && (
                                  <SSHButton
                                    workspaceName={workspace.name}
                                    agentName={agent.name}
                                  />
                                )}
                                <TerminalLink
                                  workspaceName={workspace.name}
                                  agentName={agent.name}
                                  userName={workspace.owner_name}
                                />
                                {agent.apps.map((app) => (
                                  <AppLink
                                    key={app.name}
                                    appsHost={applicationsHost}
                                    appIcon={app.icon}
                                    appName={app.name}
                                    appCommand={app.command}
                                    appSubdomain={app.subdomain}
                                    username={workspace.owner_name}
=======
                            {canUpdateWorkspace &&
                              agent.status === "connected" && (
                                <>
                                  {applicationsHost !== undefined && (
                                    <PortForwardButton
                                      host={applicationsHost}
                                      workspaceName={workspace.name}
                                      agentName={agent.name}
                                      username={workspace.owner_name}
                                    />
                                  )}
                                  {!hideSSHButton && (
                                    <SSHButton
                                      workspaceName={workspace.name}
                                      agentName={agent.name}
                                    />
                                  )}
                                  <TerminalLink
>>>>>>> 5411abb9
                                    workspaceName={workspace.name}
                                    agentName={agent.name}
                                    userName={workspace.owner_name}
                                  />
                                  {agent.apps.map((app) => (
                                    <AppLink
                                      key={app.name}
                                      appsHost={applicationsHost}
                                      appIcon={app.icon}
                                      appName={app.name}
                                      appCommand={app.command}
                                      appSubdomain={app.subdomain}
                                      username={workspace.owner_name}
                                      workspaceName={workspace.name}
                                      agentName={agent.name}
                                      health={app.health}
                                    />
                                  ))}
                                </>
                              )}
                            {canUpdateWorkspace &&
                              agent.status === "connecting" && (
                                <>
                                  <Skeleton width={80} height={60} />
                                  <Skeleton width={120} height={60} />
                                </>
                              )}
                          </div>
                        </TableCell>
                      </TableRow>
                    )
                  })
                })}
              </TableBody>
            </Table>
          </TableContainer>
        )}
      </div>

      {hasHideResources && (
        <div className={styles.buttonWrapper}>
          <Button
            className={styles.showMoreButton}
            variant="outlined"
            size="small"
            onClick={() => setShouldDisplayHideResources((v) => !v)}
          >
            {shouldDisplayHideResources ? (
              <>
                Hide resources <CloseDropdown />
              </>
            ) : (
              <>
                Show hidden resources <OpenDropdown />
              </>
            )}
          </Button>
        </div>
      )}
    </Stack>
  )
}

const useStyles = makeStyles((theme) => ({
  wrapper: {
    borderRadius: theme.shape.borderRadius,
    border: `1px solid ${theme.palette.divider}`,
  },

  tableContainer: {
    border: 0,
  },

  resourceAvatar: {
    color: "#FFF",
    backgroundColor: "#3B73D8",
  },

  resourceNameCell: {
    borderRight: `1px solid ${theme.palette.divider}`,
  },

  resourceType: {
    fontSize: 14,
    color: theme.palette.text.secondary,
    marginTop: theme.spacing(0.5),
    display: "block",
  },

  // Adds some left spacing
  agentColumn: {
    paddingLeft: `${theme.spacing(4)}px !important`,
  },

  operatingSystem: {
    display: "block",
    textTransform: "capitalize",
  },

  agentVersion: {
    display: "block",
  },

  accessLinks: {
    display: "flex",
    gap: theme.spacing(0.5),
    flexWrap: "wrap",
    justifyContent: "flex-end",
  },

  status: {
    whiteSpace: "nowrap",
  },

  data: {
    color: theme.palette.text.secondary,
    fontSize: 14,
    marginTop: theme.spacing(0.75),
    display: "grid",
    gridAutoFlow: "row",
    whiteSpace: "nowrap",
    gap: theme.spacing(0.75),
    height: "fit-content",
  },

  dataRow: {
    display: "flex",
    alignItems: "center",

    "& strong": {
      marginRight: theme.spacing(1),
    },
  },

  buttonWrapper: {
    display: "flex",
    alignItems: "center",
    justifyContent: "center",
  },

  showMoreButton: {
    borderRadius: 9999,
    width: "100%",
    maxWidth: 260,
  },
}))<|MERGE_RESOLUTION|>--- conflicted
+++ resolved
@@ -172,39 +172,6 @@
                         </TableCell>
                         <TableCell>
                           <div className={styles.accessLinks}>
-<<<<<<< HEAD
-                            {canUpdateWorkspace && agent.status === "connected" && (
-                              <>
-                                {applicationsHost !== undefined && (
-                                  <PortForwardButton
-                                    host={applicationsHost}
-                                    workspaceName={workspace.name}
-                                    agentName={agent.name}
-                                    agentId={agent.id}
-                                    username={workspace.owner_name}
-                                  />
-                                )}
-                                {!hideSSHButton && (
-                                  <SSHButton
-                                    workspaceName={workspace.name}
-                                    agentName={agent.name}
-                                  />
-                                )}
-                                <TerminalLink
-                                  workspaceName={workspace.name}
-                                  agentName={agent.name}
-                                  userName={workspace.owner_name}
-                                />
-                                {agent.apps.map((app) => (
-                                  <AppLink
-                                    key={app.name}
-                                    appsHost={applicationsHost}
-                                    appIcon={app.icon}
-                                    appName={app.name}
-                                    appCommand={app.command}
-                                    appSubdomain={app.subdomain}
-                                    username={workspace.owner_name}
-=======
                             {canUpdateWorkspace &&
                               agent.status === "connected" && (
                                 <>
@@ -212,6 +179,7 @@
                                     <PortForwardButton
                                       host={applicationsHost}
                                       workspaceName={workspace.name}
+                                      agentId={agent.id}
                                       agentName={agent.name}
                                       username={workspace.owner_name}
                                     />
@@ -223,7 +191,6 @@
                                     />
                                   )}
                                   <TerminalLink
->>>>>>> 5411abb9
                                     workspaceName={workspace.name}
                                     agentName={agent.name}
                                     userName={workspace.owner_name}
