import { makeStyles, Theme } from "@material-ui/core/styles"
import Table from "@material-ui/core/Table"
import TableBody from "@material-ui/core/TableBody"
import TableCell from "@material-ui/core/TableCell"
import TableContainer from "@material-ui/core/TableContainer"
import TableHead from "@material-ui/core/TableHead"
import TableRow from "@material-ui/core/TableRow"
import useTheme from "@material-ui/styles/useTheme"
import { ErrorSummary } from "components/ErrorSummary/ErrorSummary"
import { TableCellDataPrimary } from "components/TableCellData/TableCellData"
import { FC } from "react"
<<<<<<< HEAD
import {
  getDisplayAgentStatus,
  getDisplayVersionStatus,
  getWorkspaceStatus,
  WorkspaceStateEnum,
} from "util/workspace"
import { BuildInfoResponse, Workspace, WorkspaceResource } from "../../api/typesGenerated"
=======
import { getDisplayAgentStatus } from "util/workspace"
import { Workspace, WorkspaceResource } from "../../api/typesGenerated"
>>>>>>> 01a06e12
import { AppLink } from "../AppLink/AppLink"
import { SSHButton } from "../SSHButton/SSHButton"
import { Stack } from "../Stack/Stack"
import { TableHeaderRow } from "../TableHeaders/TableHeaders"
import { TerminalLink } from "../TerminalLink/TerminalLink"
import { AgentHelpTooltip } from "../Tooltips/AgentHelpTooltip"
import { ResourcesHelpTooltip } from "../Tooltips/ResourcesHelpTooltip"
import { ResourceAvatarData } from "./ResourceAvatarData"

const Language = {
  resources: "Resources",
  resourceLabel: "Resource",
  agentsLabel: "Agents",
  agentLabel: "Agent",
  statusLabel: "status: ",
  osLabel: "os: ",
}

interface ResourcesProps {
  resources?: WorkspaceResource[]
  getResourcesError?: Error | unknown
  workspace: Workspace
  canUpdateWorkspace: boolean
  buildInfo?: BuildInfoResponse | undefined
}

export const Resources: FC<React.PropsWithChildren<ResourcesProps>> = ({
  resources,
  getResourcesError,
  workspace,
  canUpdateWorkspace,
  buildInfo,
}) => {
  const styles = useStyles()
  const theme: Theme = useTheme()

  return (
    <div aria-label={Language.resources} className={styles.wrapper}>
      {getResourcesError ? (
        <ErrorSummary error={getResourcesError} />
      ) : (
        <TableContainer className={styles.tableContainer}>
          <Table>
            <TableHead>
              <TableHeaderRow>
                <TableCell>
                  <Stack direction="row" spacing={0.5} alignItems="center">
                    {Language.resourceLabel}
                    <ResourcesHelpTooltip />
                  </Stack>
                </TableCell>
                <TableCell className={styles.agentColumn}>
                  <Stack direction="row" spacing={0.5} alignItems="center">
                    {Language.agentLabel}
                    <AgentHelpTooltip />
                  </Stack>
                </TableCell>
                {canUpdateWorkspace && <TableCell></TableCell>}
              </TableHeaderRow>
            </TableHead>
            <TableBody>
              {resources?.map((resource) => {
                {
                  /* We need to initialize the agents to display the resource */
                }
                const agents = resource.agents ?? [null]
                const resourceName = <ResourceAvatarData resource={resource} />

                return agents.map((agent, agentIndex) => {
                  {
                    /* If there is no agent, just display the resource name */
                  }
                  if (!agent) {
                    return (
                      <TableRow key={`${resource.id}-${agentIndex}`}>
                        <TableCell>{resourceName}</TableCell>
                        <TableCell colSpan={3}></TableCell>
                      </TableRow>
                    )
                  }

                  const versionStatus = getDisplayVersionStatus(
                    theme,
                    agent.version,
                    buildInfo?.version || "",
                  )
                  const agentStatus = getDisplayAgentStatus(theme, agent)
                  return (
                    <TableRow key={`${resource.id}-${agent.id}`}>
                      {/* We only want to display the name in the first row because we are using rowSpan */}
                      {/* The rowspan should be the same than the number of agents */}
                      {agentIndex === 0 && (
                        <TableCell className={styles.resourceNameCell} rowSpan={agents.length}>
                          {resourceName}
                        </TableCell>
                      )}

                      <TableCell className={styles.agentColumn}>
<<<<<<< HEAD
                        {agent.name}
                        <div className={styles.agentInfo}>
                          Version
                          <span
                            className={styles.agentVersion}
                            style={{ color: versionStatus.color }}
                          >
                            {versionStatus.version}
                          </span>
                        </div>
                        <div className={styles.agentInfo}>
                          <span className={styles.operatingSystem}>{agent.operating_system}</span>
                          {WorkspaceStateEnum[workspaceStatus] !==
                            WorkspaceStateEnum["stopped"] && (
=======
                        <TableCellDataPrimary highlight>{agent.name}</TableCellDataPrimary>
                        <div className={styles.data}>
                          <div className={styles.dataRow}>
                            <strong>{Language.statusLabel}</strong>
>>>>>>> 01a06e12
                            <span style={{ color: agentStatus.color }} className={styles.status}>
                              {agentStatus.status}
                            </span>
                          </div>
                          <div className={styles.dataRow}>
                            <strong>{Language.osLabel}</strong>
                            <span className={styles.operatingSystem}>{agent.operating_system}</span>
                          </div>
                        </div>
                      </TableCell>
                      <TableCell>
                        <div className={styles.accessLinks}>
                          {canUpdateWorkspace && agent.status === "connected" && (
                            <>
                              <SSHButton workspaceName={workspace.name} agentName={agent.name} />
                              <TerminalLink
                                workspaceName={workspace.name}
                                agentName={agent.name}
                                userName={workspace.owner_name}
                              />
                              {agent.apps.map((app) => (
                                <AppLink
                                  key={app.name}
                                  appIcon={app.icon}
                                  appName={app.name}
                                  userName={workspace.owner_name}
                                  workspaceName={workspace.name}
                                  agentName={agent.name}
                                />
                              ))}
                            </>
                          )}
                        </div>
                      </TableCell>
                    </TableRow>
                  )
                })
              })}
            </TableBody>
          </Table>
        </TableContainer>
      )}
    </div>
  )
}

const useStyles = makeStyles((theme) => ({
  wrapper: {
    borderRadius: theme.shape.borderRadius,
    border: `1px solid ${theme.palette.divider}`,
  },

  tableContainer: {
    border: 0,
  },

  resourceAvatar: {
    color: "#FFF",
    backgroundColor: "#3B73D8",
  },

  resourceNameCell: {
    borderRight: `1px solid ${theme.palette.divider}`,
  },

  resourceType: {
    fontSize: 14,
    color: theme.palette.text.secondary,
    marginTop: theme.spacing(0.5),
    display: "block",
  },

  // Adds some left spacing
  agentColumn: {
    paddingLeft: `${theme.spacing(4)}px !important`,
  },

  operatingSystem: {
    display: "block",
    textTransform: "capitalize",
  },

  agentVersion: {
    display: "block",
  },

  accessLinks: {
    display: "flex",
    gap: theme.spacing(0.5),
    flexWrap: "wrap",
    justifyContent: "flex-end",
  },

  status: {
    whiteSpace: "nowrap",
  },

  data: {
    color: theme.palette.text.secondary,
    fontSize: 14,
    marginTop: theme.spacing(0.75),
    display: "grid",
    gridAutoFlow: "row",
    whiteSpace: "nowrap",
    gap: theme.spacing(0.75),
  },

  dataRow: {
    display: "flex",
    alignItems: "center",

    "& strong": {
      marginRight: theme.spacing(1),
    },
  },
}))<|MERGE_RESOLUTION|>--- conflicted
+++ resolved
@@ -9,18 +9,8 @@
 import { ErrorSummary } from "components/ErrorSummary/ErrorSummary"
 import { TableCellDataPrimary } from "components/TableCellData/TableCellData"
 import { FC } from "react"
-<<<<<<< HEAD
-import {
-  getDisplayAgentStatus,
-  getDisplayVersionStatus,
-  getWorkspaceStatus,
-  WorkspaceStateEnum,
-} from "util/workspace"
+import { getDisplayAgentStatus, getDisplayVersionStatus } from "util/workspace"
 import { BuildInfoResponse, Workspace, WorkspaceResource } from "../../api/typesGenerated"
-=======
-import { getDisplayAgentStatus } from "util/workspace"
-import { Workspace, WorkspaceResource } from "../../api/typesGenerated"
->>>>>>> 01a06e12
 import { AppLink } from "../AppLink/AppLink"
 import { SSHButton } from "../SSHButton/SSHButton"
 import { Stack } from "../Stack/Stack"
@@ -36,6 +26,7 @@
   agentsLabel: "Agents",
   agentLabel: "Agent",
   statusLabel: "status: ",
+  versionLabel: "version: ",
   osLabel: "os: ",
 }
 
@@ -103,7 +94,6 @@
                   }
 
                   const versionStatus = getDisplayVersionStatus(
-                    theme,
                     agent.version,
                     buildInfo?.version || "",
                   )
@@ -119,27 +109,10 @@
                       )}
 
                       <TableCell className={styles.agentColumn}>
-<<<<<<< HEAD
-                        {agent.name}
-                        <div className={styles.agentInfo}>
-                          Version
-                          <span
-                            className={styles.agentVersion}
-                            style={{ color: versionStatus.color }}
-                          >
-                            {versionStatus.version}
-                          </span>
-                        </div>
-                        <div className={styles.agentInfo}>
-                          <span className={styles.operatingSystem}>{agent.operating_system}</span>
-                          {WorkspaceStateEnum[workspaceStatus] !==
-                            WorkspaceStateEnum["stopped"] && (
-=======
                         <TableCellDataPrimary highlight>{agent.name}</TableCellDataPrimary>
                         <div className={styles.data}>
                           <div className={styles.dataRow}>
                             <strong>{Language.statusLabel}</strong>
->>>>>>> 01a06e12
                             <span style={{ color: agentStatus.color }} className={styles.status}>
                               {agentStatus.status}
                             </span>
@@ -147,6 +120,10 @@
                           <div className={styles.dataRow}>
                             <strong>{Language.osLabel}</strong>
                             <span className={styles.operatingSystem}>{agent.operating_system}</span>
+                          </div>
+                          <div className={styles.dataRow}>
+                            <strong>{Language.versionLabel}</strong>
+                            <span className={styles.agentVersion}>{versionStatus}</span>
                           </div>
                         </div>
                       </TableCell>
