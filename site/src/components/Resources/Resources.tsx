import Button from "@material-ui/core/Button"
import { makeStyles, Theme } from "@material-ui/core/styles"
import Table from "@material-ui/core/Table"
import TableBody from "@material-ui/core/TableBody"
import TableCell from "@material-ui/core/TableCell"
import TableContainer from "@material-ui/core/TableContainer"
import TableHead from "@material-ui/core/TableHead"
import TableRow from "@material-ui/core/TableRow"
import { Skeleton } from "@material-ui/lab"
import useTheme from "@material-ui/styles/useTheme"
import { CloseDropdown, OpenDropdown } from "components/DropdownArrows/DropdownArrows"
import { ErrorSummary } from "components/ErrorSummary/ErrorSummary"
import { PortForwardButton } from "components/PortForwardButton/PortForwardButton"
import { TableCellDataPrimary } from "components/TableCellData/TableCellData"
import { FC, useState } from "react"
import { getDisplayAgentStatus, getDisplayVersionStatus } from "util/workspace"
import { BuildInfoResponse, Workspace, WorkspaceResource } from "../../api/typesGenerated"
import { AppLink } from "../AppLink/AppLink"
import { SSHButton } from "../SSHButton/SSHButton"
import { Stack } from "../Stack/Stack"
import { TableHeaderRow } from "../TableHeaders/TableHeaders"
import { TerminalLink } from "../TerminalLink/TerminalLink"
import { AgentHelpTooltip } from "../Tooltips/AgentHelpTooltip"
import { AgentOutdatedTooltip } from "../Tooltips/AgentOutdatedTooltip"
import { ResourcesHelpTooltip } from "../Tooltips/ResourcesHelpTooltip"
import { ResourceAgentLatency } from "./ResourceAgentLatency"
import { ResourceAvatarData } from "./ResourceAvatarData"

const Language = {
  resources: "Resources",
  resourceLabel: "Resource",
  agentsLabel: "Agents",
  agentLabel: "Agent",
  statusLabel: "status: ",
  versionLabel: "version: ",
  osLabel: "os: ",
}

interface ResourcesProps {
  resources: WorkspaceResource[]
  getResourcesError?: Error | unknown
  workspace: Workspace
  canUpdateWorkspace: boolean
  buildInfo?: BuildInfoResponse | undefined
}

export const Resources: FC<React.PropsWithChildren<ResourcesProps>> = ({
  resources,
  getResourcesError,
  workspace,
  canUpdateWorkspace,
  buildInfo,
}) => {
  const styles = useStyles()
  const theme: Theme = useTheme()
  const serverVersion = buildInfo?.version || ""
  const [shouldDisplayHideResources, setShouldDisplayHideResources] = useState(false)
  const displayResources = shouldDisplayHideResources
    ? resources
    : resources.filter((resource) => !resource.hide)
  const hasHideResources = resources.some((r) => r.hide)

  return (
    <Stack direction="column" spacing={1}>
      <div aria-label={Language.resources} className={styles.wrapper}>
        {getResourcesError ? (
          <ErrorSummary error={getResourcesError} />
        ) : (
          <TableContainer className={styles.tableContainer}>
            <Table>
              <TableHead>
                <TableHeaderRow>
                  <TableCell>
                    <Stack direction="row" spacing={0.5} alignItems="center">
                      {Language.resourceLabel}
                      <ResourcesHelpTooltip />
                    </Stack>
                  </TableCell>
                  <TableCell className={styles.agentColumn}>
                    <Stack direction="row" spacing={0.5} alignItems="center">
                      {Language.agentLabel}
                      <AgentHelpTooltip />
                    </Stack>
                  </TableCell>
                  {canUpdateWorkspace && <TableCell></TableCell>}
                </TableHeaderRow>
              </TableHead>
              <TableBody>
                {displayResources.map((resource) => {
                  {
                    /* We need to initialize the agents to display the resource */
                  }
                  const agents = resource.agents ?? [null]
                  const resourceName = <ResourceAvatarData resource={resource} />

                  return agents.map((agent, agentIndex) => {
                    {
                      /* If there is no agent, just display the resource name */
                    }
                    if (!agent) {
                      return (
                        <TableRow key={`${resource.id}-${agentIndex}`}>
                          <TableCell>{resourceName}</TableCell>
                          <TableCell colSpan={3}></TableCell>
                        </TableRow>
                      )
                    }

                    const { displayVersion, outdated } = getDisplayVersionStatus(
                      agent.version,
                      serverVersion,
                    )
                    const agentStatus = getDisplayAgentStatus(theme, agent)
                    return (
                      <TableRow key={`${resource.id}-${agent.id}`}>
                        {/* We only want to display the name in the first row because we are using rowSpan */}
                        {/* The rowspan should be the same than the number of agents */}
                        {agentIndex === 0 && (
                          <TableCell className={styles.resourceNameCell} rowSpan={agents.length}>
                            {resourceName}
                          </TableCell>
                        )}

                        <TableCell className={styles.agentColumn}>
                          <TableCellDataPrimary highlight>{agent.name}</TableCellDataPrimary>
                          <div className={styles.data}>
                            <div className={styles.dataRow}>
                              <strong>{Language.statusLabel}</strong>
                              <span style={{ color: agentStatus.color }} className={styles.status}>
                                {agentStatus.status}
                              </span>
                            </div>
                            <div className={styles.dataRow}>
                              <strong>{Language.osLabel}</strong>
                              <span className={styles.operatingSystem}>
                                {agent.operating_system}
                              </span>
                            </div>
                            <div className={styles.dataRow}>
                              <strong>{Language.versionLabel}</strong>
                              <span className={styles.agentVersion}>{displayVersion}</span>
                              <AgentOutdatedTooltip outdated={outdated} />
                            </div>
                            <div className={styles.dataRow}>
                              <ResourceAgentLatency latency={agent.latency} />
                            </div>
                          </div>
<<<<<<< HEAD
                          <div className={styles.dataRow}>
                            <ResourceAgentLatency latency={agent.latency} />
                          </div>
                        </div>
                      </TableCell>
                      <TableCell>
                        <div className={styles.accessLinks}>
                          {canUpdateWorkspace && agent.status === "connected" && (
                            <>
                              <SSHButton workspaceName={workspace.name} agentName={agent.name} />
                              <PortForwardButton
                                username={workspace.owner_name}
                                workspaceName={workspace.name}
                                agentName={agent.name}
                              />
                              <TerminalLink
                                workspaceName={workspace.name}
                                agentName={agent.name}
                                userName={workspace.owner_name}
                              />
                              {agent.apps.map((app) => (
                                <AppLink
                                  key={app.name}
                                  appIcon={app.icon}
                                  appName={app.name}
                                  userName={workspace.owner_name}
=======
                        </TableCell>
                        <TableCell>
                          <div className={styles.accessLinks}>
                            {canUpdateWorkspace && agent.status === "connected" && (
                              <>
                                <SSHButton workspaceName={workspace.name} agentName={agent.name} />
                                <TerminalLink
>>>>>>> d0b02e58
                                  workspaceName={workspace.name}
                                  agentName={agent.name}
                                  userName={workspace.owner_name}
                                />
                                {agent.apps.map((app) => (
                                  <AppLink
                                    key={app.name}
                                    appIcon={app.icon}
                                    appName={app.name}
                                    userName={workspace.owner_name}
                                    workspaceName={workspace.name}
                                    agentName={agent.name}
                                  />
                                ))}
                              </>
                            )}
                            {canUpdateWorkspace && agent.status === "connecting" && (
                              <>
                                <Skeleton width={80} height={60} />
                                <Skeleton width={120} height={60} />
                              </>
                            )}
                          </div>
                        </TableCell>
                      </TableRow>
                    )
                  })
                })}
              </TableBody>
            </Table>
          </TableContainer>
        )}
      </div>

      {hasHideResources && (
        <div className={styles.buttonWrapper}>
          <Button
            className={styles.showMoreButton}
            variant="outlined"
            size="small"
            onClick={() => setShouldDisplayHideResources((v) => !v)}
          >
            {shouldDisplayHideResources ? (
              <>
                Hide resources <CloseDropdown />
              </>
            ) : (
              <>
                Show hidden resources <OpenDropdown />
              </>
            )}
          </Button>
        </div>
      )}
    </Stack>
  )
}

const useStyles = makeStyles((theme) => ({
  wrapper: {
    borderRadius: theme.shape.borderRadius,
    border: `1px solid ${theme.palette.divider}`,
  },

  tableContainer: {
    border: 0,
  },

  resourceAvatar: {
    color: "#FFF",
    backgroundColor: "#3B73D8",
  },

  resourceNameCell: {
    borderRight: `1px solid ${theme.palette.divider}`,
  },

  resourceType: {
    fontSize: 14,
    color: theme.palette.text.secondary,
    marginTop: theme.spacing(0.5),
    display: "block",
  },

  // Adds some left spacing
  agentColumn: {
    paddingLeft: `${theme.spacing(4)}px !important`,
  },

  operatingSystem: {
    display: "block",
    textTransform: "capitalize",
  },

  agentVersion: {
    display: "block",
  },

  accessLinks: {
    display: "flex",
    gap: theme.spacing(0.5),
    flexWrap: "wrap",
    justifyContent: "flex-end",
  },

  status: {
    whiteSpace: "nowrap",
  },

  data: {
    color: theme.palette.text.secondary,
    fontSize: 14,
    marginTop: theme.spacing(0.75),
    display: "grid",
    gridAutoFlow: "row",
    whiteSpace: "nowrap",
    gap: theme.spacing(0.75),
    height: "fit-content",
  },

  dataRow: {
    display: "flex",
    alignItems: "center",

    "& strong": {
      marginRight: theme.spacing(1),
    },
  },

  buttonWrapper: {
    display: "flex",
    alignItems: "center",
    justifyContent: "center",
  },

  showMoreButton: {
    borderRadius: 9999,
    width: "100%",
    maxWidth: 260,
  },
}))<|MERGE_RESOLUTION|>--- conflicted
+++ resolved
@@ -145,42 +145,18 @@
                               <ResourceAgentLatency latency={agent.latency} />
                             </div>
                           </div>
-<<<<<<< HEAD
-                          <div className={styles.dataRow}>
-                            <ResourceAgentLatency latency={agent.latency} />
-                          </div>
-                        </div>
-                      </TableCell>
-                      <TableCell>
-                        <div className={styles.accessLinks}>
-                          {canUpdateWorkspace && agent.status === "connected" && (
-                            <>
-                              <SSHButton workspaceName={workspace.name} agentName={agent.name} />
-                              <PortForwardButton
-                                username={workspace.owner_name}
-                                workspaceName={workspace.name}
-                                agentName={agent.name}
-                              />
-                              <TerminalLink
-                                workspaceName={workspace.name}
-                                agentName={agent.name}
-                                userName={workspace.owner_name}
-                              />
-                              {agent.apps.map((app) => (
-                                <AppLink
-                                  key={app.name}
-                                  appIcon={app.icon}
-                                  appName={app.name}
-                                  userName={workspace.owner_name}
-=======
                         </TableCell>
                         <TableCell>
                           <div className={styles.accessLinks}>
                             {canUpdateWorkspace && agent.status === "connected" && (
                               <>
                                 <SSHButton workspaceName={workspace.name} agentName={agent.name} />
+                                <PortForwardButton
+                                  username={workspace.owner_name}
+                                  workspaceName={workspace.name}
+                                  agentName={agent.name}
+                                />
                                 <TerminalLink
->>>>>>> d0b02e58
                                   workspaceName={workspace.name}
                                   agentName={agent.name}
                                   userName={workspace.owner_name}
