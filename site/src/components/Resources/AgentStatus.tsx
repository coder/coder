import Tooltip from "@mui/material/Tooltip";
import { makeStyles } from "@mui/styles";
import { combineClasses } from "utils/combineClasses";
import { WorkspaceAgent } from "api/typesGenerated";
import { ChooseOne, Cond } from "components/Conditionals/ChooseOne";
import { useTranslation } from "react-i18next";
import WarningRounded from "@mui/icons-material/WarningRounded";
import {
  HelpPopover,
  HelpTooltipText,
  HelpTooltipTitle,
} from "components/HelpTooltip/HelpTooltip";
import { useRef, useState } from "react";
import Link from "@mui/material/Link";

// If we think in the agent status and lifecycle into a single enum/state I’d
// say we would have: connecting, timeout, disconnected, connected:created,
// connected:starting, connected:start_timeout, connected:start_error,
// connected:ready, connected:shutting_down, connected:shutdown_timeout,
// connected:shutdown_error, connected:off.

const ReadyLifecycle = () => {
  const styles = useStyles();
  const { t } = useTranslation("workspacePage");

  return (
    <div
      role="status"
      data-testid="agent-status-ready"
      aria-label={t("agentStatus.connected.ready") || "Ready"}
      className={combineClasses([styles.status, styles.connected])}
    />
  );
};

const StartingLifecycle: React.FC = () => {
  const styles = useStyles();

  return (
    <Tooltip title="Starting...">
      <div
        role="status"
        aria-label="Starting..."
        className={combineClasses([styles.status, styles.connecting])}
      />
    </Tooltip>
  );
};

const StartTimeoutLifecycle: React.FC<{
  agent: WorkspaceAgent;
}> = ({ agent }) => {
  const { t } = useTranslation("agent");
  const styles = useStyles();
  const anchorRef = useRef<SVGSVGElement>(null);
  const [isOpen, setIsOpen] = useState(false);
  const id = isOpen ? "timeout-popover" : undefined;

  return (
    <>
      <WarningRounded
        ref={anchorRef}
        onMouseEnter={() => setIsOpen(true)}
        onMouseLeave={() => setIsOpen(false)}
        role="status"
        aria-label={t("status.startTimeout")}
        className={styles.timeoutWarning}
      />
      <HelpPopover
        id={id}
        open={isOpen}
        anchorEl={anchorRef.current}
        onOpen={() => setIsOpen(true)}
        onClose={() => setIsOpen(false)}
      >
        <HelpTooltipTitle>{t("startTimeoutTooltip.title")}</HelpTooltipTitle>
        <HelpTooltipText>
          {t("startTimeoutTooltip.message")}{" "}
          <Link
            target="_blank"
            rel="noreferrer"
            href={agent.troubleshooting_url}
          >
            {t("startTimeoutTooltip.link")}
          </Link>
          .
        </HelpTooltipText>
      </HelpPopover>
    </>
  );
};

const StartErrorLifecycle: React.FC<{
  agent: WorkspaceAgent;
}> = ({ agent }) => {
  const { t } = useTranslation("agent");
  const styles = useStyles();
  const anchorRef = useRef<SVGSVGElement>(null);
  const [isOpen, setIsOpen] = useState(false);
  const id = isOpen ? "timeout-popover" : undefined;

  return (
    <>
      <WarningRounded
        ref={anchorRef}
        onMouseEnter={() => setIsOpen(true)}
        onMouseLeave={() => setIsOpen(false)}
        role="status"
        aria-label={t("status.error")}
        className={styles.errorWarning}
      />
      <HelpPopover
        id={id}
        open={isOpen}
        anchorEl={anchorRef.current}
        onOpen={() => setIsOpen(true)}
        onClose={() => setIsOpen(false)}
      >
        <HelpTooltipTitle>{t("startErrorTooltip.title")}</HelpTooltipTitle>
        <HelpTooltipText>
          {t("startErrorTooltip.message")}{" "}
          <Link
            target="_blank"
            rel="noreferrer"
            href={agent.troubleshooting_url}
          >
            {t("startErrorTooltip.link")}
          </Link>
          .
        </HelpTooltipText>
      </HelpPopover>
    </>
  );
};

const ShuttingDownLifecycle: React.FC = () => {
  const styles = useStyles();

  return (
    <Tooltip title="Stopping...">
      <div
        role="status"
        aria-label="Stopping..."
        className={combineClasses([styles.status, styles.connecting])}
      />
    </Tooltip>
  );
};

const ShutdownTimeoutLifecycle: React.FC<{
  agent: WorkspaceAgent;
}> = ({ agent }) => {
  const { t } = useTranslation("agent");
  const styles = useStyles();
  const anchorRef = useRef<SVGSVGElement>(null);
  const [isOpen, setIsOpen] = useState(false);
  const id = isOpen ? "timeout-popover" : undefined;

  return (
    <>
      <WarningRounded
        ref={anchorRef}
        onMouseEnter={() => setIsOpen(true)}
        onMouseLeave={() => setIsOpen(false)}
        role="status"
        aria-label={t("status.shutdownTimeout")}
        className={styles.timeoutWarning}
      />
      <HelpPopover
        id={id}
        open={isOpen}
        anchorEl={anchorRef.current}
        onOpen={() => setIsOpen(true)}
        onClose={() => setIsOpen(false)}
      >
        <HelpTooltipTitle>{t("shutdownTimeoutTooltip.title")}</HelpTooltipTitle>
        <HelpTooltipText>
          {t("shutdownTimeoutTooltip.message")}{" "}
          <Link
            target="_blank"
            rel="noreferrer"
            href={agent.troubleshooting_url}
          >
            {t("shutdownTimeoutTooltip.link")}
          </Link>
          .
        </HelpTooltipText>
      </HelpPopover>
    </>
  );
};

const ShutdownErrorLifecycle: React.FC<{
  agent: WorkspaceAgent;
}> = ({ agent }) => {
  const { t } = useTranslation("agent");
  const styles = useStyles();
  const anchorRef = useRef<SVGSVGElement>(null);
  const [isOpen, setIsOpen] = useState(false);
  const id = isOpen ? "timeout-popover" : undefined;

  return (
    <>
      <WarningRounded
        ref={anchorRef}
        onMouseEnter={() => setIsOpen(true)}
        onMouseLeave={() => setIsOpen(false)}
        role="status"
        aria-label={t("status.error")}
        className={styles.errorWarning}
      />
      <HelpPopover
        id={id}
        open={isOpen}
        anchorEl={anchorRef.current}
        onOpen={() => setIsOpen(true)}
        onClose={() => setIsOpen(false)}
      >
        <HelpTooltipTitle>{t("shutdownErrorTooltip.title")}</HelpTooltipTitle>
        <HelpTooltipText>
          {t("shutdownErrorTooltip.message")}{" "}
          <Link
            target="_blank"
            rel="noreferrer"
            href={agent.troubleshooting_url}
          >
            {t("shutdownErrorTooltip.link")}
          </Link>
          .
        </HelpTooltipText>
      </HelpPopover>
    </>
  );
};

const OffLifecycle: React.FC = () => {
  const styles = useStyles();

  return (
    <Tooltip title="Stopped">
      <div
        role="status"
        aria-label="Stopped"
        className={combineClasses([styles.status, styles.disconnected])}
      />
    </Tooltip>
  );
};

const ConnectedStatus: React.FC<{
  agent: WorkspaceAgent;
}> = ({ agent }) => {
<<<<<<< HEAD
  return (
    <ChooseOne>
      <Cond condition={agent.lifecycle_state === "ready"}>
        <ReadyLifecycle />
      </Cond>
      <Cond condition={agent.lifecycle_state === "start_timeout"}>
        <StartTimeoutLifecycle agent={agent} />
      </Cond>
      <Cond condition={agent.lifecycle_state === "start_error"}>
        <StartErrorLifecycle agent={agent} />
      </Cond>
      <Cond condition={agent.lifecycle_state === "shutting_down"}>
        <ShuttingDownLifecycle />
      </Cond>
      <Cond condition={agent.lifecycle_state === "shutdown_timeout"}>
        <ShutdownTimeoutLifecycle agent={agent} />
      </Cond>
      <Cond condition={agent.lifecycle_state === "shutdown_error"}>
        <ShutdownErrorLifecycle agent={agent} />
      </Cond>
      <Cond condition={agent.lifecycle_state === "off"}>
        <OffLifecycle />
      </Cond>
      <Cond>
        <StartingLifecycle />
      </Cond>
    </ChooseOne>
  )
}
=======
  switch (agent.startup_script_behavior) {
    case "non-blocking":
      return <ReadyLifecycle />;
    case "blocking":
      return (
        <ChooseOne>
          <Cond condition={agent.lifecycle_state === "ready"}>
            <ReadyLifecycle />
          </Cond>
          <Cond condition={agent.lifecycle_state === "start_timeout"}>
            <StartTimeoutLifecycle agent={agent} />
          </Cond>
          <Cond condition={agent.lifecycle_state === "start_error"}>
            <StartErrorLifecycle agent={agent} />
          </Cond>
          <Cond condition={agent.lifecycle_state === "shutting_down"}>
            <ShuttingDownLifecycle />
          </Cond>
          <Cond condition={agent.lifecycle_state === "shutdown_timeout"}>
            <ShutdownTimeoutLifecycle agent={agent} />
          </Cond>
          <Cond condition={agent.lifecycle_state === "shutdown_error"}>
            <ShutdownErrorLifecycle agent={agent} />
          </Cond>
          <Cond condition={agent.lifecycle_state === "off"}>
            <OffLifecycle />
          </Cond>
          <Cond>
            <StartingLifecycle />
          </Cond>
        </ChooseOne>
      );
  }
};
>>>>>>> ccda1c5c

const DisconnectedStatus: React.FC = () => {
  const styles = useStyles();

  return (
    <Tooltip title="Disconnected">
      <div
        role="status"
        aria-label="Disconnected"
        className={combineClasses([styles.status, styles.disconnected])}
      />
    </Tooltip>
  );
};

const ConnectingStatus: React.FC = () => {
  const styles = useStyles();

  return (
    <Tooltip title="Connecting...">
      <div
        role="status"
        aria-label="Connecting..."
        className={combineClasses([styles.status, styles.connecting])}
      />
    </Tooltip>
  );
};

const TimeoutStatus: React.FC<{
  agent: WorkspaceAgent;
}> = ({ agent }) => {
  const { t } = useTranslation("agent");
  const styles = useStyles();
  const anchorRef = useRef<SVGSVGElement>(null);
  const [isOpen, setIsOpen] = useState(false);
  const id = isOpen ? "timeout-popover" : undefined;

  return (
    <>
      <WarningRounded
        ref={anchorRef}
        onMouseEnter={() => setIsOpen(true)}
        onMouseLeave={() => setIsOpen(false)}
        role="status"
        aria-label={t("status.timeout")}
        className={styles.timeoutWarning}
      />
      <HelpPopover
        id={id}
        open={isOpen}
        anchorEl={anchorRef.current}
        onOpen={() => setIsOpen(true)}
        onClose={() => setIsOpen(false)}
      >
        <HelpTooltipTitle>{t("timeoutTooltip.title")}</HelpTooltipTitle>
        <HelpTooltipText>
          {t("timeoutTooltip.message")}{" "}
          <Link
            target="_blank"
            rel="noreferrer"
            href={agent.troubleshooting_url}
          >
            {t("timeoutTooltip.link")}
          </Link>
          .
        </HelpTooltipText>
      </HelpPopover>
    </>
  );
};

export const AgentStatus: React.FC<{
  agent: WorkspaceAgent;
}> = ({ agent }) => {
  return (
    <ChooseOne>
      <Cond condition={agent.status === "connected"}>
        <ConnectedStatus agent={agent} />
      </Cond>
      <Cond condition={agent.status === "disconnected"}>
        <DisconnectedStatus />
      </Cond>
      <Cond condition={agent.status === "timeout"}>
        <TimeoutStatus agent={agent} />
      </Cond>
      <Cond>
        <ConnectingStatus />
      </Cond>
    </ChooseOne>
  );
};

const useStyles = makeStyles((theme) => ({
  status: {
    width: theme.spacing(1),
    height: theme.spacing(1),
    borderRadius: "100%",
    flexShrink: 0,
  },

  connected: {
    backgroundColor: theme.palette.success.light,
    boxShadow: `0 0 12px 0 ${theme.palette.success.light}`,
  },

  disconnected: {
    backgroundColor: theme.palette.text.secondary,
  },

  "@keyframes pulse": {
    "0%": {
      opacity: 1,
    },
    "50%": {
      opacity: 0.4,
    },
    "100%": {
      opacity: 1,
    },
  },

  connecting: {
    backgroundColor: theme.palette.info.light,
    animation: "$pulse 1.5s 0.5s ease-in-out forwards infinite",
  },

  timeoutWarning: {
    color: theme.palette.warning.light,
    width: theme.spacing(2),
    height: theme.spacing(2),
    position: "relative",
  },

  errorWarning: {
    color: theme.palette.error.main,
    width: theme.spacing(2),
    height: theme.spacing(2),
    position: "relative",
  },
}));<|MERGE_RESOLUTION|>--- conflicted
+++ resolved
@@ -250,7 +250,6 @@
 const ConnectedStatus: React.FC<{
   agent: WorkspaceAgent;
 }> = ({ agent }) => {
-<<<<<<< HEAD
   return (
     <ChooseOne>
       <Cond condition={agent.lifecycle_state === "ready"}>
@@ -278,44 +277,8 @@
         <StartingLifecycle />
       </Cond>
     </ChooseOne>
-  )
-}
-=======
-  switch (agent.startup_script_behavior) {
-    case "non-blocking":
-      return <ReadyLifecycle />;
-    case "blocking":
-      return (
-        <ChooseOne>
-          <Cond condition={agent.lifecycle_state === "ready"}>
-            <ReadyLifecycle />
-          </Cond>
-          <Cond condition={agent.lifecycle_state === "start_timeout"}>
-            <StartTimeoutLifecycle agent={agent} />
-          </Cond>
-          <Cond condition={agent.lifecycle_state === "start_error"}>
-            <StartErrorLifecycle agent={agent} />
-          </Cond>
-          <Cond condition={agent.lifecycle_state === "shutting_down"}>
-            <ShuttingDownLifecycle />
-          </Cond>
-          <Cond condition={agent.lifecycle_state === "shutdown_timeout"}>
-            <ShutdownTimeoutLifecycle agent={agent} />
-          </Cond>
-          <Cond condition={agent.lifecycle_state === "shutdown_error"}>
-            <ShutdownErrorLifecycle agent={agent} />
-          </Cond>
-          <Cond condition={agent.lifecycle_state === "off"}>
-            <OffLifecycle />
-          </Cond>
-          <Cond>
-            <StartingLifecycle />
-          </Cond>
-        </ChooseOne>
-      );
-  }
-};
->>>>>>> ccda1c5c
+  );
+};
 
 const DisconnectedStatus: React.FC = () => {
   const styles = useStyles();
