--- conflicted
+++ resolved
@@ -1,21 +1,12 @@
 import Badge from "@mui/material/Badge";
-<<<<<<< HEAD
-import { withStyles } from "@mui/styles";
-=======
 import { css, cx } from "@emotion/css";
->>>>>>> 6ecba0fd
 import { useTheme } from "@emotion/react";
 import { type FC } from "react";
 import type { WorkspaceBuild } from "api/typesGenerated";
 import { getDisplayWorkspaceBuildStatus } from "utils/workspace";
-<<<<<<< HEAD
-import { Avatar, type AvatarProps } from "components/Avatar/Avatar";
-=======
 import { useClassName } from "hooks/useClassName";
 import { Avatar, AvatarProps } from "components/Avatar/Avatar";
->>>>>>> 6ecba0fd
 import { BuildIcon } from "components/BuildIcon/BuildIcon";
-import type { PaletteIndex } from "theme/mui";
 
 export interface BuildAvatarProps {
   build: WorkspaceBuild;
@@ -26,33 +17,21 @@
   const theme = useTheme();
   const { status, type } = getDisplayWorkspaceBuildStatus(theme, build);
   const badgeType = useClassName(
-    (css, theme) => css`
-      background-color: ${theme.palette[type].light};
-    `,
+    (css, theme) => css({ backgroundColor: theme.palette[type].light }),
     [type],
   );
 
   return (
     <Badge
       role="status"
-<<<<<<< HEAD
-      type={displayBuildStatus.type}
-      aria-label={displayBuildStatus.status}
-      title={displayBuildStatus.status}
-=======
       aria-label={status}
       title={status}
->>>>>>> 6ecba0fd
       overlap="circular"
       anchorOrigin={{ vertical: "bottom", horizontal: "right" }}
       badgeContent={<div></div>}
       classes={{ badge: cx(classNames.badge, badgeType) }}
     >
-<<<<<<< HEAD
-      <Avatar size={size}>
-=======
       <Avatar background size={size}>
->>>>>>> 6ecba0fd
         <BuildIcon transition={build.transition} />
       </Avatar>
     </Badge>
