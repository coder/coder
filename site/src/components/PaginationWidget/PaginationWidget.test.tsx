--- conflicted
+++ resolved
@@ -9,15 +9,8 @@
       <PaginationWidget
         prevLabel="Previous"
         nextLabel="Next"
-<<<<<<< HEAD
-        paginationRef={createPaginationRef({ page: 1, limit: 25 })}
-=======
+        paginationRef={createPaginationRef({ page: 1, limit: 12 })}
         numRecords={200}
-        numRecordsPerPage={12}
-        activePage={1}
-        onPrevClick={() => jest.fn()}
-        onNextClick={() => jest.fn()}
->>>>>>> 9070fcd5
       />,
     )
 
