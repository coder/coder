--- conflicted
+++ resolved
@@ -10,12 +10,9 @@
 import { Stack } from "components/Stack/Stack";
 import { MultiTextField } from "./MultiTextField";
 import { ExternalImage } from "components/ExternalImage/ExternalImage";
-<<<<<<< HEAD
 import { AutofillSource } from "utils/richParameters";
-=======
 import { Pill } from "components/Pill/Pill";
 import ErrorOutline from "@mui/icons-material/ErrorOutline";
->>>>>>> 2fd1a726
 
 const isBoolean = (parameter: TemplateVersionParameter) => {
   return parameter.type === "bool";
