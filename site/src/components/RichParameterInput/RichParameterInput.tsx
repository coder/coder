import FormControlLabel from "@mui/material/FormControlLabel";
import Radio from "@mui/material/Radio";
import RadioGroup from "@mui/material/RadioGroup";
import TextField, { TextFieldProps } from "@mui/material/TextField";
<<<<<<< HEAD
import { Stack } from "components/Stack/Stack";
import { type FC } from "react";
=======
import Box from "@mui/material/Box";
import { FC } from "react";
>>>>>>> 246dae0e
import { TemplateVersionParameter } from "api/typesGenerated";
import { MemoizedMarkdown } from "components/Markdown/Markdown";
import { Stack } from "components/Stack/Stack";
import { colors } from "theme/colors";
import { MultiTextField } from "./MultiTextField";
<<<<<<< HEAD
import Box from "@mui/material/Box";
import { Theme } from "@mui/material/styles";
import { useTheme } from "@emotion/react";
import Tooltip from "@mui/material/Tooltip";
import InfoIcon from "@mui/icons-material/InfoOutlined";
=======
import { Interpolation, Theme } from "@emotion/react";
>>>>>>> 246dae0e

const isBoolean = (parameter: TemplateVersionParameter) => {
  return parameter.type === "bool";
};

const styles = {
  label: (theme) => ({
    marginBottom: theme.spacing(0.5),
  }),
  labelCaption: (theme) => ({
    fontSize: 14,
    color: theme.palette.text.secondary,

    ".small &": {
      fontSize: 13,
      lineHeight: "140%",
    },
  }),
  labelPrimary: (theme) => ({
    fontSize: 16,
    color: theme.palette.text.primary,
    fontWeight: 600,

    "& p": {
      margin: 0,
      lineHeight: "24px", // Keep the same as ParameterInput
    },

    ".small &": {
      fontSize: 14,
    },
  }),
  labelImmutable: (theme) => ({
    marginTop: theme.spacing(0.5),
    marginBottom: theme.spacing(0.5),
    color: colors.yellow[7],
  }),
  textField: {
    ".small & .MuiInputBase-root": {
      height: 36,
      fontSize: 14,
      borderRadius: 6,
    },
  },
  radioGroup: (theme) => ({
    ".small & .MuiFormControlLabel-label": {
      fontSize: 14,
    },
    ".small & .MuiRadio-root": {
      padding: theme.spacing(0.75, "9px"), // 8px + 1px border
    },
    ".small & .MuiRadio-root svg": {
      width: 16,
      height: 16,
    },
  }),
  checkbox: (theme) => ({
    display: "flex",
    alignItems: "center",
    gap: theme.spacing(1),
  }),
  labelIconWrapper: (theme) => ({
    width: theme.spacing(2.5),
    height: theme.spacing(2.5),
    display: "block",

    ".small &": {
      display: "none",
    },
  }),
  labelIcon: {
    width: "100%",
    height: "100%",
    objectFit: "contain",
  },
  radioOption: (theme) => ({
    display: "flex",
    alignItems: "center",
    gap: theme.spacing(1.5),
  }),
  optionIcon: {
    maxHeight: 20,
    width: 20,

    ".small &": {
      maxHeight: 16,
      width: 16,
    },
  },
} satisfies Record<string, Interpolation<Theme>>;

export interface ParameterLabelProps {
  parameter: TemplateVersionParameter;
}

const ParameterLabel: FC<ParameterLabelProps> = ({ parameter }) => {
  const hasDescription = parameter.description && parameter.description !== "";
  const displayName = parameter.display_name
    ? parameter.display_name
    : parameter.name;

  return (
    <label htmlFor={parameter.name}>
      <Stack direction="row" alignItems="center">
        {parameter.icon && (
          <span css={styles.labelIconWrapper}>
            <img
              css={styles.labelIcon}
              alt="Parameter icon"
              src={parameter.icon}
            />
          </span>
        )}

        {hasDescription ? (
          <Stack spacing={0}>
            <span css={styles.labelPrimary}>{displayName}</span>
            <MemoizedMarkdown css={styles.labelCaption}>
              {parameter.description}
            </MemoizedMarkdown>
          </Stack>
        ) : (
          <span css={styles.labelPrimary}>{displayName}</span>
        )}
      </Stack>
    </label>
  );
};

type Size = "medium" | "small";

export type RichParameterInputProps = Omit<
  TextFieldProps,
  "size" | "onChange"
> & {
  parameter: TemplateVersionParameter;
  onChange: (value: string) => void;
  size?: Size;
};

export const RichParameterInput: FC<RichParameterInputProps> = ({
  parameter,
  size = "medium",
  ...fieldProps
}) => {
  return (
    <Stack
      direction="column"
      spacing={size === "small" ? 1.25 : 2}
      className={size}
      data-testid={`parameter-field-${parameter.name}`}
    >
      <ParameterLabel parameter={parameter} />
      <Box sx={{ display: "flex", flexDirection: "column" }}>
        <RichParameterField {...fieldProps} size={size} parameter={parameter} />
      </Box>
    </Stack>
  );
};

const RichParameterField: React.FC<RichParameterInputProps> = ({
  disabled,
  onChange,
  parameter,
  value,
  size,
  ...props
}) => {
<<<<<<< HEAD
  const styles = useStyles();
  const theme = useTheme();

  const small = size === "small";

  console.log(size);

=======
>>>>>>> 246dae0e
  if (isBoolean(parameter)) {
    return (
      <RadioGroup
        id={parameter.name}
        data-testid="parameter-field-bool"
        css={styles.radioGroup}
        value={value}
        onChange={(_, value) => onChange(value)}
      >
        <FormControlLabel
          disabled={disabled}
          value="true"
          control={<Radio size="small" />}
          label="True"
        />
        <FormControlLabel
          disabled={disabled}
          value="false"
          control={<Radio size="small" />}
          label="False"
        />
      </RadioGroup>
    );
  }

  if (parameter.options.length > 0) {
    return (
      <RadioGroup
        id={parameter.name}
        data-testid="parameter-field-options"
        css={styles.radioGroup}
        value={value}
        onChange={(_, value) => onChange(value)}
      >
        {parameter.options.map((option) => (
          <FormControlLabel
            disabled={disabled}
            key={option.name}
            value={option.value}
            control={<Radio size="small" />}
            label={
<<<<<<< HEAD
              <Stack direction="row" alignItems="center">
=======
              <span css={styles.radioOption}>
>>>>>>> 246dae0e
                {option.icon && (
                  <img
                    css={styles.optionIcon}
                    alt="Parameter icon"
                    src={option.icon}
                    css={{
                      pointerEvents: "none",
                    }}
                  />
                )}
                {option.description ? (
                  <Stack
                    spacing={small ? 1 : 0}
                    alignItems={small ? "center" : undefined}
                    direction={small ? "row" : "column"}
                    css={{
                      padding: small ? undefined : `${theme.spacing(0.5)} 0`,
                    }}
                  >
                    {small ? (
                      <Tooltip
                        title={
                          <MemoizedMarkdown>
                            {option.description}
                          </MemoizedMarkdown>
                        }
                      >
                        <Box>{option.name}</Box>
                      </Tooltip>
                    ) : (
                      <>
                        <span>{option.name}</span>
                        <MemoizedMarkdown className={styles.labelCaption}>
                          {option.description}
                        </MemoizedMarkdown>
                      </>
                    )}
                  </Stack>
                ) : (
                  option.name
                )}
              </Stack>
            }
          />
        ))}
      </RadioGroup>
    );
  }

  if (parameter.type === "list(string)") {
    let values: string[] = [];

    if (typeof value !== "string") {
      throw new Error("Expected value to be a string");
    }

    if (value) {
      try {
        values = JSON.parse(value) as string[];
      } catch (e) {
        console.error("Error parsing list(string) parameter", e);
      }
    }

    return (
      <MultiTextField
        id={parameter.name}
        data-testid="parameter-field-list-of-string"
        label={props.label as string}
        values={values}
        onChange={(values) => {
          try {
            const value = JSON.stringify(values);
            onChange(value);
          } catch (e) {
            console.error("Error on change of list(string) parameter", e);
          }
        }}
      />
    );
  }

  // A text field can technically handle all cases!
  // As other cases become more prominent (like filtering for numbers),
  // we should break this out into more finely scoped input fields.
  return (
    <TextField
      {...props}
      id={parameter.name}
      data-testid="parameter-field-text"
      css={styles.textField}
      type={parameter.type}
      disabled={disabled}
      required={parameter.required}
      placeholder={parameter.default_value}
      value={value}
      onChange={(event) => {
        onChange(event.target.value);
      }}
    />
  );
<<<<<<< HEAD
};

const useStyles = makeStyles<Theme>((theme) => ({
  label: {
    marginBottom: theme.spacing(0.5),
  },
  labelCaption: {
    fontSize: 14,
    color: theme.palette.text.secondary,

    ".small &": {
      fontSize: 13,
      lineHeight: "140%",
    },
  },
  labelPrimary: {
    fontSize: 16,
    color: theme.palette.text.primary,
    fontWeight: 600,

    "& p": {
      margin: 0,
      lineHeight: "24px", // Keep the same as ParameterInput
    },

    ".small &": {
      fontSize: 14,
    },
  },
  labelImmutable: {
    marginTop: theme.spacing(0.5),
    marginBottom: theme.spacing(0.5),
    color: colors.yellow[7],
  },
  textField: {
    ".small & .MuiInputBase-root": {
      height: 36,
      fontSize: 14,
      borderRadius: 6,
    },
  },
  radioGroup: {
    ".small & .MuiFormControlLabel-label": {
      fontSize: 14,
    },
    ".small & .MuiRadio-root": {
      padding: theme.spacing(0.75, "9px"), // 8px + 1px border
    },
    ".small & .MuiRadio-root svg": {
      width: 16,
      height: 16,
    },
  },
  checkbox: {
    display: "flex",
    alignItems: "center",
    gap: theme.spacing(1),
  },
  labelIconWrapper: {
    width: theme.spacing(2.5),
    height: theme.spacing(2.5),
    display: "block",

    ".small &": {
      display: "none",
    },
  },
  labelIcon: {
    width: "100%",
    height: "100%",
    objectFit: "contain",
  },
  optionIcon: {
    maxHeight: 20,
    width: 20,

    ".small &": {
      maxHeight: 16,
      width: 16,
    },
  },
}));
=======
};
>>>>>>> 246dae0e
<|MERGE_RESOLUTION|>--- conflicted
+++ resolved
@@ -1,28 +1,17 @@
+import Box from "@mui/material/Box";
 import FormControlLabel from "@mui/material/FormControlLabel";
 import Radio from "@mui/material/Radio";
 import RadioGroup from "@mui/material/RadioGroup";
 import TextField, { TextFieldProps } from "@mui/material/TextField";
-<<<<<<< HEAD
-import { Stack } from "components/Stack/Stack";
+import Tooltip from "@mui/material/Tooltip";
+import InfoIcon from "@mui/icons-material/InfoOutlined";
+import { type Interpolation, type Theme, useTheme } from "@emotion/react";
 import { type FC } from "react";
-=======
-import Box from "@mui/material/Box";
-import { FC } from "react";
->>>>>>> 246dae0e
 import { TemplateVersionParameter } from "api/typesGenerated";
 import { MemoizedMarkdown } from "components/Markdown/Markdown";
 import { Stack } from "components/Stack/Stack";
 import { colors } from "theme/colors";
 import { MultiTextField } from "./MultiTextField";
-<<<<<<< HEAD
-import Box from "@mui/material/Box";
-import { Theme } from "@mui/material/styles";
-import { useTheme } from "@emotion/react";
-import Tooltip from "@mui/material/Tooltip";
-import InfoIcon from "@mui/icons-material/InfoOutlined";
-=======
-import { Interpolation, Theme } from "@emotion/react";
->>>>>>> 246dae0e
 
 const isBoolean = (parameter: TemplateVersionParameter) => {
   return parameter.type === "bool";
@@ -98,11 +87,6 @@
     height: "100%",
     objectFit: "contain",
   },
-  radioOption: (theme) => ({
-    display: "flex",
-    alignItems: "center",
-    gap: theme.spacing(1.5),
-  }),
   optionIcon: {
     maxHeight: 20,
     width: 20,
@@ -191,16 +175,9 @@
   size,
   ...props
 }) => {
-<<<<<<< HEAD
-  const styles = useStyles();
   const theme = useTheme();
-
   const small = size === "small";
 
-  console.log(size);
-
-=======
->>>>>>> 246dae0e
   if (isBoolean(parameter)) {
     return (
       <RadioGroup
@@ -242,11 +219,7 @@
             value={option.value}
             control={<Radio size="small" />}
             label={
-<<<<<<< HEAD
               <Stack direction="row" alignItems="center">
-=======
-              <span css={styles.radioOption}>
->>>>>>> 246dae0e
                 {option.icon && (
                   <img
                     css={styles.optionIcon}
@@ -279,7 +252,7 @@
                     ) : (
                       <>
                         <span>{option.name}</span>
-                        <MemoizedMarkdown className={styles.labelCaption}>
+                        <MemoizedMarkdown css={styles.labelCaption}>
                           {option.description}
                         </MemoizedMarkdown>
                       </>
@@ -348,89 +321,4 @@
       }}
     />
   );
-<<<<<<< HEAD
-};
-
-const useStyles = makeStyles<Theme>((theme) => ({
-  label: {
-    marginBottom: theme.spacing(0.5),
-  },
-  labelCaption: {
-    fontSize: 14,
-    color: theme.palette.text.secondary,
-
-    ".small &": {
-      fontSize: 13,
-      lineHeight: "140%",
-    },
-  },
-  labelPrimary: {
-    fontSize: 16,
-    color: theme.palette.text.primary,
-    fontWeight: 600,
-
-    "& p": {
-      margin: 0,
-      lineHeight: "24px", // Keep the same as ParameterInput
-    },
-
-    ".small &": {
-      fontSize: 14,
-    },
-  },
-  labelImmutable: {
-    marginTop: theme.spacing(0.5),
-    marginBottom: theme.spacing(0.5),
-    color: colors.yellow[7],
-  },
-  textField: {
-    ".small & .MuiInputBase-root": {
-      height: 36,
-      fontSize: 14,
-      borderRadius: 6,
-    },
-  },
-  radioGroup: {
-    ".small & .MuiFormControlLabel-label": {
-      fontSize: 14,
-    },
-    ".small & .MuiRadio-root": {
-      padding: theme.spacing(0.75, "9px"), // 8px + 1px border
-    },
-    ".small & .MuiRadio-root svg": {
-      width: 16,
-      height: 16,
-    },
-  },
-  checkbox: {
-    display: "flex",
-    alignItems: "center",
-    gap: theme.spacing(1),
-  },
-  labelIconWrapper: {
-    width: theme.spacing(2.5),
-    height: theme.spacing(2.5),
-    display: "block",
-
-    ".small &": {
-      display: "none",
-    },
-  },
-  labelIcon: {
-    width: "100%",
-    height: "100%",
-    objectFit: "contain",
-  },
-  optionIcon: {
-    maxHeight: 20,
-    width: 20,
-
-    ".small &": {
-      maxHeight: 16,
-      width: 16,
-    },
-  },
-}));
-=======
-};
->>>>>>> 246dae0e
+};