import Box from "@mui/material/Box";
import FormControlLabel from "@mui/material/FormControlLabel";
import Radio from "@mui/material/Radio";
import RadioGroup from "@mui/material/RadioGroup";
import TextField, { TextFieldProps } from "@mui/material/TextField";
import Tooltip from "@mui/material/Tooltip";
import { type Interpolation, type Theme } from "@emotion/react";
import { type FC } from "react";
import { TemplateVersionParameter } from "api/typesGenerated";
import { MemoizedMarkdown } from "components/Markdown/Markdown";
import { Stack } from "components/Stack/Stack";
import { colors } from "theme/colors";
import { MultiTextField } from "./MultiTextField";

const isBoolean = (parameter: TemplateVersionParameter) => {
  return parameter.type === "bool";
};

const styles = {
  label: {
    marginBottom: 4,
  },
  labelCaption: (theme) => ({
    fontSize: 14,
    color: theme.palette.text.secondary,

    ".small &": {
      fontSize: 13,
      lineHeight: "140%",
    },
  }),
  labelPrimary: (theme) => ({
    fontSize: 16,
    color: theme.palette.text.primary,
    fontWeight: 600,

    "& p": {
      margin: 0,
      lineHeight: "24px", // Keep the same as ParameterInput
    },

    ".small &": {
      fontSize: 14,
    },
  }),
<<<<<<< HEAD
=======
  labelImmutable: {
    marginTop: 4,
    marginBottom: 4,
    color: colors.yellow[7],
  },
>>>>>>> 9e4558ae
  textField: {
    ".small & .MuiInputBase-root": {
      height: 36,
      fontSize: 14,
      borderRadius: 6,
    },
  },
  radioGroup: {
    ".small & .MuiFormControlLabel-label": {
      fontSize: 14,
    },
    ".small & .MuiRadio-root": {
      padding: "6px 9px", // 8px + 1px border
    },
    ".small & .MuiRadio-root svg": {
      width: 16,
      height: 16,
    },
  },
  checkbox: {
    display: "flex",
    alignItems: "center",
    gap: 8,
  },
  labelIconWrapper: {
    width: 20,
    height: 20,
    display: "block",

    ".small &": {
      display: "none",
    },
  },
  labelIcon: {
    width: "100%",
    height: "100%",
    objectFit: "contain",
  },
  optionIcon: {
    pointerEvents: "none",
    maxHeight: 20,
    width: 20,

    ".small &": {
      maxHeight: 16,
      width: 16,
    },
  },
} satisfies Record<string, Interpolation<Theme>>;

export interface ParameterLabelProps {
  parameter: TemplateVersionParameter;
}

const ParameterLabel: FC<ParameterLabelProps> = ({ parameter }) => {
  const hasDescription = parameter.description && parameter.description !== "";
  const displayName = parameter.display_name
    ? parameter.display_name
    : parameter.name;

  return (
    <label htmlFor={parameter.name}>
      <Stack direction="row" alignItems="center">
        {parameter.icon && (
          <span css={styles.labelIconWrapper}>
            <img
              css={styles.labelIcon}
              alt="Parameter icon"
              src={parameter.icon}
            />
          </span>
        )}

        {hasDescription ? (
          <Stack spacing={0}>
            <span css={styles.labelPrimary}>{displayName}</span>
            <MemoizedMarkdown css={styles.labelCaption}>
              {parameter.description}
            </MemoizedMarkdown>
          </Stack>
        ) : (
          <span css={styles.labelPrimary}>{displayName}</span>
        )}
      </Stack>
    </label>
  );
};

type Size = "medium" | "small";

export type RichParameterInputProps = Omit<
  TextFieldProps,
  "size" | "onChange"
> & {
  parameter: TemplateVersionParameter;
  onChange: (value: string) => void;
  size?: Size;
};

export const RichParameterInput: FC<RichParameterInputProps> = ({
  parameter,
  size = "medium",
  ...fieldProps
}) => {
  return (
    <Stack
      direction="column"
      spacing={size === "small" ? 1.25 : 2}
      className={size}
      data-testid={`parameter-field-${parameter.name}`}
    >
      <ParameterLabel parameter={parameter} />
      <Box sx={{ display: "flex", flexDirection: "column" }}>
        <RichParameterField {...fieldProps} size={size} parameter={parameter} />
      </Box>
    </Stack>
  );
};

const RichParameterField: React.FC<RichParameterInputProps> = ({
  disabled,
  onChange,
  parameter,
  value,
  size,
  ...props
}) => {
  const small = size === "small";

  if (isBoolean(parameter)) {
    return (
      <RadioGroup
        id={parameter.name}
        data-testid="parameter-field-bool"
        css={styles.radioGroup}
        value={value}
        onChange={(_, value) => onChange(value)}
      >
        <FormControlLabel
          disabled={disabled}
          value="true"
          control={<Radio size="small" />}
          label="True"
        />
        <FormControlLabel
          disabled={disabled}
          value="false"
          control={<Radio size="small" />}
          label="False"
        />
      </RadioGroup>
    );
  }

  if (parameter.options.length > 0) {
    return (
      <RadioGroup
        id={parameter.name}
        data-testid="parameter-field-options"
        css={styles.radioGroup}
        value={value}
        onChange={(_, value) => onChange(value)}
      >
        {parameter.options.map((option) => (
          <FormControlLabel
            disabled={disabled}
            key={option.name}
            value={option.value}
            control={<Radio size="small" />}
            label={
              <Stack direction="row" alignItems="center">
                {option.icon && (
                  <img
                    css={styles.optionIcon}
                    src={option.icon}
                    alt="Parameter icon"
                  />
                )}
                {option.description ? (
                  <Stack
                    spacing={small ? 1 : 0}
                    alignItems={small ? "center" : undefined}
                    direction={small ? "row" : "column"}
                    css={{ padding: small ? undefined : "4px 0" }}
                  >
                    {small ? (
                      <Tooltip
                        title={
                          <MemoizedMarkdown>
                            {option.description}
                          </MemoizedMarkdown>
                        }
                      >
                        <Box>{option.name}</Box>
                      </Tooltip>
                    ) : (
                      <>
                        <span>{option.name}</span>
                        <MemoizedMarkdown css={styles.labelCaption}>
                          {option.description}
                        </MemoizedMarkdown>
                      </>
                    )}
                  </Stack>
                ) : (
                  option.name
                )}
              </Stack>
            }
          />
        ))}
      </RadioGroup>
    );
  }

  if (parameter.type === "list(string)") {
    let values: string[] = [];

    if (typeof value !== "string") {
      throw new Error("Expected value to be a string");
    }

    if (value) {
      try {
        values = JSON.parse(value) as string[];
      } catch (e) {
        console.error("Error parsing list(string) parameter", e);
      }
    }

    return (
      <MultiTextField
        id={parameter.name}
        data-testid="parameter-field-list-of-string"
        label={props.label as string}
        values={values}
        onChange={(values) => {
          try {
            const value = JSON.stringify(values);
            onChange(value);
          } catch (e) {
            console.error("Error on change of list(string) parameter", e);
          }
        }}
      />
    );
  }

  // A text field can technically handle all cases!
  // As other cases become more prominent (like filtering for numbers),
  // we should break this out into more finely scoped input fields.
  return (
    <TextField
      {...props}
      id={parameter.name}
      data-testid="parameter-field-text"
      css={styles.textField}
      type={parameter.type}
      disabled={disabled}
      required={parameter.required}
      placeholder={parameter.default_value}
      value={value}
      onChange={(event) => {
        onChange(event.target.value);
      }}
    />
  );
};<|MERGE_RESOLUTION|>--- conflicted
+++ resolved
@@ -43,14 +43,6 @@
       fontSize: 14,
     },
   }),
-<<<<<<< HEAD
-=======
-  labelImmutable: {
-    marginTop: 4,
-    marginBottom: 4,
-    color: colors.yellow[7],
-  },
->>>>>>> 9e4558ae
   textField: {
     ".small & .MuiInputBase-root": {
       height: 36,
