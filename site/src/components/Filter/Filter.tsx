import { useTheme } from "@emotion/react";
import Divider from "@mui/material/Divider";
import Menu from "@mui/material/Menu";
import MenuItem from "@mui/material/MenuItem";
import Skeleton, { type SkeletonProps } from "@mui/material/Skeleton";
import type { Breakpoint } from "@mui/system/createTheme";
import {
	getValidationErrorMessage,
	hasError,
	isApiValidationError,
} from "api/errors";
import { Button } from "components/Button/Button";
import { InputGroup } from "components/InputGroup/InputGroup";
import { SearchField } from "components/SearchField/SearchField";
import { useDebouncedFunction } from "hooks/debounce";
import { ExternalLinkIcon } from "lucide-react";
import { ChevronDownIcon } from "lucide-react";
import { type FC, type ReactNode, useEffect, useRef, useState } from "react";

type PresetFilter = {
	name: string;
	query: string;
};

type FilterValues = Record<string, string | undefined>;

type UseFilterConfig = {
	/**
	 * The fallback value to use in the event that no filter params can be
	 * parsed from the search params object.
	 */
	fallbackFilter?: string;
	searchParams: URLSearchParams;
	onSearchParamsChange: (newParams: URLSearchParams) => void;
	onUpdate?: (newValue: string) => void;
};

export type UseFilterResult = Readonly<{
	query: string;
	values: FilterValues;
	used: boolean;
	update: (newValues: string | FilterValues) => void;
	debounceUpdate: (newValues: string | FilterValues) => void;
	cancelDebounce: () => void;
}>;

export const useFilterParamsKey = "filter";

export const useFilter = ({
	fallbackFilter = "",
	searchParams,
	onSearchParamsChange,
	onUpdate,
}: UseFilterConfig): UseFilterResult => {
	const query = searchParams.get(useFilterParamsKey) ?? fallbackFilter;

	const update = (newValues: string | FilterValues) => {
		const serialized =
			typeof newValues === "string" ? newValues : stringifyFilter(newValues);
		const noUpdateNeeded = query === serialized;
		if (noUpdateNeeded) {
			return;
		}

		/**
		 * @todo 2025-07-15 - We have a slightly nasty bug here, where trying to
<<<<<<< HEAD
		 * update state the "React way" causes our code to break.
=======
		 * update state via immutable state updates causes our code to break.
>>>>>>> 0c203b0c
		 *
		 * In theory, it would be better to make a copy of the search params. We
		 * can then mutate and dispatch the copy instead of the original. Doing
		 * that causes other parts of our existing logic to break, though.
		 * That's a sign that our other code is slightly broken, and only just
		 * happens to work by chance right now.
		 */
		searchParams.set(useFilterParamsKey, serialized);
		onSearchParamsChange(searchParams);
		onUpdate?.(serialized);
	};

	const { debounced: debounceUpdate, cancelDebounce } = useDebouncedFunction(
		update,
		500,
	);

	return {
		query,
		update,
		debounceUpdate,
		cancelDebounce,
		values: parseFilterQuery(query),
		used: query !== "" && query !== fallbackFilter,
	};
};

const parseFilterQuery = (filterQuery: string): FilterValues => {
	if (filterQuery === "") {
		return {};
	}

	const pairs = filterQuery.split(" ");
	const result: FilterValues = {};

	for (const pair of pairs) {
		const [key, value] = pair.split(":") as [
			keyof FilterValues,
			string | undefined,
		];
		if (value) {
			result[key] = value;
		}
	}

	return result;
};

const stringifyFilter = (filterValue: FilterValues): string => {
	let result = "";

	for (const key in filterValue) {
		const value = filterValue[key];
		if (value) {
			result += `${key}:${value} `;
		}
	}

	return result.trim();
};

const BaseSkeleton: FC<SkeletonProps> = ({ children, ...skeletonProps }) => {
	return (
		<Skeleton
			variant="rectangular"
			height={36}
			{...skeletonProps}
			css={(theme) => ({
				backgroundColor: theme.palette.background.paper,
				borderRadius: "6px",
			})}
		>
			{children}
		</Skeleton>
	);
};

export const MenuSkeleton: FC = () => {
	return <BaseSkeleton css={{ minWidth: 200, flexShrink: 0 }} />;
};

type FilterProps = {
	filter: ReturnType<typeof useFilter>;
	optionsSkeleton: ReactNode;
	isLoading: boolean;
	learnMoreLink?: string;
	learnMoreLabel2?: string;
	learnMoreLink2?: string;
	error?: unknown;
	options?: ReactNode;
	presets: PresetFilter[];

	/**
	 * The CSS media query breakpoint that defines when the UI will try
	 * displaying all options on one row, regardless of the number of options
	 * present
	 */
	singleRowBreakpoint?: Breakpoint;
};

export const Filter: FC<FilterProps> = ({
	filter,
	isLoading,
	error,
	optionsSkeleton,
	options,
	learnMoreLink,
	learnMoreLabel2,
	learnMoreLink2,
	presets,
	singleRowBreakpoint = "lg",
}) => {
	const theme = useTheme();
	// Storing local copy of the filter query so that it can be updated more
	// aggressively without re-renders rippling out to the rest of the app every
	// single time. Exists for performance reasons - not really a good way to
	// remove this; render keys would cause the component to remount too often
	const [queryCopy, setQueryCopy] = useState(filter.query);
	const textboxInputRef = useRef<HTMLInputElement>(null);

	// Conditionally re-syncs the parent and local filter queries
	useEffect(() => {
		const hasSelfOrInnerFocus =
			textboxInputRef.current?.contains(document.activeElement) ?? false;

		// This doesn't address all state sync issues - namely, what happens if the
		// user removes focus just after this synchronizing effect fires. Also need
		// to rely on onBlur behavior as an extra safety measure
		if (!hasSelfOrInnerFocus) {
			setQueryCopy(filter.query);
		}
	}, [filter.query]);

	const shouldDisplayError = hasError(error) && isApiValidationError(error);

	return (
		<div
			css={{
				display: "flex",
				gap: 8,
				marginBottom: 16,
				flexWrap: "wrap",

				[theme.breakpoints.up(singleRowBreakpoint)]: {
					flexWrap: "nowrap",
				},
			}}
		>
			{isLoading ? (
				<>
					<BaseSkeleton width="100%" />
					{optionsSkeleton}
				</>
			) : (
				<>
					<InputGroup css={{ width: "100%" }}>
						<PresetMenu
							onSelect={(query) => filter.update(query)}
							presets={presets}
							learnMoreLink={learnMoreLink}
							learnMoreLabel2={learnMoreLabel2}
							learnMoreLink2={learnMoreLink2}
						/>
						<SearchField
							css={{ flex: 1 }}
							error={shouldDisplayError}
							helperText={
								shouldDisplayError
									? getValidationErrorMessage(error)
									: undefined
							}
							placeholder="Search..."
							value={queryCopy}
							onChange={(query) => {
								setQueryCopy(query);
								filter.debounceUpdate(query);
							}}
							InputProps={{
								ref: textboxInputRef,
								"aria-label": "Filter",
								onBlur: () => {
									if (queryCopy !== filter.query) {
										setQueryCopy(filter.query);
									}
								},
							}}
						/>
					</InputGroup>
					{options}
				</>
			)}
		</div>
	);
};

interface PresetMenuProps {
	presets: PresetFilter[];
	learnMoreLink?: string;
	learnMoreLabel2?: string;
	learnMoreLink2?: string;
	onSelect: (query: string) => void;
}

const PresetMenu: FC<PresetMenuProps> = ({
	presets,
	learnMoreLink,
	learnMoreLabel2,
	learnMoreLink2,
	onSelect,
}) => {
	const [isOpen, setIsOpen] = useState(false);
	const anchorRef = useRef<HTMLButtonElement>(null);
	const theme = useTheme();

	return (
		<>
			<Button
				onClick={() => setIsOpen(true)}
				ref={anchorRef}
				variant="outline"
				className="h-9"
			>
				Filters
				<ChevronDownIcon />
			</Button>
			<Menu
				id="filter-menu"
				anchorEl={anchorRef.current}
				open={isOpen}
				onClose={() => setIsOpen(false)}
				anchorOrigin={{
					vertical: "bottom",
					horizontal: "left",
				}}
				transformOrigin={{
					vertical: "top",
					horizontal: "left",
				}}
				css={{ "& .MuiMenu-paper": { paddingTop: 8, paddingBottom: 8 } }}
			>
				{presets.map((presetFilter) => (
					<MenuItem
						css={{ fontSize: 14 }}
						key={presetFilter.name}
						onClick={() => {
							onSelect(presetFilter.query);
							setIsOpen(false);
						}}
					>
						{presetFilter.name}
					</MenuItem>
				))}
				{learnMoreLink && (
					<Divider css={{ borderColor: theme.palette.divider }} />
				)}
				{learnMoreLink && (
					<MenuItem
						component="a"
						href={learnMoreLink}
						target="_blank"
						css={{ fontSize: 13, fontWeight: 500 }}
						onClick={() => {
							setIsOpen(false);
						}}
					>
						<ExternalLinkIcon className="size-icon-xs" />
						View advanced filtering
					</MenuItem>
				)}
				{learnMoreLink2 && learnMoreLabel2 && (
					<MenuItem
						component="a"
						href={learnMoreLink2}
						target="_blank"
						css={{ fontSize: 13, fontWeight: 500 }}
						onClick={() => {
							setIsOpen(false);
						}}
					>
						<ExternalLinkIcon className="size-icon-xs" />
						{learnMoreLabel2}
					</MenuItem>
				)}
			</Menu>
		</>
	);
};<|MERGE_RESOLUTION|>--- conflicted
+++ resolved
@@ -64,11 +64,7 @@
 
 		/**
 		 * @todo 2025-07-15 - We have a slightly nasty bug here, where trying to
-<<<<<<< HEAD
-		 * update state the "React way" causes our code to break.
-=======
 		 * update state via immutable state updates causes our code to break.
->>>>>>> 0c203b0c
 		 *
 		 * In theory, it would be better to make a copy of the search params. We
 		 * can then mutate and dispatch the copy instead of the original. Doing
