--- conflicted
+++ resolved
@@ -61,16 +61,6 @@
 			</SelectMenuTrigger>
 			<SelectMenuContent
 				align="end"
-<<<<<<< HEAD
-				css={{
-					"& .MuiPaper-root": {
-						// When including selectFilterSearch, we aim for the width to be as
-						// wide as possible.
-						width: selectFilterSearch ? "100%" : undefined,
-						maxWidth: POPOVER_WIDTH,
-						minWidth: width,
-					},
-=======
 				className={cn([
 					// When including selectFilterSearch, we aim for the width to be as
 					// wide as possible.
@@ -79,7 +69,6 @@
 				])}
 				style={{
 					minWidth: width,
->>>>>>> 669984c9
 				}}
 			>
 				{selectFilterSearch}
