--- conflicted
+++ resolved
@@ -11,29 +11,21 @@
 import { searchUserMachine } from "xServices/users/searchUserXService"
 
 export type UserAutocompleteProps = {
-<<<<<<< HEAD
-  value?: User | null
-  onChange: (user: User | null) => void
-  className?: string
-=======
   value: User | null
   onChange: (user: User | null) => void
   label?: string
   inputMargin?: "none" | "dense" | "normal"
   inputStyles?: string
->>>>>>> 4b540b7c
+  className?: string
 }
 
 export const UserAutocomplete: React.FC<UserAutocompleteProps> = ({
   value,
   onChange,
-<<<<<<< HEAD
   className,
-=======
   label,
   inputMargin,
   inputStyles,
->>>>>>> 4b540b7c
 }) => {
   const styles = useStyles()
   const [isAutocompleteOpen, setIsAutocompleteOpen] = useState(false)
