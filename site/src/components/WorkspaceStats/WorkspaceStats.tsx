--- conflicted
+++ resolved
@@ -52,29 +52,18 @@
         <span className={styles.statsLabel}>{Language.versionLabel}</span>
         <span className={styles.statsValue}>
           {workspace.outdated ? (
-<<<<<<< HEAD
             <span style={{ color: theme.palette.error.main }}>{Language.outdated}</span>
           ) : (
             <span style={{ color: theme.palette.text.secondary }}>{Language.upToDate}</span>
-=======
-            <span style={{ color: theme.palette.error.main }}>Outdated</span>
-          ) : (
-            <span style={{ color: theme.palette.text.secondary }}>Up to date</span>
->>>>>>> 34b1e193
           )}
         </span>
       </div>
       <div className={styles.statsDivider} />
       <div className={styles.statItem}>
-<<<<<<< HEAD
         <span className={styles.statsLabel}>{Language.lastBuiltLabel}</span>
-        <span className={styles.statsValue}>{dayjs().to(dayjs(workspace.latest_build.created_at))}</span>
-=======
-        <span className={styles.statsLabel}>Last built</span>
         <span className={styles.statsValue} data-chromatic="ignore">
           {dayjs().to(dayjs(workspace.latest_build.created_at))}
         </span>
->>>>>>> 34b1e193
       </div>
     </div>
   )
