--- conflicted
+++ resolved
@@ -51,15 +51,10 @@
       </div>
       <div className={styles.statsDivider} />
       <div className={styles.statItem}>
-<<<<<<< HEAD
-        <span className={styles.statsLabel}>Last Built</span>
+        <span className={styles.statsLabel}>Last built</span>
         <span className={styles.statsValue} data-chromatic="ignore">
           {dayjs().to(dayjs(workspace.latest_build.created_at))}
         </span>
-=======
-        <span className={styles.statsLabel}>Last built</span>
-        <span className={styles.statsValue}>{dayjs().to(dayjs(workspace.latest_build.created_at))}</span>
->>>>>>> 98c89f80
       </div>
     </div>
   )
