--- conflicted
+++ resolved
@@ -1,19 +1,12 @@
 import MenuItem, { type MenuItemProps } from "@mui/material/MenuItem";
 import MenuList, { type MenuListProps } from "@mui/material/MenuList";
-import type {
-	PopoverContentProps,
-	PopoverTriggerProps,
-} from "@radix-ui/react-popover";
 import { Button, type ButtonProps } from "components/Button/Button";
 import {
 	Popover,
 	PopoverContent,
 	type PopoverContentProps,
 	PopoverTrigger,
-<<<<<<< HEAD
-=======
 	type PopoverTriggerProps,
->>>>>>> 669984c9
 } from "components/Popover/Popover";
 import {
 	SearchField,
@@ -40,19 +33,11 @@
 export const SelectMenuContent: FC<PopoverContentProps> = (props) => {
 	return (
 		<PopoverContent
-<<<<<<< HEAD
-			className={cn(
-				"bg-surface-secondary border-surface-quaternary overflow-y-auto",
-				props.className,
-			)}
-			{...props}
-=======
 			{...props}
 			className={cn(
 				"w-auto bg-surface-secondary border-surface-quaternary overflow-y-auto text-sm",
 				props.className,
 			)}
->>>>>>> 669984c9
 		/>
 	);
 };
