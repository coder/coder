import RefreshIcon from "@mui/icons-material/Refresh";
import InfoIcon from "@mui/icons-material/InfoOutlined";
<<<<<<< HEAD
import Box from "@mui/material/Box";
=======
>>>>>>> 6ecba0fd
import Skeleton from "@mui/material/Skeleton";
import Link from "@mui/material/Link";
import { type FC } from "react";
import { useQuery } from "react-query";
<<<<<<< HEAD
import { css } from "@emotion/css";
import { useTheme } from "@emotion/react";
=======
import { type Interpolation, type Theme, css, useTheme } from "@emotion/react";
>>>>>>> 6ecba0fd
import { templateVersion } from "api/queries/templates";
import {
  HelpTooltip,
  HelpTooltipAction,
  HelpTooltipLinksGroup,
  HelpTooltipText,
  HelpTooltipTitle,
} from "components/HelpTooltip/HelpTooltip";

export const Language = {
  outdatedLabel: "Outdated",
  versionTooltipText:
    "This workspace version is outdated and a newer version is available.",
  updateVersionLabel: "Update",
};

interface TooltipProps {
  onUpdateVersion: () => void;
  latestVersionId: string;
  templateName: string;
  ariaLabel?: string;
}

export const WorkspaceOutdatedTooltip: FC<TooltipProps> = ({
  onUpdateVersion,
  ariaLabel,
  latestVersionId,
  templateName,
}) => {
  const { data: activeVersion } = useQuery(templateVersion(latestVersionId));
  const theme = useTheme();

  return (
    <HelpTooltip
      size="small"
      icon={InfoIcon}
<<<<<<< HEAD
      iconClassName={css`
        color: ${theme.experimental.roles.notice.outline};
      `}
      buttonClassName={css`
        opacity: 1;

        &:hover {
          opacity: 1;
        }
      `}
=======
      iconStyles={styles.icon}
      buttonStyles={styles.button}
>>>>>>> 6ecba0fd
    >
      <HelpTooltipTitle>{Language.outdatedLabel}</HelpTooltipTitle>
      <HelpTooltipText>{Language.versionTooltipText}</HelpTooltipText>

      <div css={styles.container}>
        <div>
          <div css={styles.bold}>New version</div>
          <div>
            {activeVersion ? (
              <Link
                href={`/templates/${templateName}/versions/${activeVersion.name}`}
                target="_blank"
                css={{ color: theme.palette.primary.light }}
              >
                {activeVersion.name}
              </Link>
            ) : (
              <Skeleton variant="text" height={20} width={100} />
            )}
          </div>
        </div>

        <div>
          <div css={styles.bold}>Message</div>
          <div>
            {activeVersion ? (
              activeVersion.message === "" ? (
                "No message"
              ) : (
                activeVersion.message
              )
            ) : (
              <Skeleton variant="text" height={20} width={150} />
            )}
          </div>
        </div>
      </div>

      <HelpTooltipLinksGroup>
        <HelpTooltipAction
          icon={RefreshIcon}
          onClick={onUpdateVersion}
          ariaLabel={ariaLabel}
        >
          {Language.updateVersionLabel}
        </HelpTooltipAction>
      </HelpTooltipLinksGroup>
    </HelpTooltip>
  );
};

const styles = {
  icon: (theme) => ({
    color: theme.experimental.roles.notice.outline,
  }),

  button: css`
    opacity: 1;

    &:hover {
      opacity: 1;
    }
  `,

  container: {
    display: "flex",
    flexDirection: "column",
    gap: 8,
    paddingTop: 8,
    paddingBottom: 8,
    fontSize: 13,
  },

  bold: (theme) => ({
    color: theme.palette.text.primary,
    fontWeight: 600,
  }),
} satisfies Record<string, Interpolation<Theme>>;<|MERGE_RESOLUTION|>--- conflicted
+++ resolved
@@ -1,19 +1,10 @@
 import RefreshIcon from "@mui/icons-material/Refresh";
 import InfoIcon from "@mui/icons-material/InfoOutlined";
-<<<<<<< HEAD
-import Box from "@mui/material/Box";
-=======
->>>>>>> 6ecba0fd
 import Skeleton from "@mui/material/Skeleton";
 import Link from "@mui/material/Link";
 import { type FC } from "react";
 import { useQuery } from "react-query";
-<<<<<<< HEAD
-import { css } from "@emotion/css";
-import { useTheme } from "@emotion/react";
-=======
 import { type Interpolation, type Theme, css, useTheme } from "@emotion/react";
->>>>>>> 6ecba0fd
 import { templateVersion } from "api/queries/templates";
 import {
   HelpTooltip,
@@ -50,21 +41,8 @@
     <HelpTooltip
       size="small"
       icon={InfoIcon}
-<<<<<<< HEAD
-      iconClassName={css`
-        color: ${theme.experimental.roles.notice.outline};
-      `}
-      buttonClassName={css`
-        opacity: 1;
-
-        &:hover {
-          opacity: 1;
-        }
-      `}
-=======
       iconStyles={styles.icon}
       buttonStyles={styles.button}
->>>>>>> 6ecba0fd
     >
       <HelpTooltipTitle>{Language.outdatedLabel}</HelpTooltipTitle>
       <HelpTooltipText>{Language.versionTooltipText}</HelpTooltipText>
