--- conflicted
+++ resolved
@@ -1,6 +1,5 @@
 import { makeStyles } from "@material-ui/core/styles"
-<<<<<<< HEAD
-import React from "react"
+import { FC } from "react"
 import { containerWidth, sidePadding } from "../../theme/constants"
 
 type Size = "regular" | "medium" | "small"
@@ -10,10 +9,6 @@
   medium: containerWidth / 2,
   small: containerWidth / 3,
 }
-=======
-import { FC } from "react"
-import { maxWidth, sidePadding } from "../../theme/constants"
->>>>>>> 9b19dc91
 
 const useStyles = makeStyles(() => ({
   margins: {
@@ -25,16 +20,11 @@
   },
 }))
 
-<<<<<<< HEAD
 interface MarginsProps {
   size?: Size
 }
 
-export const Margins: React.FC<MarginsProps> = ({ children, size = "regular" }) => {
+export const Margins: FC<MarginsProps> = ({ children, size = "regular" }) => {
   const styles = useStyles({ maxWidth: widthBySize[size] })
-=======
-export const Margins: FC = ({ children }) => {
-  const styles = useStyles()
->>>>>>> 9b19dc91
   return <div className={styles.margins}>{children}</div>
 }