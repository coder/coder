import HelpOutline from "@mui/icons-material/HelpOutline";
import Tooltip from "@mui/material/Tooltip";
<<<<<<< HEAD
import { useTheme } from "@emotion/react";
=======
>>>>>>> 761a4cf0
import { type FC } from "react";
import { getLatencyColor } from "utils/latency";
import CircularProgress from "@mui/material/CircularProgress";

interface ProxyStatusLatencyProps {
  latency?: number;
  isLoading?: boolean;
}

export const ProxyStatusLatency: FC<ProxyStatusLatencyProps> = ({
  latency,
  isLoading,
}) => {
  const theme = useTheme();
  const color = getLatencyColor(theme, latency);

  if (isLoading) {
    return (
      <Tooltip title="Loading latency...">
        <CircularProgress
          size={14}
          css={{
            // Always use the no latency color for loading.
            color: getLatencyColor(theme, undefined),
            marginLeft: "auto",
          }}
        />
      </Tooltip>
    );
  }

  if (!latency) {
    return (
      <Tooltip title="Latency not available">
        <HelpOutline
          css={{
            marginLeft: "auto",
            fontSize: "14px !important",
            color,
          }}
        />
      </Tooltip>
    );
  }

  return (
    <div css={{ color, fontSize: 13, marginLeft: "auto" }}>
      {latency.toFixed(0)}ms
    </div>
  );
};<|MERGE_RESOLUTION|>--- conflicted
+++ resolved
@@ -1,9 +1,6 @@
 import HelpOutline from "@mui/icons-material/HelpOutline";
 import Tooltip from "@mui/material/Tooltip";
-<<<<<<< HEAD
 import { useTheme } from "@emotion/react";
-=======
->>>>>>> 761a4cf0
 import { type FC } from "react";
 import { getLatencyColor } from "utils/latency";
 import CircularProgress from "@mui/material/CircularProgress";
