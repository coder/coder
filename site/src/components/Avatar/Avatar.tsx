--- conflicted
+++ resolved
@@ -1,14 +1,9 @@
 // This is the only place MuiAvatar can be used
 // eslint-disable-next-line no-restricted-imports -- Read above
-<<<<<<< HEAD
 import MuiAvatar, {
   type AvatarProps as MuiAvatarProps,
 } from "@mui/material/Avatar";
-import type { FC } from "react";
-=======
-import MuiAvatar, { AvatarProps as MuiAvatarProps } from "@mui/material/Avatar";
-import { FC, useId } from "react";
->>>>>>> 9e4558ae
+import { type FC, useId } from "react";
 import { css, type Interpolation, type Theme } from "@emotion/react";
 import { Box } from "@mui/system";
 import { visuallyHidden } from "@mui/utils";
