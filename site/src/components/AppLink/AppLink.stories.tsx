--- conflicted
+++ resolved
@@ -15,15 +15,6 @@
 
 export const WithIcon = Template.bind({})
 WithIcon.args = {
-<<<<<<< HEAD
-  username: "developer",
-  workspaceName: MockWorkspace.name,
-  appSlug: "code-server",
-  appDisplayName: "code-server",
-  appIcon: "/icon/code.svg",
-  appSharingLevel: "owner",
-  health: "healthy",
-=======
   workspace: MockWorkspace,
   app: {
     ...MockWorkspaceApp,
@@ -33,19 +24,10 @@
     health: "healthy",
   },
   agent: MockWorkspaceAgent,
->>>>>>> 90f77a34
 }
 
 export const WithoutIcon = Template.bind({})
 WithoutIcon.args = {
-<<<<<<< HEAD
-  username: "developer",
-  workspaceName: MockWorkspace.name,
-  appSlug: "code-server",
-  appDisplayName: "code-server",
-  appSharingLevel: "owner",
-  health: "healthy",
-=======
   workspace: MockWorkspace,
   app: {
     ...MockWorkspaceApp,
@@ -54,19 +36,10 @@
     health: "healthy",
   },
   agent: MockWorkspaceAgent,
->>>>>>> 90f77a34
 }
 
 export const HealthDisabled = Template.bind({})
 HealthDisabled.args = {
-<<<<<<< HEAD
-  username: "developer",
-  workspaceName: MockWorkspace.name,
-  appSlug: "code-server",
-  appDisplayName: "code-server",
-  appSharingLevel: "owner",
-  health: "disabled",
-=======
   workspace: MockWorkspace,
   app: {
     ...MockWorkspaceApp,
@@ -75,18 +48,10 @@
     health: "disabled",
   },
   agent: MockWorkspaceAgent,
->>>>>>> 90f77a34
 }
 
 export const HealthInitializing = Template.bind({})
 HealthInitializing.args = {
-<<<<<<< HEAD
-  username: "developer",
-  workspaceName: MockWorkspace.name,
-  appSlug: "code-server",
-  appDisplayName: "code-server",
-  health: "initializing",
-=======
   workspace: MockWorkspace,
   app: {
     ...MockWorkspaceApp,
@@ -94,18 +59,10 @@
     health: "initializing",
   },
   agent: MockWorkspaceAgent,
->>>>>>> 90f77a34
 }
 
 export const HealthUnhealthy = Template.bind({})
 HealthUnhealthy.args = {
-<<<<<<< HEAD
-  username: "developer",
-  workspaceName: MockWorkspace.name,
-  appSlug: "code-server",
-  appDisplayName: "code-server",
-  health: "unhealthy",
-=======
   workspace: MockWorkspace,
   app: {
     ...MockWorkspaceApp,
@@ -113,5 +70,4 @@
     health: "unhealthy",
   },
   agent: MockWorkspaceAgent,
->>>>>>> 90f77a34
 }