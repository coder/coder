import Button from "@material-ui/core/Button"
import Link from "@material-ui/core/Link"
import { makeStyles } from "@material-ui/core/styles"
import ComputerIcon from "@material-ui/icons/Computer"
import { FC, PropsWithChildren } from "react"
import * as TypesGen from "../../api/typesGenerated"
import { generateRandomString } from "../../util/random"

export const Language = {
  appTitle: (appName: string, identifier: string): string => `${appName} - ${identifier}`,
}

export interface AppLinkProps {
  userName: TypesGen.User["username"]
  workspaceName: TypesGen.Workspace["name"]
  agentName: TypesGen.WorkspaceAgent["name"]
  appName: TypesGen.WorkspaceApp["name"]
  appIcon?: TypesGen.WorkspaceApp["icon"]
  appCommand?: TypesGen.WorkspaceApp["command"]
}

export const AppLink: FC<PropsWithChildren<AppLinkProps>> = ({
  userName,
  workspaceName,
  agentName,
  appName,
  appIcon,
  appCommand,
}) => {
  const styles = useStyles()
<<<<<<< HEAD

  // The backend redirects if the trailing slash isn't included, so we add it
  // here to avoid extra roundtrips.
  const href = `/@${userName}/${workspaceName}.${agentName}/apps/${encodeURIComponent(appName)}/`
=======
  let href = `/@${userName}/${workspaceName}.${agentName}/apps/${encodeURIComponent(appName)}`
  if (appCommand) {
    href = `/@${userName}/${workspaceName}.${agentName}/terminal?command=${encodeURIComponent(
      appCommand,
    )}`
  }
>>>>>>> 0551a6cb

  return (
    <Link
      href={href}
      target="_blank"
      className={styles.link}
      onClick={(event) => {
        event.preventDefault()
        window.open(
          href,
          Language.appTitle(appName, generateRandomString(12)),
          "width=900,height=600",
        )
      }}
    >
      <Button
        size="small"
        startIcon={appIcon ? <img alt={`${appName} Icon`} src={appIcon} /> : <ComputerIcon />}
        className={styles.button}
      >
        {appName}
      </Button>
    </Link>
  )
}

const useStyles = makeStyles(() => ({
  link: {
    textDecoration: "none !important",
  },

  button: {
    whiteSpace: "nowrap",
  },
}))<|MERGE_RESOLUTION|>--- conflicted
+++ resolved
@@ -28,19 +28,15 @@
   appCommand,
 }) => {
   const styles = useStyles()
-<<<<<<< HEAD
 
   // The backend redirects if the trailing slash isn't included, so we add it
   // here to avoid extra roundtrips.
-  const href = `/@${userName}/${workspaceName}.${agentName}/apps/${encodeURIComponent(appName)}/`
-=======
-  let href = `/@${userName}/${workspaceName}.${agentName}/apps/${encodeURIComponent(appName)}`
+  let href = `/@${userName}/${workspaceName}.${agentName}/apps/${encodeURIComponent(appName)}/`
   if (appCommand) {
     href = `/@${userName}/${workspaceName}.${agentName}/terminal?command=${encodeURIComponent(
       appCommand,
     )}`
   }
->>>>>>> 0551a6cb
 
   return (
     <Link
