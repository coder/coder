--- conflicted
+++ resolved
@@ -17,59 +17,13 @@
 
 export interface AppLinkProps {
   appsHost?: string
-<<<<<<< HEAD
-  username: TypesGen.User["username"]
-  workspaceName: TypesGen.Workspace["name"]
-  agentName: TypesGen.WorkspaceAgent["name"]
-  appSlug: TypesGen.WorkspaceApp["slug"]
-  appDisplayName: TypesGen.WorkspaceApp["display_name"]
-  appIcon?: TypesGen.WorkspaceApp["icon"]
-  appCommand?: TypesGen.WorkspaceApp["command"]
-  appSubdomain: TypesGen.WorkspaceApp["subdomain"]
-  appSharingLevel: TypesGen.WorkspaceApp["sharing_level"]
-  health: TypesGen.WorkspaceApp["health"]
-=======
   workspace: TypesGen.Workspace
   app: TypesGen.WorkspaceApp
   agent: TypesGen.WorkspaceAgent
->>>>>>> 90f77a34
 }
 
 export const AppLink: FC<AppLinkProps> = ({
   appsHost,
-<<<<<<< HEAD
-  username,
-  workspaceName,
-  agentName,
-  appSlug,
-  appDisplayName,
-  appIcon,
-  appCommand,
-  appSubdomain,
-  appSharingLevel,
-  health,
-}) => {
-  const styles = useStyles()
-  if (appSlug === "") {
-    appSlug = appDisplayName
-  }
-  if (appDisplayName === "") {
-    appDisplayName = appSlug
-  }
-
-  // The backend redirects if the trailing slash isn't included, so we add it
-  // here to avoid extra roundtrips.
-  let href = `/@${username}/${workspaceName}.${agentName}/apps/${encodeURIComponent(
-    appSlug,
-  )}/`
-  if (appCommand) {
-    href = `/@${username}/${workspaceName}.${agentName}/terminal?command=${encodeURIComponent(
-      appCommand,
-    )}`
-  }
-  if (appsHost && appSubdomain) {
-    const subdomain = `${appSlug}--${agentName}--${workspaceName}--${username}`
-=======
   app,
   workspace,
   agent,
@@ -77,43 +31,32 @@
   const styles = useStyles()
   const username = workspace.owner_name
 
+  let appSlug = app.slug
+  let appDisplayName = app.display_name
+  if (!appSlug) {
+    appSlug = appDisplayName
+  }
+  if (!appDisplayName) {
+    appDisplayName = appSlug
+  }
+
   // The backend redirects if the trailing slash isn't included, so we add it
   // here to avoid extra roundtrips.
   let href = `/@${username}/${workspace.name}.${
     agent.name
-  }/apps/${encodeURIComponent(app.name)}/`
+  }/apps/${encodeURIComponent(appSlug)}/`
   if (app.command) {
     href = `/@${username}/${workspace.name}.${
       agent.name
     }/terminal?command=${encodeURIComponent(app.command)}`
   }
   if (appsHost && app.subdomain) {
-    const subdomain = `${app.name}--${agent.name}--${workspace.name}--${username}`
->>>>>>> 90f77a34
+    const subdomain = `${appSlug}--${agent.name}--${workspace.name}--${username}`
     href = `${window.location.protocol}//${appsHost}/`.replace("*", subdomain)
   }
 
   let canClick = true
-<<<<<<< HEAD
-  let icon = appIcon ? (
-    <img alt={`${appDisplayName} Icon`} src={appIcon} />
-  ) : (
-    <ComputerIcon />
-  )
-
-  let shareIcon = <LockOutlinedIcon />
-  let shareTooltip = "Private, only accessible by you"
-  if (appSharingLevel === "authenticated") {
-    shareIcon = <GroupOutlinedIcon />
-    shareTooltip = "Shared with all authenticated users"
-  }
-  if (appSharingLevel === "public") {
-    shareIcon = <PublicOutlinedIcon />
-    shareTooltip = "Shared publicly"
-  }
-=======
   let icon = <BaseIcon app={app} />
->>>>>>> 90f77a34
 
   let primaryTooltip = ""
   if (app.health === "initializing") {
@@ -141,11 +84,7 @@
       className={styles.button}
       disabled={!canClick}
     >
-<<<<<<< HEAD
       <span className={styles.appName}>{appDisplayName}</span>
-=======
-      <span className={styles.appName}>{app.name}</span>
->>>>>>> 90f77a34
     </Button>
   )
 
@@ -162,11 +101,7 @@
                   event.preventDefault()
                   window.open(
                     href,
-<<<<<<< HEAD
                     Language.appTitle(appDisplayName, generateRandomString(12)),
-=======
-                    Language.appTitle(app.name, generateRandomString(12)),
->>>>>>> 90f77a34
                     "width=900,height=600",
                   )
                 }
