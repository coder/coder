--- conflicted
+++ resolved
@@ -1,5 +1,4 @@
 import { makeStyles } from "@material-ui/core/styles"
-import Typography from "@material-ui/core/Typography"
 import React from "react"
 import * as TypesGen from "../../api/typesGenerated"
 import { WorkspaceStatus } from "../../util/workspace"
@@ -53,20 +52,7 @@
         <Resources resources={resources} getResourcesError={getResourcesError} />
         <div className={styles.horizontal}>
           <div className={styles.sidebarContainer}>
-<<<<<<< HEAD
-            <WorkspaceSchedule autostart={workspace.autostart_schedule} autostop={workspace.autostop_schedule} />
-=======
-            <WorkspaceSection title="Applications">
-              <Placeholder />
-            </WorkspaceSection>
             <WorkspaceSchedule workspace={workspace} />
-            <WorkspaceSection title="Dev URLs">
-              <Placeholder />
-            </WorkspaceSection>
-            <WorkspaceSection title="Resources">
-              <Placeholder />
-            </WorkspaceSection>
->>>>>>> 7c3e1a5d
           </div>
           <div className={styles.timelineContainer}>
             <WorkspaceSection title="Timeline" contentsProps={{ className: styles.timelineContents }}>
