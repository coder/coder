--- conflicted
+++ resolved
@@ -1,11 +1,7 @@
 import { makeStyles } from "@material-ui/core/styles"
 import { FC } from "react"
 import * as TypesGen from "../../api/typesGenerated"
-<<<<<<< HEAD
-import { MONOSPACE_FONT_FAMILY } from "../../theme/constants"
 import { getWorkspaceStatus, succeededToStatus } from "../../util/workspace"
-=======
->>>>>>> 4b825099
 import { BuildsTable } from "../BuildsTable/BuildsTable"
 import { Margins } from "../Margins/Margins"
 import { PageHeader, PageHeaderSubtitle, PageHeaderTitle } from "../PageHeader/PageHeader"
