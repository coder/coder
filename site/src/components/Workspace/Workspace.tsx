--- conflicted
+++ resolved
@@ -58,28 +58,15 @@
               workspace={workspace}
               handleStart={handleStart}
               handleStop={handleStop}
+              handleDelete={handleDelete}
               handleUpdate={handleUpdate}
               handleCancel={handleCancel}
             />
           </div>
         </Stack>
 
-<<<<<<< HEAD
         <Stack direction="column" className={styles.secondColumnSpacer} spacing={3}></Stack>
       </Stack>
-=======
-        <div className={styles.headerActions}>
-          <WorkspaceActions
-            workspace={workspace}
-            handleStart={handleStart}
-            handleStop={handleStop}
-            handleDelete={handleDelete}
-            handleUpdate={handleUpdate}
-            handleCancel={handleCancel}
-          />
-        </div>
-      </div>
->>>>>>> f5a8d17a
 
       <Stack direction="row" spacing={3}>
         <Stack direction="column" className={styles.firstColumnSpacer} spacing={3}>
