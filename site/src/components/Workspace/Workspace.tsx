import { makeStyles } from "@material-ui/core/styles"
import Typography from "@material-ui/core/Typography"
import React from "react"
import * as TypesGen from "../../api/typesGenerated"
import { MONOSPACE_FONT_FAMILY } from "../../theme/constants"
import { WorkspaceStatus } from "../../util/workspace"
import { BuildsTable } from "../BuildsTable/BuildsTable"
import { Stack } from "../Stack/Stack"
import { WorkspaceActions } from "../WorkspaceActions/WorkspaceActions"
import { WorkspaceSection } from "../WorkspaceSection/WorkspaceSection"
import { WorkspaceStats } from "../WorkspaceStats/WorkspaceStats"

export interface WorkspaceProps {
  handleStart: () => void
  handleStop: () => void
  handleRetry: () => void
  handleUpdate: () => void
  workspace: TypesGen.Workspace
  workspaceStatus: WorkspaceStatus
  builds?: TypesGen.WorkspaceBuild[]
}

/**
 * Workspace is the top-level component for viewing an individual workspace
 */
export const Workspace: React.FC<WorkspaceProps> = ({
  handleStart,
  handleStop,
  handleRetry,
  handleUpdate,
  workspace,
  workspaceStatus,
  builds,
}) => {
  const styles = useStyles()

  return (
    <div className={styles.root}>
<<<<<<< HEAD
      <div className={styles.header}>
        <div>
          <Typography variant="h4" className={styles.title}>
            {workspace.name}
          </Typography>
          <Typography color="textSecondary" className={styles.subtitle}>
            {workspace.owner_name}
          </Typography>
        </div>

        <div className={styles.headerActions}>
          <WorkspaceActions
            workspace={workspace}
            handleStart={handleStart}
            handleStop={handleStop}
            handleRetry={handleRetry}
            handleUpdate={handleUpdate}
            workspaceStatus={workspaceStatus}
          />
=======
      <div className={styles.vertical}>
        <WorkspaceStatusBar
          workspace={workspace}
          handleStart={handleStart}
          handleStop={handleStop}
          handleRetry={handleRetry}
          handleUpdate={handleUpdate}
          workspaceStatus={workspaceStatus}
        />

        <div className={styles.horizontal}>
          <div className={styles.sidebarContainer}>
            <WorkspaceSection title="Applications">
              <Placeholder />
            </WorkspaceSection>
            <WorkspaceSchedule workspace={workspace} />

            <WorkspaceSection title="Dev URLs">
              <Placeholder />
            </WorkspaceSection>

            <WorkspaceSection title="Resources">
              <Placeholder />
            </WorkspaceSection>
          </div>

          <div className={styles.timelineContainer}>
            <WorkspaceSection title="Timeline" contentsProps={{ className: styles.timelineContents }}>
              <BuildsTable builds={builds} className={styles.timelineTable} />
            </WorkspaceSection>
          </div>
>>>>>>> 4f70f846
        </div>
      </div>

      <Stack spacing={3}>
        <WorkspaceStats workspace={workspace} />
        <WorkspaceSection title="Timeline" contentsProps={{ className: styles.timelineContents }}>
          <BuildsTable builds={builds} className={styles.timelineTable} />
        </WorkspaceSection>
      </Stack>
    </div>
  )
}

export const useStyles = makeStyles((theme) => {
  return {
    root: {
      display: "flex",
      flexDirection: "column",
    },
    header: {
      paddingTop: theme.spacing(5),
      paddingBottom: theme.spacing(5),
      fontFamily: MONOSPACE_FONT_FAMILY,
      display: "flex",
      alignItems: "center",
    },
    headerActions: {
      marginLeft: "auto",
    },
    title: {
      fontWeight: 600,
      fontFamily: "inherit",
    },
    subtitle: {
      fontFamily: "inherit",
      marginTop: theme.spacing(0.5),
    },
    timelineContents: {
      margin: 0,
    },
    timelineTable: {
      border: 0,
    },
  }
})<|MERGE_RESOLUTION|>--- conflicted
+++ resolved
@@ -36,7 +36,6 @@
 
   return (
     <div className={styles.root}>
-<<<<<<< HEAD
       <div className={styles.header}>
         <div>
           <Typography variant="h4" className={styles.title}>
@@ -56,39 +55,6 @@
             handleUpdate={handleUpdate}
             workspaceStatus={workspaceStatus}
           />
-=======
-      <div className={styles.vertical}>
-        <WorkspaceStatusBar
-          workspace={workspace}
-          handleStart={handleStart}
-          handleStop={handleStop}
-          handleRetry={handleRetry}
-          handleUpdate={handleUpdate}
-          workspaceStatus={workspaceStatus}
-        />
-
-        <div className={styles.horizontal}>
-          <div className={styles.sidebarContainer}>
-            <WorkspaceSection title="Applications">
-              <Placeholder />
-            </WorkspaceSection>
-            <WorkspaceSchedule workspace={workspace} />
-
-            <WorkspaceSection title="Dev URLs">
-              <Placeholder />
-            </WorkspaceSection>
-
-            <WorkspaceSection title="Resources">
-              <Placeholder />
-            </WorkspaceSection>
-          </div>
-
-          <div className={styles.timelineContainer}>
-            <WorkspaceSection title="Timeline" contentsProps={{ className: styles.timelineContents }}>
-              <BuildsTable builds={builds} className={styles.timelineTable} />
-            </WorkspaceSection>
-          </div>
->>>>>>> 4f70f846
         </div>
       </div>
 
