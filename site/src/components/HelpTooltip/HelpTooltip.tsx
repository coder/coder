import Link from "@mui/material/Link";
<<<<<<< HEAD
import Popover, { type PopoverProps } from "@mui/material/Popover";
=======
// This is used as base for the main HelpTooltip component
// eslint-disable-next-line no-restricted-imports -- Read above
import Popover, { PopoverProps } from "@mui/material/Popover";
>>>>>>> 9e4558ae
import HelpIcon from "@mui/icons-material/HelpOutline";
import OpenInNewIcon from "@mui/icons-material/OpenInNew";
import {
  createContext,
  useContext,
  useRef,
  useState,
  type FC,
  type PropsWithChildren,
} from "react";
import { Stack } from "components/Stack/Stack";
import Box, { type BoxProps } from "@mui/material/Box";
import { type CSSObject, css as className } from "@emotion/css";
import { css, type Interpolation, type Theme, useTheme } from "@emotion/react";

type Icon = typeof HelpIcon;

type Size = "small" | "medium";
export interface HelpTooltipProps {
  // Useful to test on storybook
  open?: boolean;
  size?: Size;
  icon?: Icon;
  iconClassName?: string;
  buttonClassName?: string;
}

export const HelpTooltipContext = createContext<
  { open: boolean; onClose: () => void } | undefined
>(undefined);

const useHelpTooltip = () => {
  const helpTooltipContext = useContext(HelpTooltipContext);

  if (!helpTooltipContext) {
    throw new Error(
      "This hook should be used in side of the HelpTooltipContext.",
    );
  }

  return helpTooltipContext;
};

export const HelpPopover: FC<
  PopoverProps & { onOpen: () => void; onClose: () => void }
> = ({ onOpen, onClose, children, ...props }) => {
  const theme = useTheme();

  return (
    <Popover
      className={className`
        pointer-events: none;
      `}
      classes={{
        paper: className`
          ${theme.typography.body2 as CSSObject}

          margin-top: 4px;
          width: 304px;
          padding: 20px;
          color: ${theme.palette.text.secondary};
          pointer-events: auto;
        `,
      }}
      onClose={onClose}
      anchorOrigin={{
        vertical: "bottom",
        horizontal: "left",
      }}
      transformOrigin={{
        vertical: "top",
        horizontal: "left",
      }}
      PaperProps={{
        onMouseEnter: onOpen,
        onMouseLeave: onClose,
      }}
      {...props}
    >
      {children}
    </Popover>
  );
};

export const HelpTooltip: FC<PropsWithChildren<HelpTooltipProps>> = ({
  children,
  open = false,
  size = "medium",
  icon: Icon = HelpIcon,
  iconClassName,
  buttonClassName,
}) => {
  const theme = useTheme();
  const anchorRef = useRef<HTMLButtonElement>(null);
  const [isOpen, setIsOpen] = useState(open);
  const id = isOpen ? "help-popover" : undefined;

  const onClose = () => {
    setIsOpen(false);
  };

  return (
    <>
      <button
        ref={anchorRef}
        aria-describedby={id}
        css={css`
          display: flex;
          align-items: center;
          justify-content: center;
          width: ${theme.spacing(getButtonSpacingFromSize(size))};
          height: ${theme.spacing(getButtonSpacingFromSize(size))};
          padding: 0;
          border: 0;
          background: transparent;
          color: ${theme.palette.text.primary};
          opacity: 0.5;
          cursor: pointer;

          &:hover {
            opacity: 0.75;
          }
        `}
        className={buttonClassName}
        onClick={(event) => {
          event.stopPropagation();
          setIsOpen(true);
        }}
        onMouseEnter={() => {
          setIsOpen(true);
        }}
        onMouseLeave={() => {
          setIsOpen(false);
        }}
        aria-label="More info"
      >
        <Icon
          css={{
            width: theme.spacing(getIconSpacingFromSize(size)),
            height: theme.spacing(getIconSpacingFromSize(size)),
          }}
          className={iconClassName}
        />
      </button>
      <HelpPopover
        id={id}
        open={isOpen}
        anchorEl={anchorRef.current}
        onOpen={() => setIsOpen(true)}
        onClose={() => setIsOpen(false)}
      >
        <HelpTooltipContext.Provider value={{ open: isOpen, onClose }}>
          {children}
        </HelpTooltipContext.Provider>
      </HelpPopover>
    </>
  );
};

export const HelpTooltipTitle: FC<PropsWithChildren> = ({ children }) => {
  return <h4 css={styles.title}>{children}</h4>;
};

export const HelpTooltipText = (props: BoxProps) => {
  return <Box component="p" css={styles.text} {...props} />;
};

export const HelpTooltipLink: FC<PropsWithChildren<{ href: string }>> = ({
  children,
  href,
}) => {
  return (
    <Link href={href} target="_blank" rel="noreferrer" css={styles.link}>
      <OpenInNewIcon css={styles.linkIcon} />
      {children}
    </Link>
  );
};

export const HelpTooltipAction: FC<
  PropsWithChildren<{
    icon: Icon;
    onClick: () => void;
    ariaLabel?: string;
  }>
> = ({ children, icon: Icon, onClick, ariaLabel }) => {
  const tooltip = useHelpTooltip();

  return (
    <button
      aria-label={ariaLabel ?? ""}
      css={styles.action}
      onClick={(event) => {
        event.stopPropagation();
        onClick();
        tooltip.onClose();
      }}
    >
      <Icon css={styles.actionIcon} />
      {children}
    </button>
  );
};

export const HelpTooltipLinksGroup: FC<PropsWithChildren<unknown>> = ({
  children,
}) => {
  return (
    <Stack spacing={1} css={styles.linksGroup}>
      {children}
    </Stack>
  );
};

const getButtonSpacingFromSize = (size?: Size): number => {
  switch (size) {
    case "small":
      return 2.5;
    case "medium":
    default:
      return 3;
  }
};

const getIconSpacingFromSize = (size?: Size): number => {
  switch (size) {
    case "small":
      return 1.5;
    case "medium":
    default:
      return 2;
  }
};

const styles = {
  title: (theme) => ({
    marginTop: 0,
    marginBottom: 8,
    color: theme.palette.text.primary,
    fontSize: 14,
    lineHeight: "150%",
    fontWeight: 600,
  }),

  text: (theme) => ({
    marginTop: 4,
    marginBottom: 4,
    ...(theme.typography.body2 as CSSObject),
  }),

  link: (theme) => ({
    display: "flex",
    alignItems: "center",
    ...(theme.typography.body2 as CSSObject),
    color: theme.palette.text.primary,
  }),

  linkIcon: {
    color: "inherit",
    width: 14,
    height: 14,
    marginRight: 8,
  },

  linksGroup: {
    marginTop: 16,
  },

  action: (theme) => ({
    display: "flex",
    alignItems: "center",
    background: "none",
    border: 0,
    color: theme.palette.primary.light,
    padding: 0,
    cursor: "pointer",
    fontSize: 14,
  }),

  actionIcon: {
    color: "inherit",
    width: 14,
    height: 14,
    marginRight: 8,
  },
} satisfies Record<string, Interpolation<Theme>>;<|MERGE_RESOLUTION|>--- conflicted
+++ resolved
@@ -1,11 +1,7 @@
 import Link from "@mui/material/Link";
-<<<<<<< HEAD
-import Popover, { type PopoverProps } from "@mui/material/Popover";
-=======
 // This is used as base for the main HelpTooltip component
 // eslint-disable-next-line no-restricted-imports -- Read above
-import Popover, { PopoverProps } from "@mui/material/Popover";
->>>>>>> 9e4558ae
+import Popover, { type PopoverProps } from "@mui/material/Popover";
 import HelpIcon from "@mui/icons-material/HelpOutline";
 import OpenInNewIcon from "@mui/icons-material/OpenInNew";
 import {
