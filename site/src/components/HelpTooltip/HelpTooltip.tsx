--- conflicted
+++ resolved
@@ -5,19 +5,12 @@
 	type Theme,
 } from "@emotion/react";
 import Link from "@mui/material/Link";
-<<<<<<< HEAD
-import type { TooltipProps } from "@radix-ui/react-tooltip";
-=======
->>>>>>> 669984c9
 import { Stack } from "components/Stack/Stack";
 import {
 	Tooltip,
 	TooltipContent,
 	type TooltipContentProps,
-<<<<<<< HEAD
-=======
 	type TooltipProps,
->>>>>>> 669984c9
 	TooltipProvider,
 	TooltipTrigger,
 } from "components/Tooltip/Tooltip";
@@ -55,10 +48,7 @@
 		<TooltipContent
 			side="bottom"
 			align="start"
-<<<<<<< HEAD
-=======
 			collisionPadding={16}
->>>>>>> 669984c9
 			{...props}
 			className={cn(
 				"w-[320px] p-5 bg-surface-secondary border-surface-quaternary text-sm",
@@ -92,11 +82,7 @@
 	});
 
 	return (
-<<<<<<< HEAD
-		<TooltipTrigger asChild>
-=======
 		<HelpTooltipTrigger asChild>
->>>>>>> 669984c9
 			<button
 				{...buttonProps}
 				aria-label="More info"
@@ -122,11 +108,7 @@
 			>
 				{children}
 			</button>
-<<<<<<< HEAD
-		</TooltipTrigger>
-=======
 		</HelpTooltipTrigger>
->>>>>>> 669984c9
 	);
 });
 
