import { makeStyles } from "@mui/styles";
import dayjs from "dayjs";
import { ComponentProps, FC, Fragment } from "react";
import { ProvisionerJobLog } from "../../api/typesGenerated";
import { MONOSPACE_FONT_FAMILY } from "../../theme/constants";
import { Logs } from "./Logs";
import Box from "@mui/material/Box";
import { combineClasses } from "utils/combineClasses";

const Language = {
  seconds: "seconds",
};

type Stage = ProvisionerJobLog["stage"];
type LogsGroupedByStage = Record<Stage, ProvisionerJobLog[]>;
type GroupLogsByStageFn = (logs: ProvisionerJobLog[]) => LogsGroupedByStage;

export const groupLogsByStage: GroupLogsByStageFn = (logs) => {
  const logsByStage: LogsGroupedByStage = {};

  for (const log of logs) {
    if (log.stage in logsByStage) {
      logsByStage[log.stage].push(log);
    } else {
      logsByStage[log.stage] = [log];
    }
  }

  return logsByStage;
};

const getStageDurationInSeconds = (logs: ProvisionerJobLog[]) => {
  if (logs.length < 2) {
    return;
  }

  const startedAt = dayjs(logs[0].created_at);
  const completedAt = dayjs(logs[logs.length - 1].created_at);
  return completedAt.diff(startedAt, "seconds");
};

export type WorkspaceBuildLogsProps = {
  logs: ProvisionerJobLog[];
  sticky?: boolean;
  hideTimestamps?: boolean;
} & ComponentProps<typeof Box>;

export const WorkspaceBuildLogs: FC<WorkspaceBuildLogsProps> = ({
  hideTimestamps,
  sticky,
  logs,
  ...boxProps
}) => {
  const groupedLogsByStage = groupLogsByStage(logs);
  const stages = Object.keys(groupedLogsByStage);
  const styles = useStyles();

  return (
    <Box
      {...boxProps}
      sx={{
        border: (theme) => `1px solid ${theme.palette.divider}`,
        borderRadius: 1,
        fontFamily: MONOSPACE_FONT_FAMILY,
        ...boxProps.sx,
      }}
    >
      {stages.map((stage) => {
        const logs = groupedLogsByStage[stage];
        const isEmpty = logs.every((log) => log.output === "");
        const lines = logs.map((log) => ({
          time: log.created_at,
          output: log.output,
          level: log.log_level,
<<<<<<< HEAD
          source_id: log.log_source,
        }))
        const duration = getStageDurationInSeconds(logs)
        const shouldDisplayDuration = duration !== undefined
=======
        }));
        const duration = getStageDurationInSeconds(logs);
        const shouldDisplayDuration = duration !== undefined;
>>>>>>> ccda1c5c

        return (
          <Fragment key={stage}>
            <div
              className={combineClasses([
                styles.header,
                sticky ? styles.sticky : "",
              ])}
            >
              <div>{stage}</div>
              {shouldDisplayDuration && (
                <div className={styles.duration}>
                  {duration} {Language.seconds}
                </div>
              )}
            </div>
            {!isEmpty && <Logs hideTimestamps={hideTimestamps} lines={lines} />}
          </Fragment>
        );
      })}
    </Box>
  );
};

const useStyles = makeStyles((theme) => ({
  header: {
    fontSize: 13,
    fontWeight: 600,
    padding: theme.spacing(0.5, 3),
    display: "flex",
    alignItems: "center",
    fontFamily: "Inter",
    borderBottom: `1px solid ${theme.palette.divider}`,
    background: theme.palette.background.default,

    "&:last-child": {
      borderBottom: 0,
      borderRadius: "0 0 8px 8px",
    },

    "&:first-child": {
      borderRadius: "8px 8px 0 0",
    },
  },

  sticky: {
    position: "sticky",
    top: 0,
  },

  duration: {
    marginLeft: "auto",
    color: theme.palette.text.secondary,
    fontSize: 12,
  },
}));<|MERGE_RESOLUTION|>--- conflicted
+++ resolved
@@ -72,16 +72,10 @@
           time: log.created_at,
           output: log.output,
           level: log.log_level,
-<<<<<<< HEAD
           source_id: log.log_source,
-        }))
-        const duration = getStageDurationInSeconds(logs)
-        const shouldDisplayDuration = duration !== undefined
-=======
         }));
         const duration = getStageDurationInSeconds(logs);
         const shouldDisplayDuration = duration !== undefined;
->>>>>>> ccda1c5c
 
         return (
           <Fragment key={stage}>
