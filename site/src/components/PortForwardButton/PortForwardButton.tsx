import Button from "@material-ui/core/Button"
import Link from "@material-ui/core/Link"
import Popover from "@material-ui/core/Popover"
import { makeStyles } from "@material-ui/core/styles"
import TextField from "@material-ui/core/TextField"
import OpenInNewOutlined from "@material-ui/icons/OpenInNewOutlined"
import { ChooseOne, Cond } from "components/Conditionals/ChooseOne"
import { Stack } from "components/Stack/Stack"
import { useRef, useState } from "react"
import { colors } from "theme/colors"
import { CodeExample } from "../CodeExample/CodeExample"
import { HelpTooltipLink, HelpTooltipLinksGroup, HelpTooltipText } from "../Tooltips/HelpTooltip"

export interface PortForwardButtonProps {
  host: string
  username: string
  workspaceName: string
  agentName: string
}

const EnabledView: React.FC<PortForwardButtonProps> = (props) => {
  const { host, workspaceName, agentName, username } = props
  const styles = useStyles()
  const [port, setPort] = useState("3000")
  const { location } = window
  const urlExample = `${location.protocol}//${port}--${agentName}--${workspaceName}--${username}.${host}`

  return (
    <Stack direction="column" spacing={1}>
      <HelpTooltipText>
<<<<<<< HEAD
        Access ports running on the agent with the <strong>port, workspace name, agent name</strong>{" "}
        and <strong>your username</strong> URL schema, as shown below.
=======
        Access ports running on the agent with the{" "}
        <strong>port, agent name, workspace name</strong> and <strong>your username</strong> URL
        schema, as shown below.
>>>>>>> 8df3d3d3
      </HelpTooltipText>

      <CodeExample code={urlExample} />

      <HelpTooltipText>Use the form to open applications in a new tab.</HelpTooltipText>

      <Stack direction="row" spacing={1} alignItems="center">
        <TextField
          label="Port"
          type="number"
          value={port}
          className={styles.portField}
          onChange={(e) => {
            setPort(e.currentTarget.value)
          }}
        />
        <Link
          underline="none"
          href={urlExample}
          target="_blank"
          rel="noreferrer"
          className={styles.openUrlButton}
        >
          <Button>Open URL</Button>
        </Link>
      </Stack>

      <HelpTooltipLinksGroup>
        <HelpTooltipLink href="https://coder.com/docs/coder-oss/latest/networking/port-forward#dashboard">
          Learn more about port forward
        </HelpTooltipLink>
      </HelpTooltipLinksGroup>
    </Stack>
  )
}

const DisabledView: React.FC<PortForwardButtonProps> = () => {
  return (
    <Stack direction="column" spacing={1}>
      <HelpTooltipText>
        <strong>Your deployment does not have port forward enabled.</strong> See the docs for more
        details.
      </HelpTooltipText>

      <HelpTooltipLinksGroup>
        <HelpTooltipLink href="https://coder.com/docs/coder-oss/latest/networking/port-forwarding#dashboard">
          Learn more about port forward
        </HelpTooltipLink>
      </HelpTooltipLinksGroup>
    </Stack>
  )
}

export const PortForwardButton: React.FC<PortForwardButtonProps> = (props) => {
  const { host } = props
  const anchorRef = useRef<HTMLButtonElement>(null)
  const [isOpen, setIsOpen] = useState(false)
  const id = isOpen ? "schedule-popover" : undefined
  const styles = useStyles()

  const onClose = () => {
    setIsOpen(false)
  }

  return (
    <>
      <Button
        startIcon={<OpenInNewOutlined />}
        size="small"
        ref={anchorRef}
        onClick={() => {
          setIsOpen(true)
        }}
      >
        Port forward
      </Button>
      <Popover
        classes={{ paper: styles.popoverPaper }}
        id={id}
        open={isOpen}
        anchorEl={anchorRef.current}
        onClose={onClose}
        anchorOrigin={{
          vertical: "bottom",
          horizontal: "left",
        }}
        transformOrigin={{
          vertical: "top",
          horizontal: "left",
        }}
      >
        <ChooseOne>
          <Cond condition={host !== ""}>
            <EnabledView {...props} />
          </Cond>
          <Cond condition={host === ""}>
            <DisabledView {...props} />
          </Cond>
        </ChooseOne>
      </Popover>
    </>
  )
}

const useStyles = makeStyles((theme) => ({
  popoverPaper: {
    padding: `${theme.spacing(2.5)}px ${theme.spacing(3.5)}px ${theme.spacing(3.5)}px`,
    width: theme.spacing(46),
    color: theme.palette.text.secondary,
    marginTop: theme.spacing(0.25),
  },

  openUrlButton: {
    flexShrink: 0,
  },

  portField: {
    // The default border don't contrast well with the popover
    "& .MuiOutlinedInput-root .MuiOutlinedInput-notchedOutline": {
      borderColor: colors.gray[10],
    },
  },
}))<|MERGE_RESOLUTION|>--- conflicted
+++ resolved
@@ -28,14 +28,8 @@
   return (
     <Stack direction="column" spacing={1}>
       <HelpTooltipText>
-<<<<<<< HEAD
-        Access ports running on the agent with the <strong>port, workspace name, agent name</strong>{" "}
+        Access ports running on the agent with the <strong>port, agent name, workspace name</strong>{" "}
         and <strong>your username</strong> URL schema, as shown below.
-=======
-        Access ports running on the agent with the{" "}
-        <strong>port, agent name, workspace name</strong> and <strong>your username</strong> URL
-        schema, as shown below.
->>>>>>> 8df3d3d3
       </HelpTooltipText>
 
       <CodeExample code={urlExample} />
