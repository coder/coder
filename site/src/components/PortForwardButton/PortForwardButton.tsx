--- conflicted
+++ resolved
@@ -13,15 +13,11 @@
   HelpTooltipLink,
   HelpTooltipLinksGroup,
   HelpTooltipText,
-<<<<<<< HEAD
   HelpTooltipTitle,
 } from "../Tooltips/HelpTooltip"
 import { Maybe } from "components/Conditionals/Maybe"
 import { useMachine } from "@xstate/react"
 import { portForwardMachine } from "xServices/portForward/portForwardXService"
-=======
-} from "../Tooltips/HelpTooltip"
->>>>>>> 5411abb9
 
 export interface PortForwardButtonProps {
   host: string
@@ -56,7 +52,12 @@
         Use the form to open applications in a new tab.
       </HelpTooltipText>
 
-      <Stack direction="row" spacing={1} alignItems="center" className={styles.form}>
+      <Stack
+        direction="row"
+        spacing={1}
+        alignItems="center"
+        className={styles.form}
+      >
         <TextField
           label="Port"
           type="number"
@@ -108,25 +109,25 @@
   )
 }
 
-const DisabledView: React.FC<PortForwardButtonProps> = ({ workspaceName, agentName }) => {
+const DisabledView: React.FC<PortForwardButtonProps> = ({
+  workspaceName,
+  agentName,
+}) => {
   const cliExample = `coder port-forward ${workspaceName}.${agentName} --tcp 3000`
   const styles = useStyles()
 
   return (
     <>
       <HelpTooltipText>
-        <strong>Your deployment does not have web port forwarding enabled.</strong> See the docs for
-        more details.
-      </HelpTooltipText>
-
-      <HelpTooltipText>
-<<<<<<< HEAD
-        You can use the Coder CLI to forward ports from your workspace to your local machine, as
-        shown below.
-=======
-        <strong>Your deployment does not have port forward enabled.</strong> See
-        the docs for more details.
->>>>>>> 5411abb9
+        <strong>
+          Your deployment does not have web port forwarding enabled.
+        </strong>{" "}
+        See the docs for more details.
+      </HelpTooltipText>
+
+      <HelpTooltipText>
+        You can use the Coder CLI to forward ports from your workspace to your
+        local machine, as shown below.
       </HelpTooltipText>
 
       <CodeExample code={cliExample} className={styles.code} />
@@ -194,15 +195,10 @@
 
 const useStyles = makeStyles((theme) => ({
   popoverPaper: {
-<<<<<<< HEAD
-    padding: `${theme.spacing(2.5)}px ${theme.spacing(3.5)}px ${theme.spacing(3.5)}px`,
-    width: theme.spacing(52),
-=======
     padding: `${theme.spacing(2.5)}px ${theme.spacing(3.5)}px ${theme.spacing(
       3.5,
     )}px`,
-    width: theme.spacing(46),
->>>>>>> 5411abb9
+    width: theme.spacing(52),
     color: theme.palette.text.secondary,
     marginTop: theme.spacing(0.25),
   },
