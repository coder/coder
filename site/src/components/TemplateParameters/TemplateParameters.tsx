--- conflicted
+++ resolved
@@ -1,5 +1,5 @@
 import { TemplateVersionParameter } from "api/typesGenerated";
-import { FormSection, FormFields } from "components/Form/Form";
+import { FormFields, FormSection } from "components/Form/Form";
 import {
   RichParameterInput,
   RichParameterInputProps,
@@ -16,18 +16,10 @@
   ) => Omit<RichParameterInputProps, "parameter" | "index">;
 } & Pick<ComponentProps<typeof FormSection>, "classes">;
 
-<<<<<<< HEAD
-export const MutableTemplateParametersSection: FC<
-  TemplateParametersSectionProps
-> = ({
+export const TemplateParametersSection: FC<TemplateParametersSectionProps> = ({
   templateParameters,
   getInputProps,
   autofillSources,
-=======
-export const TemplateParametersSection: FC<TemplateParametersSectionProps> = ({
-  templateParameters,
-  getInputProps,
->>>>>>> 2fd1a726
   ...formSectionProps
 }) => {
   const hasMutableParameters =
