import { DropdownButton } from "components/DropdownButton/DropdownButton"
import { FC, ReactNode, useMemo } from "react"
import { useTranslation } from "react-i18next"
import { WorkspaceStatus } from "../../api/typesGenerated"
import {
  ActionLoadingButton,
  DeleteButton,
  DisabledButton,
  SettingsButton,
  StartButton,
  StopButton,
  UpdateButton,
} from "../DropdownButton/ActionCtas"
import { ButtonMapping, ButtonTypesEnum, buttonAbilities } from "./constants"

export interface WorkspaceActionsProps {
  workspaceStatus: WorkspaceStatus
  isOutdated: boolean
  handleStart: () => void
  handleStop: () => void
  handleDelete: () => void
  handleUpdate: () => void
  handleCancel: () => void
<<<<<<< HEAD
  handleBuildParameters: () => void
=======
  handleChangeVersion: () => void
  handleSettings: () => void
>>>>>>> af618477
  isUpdating: boolean
  children?: ReactNode
}

export const WorkspaceActions: FC<WorkspaceActionsProps> = ({
  workspaceStatus,
  isOutdated,
  handleStart,
  handleStop,
  handleDelete,
  handleUpdate,
  handleCancel,
<<<<<<< HEAD
  handleBuildParameters,
=======
  handleChangeVersion,
  handleSettings,
>>>>>>> af618477
  isUpdating,
}) => {
  const { t } = useTranslation("workspacePage")
  const { canCancel, canAcceptJobs, actions } = buttonAbilities(workspaceStatus)
  const canBeUpdated = isOutdated && canAcceptJobs

  // A mapping of button type to the corresponding React component
  const buttonMapping: ButtonMapping = {
    [ButtonTypesEnum.update]: <UpdateButton handleAction={handleUpdate} />,
    [ButtonTypesEnum.updating]: (
      <ActionLoadingButton label={t("actionButton.updating")} />
    ),
<<<<<<< HEAD
    [ButtonTypesEnum.buildParameters]: (
      <BuildParametersButton handleAction={handleBuildParameters} />
=======
    [ButtonTypesEnum.changeVersion]: (
      <ChangeVersionButton handleAction={handleChangeVersion} />
    ),
    [ButtonTypesEnum.settings]: (
      <SettingsButton handleAction={handleSettings} />
>>>>>>> af618477
    ),
    [ButtonTypesEnum.start]: <StartButton handleAction={handleStart} />,
    [ButtonTypesEnum.starting]: (
      <ActionLoadingButton label={t("actionButton.starting")} />
    ),
    [ButtonTypesEnum.stop]: <StopButton handleAction={handleStop} />,
    [ButtonTypesEnum.stopping]: (
      <ActionLoadingButton label={t("actionButton.stopping")} />
    ),
    [ButtonTypesEnum.delete]: <DeleteButton handleAction={handleDelete} />,
    [ButtonTypesEnum.deleting]: (
      <ActionLoadingButton label={t("actionButton.deleting")} />
    ),
    [ButtonTypesEnum.canceling]: (
      <DisabledButton label={t("disabledButton.canceling")} />
    ),
    [ButtonTypesEnum.deleted]: (
      <DisabledButton label={t("disabledButton.deleted")} />
    ),
    [ButtonTypesEnum.pending]: (
      <ActionLoadingButton label={t("disabledButton.pending")} />
    ),
  }

  // memoize so this isn't recalculated every time we fetch the workspace
  const [primaryAction, ...secondaryActions] = useMemo(
    () =>
      isUpdating
        ? [ButtonTypesEnum.updating, ...actions]
        : canBeUpdated
        ? [ButtonTypesEnum.update, ...actions]
        : actions,
    [actions, canBeUpdated, isUpdating],
  )

  return (
    <DropdownButton
      primaryAction={buttonMapping[primaryAction]}
      canCancel={canCancel}
      handleCancel={handleCancel}
      secondaryActions={secondaryActions.map((action) => ({
        action,
        button: buttonMapping[action],
      }))}
    />
  )
}<|MERGE_RESOLUTION|>--- conflicted
+++ resolved
@@ -21,12 +21,7 @@
   handleDelete: () => void
   handleUpdate: () => void
   handleCancel: () => void
-<<<<<<< HEAD
-  handleBuildParameters: () => void
-=======
-  handleChangeVersion: () => void
   handleSettings: () => void
->>>>>>> af618477
   isUpdating: boolean
   children?: ReactNode
 }
@@ -39,12 +34,7 @@
   handleDelete,
   handleUpdate,
   handleCancel,
-<<<<<<< HEAD
-  handleBuildParameters,
-=======
-  handleChangeVersion,
   handleSettings,
->>>>>>> af618477
   isUpdating,
 }) => {
   const { t } = useTranslation("workspacePage")
@@ -57,16 +47,8 @@
     [ButtonTypesEnum.updating]: (
       <ActionLoadingButton label={t("actionButton.updating")} />
     ),
-<<<<<<< HEAD
-    [ButtonTypesEnum.buildParameters]: (
-      <BuildParametersButton handleAction={handleBuildParameters} />
-=======
-    [ButtonTypesEnum.changeVersion]: (
-      <ChangeVersionButton handleAction={handleChangeVersion} />
-    ),
     [ButtonTypesEnum.settings]: (
       <SettingsButton handleAction={handleSettings} />
->>>>>>> af618477
     ),
     [ButtonTypesEnum.start]: <StartButton handleAction={handleStart} />,
     [ButtonTypesEnum.starting]: (
