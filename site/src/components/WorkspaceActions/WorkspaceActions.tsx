import Button from "@material-ui/core/Button"
import Popover from "@material-ui/core/Popover"
import { makeStyles } from "@material-ui/core/styles"
import { FC, useEffect, useMemo, useRef, useState } from "react"
import { Workspace } from "../../api/typesGenerated"
import { getWorkspaceStatus, WorkspaceStatus } from "../../util/workspace"
import { CloseDropdown, OpenDropdown } from "../DropdownArrows/DropdownArrows"
import {
  ActionLoadingButton,
  CancelButton,
  DeleteButton,
  DisabledButton,
  Language,
  StartButton,
  StopButton,
  UpdateButton,
} from "./ActionCtas"
import {
  ButtonMapping,
  ButtonTypesEnum,
  WorkspaceStateActions,
  WorkspaceStateEnum,
} from "./constants"
import { DropdownContent } from "./DropdownContent/DropdownContent"

/**
 * Jobs submitted while another job is in progress will be discarded,
 * so check whether workspace job status has reached completion (whether successful or not).
 */
const canAcceptJobs = (workspaceStatus: WorkspaceStatus) =>
  ["started", "stopped", "deleted", "error", "canceled"].includes(workspaceStatus)

export interface WorkspaceActionsProps {
  workspace: Workspace
  handleStart: () => void
  handleStop: () => void
  handleDelete: () => void
  handleUpdate: () => void
  handleCancel: () => void
}

export const WorkspaceActions: FC<WorkspaceActionsProps> = ({
  workspace,
  handleStart,
  handleStop,
  handleDelete,
  handleUpdate,
  handleCancel,
}) => {
  const styles = useStyles()
  const anchorRef = useRef<HTMLButtonElement>(null)
  const [isOpen, setIsOpen] = useState(false)
  const id = isOpen ? "action-popover" : undefined

  const workspaceStatus: keyof typeof WorkspaceStateEnum = getWorkspaceStatus(
    workspace.latest_build,
  )
  const workspaceState = WorkspaceStateEnum[workspaceStatus]

  const canBeUpdated = workspace.outdated && canAcceptJobs(workspaceStatus)

  // actions are the primary and secondary CTAs that appear in the workspace actions dropdown
  const actions = useMemo(() => {
    if (!canBeUpdated) {
      return WorkspaceStateActions[workspaceState]
    }

    // if an update is available, we make the update button the primary CTA
    // and move the former primary CTA to the secondary actions list
    const updatedActions = { ...WorkspaceStateActions[workspaceState] }
    updatedActions.secondary.unshift(updatedActions.primary)
    updatedActions.primary = ButtonTypesEnum.update

    return updatedActions
  }, [canBeUpdated, workspaceState])

  /**
   * Ensures we close the popover before calling any action handler
   */
  useEffect(() => {
    setIsOpen(false)
    return () => {
      setIsOpen(false)
    }
  }, [workspaceStatus])

  // A mapping of button type to the corresponding React component
  const buttonMapping: ButtonMapping = {
    [ButtonTypesEnum.update]: <UpdateButton handleAction={handleUpdate} />,
    [ButtonTypesEnum.start]: <StartButton handleAction={handleStart} />,
    [ButtonTypesEnum.starting]: <ActionLoadingButton label={Language.starting} />,
    [ButtonTypesEnum.stop]: <StopButton handleAction={handleStop} />,
    [ButtonTypesEnum.stopping]: <ActionLoadingButton label={Language.stopping} />,
    [ButtonTypesEnum.delete]: <DeleteButton handleAction={handleDelete} />,
    [ButtonTypesEnum.deleting]: <ActionLoadingButton label={Language.deleting} />,
    [ButtonTypesEnum.cancel]: <CancelButton handleAction={handleCancel} />,
    [ButtonTypesEnum.canceling]: <DisabledButton workspaceState={workspaceState} />,
    [ButtonTypesEnum.disabled]: <DisabledButton workspaceState={workspaceState} />,
    [ButtonTypesEnum.queued]: <DisabledButton workspaceState={workspaceState} />,
    [ButtonTypesEnum.error]: <DisabledButton workspaceState={workspaceState} />,
    [ButtonTypesEnum.loading]: <DisabledButton workspaceState={workspaceState} />,
  }

  return (
    <span className={styles.buttonContainer}>
      {/* primary workspace CTA */}
<<<<<<< HEAD
      <span data-testid="primary-cta" className={styles.primaryCta}>
        {buttonMapping[actions.primary]}
      </span>

      {/* popover toggle button */}
      <Button
        data-testid="workspace-actions-button"
        aria-controls="workspace-actions-menu"
        aria-haspopup="true"
        className={styles.dropdownButton}
        ref={anchorRef}
        disabled={!actions.secondary.length}
        onClick={() => {
          setIsOpen(true)
        }}
      >
        {isOpen ? <CloseDropdown /> : <OpenDropdown />}
      </Button>

      <Popover
        classes={{ paper: styles.popoverPaper }}
        id={id}
        open={isOpen}
        anchorEl={anchorRef.current}
        onClose={() => setIsOpen(false)}
        anchorOrigin={{
          vertical: "bottom",
          horizontal: "right",
        }}
        transformOrigin={{
          vertical: "top",
          horizontal: "right",
        }}
      >
        {/* secondary workspace CTAs */}
        <span data-testid="secondary-ctas">
          {actions.secondary.map((action) => (
            <div key={action} className={styles.popoverActionButton}>
              {buttonMapping[action]}
            </div>
          ))}
        </span>
      </Popover>
=======
      <span data-testid="primary-cta">{buttonMapping[actions.primary]}</span>
      {actions.canCancel ? (
        // cancel CTA
        <>{buttonMapping[ButtonTypesEnum.cancel]}</>
      ) : (
        <>
          {/* popover toggle button */}
          <Button
            data-testid="workspace-actions-button"
            aria-controls="workspace-actions-menu"
            aria-haspopup="true"
            className={styles.dropdownButton}
            ref={anchorRef}
            disabled={!actions.secondary.length}
            onClick={() => {
              setIsOpen(true)
            }}
          >
            {isOpen ? <CloseDropdown /> : <OpenDropdown />}
          </Button>
          <Popover
            classes={{ paper: styles.popoverPaper }}
            id={id}
            open={isOpen}
            anchorEl={anchorRef.current}
            onClose={() => setIsOpen(false)}
            anchorOrigin={{
              vertical: "bottom",
              horizontal: "right",
            }}
            transformOrigin={{
              vertical: "top",
              horizontal: "right",
            }}
          >
            {/* secondary workspace CTAs */}
            <DropdownContent secondaryActions={actions.secondary} buttonMapping={buttonMapping} />
          </Popover>
        </>
      )}
>>>>>>> 9a9912c8
    </span>
  )
}

const useStyles = makeStyles((theme) => ({
  buttonContainer: {
    border: `1px solid ${theme.palette.divider}`,
    borderRadius: `${theme.shape.borderRadius}px`,
    display: "inline-flex",
  },
  dropdownButton: {
    border: "none",
    borderLeft: `1px solid ${theme.palette.divider}`,
    borderRadius: `0px ${theme.shape.borderRadius}px ${theme.shape.borderRadius}px 0px`,
    minWidth: "unset",
    width: "63px", // matching cancel button so button grouping doesn't grow in size
    "& .MuiButton-label": {
      marginRight: "8px",
    },
  },
<<<<<<< HEAD
  actionButton: {
    // Set fixed width for the action buttons so they will not change the size
    // during the transitions
    width: theme.spacing(16),
    border: "none",
    borderRadius: `${theme.shape.borderRadius}px 0px 0px ${theme.shape.borderRadius}px`,
  },
  primaryCta: {
    [theme.breakpoints.down("md")]: {
      width: "100%",

      "& > *": {
        width: "100%",
      },
    },
  },
  popoverActionButton: {
    "& .MuiButtonBase-root": {
      backgroundColor: "unset",
      justifyContent: "start",
      padding: "0px",
    },
  },
=======
>>>>>>> 9a9912c8
  popoverPaper: {
    padding: `${theme.spacing(2)}px ${theme.spacing(3)}px ${theme.spacing(3)}px`,
  },
}))<|MERGE_RESOLUTION|>--- conflicted
+++ resolved
@@ -104,52 +104,9 @@
   return (
     <span className={styles.buttonContainer}>
       {/* primary workspace CTA */}
-<<<<<<< HEAD
       <span data-testid="primary-cta" className={styles.primaryCta}>
         {buttonMapping[actions.primary]}
       </span>
-
-      {/* popover toggle button */}
-      <Button
-        data-testid="workspace-actions-button"
-        aria-controls="workspace-actions-menu"
-        aria-haspopup="true"
-        className={styles.dropdownButton}
-        ref={anchorRef}
-        disabled={!actions.secondary.length}
-        onClick={() => {
-          setIsOpen(true)
-        }}
-      >
-        {isOpen ? <CloseDropdown /> : <OpenDropdown />}
-      </Button>
-
-      <Popover
-        classes={{ paper: styles.popoverPaper }}
-        id={id}
-        open={isOpen}
-        anchorEl={anchorRef.current}
-        onClose={() => setIsOpen(false)}
-        anchorOrigin={{
-          vertical: "bottom",
-          horizontal: "right",
-        }}
-        transformOrigin={{
-          vertical: "top",
-          horizontal: "right",
-        }}
-      >
-        {/* secondary workspace CTAs */}
-        <span data-testid="secondary-ctas">
-          {actions.secondary.map((action) => (
-            <div key={action} className={styles.popoverActionButton}>
-              {buttonMapping[action]}
-            </div>
-          ))}
-        </span>
-      </Popover>
-=======
-      <span data-testid="primary-cta">{buttonMapping[actions.primary]}</span>
       {actions.canCancel ? (
         // cancel CTA
         <>{buttonMapping[ButtonTypesEnum.cancel]}</>
@@ -189,7 +146,6 @@
           </Popover>
         </>
       )}
->>>>>>> 9a9912c8
     </span>
   )
 }
@@ -210,14 +166,6 @@
       marginRight: "8px",
     },
   },
-<<<<<<< HEAD
-  actionButton: {
-    // Set fixed width for the action buttons so they will not change the size
-    // during the transitions
-    width: theme.spacing(16),
-    border: "none",
-    borderRadius: `${theme.shape.borderRadius}px 0px 0px ${theme.shape.borderRadius}px`,
-  },
   primaryCta: {
     [theme.breakpoints.down("md")]: {
       width: "100%",
@@ -227,15 +175,6 @@
       },
     },
   },
-  popoverActionButton: {
-    "& .MuiButtonBase-root": {
-      backgroundColor: "unset",
-      justifyContent: "start",
-      padding: "0px",
-    },
-  },
-=======
->>>>>>> 9a9912c8
   popoverPaper: {
     padding: `${theme.spacing(2)}px ${theme.spacing(3)}px ${theme.spacing(3)}px`,
   },
