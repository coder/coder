--- conflicted
+++ resolved
@@ -81,12 +81,8 @@
   failed: {
     actions: [
       ButtonTypesEnum.start,
-<<<<<<< HEAD
       ButtonTypesEnum.stop,
-      ButtonTypesEnum.buildParameters,
-=======
       ButtonTypesEnum.settings,
->>>>>>> 107ae556
       ButtonTypesEnum.changeVersion,
       ButtonTypesEnum.delete,
     ],
