<<<<<<< HEAD
import { fireEvent, screen } from "@testing-library/react"
=======
import { screen } from "@testing-library/react"
import { WorkspaceStateEnum } from "util/workspace"
>>>>>>> 5e36be8c
import * as Mocks from "../../testHelpers/entities"
import { render } from "../../testHelpers/renderHelpers"
import { Language } from "./ActionCtas"
import { WorkspaceActions, WorkspaceActionsProps } from "./WorkspaceActions"

const renderComponent = async (props: Partial<WorkspaceActionsProps> = {}) => {
  render(
    <WorkspaceActions
      workspace={props.workspace ?? Mocks.MockWorkspace}
      handleStart={jest.fn()}
      handleStop={jest.fn()}
      handleDelete={jest.fn()}
      handleUpdate={jest.fn()}
      handleCancel={jest.fn()}
    />,
  )
}

const renderAndClick = async (props: Partial<WorkspaceActionsProps> = {}) => {
  render(
    <WorkspaceActions
      workspace={props.workspace ?? Mocks.MockWorkspace}
      handleStart={jest.fn()}
      handleStop={jest.fn()}
      handleDelete={jest.fn()}
      handleUpdate={jest.fn()}
      handleCancel={jest.fn()}
    />,
  )
  const trigger = await screen.findByTestId("workspace-actions-button")
  fireEvent.click(trigger)
}

describe("WorkspaceActions", () => {
  describe("when the workspace is starting", () => {
    it("primary is starting; cancel is available; no secondary", async () => {
      await renderComponent({ workspace: Mocks.MockStartingWorkspace })
      expect(screen.getByTestId("primary-cta")).toHaveTextContent(Language.starting)
      expect(
        screen.getByRole("button", {
          name: "cancel action",
        }),
      ).toBeInTheDocument()
      expect(screen.queryByTestId("secondary-ctas")).toBeNull()
    })
  })
  describe("when the workspace is started", () => {
    it("primary is stop; secondary is delete", async () => {
      await renderAndClick({ workspace: Mocks.MockWorkspace })
      expect(screen.getByTestId("primary-cta")).toHaveTextContent(Language.stop)
      expect(screen.getByTestId("secondary-ctas")).toHaveTextContent(Language.delete)
    })
  })
  describe("when the workspace is stopping", () => {
    it("primary is stopping; cancel is available; no secondary", async () => {
      await renderComponent({ workspace: Mocks.MockStoppingWorkspace })
      expect(screen.getByTestId("primary-cta")).toHaveTextContent(Language.stopping)
      expect(
        screen.getByRole("button", {
          name: "cancel action",
        }),
      ).toBeInTheDocument()
      expect(screen.queryByTestId("secondary-ctas")).toBeNull()
    })
  })
  describe("when the workspace is canceling", () => {
    it("primary is canceling; no secondary", async () => {
      await renderAndClick({ workspace: Mocks.MockCancelingWorkspace })
      expect(screen.getByTestId("primary-cta")).toHaveTextContent(WorkspaceStateEnum.canceling)
      expect(screen.queryByTestId("secondary-ctas")).toBeNull()
    })
  })
  describe("when the workspace is canceled", () => {
    it("primary is start; secondary are stop, delete", async () => {
      await renderAndClick({ workspace: Mocks.MockCanceledWorkspace })
      expect(screen.getByTestId("primary-cta")).toHaveTextContent(Language.start)
      expect(screen.getByTestId("secondary-ctas")).toHaveTextContent(Language.stop)
      expect(screen.getByTestId("secondary-ctas")).toHaveTextContent(Language.delete)
    })
  })
  describe("when the workspace is errored", () => {
    it("primary is start; secondary is delete", async () => {
      await renderAndClick({ workspace: Mocks.MockFailedWorkspace })
      expect(screen.getByTestId("primary-cta")).toHaveTextContent(Language.start)
      expect(screen.getByTestId("secondary-ctas")).toHaveTextContent(Language.delete)
    })
  })
  describe("when the workspace is deleting", () => {
    it("primary is deleting; cancel is available; no secondary", async () => {
      await renderComponent({ workspace: Mocks.MockDeletingWorkspace })
      expect(screen.getByTestId("primary-cta")).toHaveTextContent(Language.deleting)
      expect(
        screen.getByRole("button", {
          name: "cancel action",
        }),
      ).toBeInTheDocument()
      expect(screen.queryByTestId("secondary-ctas")).toBeNull()
    })
  })
  describe("when the workspace is deleted", () => {
    it("primary is deleted; no secondary", async () => {
      await renderAndClick({ workspace: Mocks.MockDeletedWorkspace })
      expect(screen.getByTestId("primary-cta")).toHaveTextContent(WorkspaceStateEnum.deleted)
      expect(screen.queryByTestId("secondary-ctas")).toBeNull()
    })
  })
  describe("when the workspace is outdated", () => {
    it("primary is update; secondary are start, delete", async () => {
      await renderAndClick({ workspace: Mocks.MockOutdatedWorkspace })
      expect(screen.getByTestId("primary-cta")).toHaveTextContent(Language.update)
      expect(screen.getByTestId("secondary-ctas")).toHaveTextContent(Language.start)
      expect(screen.getByTestId("secondary-ctas")).toHaveTextContent(Language.delete)
    })
  })
})<|MERGE_RESOLUTION|>--- conflicted
+++ resolved
@@ -1,9 +1,5 @@
-<<<<<<< HEAD
 import { fireEvent, screen } from "@testing-library/react"
-=======
-import { screen } from "@testing-library/react"
 import { WorkspaceStateEnum } from "util/workspace"
->>>>>>> 5e36be8c
 import * as Mocks from "../../testHelpers/entities"
 import { render } from "../../testHelpers/renderHelpers"
 import { Language } from "./ActionCtas"
