--- conflicted
+++ resolved
@@ -58,35 +58,8 @@
   },
 };
 
-// export const InfoLight: Story = {
-//   args: {
-//     text: "Information",
-//     type: "info",
-//     lightBorder: true,
-//   },
-// };
-
 export const Default: Story = {
   args: {
     text: "Neutral/default",
   },
-<<<<<<< HEAD
-};
-
-export const DefaultLight: Story = {
-  args: {
-    text: "Neutral/default",
-    lightBorder: true,
-  },
-};
-
-// export const WarningLight: Story = {
-//   args: {
-//     text: "Warning",
-//     type: "warning",
-//     lightBorder: true,
-//   },
-// };
-=======
-};
->>>>>>> 87c28d8b
+};