--- conflicted
+++ resolved
@@ -1,10 +1,3 @@
-<<<<<<< HEAD
-import { type PaletteColor, type Theme } from "@mui/material/styles";
-import { makeStyles } from "@mui/styles";
-import { type FC, type ReactNode } from "react";
-import { type PaletteIndex } from "theme/theme";
-import { combineClasses } from "utils/combineClasses";
-=======
 import { type FC, type ReactNode, useMemo } from "react";
 import { css, type Interpolation, type Theme, useTheme } from "@emotion/react";
 import { colors } from "theme/colors";
@@ -17,17 +10,12 @@
   | "info"
   | "success"
   | "neutral";
->>>>>>> c1941196
 
 export interface PillProps {
   className?: string;
   icon?: ReactNode;
   text: ReactNode;
-<<<<<<< HEAD
-  type?: PaletteIndex;
-=======
   type?: PillType;
->>>>>>> c1941196
   lightBorder?: boolean;
   title?: string;
 }
