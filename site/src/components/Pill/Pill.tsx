--- conflicted
+++ resolved
@@ -10,8 +10,7 @@
   | "notice"
   | "info"
   | "success"
-  | "active"
-  | "neutral";
+  | "active";
 
 export interface PillProps {
   className?: string;
@@ -22,23 +21,6 @@
 }
 
 const themeOverrides = {
-<<<<<<< HEAD
-  neutral: (lightBorder) => ({
-    backgroundColor: colors.gray[13],
-    borderColor: lightBorder ? colors.gray[6] : colors.gray[9],
-  }),
-} satisfies Record<string, (lightBorder?: boolean) => Interpolation<Theme>>;
-
-const themeStyles =
-  (type: Exclude<PillType, "neutral">, lightBorder?: boolean) =>
-  (theme: Theme) => {
-    const palette = theme.experimental.roles[type];
-    return {
-      backgroundColor: palette.background,
-      borderColor: palette.outline,
-      color: palette.text,
-    };
-=======
   neutral: {
     backgroundColor: colors.gray[13],
     borderColor: colors.gray[6],
@@ -46,11 +28,10 @@
 } satisfies Record<string, Interpolation<Theme>>;
 
 const themeStyles = (type: PillType) => (theme: Theme) => {
-  const palette = theme.palette[type];
+  const palette = theme.experimental.roles[type];
   return {
-    backgroundColor: palette.dark,
-    borderColor: palette.main,
->>>>>>> 87c28d8b
+    backgroundColor: palette.background,
+    borderColor: palette.outline,
   };
 };
 
@@ -62,14 +43,8 @@
       if (type in themeOverrides) {
         return themeOverrides[type as keyof typeof themeOverrides];
       }
-<<<<<<< HEAD
-      // TODO: hack
-      return themeStyles(type as any, lightBorder);
-    }, [type, lightBorder]);
-=======
-      return themeStyles(type);
+      return themeStyles(type as PillType);
     }, [type]);
->>>>>>> 87c28d8b
 
     return (
       <div
