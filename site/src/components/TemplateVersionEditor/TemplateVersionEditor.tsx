--- conflicted
+++ resolved
@@ -16,8 +16,7 @@
 import { TemplateResourcesTable } from "components/TemplateResourcesTable/TemplateResourcesTable"
 import { WorkspaceBuildLogs } from "components/WorkspaceBuildLogs/WorkspaceBuildLogs"
 import { FC, useCallback, useEffect, useRef, useState } from "react"
-<<<<<<< HEAD
-import { navHeight } from "theme/constants"
+import { navHeight, dashboardContentBottomPadding } from "theme/constants"
 import {
   existsFile,
   FileTree,
@@ -27,10 +26,6 @@
   setFile,
   traverse,
 } from "util/filetree"
-=======
-import { dashboardContentBottomPadding, navHeight } from "theme/constants"
-import { TemplateVersionFiles } from "util/templateVersion"
->>>>>>> af59e2bc
 import {
   CreateFileDialog,
   DeleteFileDialog,
