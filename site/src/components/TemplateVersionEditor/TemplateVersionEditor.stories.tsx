--- conflicted
+++ resolved
@@ -3,6 +3,7 @@
   MockTemplateVersion,
   MockTemplateVersionFileTree,
   MockWorkspaceBuildLogs,
+  MockWorkspaceExtendedBuildLogs,
   MockWorkspaceResource,
   MockWorkspaceResource2,
   MockWorkspaceResource3,
@@ -23,40 +24,6 @@
   },
 }
 
-<<<<<<< HEAD
-const Template: Story<TemplateVersionEditorProps> = (
-  args: TemplateVersionEditorProps,
-) => <TemplateVersionEditor {...args} />
-
-export const Example = Template.bind({})
-Example.args = {
-  defaultFileTree: MockTemplateVersionFileTree,
-  template: MockTemplate,
-  templateVersion: MockTemplateVersion,
-}
-
-export const Logs = Template.bind({})
-Logs.args = {
-  ...Example.args,
-  buildLogs: MockWorkspaceBuildLogs,
-}
-
-export const Resources = Template.bind({})
-Resources.args = {
-  ...Example.args,
-  buildLogs: MockWorkspaceBuildLogs,
-  resources: [
-    MockWorkspaceResource,
-    MockWorkspaceResource2,
-    MockWorkspaceResource3,
-  ],
-}
-
-export const SuccessfulPublish = Template.bind({})
-SuccessfulPublish.args = {
-  ...Example.args,
-  publishedVersion: MockTemplateVersion,
-=======
 export default meta
 type Story = StoryObj<typeof TemplateVersionEditor>
 
@@ -89,315 +56,12 @@
           "template import provision for start: terraform plan: exit status 1",
       },
     },
-    buildLogs: [
-      {
-        id: 938494,
-        created_at: "2023-08-25T19:07:43.331Z",
-        log_source: "provisioner_daemon",
-        log_level: "info",
-        stage: "Setting up",
-        output: "",
-      },
-      {
-        id: 938495,
-        created_at: "2023-08-25T19:07:43.331Z",
-        log_source: "provisioner_daemon",
-        log_level: "info",
-        stage: "Parsing template parameters",
-        output: "",
-      },
-      {
-        id: 938496,
-        created_at: "2023-08-25T19:07:43.339Z",
-        log_source: "provisioner_daemon",
-        log_level: "info",
-        stage: "Detecting persistent resources",
-        output: "",
-      },
-      {
-        id: 938497,
-        created_at: "2023-08-25T19:07:44.15Z",
-        log_source: "provisioner",
-        log_level: "debug",
-        stage: "Detecting persistent resources",
-        output: "Initializing the backend...",
-      },
-      {
-        id: 938498,
-        created_at: "2023-08-25T19:07:44.215Z",
-        log_source: "provisioner",
-        log_level: "debug",
-        stage: "Detecting persistent resources",
-        output: "Initializing provider plugins...",
-      },
-      {
-        id: 938499,
-        created_at: "2023-08-25T19:07:44.216Z",
-        log_source: "provisioner",
-        log_level: "debug",
-        stage: "Detecting persistent resources",
-        output: '- Finding coder/coder versions matching "~> 0.11.0"...',
-      },
-      {
-        id: 938500,
-        created_at: "2023-08-25T19:07:44.668Z",
-        log_source: "provisioner",
-        log_level: "debug",
-        stage: "Detecting persistent resources",
-        output: '- Finding kreuzwerker/docker versions matching "~> 3.0.1"...',
-      },
-      {
-        id: 938501,
-        created_at: "2023-08-25T19:07:44.722Z",
-        log_source: "provisioner",
-        log_level: "debug",
-        stage: "Detecting persistent resources",
-        output: "- Using coder/coder v0.11.1 from the shared cache directory",
-      },
-      {
-        id: 938502,
-        created_at: "2023-08-25T19:07:44.857Z",
-        log_source: "provisioner",
-        log_level: "debug",
-        stage: "Detecting persistent resources",
-        output:
-          "- Using kreuzwerker/docker v3.0.2 from the shared cache directory",
-      },
-      {
-        id: 938503,
-        created_at: "2023-08-25T19:07:45.081Z",
-        log_source: "provisioner",
-        log_level: "debug",
-        stage: "Detecting persistent resources",
-        output:
-          "Terraform has created a lock file .terraform.lock.hcl to record the provider",
-      },
-      {
-        id: 938504,
-        created_at: "2023-08-25T19:07:45.081Z",
-        log_source: "provisioner",
-        log_level: "debug",
-        stage: "Detecting persistent resources",
-        output:
-          "selections it made above. Include this file in your version control repository",
-      },
-      {
-        id: 938505,
-        created_at: "2023-08-25T19:07:45.081Z",
-        log_source: "provisioner",
-        log_level: "debug",
-        stage: "Detecting persistent resources",
-        output:
-          "so that Terraform can guarantee to make the same selections by default when",
-      },
-      {
-        id: 938506,
-        created_at: "2023-08-25T19:07:45.082Z",
-        log_source: "provisioner",
-        log_level: "debug",
-        stage: "Detecting persistent resources",
-        output: 'you run "terraform init" in the future.',
-      },
-      {
-        id: 938507,
-        created_at: "2023-08-25T19:07:45.083Z",
-        log_source: "provisioner",
-        log_level: "debug",
-        stage: "Detecting persistent resources",
-        output: "Terraform has been successfully initialized!",
-      },
-      {
-        id: 938508,
-        created_at: "2023-08-25T19:07:45.084Z",
-        log_source: "provisioner",
-        log_level: "debug",
-        stage: "Detecting persistent resources",
-        output:
-          'You may now begin working with Terraform. Try running "terraform plan" to see',
-      },
-      {
-        id: 938509,
-        created_at: "2023-08-25T19:07:45.084Z",
-        log_source: "provisioner",
-        log_level: "debug",
-        stage: "Detecting persistent resources",
-        output:
-          "any changes that are required for your infrastructure. All Terraform commands",
-      },
-      {
-        id: 938510,
-        created_at: "2023-08-25T19:07:45.084Z",
-        log_source: "provisioner",
-        log_level: "debug",
-        stage: "Detecting persistent resources",
-        output: "should now work.",
-      },
-      {
-        id: 938511,
-        created_at: "2023-08-25T19:07:45.084Z",
-        log_source: "provisioner",
-        log_level: "debug",
-        stage: "Detecting persistent resources",
-        output:
-          "If you ever set or change modules or backend configuration for Terraform,",
-      },
-      {
-        id: 938512,
-        created_at: "2023-08-25T19:07:45.084Z",
-        log_source: "provisioner",
-        log_level: "debug",
-        stage: "Detecting persistent resources",
-        output:
-          "rerun this command to reinitialize your working directory. If you forget, other",
-      },
-      {
-        id: 938513,
-        created_at: "2023-08-25T19:07:45.084Z",
-        log_source: "provisioner",
-        log_level: "debug",
-        stage: "Detecting persistent resources",
-        output: "commands will detect it and remind you to do so if necessary.",
-      },
-      {
-        id: 938514,
-        created_at: "2023-08-25T19:07:45.143Z",
-        log_source: "provisioner",
-        log_level: "info",
-        stage: "Detecting persistent resources",
-        output: "Terraform 1.1.9",
-      },
-      {
-        id: 938515,
-        created_at: "2023-08-25T19:07:46.297Z",
-        log_source: "provisioner",
-        log_level: "warn",
-        stage: "Detecting persistent resources",
-        output: "Warning: Argument is deprecated",
-      },
-      {
-        id: 938516,
-        created_at: "2023-08-25T19:07:46.297Z",
-        log_source: "provisioner",
-        log_level: "warn",
-        stage: "Detecting persistent resources",
-        output: 'on devcontainer-on-docker.tf line 15, in provider "coder":',
-      },
-      {
-        id: 938517,
-        created_at: "2023-08-25T19:07:46.297Z",
-        log_source: "provisioner",
-        log_level: "warn",
-        stage: "Detecting persistent resources",
-        output: "  15:   feature_use_managed_variables = true",
-      },
-      {
-        id: 938518,
-        created_at: "2023-08-25T19:07:46.297Z",
-        log_source: "provisioner",
-        log_level: "warn",
-        stage: "Detecting persistent resources",
-        output: "",
-      },
-      {
-        id: 938519,
-        created_at: "2023-08-25T19:07:46.297Z",
-        log_source: "provisioner",
-        log_level: "warn",
-        stage: "Detecting persistent resources",
-        output:
-          "Terraform variables are now exclusively utilized for template-wide variables after the removal of support for legacy parameters.",
-      },
-      {
-        id: 938520,
-        created_at: "2023-08-25T19:07:46.3Z",
-        log_source: "provisioner",
-        log_level: "error",
-        stage: "Detecting persistent resources",
-        output: "Error: ephemeral parameter requires the default property",
-      },
-      {
-        id: 938521,
-        created_at: "2023-08-25T19:07:46.3Z",
-        log_source: "provisioner",
-        log_level: "error",
-        stage: "Detecting persistent resources",
-        output:
-          'on devcontainer-on-docker.tf line 27, in data "coder_parameter" "another_one":',
-      },
-      {
-        id: 938522,
-        created_at: "2023-08-25T19:07:46.3Z",
-        log_source: "provisioner",
-        log_level: "error",
-        stage: "Detecting persistent resources",
-        output: '  27: data "coder_parameter" "another_one" {',
-      },
-      {
-        id: 938523,
-        created_at: "2023-08-25T19:07:46.301Z",
-        log_source: "provisioner",
-        log_level: "error",
-        stage: "Detecting persistent resources",
-        output: "",
-      },
-      {
-        id: 938524,
-        created_at: "2023-08-25T19:07:46.301Z",
-        log_source: "provisioner",
-        log_level: "error",
-        stage: "Detecting persistent resources",
-        output: "",
-      },
-      {
-        id: 938525,
-        created_at: "2023-08-25T19:07:46.303Z",
-        log_source: "provisioner",
-        log_level: "warn",
-        stage: "Detecting persistent resources",
-        output: "Warning: Argument is deprecated",
-      },
-      {
-        id: 938526,
-        created_at: "2023-08-25T19:07:46.303Z",
-        log_source: "provisioner",
-        log_level: "warn",
-        stage: "Detecting persistent resources",
-        output: 'on devcontainer-on-docker.tf line 15, in provider "coder":',
-      },
-      {
-        id: 938527,
-        created_at: "2023-08-25T19:07:46.303Z",
-        log_source: "provisioner",
-        log_level: "warn",
-        stage: "Detecting persistent resources",
-        output: "  15:   feature_use_managed_variables = true",
-      },
-      {
-        id: 938528,
-        created_at: "2023-08-25T19:07:46.303Z",
-        log_source: "provisioner",
-        log_level: "warn",
-        stage: "Detecting persistent resources",
-        output: "",
-      },
-      {
-        id: 938529,
-        created_at: "2023-08-25T19:07:46.303Z",
-        log_source: "provisioner",
-        log_level: "warn",
-        stage: "Detecting persistent resources",
-        output:
-          "Terraform variables are now exclusively utilized for template-wide variables after the removal of support for legacy parameters.",
-      },
-      {
-        id: 938530,
-        created_at: "2023-08-25T19:07:46.311Z",
-        log_source: "provisioner_daemon",
-        log_level: "info",
-        stage: "Cleaning Up",
-        output: "",
-      },
-    ],
+    buildLogs: MockWorkspaceExtendedBuildLogs,
   },
->>>>>>> 1de1e3b9
+}
+
+export const Published = {
+  args: {
+    publishedVersion: MockTemplateVersion,
+  },
 }