<<<<<<< HEAD
import Button from "@material-ui/core/Button"
import Paper from "@material-ui/core/Paper"
import { makeStyles } from "@material-ui/core/styles"
=======
import Box from "@mui/material/Box"
import Button from "@mui/material/Button"
import Paper from "@mui/material/Paper"
import { makeStyles } from "@mui/styles"
>>>>>>> 6bb4a4c3
import { License } from "api/typesGenerated"
import { ConfirmDialog } from "components/Dialogs/ConfirmDialog/ConfirmDialog"
import { Stack } from "components/Stack/Stack"
import dayjs from "dayjs"
import { useState } from "react"

type LicenseCardProps = {
  license: License
  userLimitActual?: number
  userLimitLimit?: number
  onRemove: (licenseId: number) => void
  isRemoving: boolean
}

export const LicenseCard = ({
  license,
  userLimitActual,
  userLimitLimit,
  onRemove,
  isRemoving,
}: LicenseCardProps) => {
  const styles = useStyles()

  const [licenseIDMarkedForRemoval, setLicenseIDMarkedForRemoval] = useState<
    number | undefined
  >(undefined)

  return (
    <Paper key={license.id} elevation={2} className={styles.licenseCard}>
      <ConfirmDialog
        type="info"
        hideCancel={false}
        open={licenseIDMarkedForRemoval !== undefined}
        onConfirm={() => {
          if (!licenseIDMarkedForRemoval) {
            return
          }
          onRemove(licenseIDMarkedForRemoval)
          setLicenseIDMarkedForRemoval(undefined)
        }}
        onClose={() => setLicenseIDMarkedForRemoval(undefined)}
        title="Confirm License Removal"
        confirmLoading={isRemoving}
        confirmText="Remove"
        description="Removing this license will disable all Enterprise features. You add a new license at any time."
      />
      <Stack
        direction="row"
        spacing={2}
        className={styles.cardContent}
        justifyContent="left"
        alignItems="center"
      >
        <span className={styles.licenseId}>#{license.id}</span>
        <span className={styles.accountType}>
          {license.claims.trial ? "Trial" : "Enterprise"}
        </span>
        <Stack
          direction="row"
          justifyContent="right"
          spacing={8}
          alignItems="self-end"
          style={{
            flex: 1,
          }}
        >
          <Stack direction="column" spacing={0}>
            <span className={styles.secondaryMaincolor}>Users</span>
            <span className={styles.userLimit}>
              {userLimitActual} {` / ${userLimitLimit || "Unlimited"}`}
            </span>
          </Stack>

          <Stack direction="column" spacing={0}>
            <span className={styles.secondaryMaincolor}>Valid Until</span>
            <span className={styles.licenseExpires}>
              {dayjs
                .unix(license.claims.license_expires)
                .format("MMMM D, YYYY")}
            </span>
          </Stack>
          <Button
            className={styles.removeButton}
            variant="text"
            size="small"
            onClick={() => setLicenseIDMarkedForRemoval(license.id)}
          >
            Remove
          </Button>
        </Stack>
      </Stack>
    </Paper>
  )
}

const useStyles = makeStyles((theme) => ({
  userLimit: {
    color: theme.palette.text.primary,
  },
  licenseCard: {
    ...theme.typography.body2,
    padding: theme.spacing(2),
  },
  cardContent: {},
  licenseId: {
    color: theme.palette.secondary.main,
    fontSize: 18,
    fontWeight: 600,
  },
  accountType: {
    fontWeight: 600,
<<<<<<< HEAD
    fontSize: 18,
=======
    fontSize: 24,
    justifyContent: "center",
>>>>>>> 6bb4a4c3
    alignItems: "center",
    textTransform: "capitalize",
  },
  licenseExpires: {
    color: theme.palette.text.secondary,
  },
  secondaryMaincolor: {
    color: theme.palette.text.hint,
  },
  removeButton: {
    height: "17px",
    minHeight: "17px",
    padding: 0,
    border: "none",
    color: theme.palette.error.main,
    "&:hover": {
      backgroundColor: "transparent",
    },
  },
}))<|MERGE_RESOLUTION|>--- conflicted
+++ resolved
@@ -1,13 +1,6 @@
-<<<<<<< HEAD
-import Button from "@material-ui/core/Button"
-import Paper from "@material-ui/core/Paper"
-import { makeStyles } from "@material-ui/core/styles"
-=======
-import Box from "@mui/material/Box"
 import Button from "@mui/material/Button"
 import Paper from "@mui/material/Paper"
 import { makeStyles } from "@mui/styles"
->>>>>>> 6bb4a4c3
 import { License } from "api/typesGenerated"
 import { ConfirmDialog } from "components/Dialogs/ConfirmDialog/ConfirmDialog"
 import { Stack } from "components/Stack/Stack"
@@ -119,12 +112,7 @@
   },
   accountType: {
     fontWeight: 600,
-<<<<<<< HEAD
     fontSize: 18,
-=======
-    fontSize: 24,
-    justifyContent: "center",
->>>>>>> 6bb4a4c3
     alignItems: "center",
     textTransform: "capitalize",
   },
@@ -132,7 +120,7 @@
     color: theme.palette.text.secondary,
   },
   secondaryMaincolor: {
-    color: theme.palette.text.hint,
+    color: theme.palette.text.secondary,
   },
   removeButton: {
     height: "17px",
