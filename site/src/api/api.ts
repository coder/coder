--- conflicted
+++ resolved
@@ -543,13 +543,14 @@
     log_level: logLevel,
   });
 
+export type DeleteWorkspaceOptions = Pick<
+  TypesGen.CreateWorkspaceBuildRequest,
+  "log_level" & "orphan"
+>;
+
 export const deleteWorkspace = (
   workspaceId: string,
-<<<<<<< HEAD
-  logLevel?: TypesGen.ProvisionerLogLevel,
-=======
-  options?: Pick<TypesGen.CreateWorkspaceBuildRequest, "log_level" & "orphan">,
->>>>>>> ef70165a
+  options?: DeleteWorkspaceOptions,
 ) =>
   postWorkspaceBuild(workspaceId, {
     transition: "delete",
