import axios, { AxiosRequestHeaders } from "axios"
import dayjs from "dayjs"
import * as Types from "./types"
import { WorkspaceBuildTransition } from "./types"
import * as TypesGen from "./typesGenerated"

export const hardCodedCSRFCookie = (): string => {
  // This is a hard coded CSRF token/cookie pair for local development.
  // In prod, the GoLang webserver generates a random cookie with a new token for
  // each document request. For local development, we don't use the Go webserver for static files,
  // so this is the 'hack' to make local development work with remote apis.
  // The CSRF cookie for this token is "JXm9hOUdZctWt0ZZGAy9xiS/gxMKYOThdxjjMnMUyn4="
  const csrfToken =
    "KNKvagCBEHZK7ihe2t7fj6VeJ0UyTDco1yVUJE8N06oNqxLu5Zx1vRxZbgfC0mJJgeGkVjgs08mgPbcWPBkZ1A=="
  axios.defaults.headers.common["X-CSRF-TOKEN"] = csrfToken
  return csrfToken
}

// defaultEntitlements has a default set of disabled functionality.
export const defaultEntitlements = (): TypesGen.Entitlements => {
  const features: TypesGen.Entitlements["features"] = {}
  for (const feature in Types.FeatureNames) {
    features[feature] = {
      enabled: false,
      entitlement: "not_entitled",
    }
  }
  return {
    features: features,
    has_license: false,
    warnings: [],
  }
}

// Always attach CSRF token to all requests.
// In puppeteer the document is undefined. In those cases, just
// do nothing.
const token =
  typeof document !== "undefined"
    ? document.head.querySelector('meta[property="csrf-token"]')
    : null

if (token !== null && token.getAttribute("content") !== null) {
  if (process.env.NODE_ENV === "development") {
    // Development mode uses a hard-coded CSRF token
    axios.defaults.headers.common["X-CSRF-TOKEN"] = hardCodedCSRFCookie()
    token.setAttribute("content", hardCodedCSRFCookie())
  } else {
    axios.defaults.headers.common["X-CSRF-TOKEN"] = token.getAttribute("content") ?? ""
  }
} else {
  // Do not write error logs if we are in a FE unit test.
  if (process.env.JEST_WORKER_ID === undefined) {
    console.error("CSRF token not found")
  }
}

const CONTENT_TYPE_JSON: AxiosRequestHeaders = {
  "Content-Type": "application/json",
}

export const provisioners: TypesGen.ProvisionerDaemon[] = [
  {
    id: "terraform",
    name: "Terraform",
    created_at: "",
    provisioners: [],
  },
  {
    id: "cdr-basic",
    name: "Basic",
    created_at: "",
    provisioners: [],
  },
]

export const login = async (
  email: string,
  password: string,
): Promise<TypesGen.LoginWithPasswordResponse> => {
  const payload = JSON.stringify({
    email,
    password,
  })

  const response = await axios.post<TypesGen.LoginWithPasswordResponse>(
    "/api/v2/users/login",
    payload,
    {
      headers: { ...CONTENT_TYPE_JSON },
    },
  )

  return response.data
}

export const logout = async (): Promise<void> => {
  await axios.post("/api/v2/users/logout")
}

export const getUser = async (): Promise<TypesGen.User> => {
  const response = await axios.get<TypesGen.User>("/api/v2/users/me")
  return response.data
}

export const getAuthMethods = async (): Promise<TypesGen.AuthMethods> => {
  const response = await axios.get<TypesGen.AuthMethods>("/api/v2/users/authmethods")
  return response.data
}

export const checkAuthorization = async (
  params: TypesGen.AuthorizationRequest,
): Promise<TypesGen.AuthorizationResponse> => {
  const response = await axios.post<TypesGen.AuthorizationResponse>(`/api/v2/authcheck`, params)
  return response.data
}

export const getApiKey = async (): Promise<TypesGen.GenerateAPIKeyResponse> => {
  const response = await axios.post<TypesGen.GenerateAPIKeyResponse>("/api/v2/users/me/keys")
  return response.data
}

export const getUsers = async (filter?: TypesGen.UsersRequest): Promise<TypesGen.User[]> => {
  const url = getURLWithSearchParams("/api/v2/users", filter)
  const response = await axios.get<TypesGen.User[]>(url)
  return response.data
}

export const getOrganization = async (organizationId: string): Promise<TypesGen.Organization> => {
  const response = await axios.get<TypesGen.Organization>(`/api/v2/organizations/${organizationId}`)
  return response.data
}

export const getOrganizations = async (): Promise<TypesGen.Organization[]> => {
  const response = await axios.get<TypesGen.Organization[]>("/api/v2/users/me/organizations")
  return response.data
}

export const getTemplate = async (templateId: string): Promise<TypesGen.Template> => {
  const response = await axios.get<TypesGen.Template>(`/api/v2/templates/${templateId}`)
  return response.data
}

export const getTemplates = async (organizationId: string): Promise<TypesGen.Template[]> => {
  const response = await axios.get<TypesGen.Template[]>(
    `/api/v2/organizations/${organizationId}/templates`,
  )
  return response.data
}

export const getTemplateByName = async (
  organizationId: string,
  name: string,
): Promise<TypesGen.Template> => {
  const response = await axios.get<TypesGen.Template>(
    `/api/v2/organizations/${organizationId}/templates/${name}`,
  )
  return response.data
}

export const getTemplateVersion = async (versionId: string): Promise<TypesGen.TemplateVersion> => {
  const response = await axios.get<TypesGen.TemplateVersion>(
    `/api/v2/templateversions/${versionId}`,
  )
  return response.data
}

export const getTemplateVersionSchema = async (
  versionId: string,
): Promise<TypesGen.ParameterSchema[]> => {
  const response = await axios.get<TypesGen.ParameterSchema[]>(
    `/api/v2/templateversions/${versionId}/schema`,
  )
  return response.data
}

export const getTemplateVersionResources = async (
  versionId: string,
): Promise<TypesGen.WorkspaceResource[]> => {
  const response = await axios.get<TypesGen.WorkspaceResource[]>(
    `/api/v2/templateversions/${versionId}/resources`,
  )
  return response.data
}

export const getTemplateVersions = async (
  templateId: string,
): Promise<TypesGen.TemplateVersion[]> => {
  const response = await axios.get<TypesGen.TemplateVersion[]>(
    `/api/v2/templates/${templateId}/versions`,
  )
  return response.data
}

export const updateTemplateMeta = async (
  templateId: string,
  data: TypesGen.UpdateTemplateMeta,
): Promise<TypesGen.Template> => {
  const response = await axios.patch<TypesGen.Template>(`/api/v2/templates/${templateId}`, data)
  return response.data
}

export const deleteTemplate = async (templateId: string): Promise<TypesGen.Template> => {
  const response = await axios.delete<TypesGen.Template>(`/api/v2/templates/${templateId}`)
  return response.data
}

export const getWorkspace = async (
  workspaceId: string,
  params?: TypesGen.WorkspaceOptions,
): Promise<TypesGen.Workspace> => {
  const response = await axios.get<TypesGen.Workspace>(`/api/v2/workspaces/${workspaceId}`, {
    params,
  })
  return response.data
}

/**
 *
 * @param workspaceId
 * @returns An EventSource that emits workspace event objects (ServerSentEvent)
 */
export const watchWorkspace = (workspaceId: string): EventSource => {
  return new EventSource(
    `${location.protocol}//${location.host}/api/v2/workspaces/${workspaceId}/watch`,
    { withCredentials: true },
  )
}

export const getURLWithSearchParams = (
  basePath: string,
  filter?: TypesGen.WorkspaceFilter | TypesGen.UsersRequest,
): string => {
  const searchParams = new URLSearchParams()

  if (filter?.q && filter.q !== "") {
    searchParams.append("q", filter.q)
  }

  const searchString = searchParams.toString()

  return searchString ? `${basePath}?${searchString}` : basePath
}

export const getWorkspaces = async (
  filter?: TypesGen.WorkspaceFilter,
): Promise<TypesGen.Workspace[]> => {
  const url = getURLWithSearchParams("/api/v2/workspaces", filter)
  const response = await axios.get<TypesGen.Workspace[]>(url)
  return response.data
}

export const getWorkspaceByOwnerAndName = async (
  username = "me",
  workspaceName: string,
  params?: TypesGen.WorkspaceOptions,
): Promise<TypesGen.Workspace> => {
  const response = await axios.get<TypesGen.Workspace>(
    `/api/v2/users/${username}/workspace/${workspaceName}`,
    {
      params,
    },
  )
  return response.data
}

export const getWorkspaceResources = async (
  workspaceBuildID: string,
): Promise<TypesGen.WorkspaceResource[]> => {
  const response = await axios.get<TypesGen.WorkspaceResource[]>(
    `/api/v2/workspacebuilds/${workspaceBuildID}/resources`,
  )
  return response.data
}

const postWorkspaceBuild =
  (transition: WorkspaceBuildTransition) =>
  async (workspaceId: string, template_version_id?: string): Promise<TypesGen.WorkspaceBuild> => {
    const payload = {
      transition,
      template_version_id,
    }
    const response = await axios.post(`/api/v2/workspaces/${workspaceId}/builds`, payload)
    return response.data
  }

export const startWorkspace = postWorkspaceBuild("start")
export const stopWorkspace = postWorkspaceBuild("stop")
export const deleteWorkspace = postWorkspaceBuild("delete")

export const cancelWorkspaceBuild = async (
  workspaceBuildId: TypesGen.WorkspaceBuild["id"],
): Promise<Types.Message> => {
  const response = await axios.patch(`/api/v2/workspacebuilds/${workspaceBuildId}/cancel`)
  return response.data
}

export const createUser = async (user: TypesGen.CreateUserRequest): Promise<TypesGen.User> => {
  const response = await axios.post<TypesGen.User>("/api/v2/users", user)
  return response.data
}

export const createWorkspace = async (
  organizationId: string,
  userId = "me",
  workspace: TypesGen.CreateWorkspaceRequest,
): Promise<TypesGen.Workspace> => {
  const response = await axios.post<TypesGen.Workspace>(
    `/api/v2/organizations/${organizationId}/members/${userId}/workspaces`,
    workspace,
  )
  return response.data
}

export const getBuildInfo = async (): Promise<TypesGen.BuildInfoResponse> => {
  const response = await axios.get("/api/v2/buildinfo")
  return response.data
}

export const putWorkspaceAutostart = async (
  workspaceID: string,
  autostart: TypesGen.UpdateWorkspaceAutostartRequest,
): Promise<void> => {
  const payload = JSON.stringify(autostart)
  await axios.put(`/api/v2/workspaces/${workspaceID}/autostart`, payload, {
    headers: { ...CONTENT_TYPE_JSON },
  })
}

export const putWorkspaceAutostop = async (
  workspaceID: string,
  ttl: TypesGen.UpdateWorkspaceTTLRequest,
): Promise<void> => {
  const payload = JSON.stringify(ttl)
  await axios.put(`/api/v2/workspaces/${workspaceID}/ttl`, payload, {
    headers: { ...CONTENT_TYPE_JSON },
  })
}

export const updateProfile = async (
  userId: string,
  data: TypesGen.UpdateUserProfileRequest,
): Promise<TypesGen.User> => {
  const response = await axios.put(`/api/v2/users/${userId}/profile`, data)
  return response.data
}

export const activateUser = async (userId: TypesGen.User["id"]): Promise<TypesGen.User> => {
  const response = await axios.put<TypesGen.User>(`/api/v2/users/${userId}/status/activate`)
  return response.data
}

export const suspendUser = async (userId: TypesGen.User["id"]): Promise<TypesGen.User> => {
  const response = await axios.put<TypesGen.User>(`/api/v2/users/${userId}/status/suspend`)
  return response.data
}

export const deleteUser = async (userId: TypesGen.User["id"]): Promise<undefined> => {
  return await axios.delete(`/api/v2/users/${userId}`)
}

// API definition:
// https://github.com/coder/coder/blob/db665e7261f3c24a272ccec48233a3e276878239/coderd/users.go#L33-L53
export const hasFirstUser = async (): Promise<boolean> => {
  try {
    // If it is success, it is true
    await axios.get("/api/v2/users/first")
    return true
  } catch (error) {
    // If it returns a 404, it is false
    if (axios.isAxiosError(error) && error.response?.status === 404) {
      return false
    }

    throw error
  }
}

export const createFirstUser = async (
  req: TypesGen.CreateFirstUserRequest,
): Promise<TypesGen.CreateFirstUserResponse> => {
  const response = await axios.post(`/api/v2/users/first`, req)
  return response.data
}

export const updateUserPassword = async (
  userId: TypesGen.User["id"],
  updatePassword: TypesGen.UpdateUserPasswordRequest,
): Promise<undefined> => axios.put(`/api/v2/users/${userId}/password`, updatePassword)

export const getSiteRoles = async (): Promise<Array<TypesGen.AssignableRoles>> => {
  const response = await axios.get<Array<TypesGen.AssignableRoles>>(`/api/v2/users/roles`)
  return response.data
}

export const updateUserRoles = async (
  roles: TypesGen.Role["name"][],
  userId: TypesGen.User["id"],
): Promise<TypesGen.User> => {
  const response = await axios.put<TypesGen.User>(`/api/v2/users/${userId}/roles`, { roles })
  return response.data
}

export const getUserSSHKey = async (userId = "me"): Promise<TypesGen.GitSSHKey> => {
  const response = await axios.get<TypesGen.GitSSHKey>(`/api/v2/users/${userId}/gitsshkey`)
  return response.data
}

export const regenerateUserSSHKey = async (userId = "me"): Promise<TypesGen.GitSSHKey> => {
  const response = await axios.put<TypesGen.GitSSHKey>(`/api/v2/users/${userId}/gitsshkey`)
  return response.data
}

export const getWorkspaceBuilds = async (
  workspaceId: string,
): Promise<TypesGen.WorkspaceBuild[]> => {
  const response = await axios.get<TypesGen.WorkspaceBuild[]>(
    `/api/v2/workspaces/${workspaceId}/builds`,
  )
  return response.data
}

export const getWorkspaceBuildByNumber = async (
  username = "me",
  workspaceName: string,
  buildNumber: string,
): Promise<TypesGen.WorkspaceBuild> => {
  const response = await axios.get<TypesGen.WorkspaceBuild>(
    `/api/v2/users/${username}/workspace/${workspaceName}/builds/${buildNumber}`,
  )
  return response.data
}

export const getWorkspaceBuildLogs = async (
  buildname: string,
  before: Date,
): Promise<TypesGen.ProvisionerJobLog[]> => {
  const response = await axios.get<TypesGen.ProvisionerJobLog[]>(
    `/api/v2/workspacebuilds/${buildname}/logs?before=${before.getTime()}`,
  )
  return response.data
}

export const putWorkspaceExtension = async (
  workspaceId: string,
  newDeadline: dayjs.Dayjs,
): Promise<void> => {
  await axios.put(`/api/v2/workspaces/${workspaceId}/extend`, { deadline: newDeadline })
}

export const getEntitlements = async (): Promise<TypesGen.Entitlements> => {
  try {
    const response = await axios.get("/api/v2/entitlements")
    return response.data
  } catch (error) {
    if (axios.isAxiosError(error) && error.response?.status === 404) {
      return defaultEntitlements()
    }
    throw error
  }
}

export const getAuditLogs = async (
  options: TypesGen.AuditLogsRequest,
): Promise<TypesGen.AuditLogResponse> => {
  const searchParams = new URLSearchParams()
  if (options.limit) {
    searchParams.set("limit", options.limit.toString())
  }
  if (options.offset) {
    searchParams.set("offset", options.offset.toString())
  }
  if (options.q) {
    searchParams.set("q", options.q)
  }

  const response = await axios.get(`/api/v2/audit?${searchParams.toString()}`)
  return response.data
}

export const getAuditLogsCount = async (
  options: TypesGen.AuditLogCountRequest = {},
): Promise<TypesGen.AuditLogCountResponse> => {
  const searchParams = new URLSearchParams()
  if (options.q) {
    searchParams.set("q", options.q)
  }
  const response = await axios.get(`/api/v2/audit/count?${searchParams.toString()}`)
  return response.data
}

export const getTemplateDAUs = async (
  templateId: string,
): Promise<TypesGen.TemplateDAUsResponse> => {
  const response = await axios.get(`/api/v2/templates/${templateId}/daus`)
  return response.data
}

<<<<<<< HEAD
export const getTemplateUserRoles = async (
  templateId: string,
): Promise<TypesGen.TemplateUser[]> => {
  const response = await axios.get(`/api/v2/templates/${templateId}/user-roles`)
=======
export const getApplicationsHost = async (): Promise<TypesGen.GetAppHostResponse> => {
  const response = await axios.get(`/api/v2/applications/host`)
>>>>>>> ee4b9346
  return response.data
}<|MERGE_RESOLUTION|>--- conflicted
+++ resolved
@@ -496,14 +496,14 @@
   return response.data
 }
 
-<<<<<<< HEAD
 export const getTemplateUserRoles = async (
   templateId: string,
 ): Promise<TypesGen.TemplateUser[]> => {
   const response = await axios.get(`/api/v2/templates/${templateId}/user-roles`)
-=======
+  return response.data
+}
+
 export const getApplicationsHost = async (): Promise<TypesGen.GetAppHostResponse> => {
   const response = await axios.get(`/api/v2/applications/host`)
->>>>>>> ee4b9346
   return response.data
 }