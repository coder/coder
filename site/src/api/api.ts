--- conflicted
+++ resolved
@@ -124,7 +124,6 @@
   return response.data
 }
 
-<<<<<<< HEAD
 const postWorkspaceBuild =
   (transition: string) =>
   async (workspaceId: string, templateVersionId?: string): Promise<TypesGen.WorkspaceBuild> => {
@@ -140,10 +139,7 @@
 export const stopWorkspace = postWorkspaceBuild("stop")
 export const deleteWorkspace = postWorkspaceBuild("delete")
 
-export const createUser = async (user: Types.CreateUserRequest): Promise<TypesGen.User> => {
-=======
 export const createUser = async (user: TypesGen.CreateUserRequest): Promise<TypesGen.User> => {
->>>>>>> 26b04cc9
   const response = await axios.post<TypesGen.User>("/api/v2/users", user)
   return response.data
 }
