--- conflicted
+++ resolved
@@ -1064,19 +1064,11 @@
    * @param organization Can be the organization's ID or name
    */
   createWorkspace = async (
-<<<<<<< HEAD
-    organization: string,
-=======
->>>>>>> bf4b7abf
     userId = "me",
     workspace: TypesGen.CreateWorkspaceRequest,
   ): Promise<TypesGen.Workspace> => {
     const response = await this.axios.post<TypesGen.Workspace>(
-<<<<<<< HEAD
-      `/api/v2/organizations/${organization}/members/${userId}/workspaces`,
-=======
       `/api/v2/users/${userId}/workspaces`,
->>>>>>> bf4b7abf
       workspace,
     );
 
