--- conflicted
+++ resolved
@@ -787,7 +787,6 @@
 		return response.data;
 	};
 
-<<<<<<< HEAD
 	getDeploymentIdpSyncFieldValues = async (
 		field: string,
 	): Promise<readonly string[]> => {
@@ -795,7 +794,10 @@
 		params.set("claimField", field);
 		const response = await this.axios.get<readonly string[]>(
 			`/api/v2/settings/idpsync/field-values?${params.toString}`,
-=======
+		);
+		return response.data;
+	};
+
 	getIdpSyncClaimFieldValues = async (claimField: string) => {
 		const response = await this.axios.get<string[]>(
 			`/api/v2/settings/idpsync/field-values?claimField=${claimField}`,
@@ -809,7 +811,6 @@
 	) => {
 		const response = await this.axios.get<TypesGen.Response>(
 			`/api/v2/organizations/${organization}/settings/idpsync/field-values?claimField=${claimField}`,
->>>>>>> 33a89abf
 		);
 		return response.data;
 	};
