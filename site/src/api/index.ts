--- conflicted
+++ resolved
@@ -74,11 +74,6 @@
   return response.data
 }
 
-<<<<<<< HEAD
-export const updateProfile = async (userId: string, data: Types.UpdateProfileRequest): Promise<Types.UserResponse> => {
-  const response = await axios.put(`/api/v2/users/${userId}/profile`, data)
-  return response.data
-=======
 export const putWorkspaceAutostart = async (
   workspaceID: string,
   autostart: Types.WorkspaceAutostartRequest,
@@ -97,5 +92,9 @@
   await axios.put(`/api/v2/workspaces/${workspaceID}/autostop`, payload, {
     headers: { ...CONTENT_TYPE_JSON },
   })
->>>>>>> 42e99567
+}
+
+export const updateProfile = async (userId: string, data: Types.UpdateProfileRequest): Promise<Types.UserResponse> => {
+  const response = await axios.put(`/api/v2/users/${userId}/profile`, data)
+  return response.data
 }