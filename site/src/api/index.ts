--- conflicted
+++ resolved
@@ -2,11 +2,7 @@
 import { mutate } from "swr"
 import { MockPager, MockUser, MockUser2 } from "../testHelpers/entities"
 import * as Types from "./types"
-<<<<<<< HEAD
-import * as GenTypes from "./typesGenerated"
-=======
 import * as TypesGen from "./typesGenerated"
->>>>>>> 8c27b4e2
 
 const CONTENT_TYPE_JSON: AxiosRequestHeaders = {
   "Content-Type": "application/json",
@@ -89,8 +85,8 @@
   })
 }
 
-export const createUser = async (user: GenTypes.CreateUserRequest): Promise<GenTypes.User> => {
-  const response = await axios.post<GenTypes.User>("/api/v2/users/", user)
+export const createUser = async (user: TypesGen.CreateUserRequest): Promise<TypesGen.User> => {
+  const response = await axios.post<TypesGen.User>("/api/v2/users/", user)
   return response.data
 }
 
