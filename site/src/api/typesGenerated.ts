// From codersdk/buildinfo.go:10:6.
export interface BuildInfoResponse {
  readonly external_url: string
  readonly version: string
}

// From codersdk/files.go:16:6.
export interface UploadResponse {
  readonly hash: string
}

// From codersdk/gitsshkey.go:14:6.
export interface GitSSHKey {
  readonly public_key: string
}

// From codersdk/gitsshkey.go:21:6.
export interface AgentGitSSHKey {
  readonly public_key: string
  readonly private_key: string
}

// From codersdk/organizations.go:17:6.
export interface Organization {
  readonly name: string
}

// From codersdk/organizations.go:25:6.
export interface CreateTemplateVersionRequest {
  readonly storage_source: string
}

// From codersdk/organizations.go:38:6.
export interface CreateTemplateRequest {
  readonly name: string
}

// From codersdk/organizations.go:52:6.
export interface CreateWorkspaceRequest {
  readonly name: string
}

// From codersdk/parameters.go:26:6.
export interface Parameter {
  readonly scope: ParameterScope
  readonly name: string
}

// From codersdk/parameters.go:38:6.
export interface CreateParameterRequest {
  readonly name: string
  readonly source_value: string
}

// From codersdk/provisionerdaemons.go:46:6.
export interface ProvisionerJob {
  readonly error: string
  readonly status: ProvisionerJobStatus
}

// From codersdk/provisionerdaemons.go:56:6.
export interface ProvisionerJobLog {
  readonly stage: string
  readonly output: string
}

// From codersdk/templates.go:17:6.
export interface Template {
  readonly name: string
  readonly workspace_owner_count: number
}

// From codersdk/templateversions.go:17:6.
export interface TemplateVersion {
  readonly name: string
  readonly job: ProvisionerJob
}

// From codersdk/users.go:17:6.
export interface UsersRequest {
  readonly search: string
  readonly limit: number
  readonly offset: number
}

// From codersdk/users.go:32:6.
export interface User {
  readonly email: string
  readonly username: string
}

// From codersdk/users.go:39:6.
export interface CreateFirstUserRequest {
  readonly email: string
  readonly username: string
  readonly password: string
  readonly organization: string
}

// From codersdk/users.go:52:6.
export interface CreateUserRequest {
  readonly email: string
  readonly username: string
  readonly password: string
}

// From codersdk/users.go:59:6.
export interface UpdateUserProfileRequest {
  readonly email: string
  readonly username: string
}

// From codersdk/users.go:65:6.
export interface LoginWithPasswordRequest {
  readonly email: string
  readonly password: string
}

// From codersdk/users.go:71:6.
export interface LoginWithPasswordResponse {
  readonly session_token: string
}

// From codersdk/users.go:76:6.
export interface GenerateAPIKeyResponse {
  readonly key: string
}

// From codersdk/users.go:80:6.
export interface CreateOrganizationRequest {
  readonly name: string
}

<<<<<<< HEAD
=======
// From codersdk/users.go:85:6.
export interface CreateWorkspaceRequest {
  readonly name: string
}

// From codersdk/users.go:94:6.
export interface AuthMethods {
  readonly password: boolean
  readonly github: boolean
}

>>>>>>> 185d97a6
// From codersdk/workspaceagents.go:31:6.
export interface GoogleInstanceIdentityToken {
  readonly json_web_token: string
}

// From codersdk/workspaceagents.go:35:6.
export interface AWSInstanceIdentityToken {
  readonly signature: string
  readonly document: string
}

// From codersdk/workspaceagents.go:40:6.
export interface AzureInstanceIdentityToken {
  readonly signature: string
  readonly encoding: string
}

// From codersdk/workspaceagents.go:47:6.
export interface WorkspaceAgentAuthenticateResponse {
  readonly session_token: string
}

// From codersdk/workspacebuilds.go:17:6.
export interface WorkspaceBuild {
  readonly name: string
  readonly job: ProvisionerJob
}

// From codersdk/workspaceresources.go:23:6.
export interface WorkspaceResource {
  readonly type: string
  readonly name: string
}

// From codersdk/workspaceresources.go:33:6.
export interface WorkspaceAgent {
  readonly status: WorkspaceAgentStatus
  readonly name: string
  readonly instance_id: string
  readonly architecture: string
  readonly operating_system: string
  readonly startup_script: string
}

// From codersdk/workspaceresources.go:50:6.
export interface WorkspaceAgentResourceMetadata {
  readonly memory_total: number
  readonly disk_total: number
  readonly cpu_cores: number
  readonly cpu_model: string
  readonly cpu_mhz: number
}

// From codersdk/workspaceresources.go:58:6.
export interface WorkspaceAgentInstanceMetadata {
  readonly jail_orchestrator: string
  readonly operating_system: string
  readonly platform: string
  readonly platform_family: string
  readonly kernel_version: string
  readonly kernel_architecture: string
  readonly cloud: string
  readonly jail: string
  readonly vnc: boolean
}

// From codersdk/workspaces.go:18:6.
export interface Workspace {
  readonly template_name: string
  readonly latest_build: WorkspaceBuild
  readonly outdated: boolean
  readonly name: string
  readonly autostart_schedule: string
  readonly autostop_schedule: string
}

// From codersdk/workspaces.go:33:6.
export interface CreateWorkspaceBuildRequest {
  readonly dry_run: boolean
}

// From codersdk/workspaces.go:94:6.
export interface UpdateWorkspaceAutostartRequest {
  readonly schedule: string
}

// From codersdk/workspaces.go:114:6.
export interface UpdateWorkspaceAutostopRequest {
  readonly schedule: string
}

// From codersdk/parameters.go:16:6.
export type ParameterScope = "organization" | "template" | "user" | "workspace"

// From codersdk/provisionerdaemons.go:26:6.
export type ProvisionerJobStatus = "pending" | "running" | "succeeded" | "canceling" | "canceled" | "failed"

// From codersdk/workspaceresources.go:15:6.
export type WorkspaceAgentStatus = "connecting" | "connected" | "disconnected"<|MERGE_RESOLUTION|>--- conflicted
+++ resolved
@@ -131,20 +131,12 @@
   readonly name: string
 }
 
-<<<<<<< HEAD
-=======
 // From codersdk/users.go:85:6.
-export interface CreateWorkspaceRequest {
-  readonly name: string
-}
-
-// From codersdk/users.go:94:6.
 export interface AuthMethods {
   readonly password: boolean
   readonly github: boolean
 }
 
->>>>>>> 185d97a6
 // From codersdk/workspaceagents.go:31:6.
 export interface GoogleInstanceIdentityToken {
   readonly json_web_token: string
