--- conflicted
+++ resolved
@@ -12,7 +12,7 @@
   readonly private_key: string
 }
 
-// From codersdk/users.go:94:6
+// From codersdk/users.go:102:6
 export interface AuthMethods {
   readonly password: boolean
   readonly github: boolean
@@ -44,7 +44,7 @@
   readonly organization_id: string
 }
 
-// From codersdk/users.go:89:6
+// From codersdk/users.go:97:6
 export interface CreateOrganizationRequest {
   readonly name: string
 }
@@ -100,7 +100,7 @@
   readonly parameter_values: CreateParameterRequest[]
 }
 
-// From codersdk/users.go:85:6
+// From codersdk/users.go:93:6
 export interface GenerateAPIKeyResponse {
   readonly key: string
 }
@@ -118,34 +118,22 @@
   readonly json_web_token: string
 }
 
-<<<<<<< HEAD
-// From codersdk/users.go:81:6.
-=======
-// From codersdk/users.go:74:6
->>>>>>> 1661588b
+// From codersdk/users.go:73:6
+export interface GrantUserRoles {
+  readonly roles: string[]
+}
+
+// From codersdk/users.go:82:6
 export interface LoginWithPasswordRequest {
   readonly email: string
   readonly password: string
 }
 
-<<<<<<< HEAD
-// From codersdk/users.go:87:6.
-=======
-// From codersdk/users.go:80:6
->>>>>>> 1661588b
+// From codersdk/users.go:88:6
 export interface LoginWithPasswordResponse {
   readonly session_token: string
 }
 
-<<<<<<< HEAD
-// From codersdk/users.go:92:6.
-export interface GenerateAPIKeyResponse {
-  readonly key: string
-}
-
-// From codersdk/users.go:96:6.
-export interface CreateOrganizationRequest {
-=======
 // From codersdk/organizations.go:17:6
 export interface Organization {
   readonly id: string
@@ -161,7 +149,6 @@
   readonly updated_at: string
   readonly scope: ParameterScope
   readonly scope_id: string
->>>>>>> 1661588b
   readonly name: string
   // This is likely an enum in an external package ("github.com/coder/coder/coderd/database.ParameterSourceScheme")
   readonly source_scheme: string
@@ -180,12 +167,6 @@
   readonly provisioners: string[]
 }
 
-<<<<<<< HEAD
-// From codersdk/users.go:101:6.
-export interface AuthMethods {
-  readonly password: boolean
-  readonly github: boolean
-=======
 // From codersdk/provisionerdaemons.go:46:6
 export interface ProvisionerJob {
   readonly id: string
@@ -195,7 +176,6 @@
   readonly error: string
   readonly status: ProvisionerJobStatus
   readonly worker_id?: string
->>>>>>> 1661588b
 }
 
 // From codersdk/provisionerdaemons.go:56:6
@@ -301,6 +281,11 @@
   readonly organization_ids: string[]
 }
 
+// From codersdk/users.go:77:6
+export interface UserRoles {
+  readonly roles: string[]
+}
+
 // From codersdk/users.go:17:6
 export interface UsersRequest {
   readonly after_user: string
