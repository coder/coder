--- conflicted
+++ resolved
@@ -1,76 +1,102 @@
-// From codersdk/templateversions.go:31:6
-export interface TemplateVersionParameter {
-	// Named type "github.com/coder/coder/coderd/database.ParameterValue" unknown, using "any"
-	readonly ParameterValue: any
-	readonly schema_id: string
-	readonly default_source_value: boolean
-}
-
-// From codersdk/users.go:59:6
-export interface UpdateUserProfileRequest {
+// From codersdk/workspaceagents.go:35:6
+export interface AWSInstanceIdentityToken {
+	readonly signature: string
+	readonly document: string
+}
+
+// From codersdk/workspaces.go:33:6
+export interface CreateWorkspaceBuildRequest {
+	// This is likely an enum in an external package
+	readonly template_version_id: string
+	// This is likely an enum in an external package
+	readonly transition: string
+	readonly dry_run: boolean
+}
+
+// From codersdk/parameters.go:26:6
+export interface Parameter {
+	// This is likely an enum in an external package
+	readonly id: string
+	readonly created_at: string
+	readonly updated_at: string
+	readonly scope: ParameterScope
+	// This is likely an enum in an external package
+	readonly scope_id: string
+	readonly name: string
+	// This is likely an enum in an external package
+	readonly source_scheme: string
+	// This is likely an enum in an external package
+	readonly destination_scheme: string
+}
+
+// From codersdk/users.go:17:6
+export interface UsersRequest {
+	// This is likely an enum in an external package
+	readonly after_user: string
+	readonly search: string
+	readonly limit: number
+	readonly offset: number
+}
+
+// From codersdk/workspaceresources.go:50:6
+export interface WorkspaceAgentResourceMetadata {
+	readonly memory_total: number
+	readonly disk_total: number
+	readonly cpu_cores: number
+	readonly cpu_model: string
+	readonly cpu_mhz: number
+}
+
+// From codersdk/workspacebuilds.go:17:6
+export interface WorkspaceBuild {
+	// This is likely an enum in an external package
+	readonly id: string
+	readonly created_at: string
+	readonly updated_at: string
+	// This is likely an enum in an external package
+	readonly workspace_id: string
+	// This is likely an enum in an external package
+	readonly template_version_id: string
+	// This is likely an enum in an external package
+	readonly before_id: string
+	// This is likely an enum in an external package
+	readonly after_id: string
+	readonly name: string
+	// This is likely an enum in an external package
+	readonly transition: string
+	// This is likely an enum in an external package
+	readonly initiator_id: string
+	readonly job: ProvisionerJob
+}
+
+// From codersdk/users.go:48:6
+export interface CreateFirstUserRequest {
 	readonly email: string
 	readonly username: string
-}
-
-// From codersdk/parameters.go:38:6
-export interface CreateParameterRequest {
-	readonly name: string
-	readonly source_value: string
-	readonly source_scheme: string
-	readonly destination_scheme: string
-}
-
-// From codersdk/users.go:52:6
+	readonly password: string
+	readonly organization: string
+}
+
+// From codersdk/users.go:61:6
 export interface CreateUserRequest {
 	readonly email: string
 	readonly username: string
 	readonly password: string
+	// This is likely an enum in an external package
 	readonly organization_id: string
 }
 
-// From codersdk/users.go:76:6
-export interface GenerateAPIKeyResponse {
-	readonly key: string
-}
-
-// From codersdk/users.go:65:6
-export interface LoginWithPasswordRequest {
-	readonly email: string
-	readonly password: string
-}
-
-// From codersdk/users.go:71:6
-export interface LoginWithPasswordResponse {
-	readonly session_token: string
-}
-
-<<<<<<< HEAD
-// From codersdk/templates.go:17:6
-export interface Template {
-	readonly id: string
-	readonly created_at: string
-	readonly updated_at: string
-	readonly organization_id: string
-	readonly name: string
-	readonly provisioner: string
-	readonly active_version_id: string
-	readonly workspace_owner_count: number
-=======
-// From codersdk/organizations.go:52:6.
-export interface CreateWorkspaceRequest {
-  readonly name: string
-}
-
-// From codersdk/parameters.go:26:6.
-export interface Parameter {
-  readonly scope: ParameterScope
-  readonly name: string
->>>>>>> 816441ef
-}
-
-// From codersdk/workspaces.go:94:6
-export interface UpdateWorkspaceAutostartRequest {
-	readonly schedule: string
+// From codersdk/provisionerdaemons.go:46:6
+export interface ProvisionerJob {
+	// This is likely an enum in an external package
+	readonly id: string
+	readonly created_at: string
+	readonly started_at?: string
+	readonly completed_at?: string
+	readonly error: string
+	readonly status: ProvisionerJobStatus
+	// This is likely an enum in an external package
+	readonly worker_id?: string
 }
 
 // From codersdk/files.go:16:6
@@ -78,12 +104,79 @@
 	readonly hash: string
 }
 
-// From codersdk/users.go:32:6
+// From codersdk/users.go:39:6
 export interface User {
+	// This is likely an enum in an external package
 	readonly id: string
 	readonly email: string
 	readonly created_at: string
 	readonly username: string
+	readonly status: UserStatus
+	// This is likely an enum in an external package
+	readonly organization_ids: string[]
+}
+
+// From codersdk/provisionerdaemons.go:23:6
+export interface ProvisionerDaemon {
+	// This is likely an enum in an external package
+	readonly id: string
+	readonly created_at: string
+	readonly updated_at?: string
+	readonly organization_id?: string
+	readonly name: string
+	// This is likely an enum in an external package
+	readonly provisioners: string[]
+}
+
+// From codersdk/templateversions.go:27:6
+export interface TemplateVersionParameterSchema {
+	// This is likely an enum in an external package
+	readonly id: string
+	readonly created_at: string
+	// This is likely an enum in an external package
+	readonly job_id: string
+	readonly name: string
+	readonly description: string
+	// This is likely an enum in an external package
+	readonly default_source_scheme: string
+	readonly default_source_value: string
+	readonly allow_override_source: boolean
+	// This is likely an enum in an external package
+	readonly default_destination_scheme: string
+	readonly allow_override_destination: boolean
+	readonly default_refresh: string
+	readonly redisplay_value: boolean
+	readonly validation_error: string
+	readonly validation_condition: string
+	// This is likely an enum in an external package
+	readonly validation_type_system: string
+	readonly validation_value_type: string
+}
+
+// From codersdk/templates.go:28:6
+export interface UpdateActiveTemplateVersion {
+	// This is likely an enum in an external package
+	readonly id: string
+}
+
+// From codersdk/workspaceresources.go:33:6
+export interface WorkspaceAgent {
+	// This is likely an enum in an external package
+	readonly id: string
+	readonly created_at: string
+	readonly updated_at: string
+	readonly first_connected_at?: string
+	readonly last_connected_at?: string
+	readonly disconnected_at?: string
+	readonly status: WorkspaceAgentStatus
+	readonly name: string
+	// This is likely an enum in an external package
+	readonly resource_id: string
+	readonly instance_id: string
+	readonly architecture: string
+	readonly environment_variables: Record<string, string>
+	readonly operating_system: string
+	readonly startup_script: string
 }
 
 // From codersdk/workspaceresources.go:58:6
@@ -99,37 +192,116 @@
 	readonly vnc: boolean
 }
 
-// From codersdk/gitsshkey.go:14:6
-export interface GitSSHKey {
+// From codersdk/users.go:56:6
+export interface CreateFirstUserResponse {
+	// This is likely an enum in an external package
 	readonly user_id: string
-	readonly created_at: string
-	readonly updated_at: string
-	readonly public_key: string
+	// This is likely an enum in an external package
+	readonly organization_id: string
+}
+
+// From codersdk/organizations.go:17:6
+export interface Organization {
+	// This is likely an enum in an external package
+	readonly id: string
+	readonly name: string
+	readonly created_at: string
+	readonly updated_at: string
 }
 
 // From codersdk/provisionerdaemons.go:56:6
 export interface ProvisionerJobLog {
-	readonly id: string
-	readonly created_at: string
+	// This is likely an enum in an external package
+	readonly id: string
+	readonly created_at: string
+	// This is likely an enum in an external package
 	readonly log_source: string
+	// This is likely an enum in an external package
 	readonly log_level: string
 	readonly stage: string
 	readonly output: string
 }
 
-// From codersdk/users.go:17:6
-export interface UsersRequest {
-	readonly after_user: string
-	readonly search: string
-	readonly limit: number
-	readonly offset: number
-}
-
-<<<<<<< HEAD
-// From codersdk/workspaceagents.go:35:6
-export interface AWSInstanceIdentityToken {
-	readonly signature: string
-	readonly document: string
+// From codersdk/users.go:68:6
+export interface UpdateUserProfileRequest {
+	readonly email: string
+	readonly username: string
+}
+
+// From codersdk/workspaces.go:18:6
+export interface Workspace {
+	// This is likely an enum in an external package
+	readonly id: string
+	readonly created_at: string
+	readonly updated_at: string
+	// This is likely an enum in an external package
+	readonly owner_id: string
+	// This is likely an enum in an external package
+	readonly template_id: string
+	readonly template_name: string
+	readonly latest_build: WorkspaceBuild
+	readonly outdated: boolean
+	readonly name: string
+	readonly autostart_schedule: string
+	readonly autostop_schedule: string
+}
+
+// From codersdk/workspaces.go:114:6
+export interface UpdateWorkspaceAutostopRequest {
+	readonly schedule: string
+}
+
+// From codersdk/parameters.go:38:6
+export interface CreateParameterRequest {
+	readonly name: string
+	readonly source_value: string
+	// This is likely an enum in an external package
+	readonly source_scheme: string
+	// This is likely an enum in an external package
+	readonly destination_scheme: string
+}
+
+// From codersdk/organizations.go:38:6
+export interface CreateTemplateRequest {
+	readonly name: string
+	// This is likely an enum in an external package
+	readonly template_version_id: string
+	readonly parameter_values: CreateParameterRequest[]
+}
+
+// From codersdk/gitsshkey.go:14:6
+export interface GitSSHKey {
+	// This is likely an enum in an external package
+	readonly user_id: string
+	readonly created_at: string
+	readonly updated_at: string
+	readonly public_key: string
+}
+
+// From codersdk/templateversions.go:30:6
+export interface TemplateVersionParameter {
+	// Named type "github.com/coder/coder/coderd/database.ParameterValue" unknown, using "any"
+	readonly ParameterValue: any
+	// This is likely an enum in an external package
+	readonly schema_id: string
+	readonly default_source_value: boolean
+}
+
+// From codersdk/workspaces.go:94:6
+export interface UpdateWorkspaceAutostartRequest {
+	readonly schedule: string
+}
+
+// From codersdk/gitsshkey.go:21:6
+export interface AgentGitSSHKey {
+	readonly public_key: string
+	readonly private_key: string
+}
+
+// From codersdk/users.go:94:6
+export interface AuthMethods {
+	readonly password: boolean
+	readonly github: boolean
 }
 
 // From codersdk/buildinfo.go:10:6
@@ -138,185 +310,29 @@
 	readonly version: string
 }
 
-// From codersdk/users.go:39:6
-export interface CreateFirstUserRequest {
+// From codersdk/users.go:74:6
+export interface LoginWithPasswordRequest {
 	readonly email: string
-	readonly username: string
 	readonly password: string
-	readonly organization: string
-}
-
-// From codersdk/users.go:85:6
-export interface CreateWorkspaceRequest {
-	readonly template_id: string
-	readonly name: string
-	readonly parameter_values: CreateParameterRequest[]
-}
-
-// From codersdk/workspaceagents.go:31:6
-export interface GoogleInstanceIdentityToken {
-	readonly json_web_token: string
-}
-
-// From codersdk/organizations.go:38:6
-export interface CreateTemplateRequest {
-	readonly name: string
-	readonly template_version_id: string
-	readonly parameter_values: CreateParameterRequest[]
-}
-
-// From codersdk/templateversions.go:17:6
-export interface TemplateVersion {
-	readonly id: string
-	readonly template_id?: string
-	readonly created_at: string
-	readonly updated_at: string
-	readonly name: string
-	readonly job: ProvisionerJob
-}
-
-// From codersdk/workspaces.go:114:6
-export interface UpdateWorkspaceAutostopRequest {
-	readonly schedule: string
-}
-
-// From codersdk/workspaces.go:18:6
-export interface Workspace {
-	readonly id: string
-	readonly created_at: string
-	readonly updated_at: string
-	readonly owner_id: string
-	readonly template_id: string
-	readonly template_name: string
-	readonly latest_build: WorkspaceBuild
-	readonly outdated: boolean
-	readonly name: string
-	readonly autostart_schedule: string
-	readonly autostop_schedule: string
-}
-
-// From codersdk/workspacebuilds.go:17:6
-export interface WorkspaceBuild {
-	readonly id: string
-	readonly created_at: string
-	readonly updated_at: string
-	readonly workspace_id: string
-	readonly template_version_id: string
-	readonly before_id: string
-	readonly after_id: string
-	readonly name: string
-	readonly transition: string
-	readonly initiator_id: string
-	readonly job: ProvisionerJob
-}
-
-// From codersdk/users.go:94:6
-=======
-// From codersdk/users.go:39:6.
-export interface User {
-  readonly email: string
-  readonly username: string
-  readonly status: UserStatus
-}
-
-// From codersdk/users.go:48:6.
-export interface CreateFirstUserRequest {
-  readonly email: string
-  readonly username: string
-  readonly password: string
-  readonly organization: string
-}
-
-// From codersdk/users.go:61:6.
-export interface CreateUserRequest {
-  readonly email: string
-  readonly username: string
-  readonly password: string
-}
-
-// From codersdk/users.go:68:6.
-export interface UpdateUserProfileRequest {
-  readonly email: string
-  readonly username: string
-}
-
-// From codersdk/users.go:74:6.
-export interface LoginWithPasswordRequest {
-  readonly email: string
-  readonly password: string
-}
-
-// From codersdk/users.go:80:6.
-export interface LoginWithPasswordResponse {
-  readonly session_token: string
-}
-
-// From codersdk/users.go:85:6.
-export interface GenerateAPIKeyResponse {
-  readonly key: string
-}
-
-// From codersdk/users.go:89:6.
-export interface CreateOrganizationRequest {
-  readonly name: string
-}
-
-// From codersdk/users.go:94:6.
->>>>>>> 816441ef
-export interface AuthMethods {
-	readonly password: boolean
-	readonly github: boolean
-}
-
-// From codersdk/organizations.go:25:6
-export interface CreateTemplateVersionRequest {
-	readonly template_id: string
-	readonly storage_method: string
-	readonly storage_source: string
-	readonly provisioner: string
-	readonly parameter_values: CreateParameterRequest[]
-}
-
-// From codersdk/organizations.go:17:6
-export interface Organization {
-	readonly id: string
-	readonly name: string
-	readonly created_at: string
-	readonly updated_at: string
-}
-
-// From codersdk/parameters.go:26:6
-export interface Parameter {
-	readonly id: string
-	readonly created_at: string
-	readonly updated_at: string
-	readonly scope: ParameterScope
-	readonly scope_id: string
-	readonly name: string
-	readonly source_scheme: string
-	readonly destination_scheme: string
-}
-
-// From codersdk/provisionerdaemons.go:46:6
-export interface ProvisionerJob {
-	readonly id: string
-	readonly created_at: string
-	readonly started_at?: string
-	readonly completed_at?: string
-	readonly error: string
-	readonly status: ProvisionerJobStatus
-	readonly worker_id?: string
-}
-
-// From codersdk/templates.go:28:6
-export interface UpdateActiveTemplateVersion {
-	readonly id: string
-}
-
-// From codersdk/gitsshkey.go:21:6
-export interface AgentGitSSHKey {
-	readonly public_key: string
-	readonly private_key: string
+}
+
+// From codersdk/workspaceagents.go:47:6
+export interface WorkspaceAgentAuthenticateResponse {
+	readonly session_token: string
+}
+
+// From codersdk/workspaceresources.go:23:6
+export interface WorkspaceResource {
+	// This is likely an enum in an external package
+	readonly id: string
+	readonly created_at: string
+	// This is likely an enum in an external package
+	readonly job_id: string
+	// This is likely an enum in an external package
+	readonly workspace_transition: string
+	readonly type: string
+	readonly name: string
+	readonly agents: WorkspaceAgent[]
 }
 
 // From codersdk/workspaceagents.go:40:6
@@ -325,112 +341,83 @@
 	readonly encoding: string
 }
 
-// From codersdk/workspaceresources.go:50:6
-export interface WorkspaceAgentResourceMetadata {
-	readonly memory_total: number
-	readonly disk_total: number
-	readonly cpu_cores: number
-	readonly cpu_model: string
-	readonly cpu_mhz: number
-}
-
-// From codersdk/users.go:47:6
-export interface CreateFirstUserResponse {
-	readonly user_id: string
+// From codersdk/organizations.go:52:6
+export interface CreateWorkspaceRequest {
+	// This is likely an enum in an external package
+	readonly template_id: string
+	readonly name: string
+	readonly parameter_values: CreateParameterRequest[]
+}
+
+// From codersdk/workspaceagents.go:31:6
+export interface GoogleInstanceIdentityToken {
+	readonly json_web_token: string
+}
+
+// From codersdk/users.go:80:6
+export interface LoginWithPasswordResponse {
+	readonly session_token: string
+}
+
+// From codersdk/templates.go:17:6
+export interface Template {
+	// This is likely an enum in an external package
+	readonly id: string
+	readonly created_at: string
+	readonly updated_at: string
+	// This is likely an enum in an external package
 	readonly organization_id: string
-}
-
-// From codersdk/workspaces.go:33:6
-export interface CreateWorkspaceBuildRequest {
-	readonly template_version_id: string
-	readonly transition: string
-	readonly dry_run: boolean
-}
-
-// From codersdk/provisionerdaemons.go:23:6
-export interface ProvisionerDaemon {
-	readonly id: string
-	readonly created_at: string
-	readonly updated_at?: string
-	readonly organization_id?: string
-	readonly name: string
-	readonly provisioners: string[]
-}
-
-// From codersdk/templateversions.go:28:6
-export interface TemplateVersionParameterSchema {
-	readonly id: string
-	readonly created_at: string
-	readonly job_id: string
-	readonly name: string
-	readonly description: string
-	readonly default_source_scheme: string
-	readonly default_source_value: string
-	readonly allow_override_source: boolean
-	readonly default_destination_scheme: string
-	readonly allow_override_destination: boolean
-	readonly default_refresh: string
-	readonly redisplay_value: boolean
-	readonly validation_error: string
-	readonly validation_condition: string
-	readonly validation_type_system: string
-	readonly validation_value_type: string
-}
-
-// From codersdk/workspaceresources.go:23:6
-export interface WorkspaceResource {
-	readonly id: string
-	readonly created_at: string
-	readonly job_id: string
-	readonly workspace_transition: string
-	readonly type: string
-	readonly name: string
-	readonly agents: WorkspaceAgent[]
-}
-
-// From codersdk/users.go:80:6
+	readonly name: string
+	// This is likely an enum in an external package
+	readonly provisioner: string
+	// This is likely an enum in an external package
+	readonly active_version_id: string
+	readonly workspace_owner_count: number
+}
+
+// From codersdk/users.go:89:6
 export interface CreateOrganizationRequest {
 	readonly name: string
 }
 
-// From codersdk/workspaceresources.go:33:6
-export interface WorkspaceAgent {
-	readonly id: string
-	readonly created_at: string
-	readonly updated_at: string
-	readonly first_connected_at?: string
-	readonly last_connected_at?: string
-	readonly disconnected_at?: string
-	readonly status: WorkspaceAgentStatus
-	readonly name: string
-	readonly resource_id: string
-	readonly instance_id: string
-	readonly architecture: string
-	readonly environment_variables: Record<string, string>
-	readonly operating_system: string
-	readonly startup_script: string
-}
-
-
-// From codersdk/workspaceagents.go:47:6
-export interface WorkspaceAgentAuthenticateResponse {
-	readonly session_token: string
-}
+// From codersdk/organizations.go:25:6
+export interface CreateTemplateVersionRequest {
+	// This is likely an enum in an external package
+	readonly template_id: string
+	// This is likely an enum in an external package
+	readonly storage_method: string
+	readonly storage_source: string
+	// This is likely an enum in an external package
+	readonly provisioner: string
+	readonly parameter_values: CreateParameterRequest[]
+}
+
+// From codersdk/users.go:85:6
+export interface GenerateAPIKeyResponse {
+	readonly key: string
+}
+
+// From codersdk/templateversions.go:17:6
+export interface TemplateVersion {
+	// This is likely an enum in an external package
+	readonly id: string
+	// This is likely an enum in an external package
+	readonly template_id?: string
+	readonly created_at: string
+	readonly updated_at: string
+	readonly name: string
+	readonly job: ProvisionerJob
+}
+
+// From codersdk/parameters.go:16:6
+export type ParameterScope = "organization" | "template" | "user" | "workspace"
+
+// From codersdk/provisionerdaemons.go:26:6
+export type ProvisionerJobStatus = "canceled" | "canceling" | "failed" | "pending" | "running" | "succeeded"
+
+// From codersdk/users.go:31:6
+export type UserStatus = "active" | "suspended"
 
 // From codersdk/workspaceresources.go:15:6
 export type WorkspaceAgentStatus = "connected" | "connecting" | "disconnected"
 
-// From codersdk/parameters.go:16:6
-export type ParameterScope = "organization" | "template" | "user" | "workspace"
-
-// From codersdk/provisionerdaemons.go:26:6
-export type ProvisionerJobStatus = "canceled" | "canceling" | "failed" | "pending" | "running" | "succeeded"
-
-<<<<<<< HEAD
-=======
-// From codersdk/users.go:31:6.
-export type UserStatus = "active" | "suspended"
-
-// From codersdk/workspaceresources.go:15:6.
-export type WorkspaceAgentStatus = "connecting" | "connected" | "disconnected"
->>>>>>> 816441ef
