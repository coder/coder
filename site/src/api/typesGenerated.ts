--- conflicted
+++ resolved
@@ -132,16 +132,7 @@
   readonly name: string
 }
 
-<<<<<<< HEAD
 // From codersdk/users.go:93:6.
-export interface CreateWorkspaceRequest {
-  readonly name: string
-}
-
-// From codersdk/users.go:102:6.
-=======
-// From codersdk/users.go:85:6.
->>>>>>> f9ce54a5
 export interface AuthMethods {
   readonly password: boolean
   readonly github: boolean
