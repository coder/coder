// Code generated by 'make site/src/api/typesGenerated.ts'. DO NOT EDIT.

// From codersdk/apikey.go
export interface APIKey {
  readonly id: string
  readonly user_id: string
  readonly last_used: string
  readonly expires_at: string
  readonly created_at: string
  readonly updated_at: string
  readonly login_type: LoginType
  readonly scope: APIKeyScope
  readonly lifetime_seconds: number
}

// From codersdk/licenses.go
export interface AddLicenseRequest {
  readonly license: string
}

// From codersdk/gitsshkey.go
export interface AgentGitSSHKey {
  readonly public_key: string
  readonly private_key: string
}

// From codersdk/templates.go
export interface AgentStatsReportResponse {
  readonly num_comms: number
  readonly rx_bytes: number
  readonly tx_bytes: number
}

// From codersdk/roles.go
export interface AssignableRoles extends Role {
  readonly assignable: boolean
}

// From codersdk/audit.go
export type AuditDiff = Record<string, AuditDiffField>

// From codersdk/audit.go
export interface AuditDiffField {
  // eslint-disable-next-line @typescript-eslint/no-explicit-any -- TODO explain why this is needed
  readonly old?: any
  // eslint-disable-next-line @typescript-eslint/no-explicit-any -- TODO explain why this is needed
  readonly new?: any
  readonly secret: boolean
}

// From codersdk/audit.go
export interface AuditLog {
  readonly id: string
  readonly request_id: string
  readonly time: string
  readonly organization_id: string
  // Named type "net/netip.Addr" unknown, using "any"
  // eslint-disable-next-line @typescript-eslint/no-explicit-any -- TODO explain why this is needed
  readonly ip: any
  readonly user_agent: string
  readonly resource_type: ResourceType
  readonly resource_id: string
  readonly resource_target: string
  readonly resource_icon: string
  readonly action: AuditAction
  readonly diff: AuditDiff
  readonly status_code: number
  readonly additional_fields: Record<string, string>
  readonly description: string
  readonly resource_link: string
  readonly is_deleted: boolean
  readonly user?: User
}

// From codersdk/audit.go
export interface AuditLogResponse {
  readonly audit_logs: AuditLog[]
  readonly count: number
}

// From codersdk/audit.go
export interface AuditLogsRequest extends Pagination {
  readonly q?: string
}

// From codersdk/users.go
export interface AuthMethod {
  readonly enabled: boolean
}

// From codersdk/users.go
export interface AuthMethods {
  readonly password: PasswordMethod
  readonly github: AuthMethod
  readonly oidc: OIDCMethod
}

// From codersdk/authorization.go
export interface AuthorizationCheck {
  readonly object: AuthorizationObject
  readonly action: string
}

// From codersdk/authorization.go
export interface AuthorizationObject {
  readonly resource_type: string
  readonly owner_id?: string
  readonly organization_id?: string
  readonly resource_id?: string
}

// From codersdk/authorization.go
export interface AuthorizationRequest {
  readonly checks: Record<string, AuthorizationCheck>
}

// From codersdk/authorization.go
export type AuthorizationResponse = Record<string, boolean>

// From codersdk/workspaceagents.go
export interface AzureInstanceIdentityToken {
  readonly signature: string
  readonly encoding: string
}

// From codersdk/buildinfo.go
export interface BuildInfoResponse {
  readonly external_url: string
  readonly version: string
}

// From codersdk/parameters.go
export interface ComputedParameter extends Parameter {
  readonly source_value: string
  readonly schema_id: string
  readonly default_source_value: boolean
}

// From codersdk/users.go
export interface CreateFirstUserRequest {
  readonly email: string
  readonly username: string
  readonly password: string
  readonly trial: boolean
}

// From codersdk/users.go
export interface CreateFirstUserResponse {
  readonly user_id: string
  readonly organization_id: string
}

// From codersdk/groups.go
export interface CreateGroupRequest {
  readonly name: string
  readonly avatar_url: string
  readonly quota_allowance: number
}

// From codersdk/users.go
export interface CreateOrganizationRequest {
  readonly name: string
}

// From codersdk/parameters.go
export interface CreateParameterRequest {
  readonly copy_from_parameter?: string
  readonly name: string
  readonly source_value: string
  readonly source_scheme: ParameterSourceScheme
  readonly destination_scheme: ParameterDestinationScheme
}

// From codersdk/organizations.go
export interface CreateTemplateRequest {
  readonly name: string
  readonly display_name?: string
  readonly description?: string
  readonly icon?: string
  readonly template_version_id: string
  readonly parameter_values?: CreateParameterRequest[]
  readonly default_ttl_ms?: number
  readonly allow_user_cancel_workspace_jobs?: boolean
}

// From codersdk/templateversions.go
export interface CreateTemplateVersionDryRunRequest {
  readonly workspace_name: string
  readonly parameter_values: CreateParameterRequest[]
}

// From codersdk/organizations.go
export interface CreateTemplateVersionRequest {
  readonly name?: string
  readonly template_id?: string
  readonly storage_method: ProvisionerStorageMethod
  readonly file_id: string
  readonly provisioner: ProvisionerType
  readonly tags: Record<string, string>
  readonly parameter_values?: CreateParameterRequest[]
}

// From codersdk/audit.go
export interface CreateTestAuditLogRequest {
  readonly action?: AuditAction
  readonly resource_type?: ResourceType
  readonly resource_id?: string
  readonly time?: string
}

// From codersdk/apikey.go
export interface CreateTokenRequest {
  readonly scope: APIKeyScope
}

// From codersdk/users.go
export interface CreateUserRequest {
  readonly email: string
  readonly username: string
  readonly password: string
  readonly organization_id: string
}

// From codersdk/workspaces.go
export interface CreateWorkspaceBuildRequest {
  readonly template_version_id?: string
  readonly transition: WorkspaceTransition
  readonly dry_run?: boolean
  readonly state?: string
  readonly orphan?: boolean
  readonly parameter_values?: CreateParameterRequest[]
}

// From codersdk/organizations.go
export interface CreateWorkspaceRequest {
  readonly template_id: string
  readonly name: string
  readonly autostart_schedule?: string
  readonly ttl_ms?: number
  readonly parameter_values?: CreateParameterRequest[]
}

// From codersdk/templates.go
export interface DAUEntry {
  readonly date: string
  readonly amount: number
}

// From codersdk/deploymentconfig.go
export interface DERP {
  readonly server: DERPServerConfig
  readonly config: DERPConfig
}

// From codersdk/deploymentconfig.go
export interface DERPConfig {
  readonly url: DeploymentConfigField<string>
  readonly path: DeploymentConfigField<string>
}

// From codersdk/workspaceagents.go
export interface DERPRegion {
  readonly preferred: boolean
  readonly latency_ms: number
}

// From codersdk/deploymentconfig.go
export interface DERPServerConfig {
  readonly enable: DeploymentConfigField<boolean>
  readonly region_id: DeploymentConfigField<number>
  readonly region_code: DeploymentConfigField<string>
  readonly region_name: DeploymentConfigField<string>
  readonly stun_addresses: DeploymentConfigField<string[]>
  readonly relay_url: DeploymentConfigField<string>
}

// From codersdk/deploymentconfig.go
export interface DeploymentConfig {
  readonly access_url: DeploymentConfigField<string>
  readonly wildcard_access_url: DeploymentConfigField<string>
  readonly address: DeploymentConfigField<string>
  readonly autobuild_poll_interval: DeploymentConfigField<number>
  readonly derp: DERP
  readonly gitauth: DeploymentConfigField<GitAuthConfig[]>
  readonly prometheus: PrometheusConfig
  readonly pprof: PprofConfig
  readonly proxy_trusted_headers: DeploymentConfigField<string[]>
  readonly proxy_trusted_origins: DeploymentConfigField<string[]>
  readonly cache_directory: DeploymentConfigField<string>
  readonly in_memory_database: DeploymentConfigField<boolean>
  readonly pg_connection_url: DeploymentConfigField<string>
  readonly password_auth_hidden: DeploymentConfigField<boolean>
  readonly oauth2: OAuth2Config
  readonly oidc: OIDCConfig
  readonly telemetry: TelemetryConfig
  readonly tls: TLSConfig
  readonly trace: TraceConfig
  readonly secure_auth_cookie: DeploymentConfigField<boolean>
  readonly ssh_keygen_algorithm: DeploymentConfigField<string>
  readonly auto_import_templates: DeploymentConfigField<string[]>
  readonly metrics_cache_refresh_interval: DeploymentConfigField<number>
  readonly agent_stat_refresh_interval: DeploymentConfigField<number>
  readonly agent_fallback_troubleshooting_url: DeploymentConfigField<string>
  readonly audit_logging: DeploymentConfigField<boolean>
  readonly browser_only: DeploymentConfigField<boolean>
  readonly scim_api_key: DeploymentConfigField<string>
  readonly provisioner: ProvisionerConfig
  readonly api_rate_limit: DeploymentConfigField<number>
  readonly experimental: DeploymentConfigField<boolean>
  readonly update_check: DeploymentConfigField<boolean>
}

// From codersdk/deploymentconfig.go
export interface DeploymentConfigField<T extends Flaggable> {
  readonly name: string
  readonly usage: string
  readonly flag: string
  readonly shorthand: string
  readonly enterprise: boolean
  readonly hidden: boolean
  readonly secret: boolean
  readonly default: T
  readonly value: T
}

// From codersdk/features.go
export interface Entitlements {
  readonly features: Record<string, Feature>
  readonly warnings: string[]
  readonly errors: string[]
  readonly has_license: boolean
  readonly experimental: boolean
  readonly trial: boolean
}

// From codersdk/features.go
export interface Feature {
  readonly entitlement: Entitlement
  readonly enabled: boolean
  readonly limit?: number
  readonly actual?: number
}

// From codersdk/apikey.go
export interface GenerateAPIKeyResponse {
  readonly key: string
}

// From codersdk/workspaces.go
export interface GetAppHostResponse {
  readonly host: string
}

// From codersdk/users.go
export interface GetUsersResponse {
  readonly users: User[]
  readonly count: number
}

// From codersdk/deploymentconfig.go
export interface GitAuthConfig {
  readonly id: string
  readonly type: string
  readonly client_id: string
  readonly auth_url: string
  readonly token_url: string
  readonly validate_url: string
  readonly regex: string
  readonly no_refresh: boolean
  readonly scopes: string[]
}

// From codersdk/gitsshkey.go
export interface GitSSHKey {
  readonly user_id: string
  readonly created_at: string
  readonly updated_at: string
  readonly public_key: string
}

// From codersdk/groups.go
export interface Group {
  readonly id: string
  readonly name: string
  readonly organization_id: string
  readonly members: User[]
  readonly avatar_url: string
  readonly quota_allowance: number
}

// From codersdk/workspaceapps.go
export interface Healthcheck {
  readonly url: string
  readonly interval: number
  readonly threshold: number
}

// From codersdk/licenses.go
export interface License {
  readonly id: number
  readonly uuid: string
  readonly uploaded_at: string
  // eslint-disable-next-line @typescript-eslint/no-explicit-any -- TODO explain why this is needed
  readonly claims: Record<string, any>
}

// From codersdk/agentconn.go
export interface ListeningPort {
  readonly process_name: string
  readonly network: ListeningPortNetwork
  readonly port: number
}

// From codersdk/agentconn.go
export interface ListeningPortsResponse {
  readonly ports: ListeningPort[]
}

// From codersdk/users.go
export interface LoginWithPasswordRequest {
  readonly email: string
  readonly password: string
}

// From codersdk/users.go
export interface LoginWithPasswordResponse {
  readonly session_token: string
}

// From codersdk/deploymentconfig.go
export interface OAuth2Config {
  readonly github: OAuth2GithubConfig
}

// From codersdk/deploymentconfig.go
export interface OAuth2GithubConfig {
  readonly client_id: DeploymentConfigField<string>
  readonly client_secret: DeploymentConfigField<string>
  readonly allowed_orgs: DeploymentConfigField<string[]>
  readonly allowed_teams: DeploymentConfigField<string[]>
  readonly allow_signups: DeploymentConfigField<boolean>
  readonly allow_everyone: DeploymentConfigField<boolean>
  readonly enterprise_base_url: DeploymentConfigField<string>
}

// From codersdk/deploymentconfig.go
export interface OIDCConfig {
  readonly allow_signups: DeploymentConfigField<boolean>
  readonly client_id: DeploymentConfigField<string>
  readonly client_secret: DeploymentConfigField<string>
  readonly email_domain: DeploymentConfigField<string[]>
  readonly issuer_url: DeploymentConfigField<string>
  readonly scopes: DeploymentConfigField<string[]>
<<<<<<< HEAD
  readonly sign_in_text: DeploymentConfigField<string>
  readonly icon_url: DeploymentConfigField<string>
}

// From codersdk/users.go
export interface OIDCMethod extends AuthMethod {
  readonly signInText: string
  readonly iconUrl: string
=======
  readonly ignore_email_verified: DeploymentConfigField<boolean>
>>>>>>> ee74df3d
}

// From codersdk/organizations.go
export interface Organization {
  readonly id: string
  readonly name: string
  readonly created_at: string
  readonly updated_at: string
}

// From codersdk/organizationmember.go
export interface OrganizationMember {
  readonly user_id: string
  readonly organization_id: string
  readonly created_at: string
  readonly updated_at: string
  readonly roles: Role[]
}

// From codersdk/pagination.go
export interface Pagination {
  readonly after_id?: string
  readonly limit?: number
  readonly offset?: number
}

// From codersdk/parameters.go
export interface Parameter {
  readonly id: string
  readonly scope: ParameterScope
  readonly scope_id: string
  readonly name: string
  readonly source_scheme: ParameterSourceScheme
  readonly destination_scheme: ParameterDestinationScheme
  readonly created_at: string
  readonly updated_at: string
}

// From codersdk/parameters.go
export interface ParameterSchema {
  readonly id: string
  readonly created_at: string
  readonly job_id: string
  readonly name: string
  readonly description: string
  readonly default_source_scheme: ParameterSourceScheme
  readonly default_source_value: string
  readonly allow_override_source: boolean
  readonly default_destination_scheme: ParameterDestinationScheme
  readonly allow_override_destination: boolean
  readonly default_refresh: string
  readonly redisplay_value: boolean
  readonly validation_error: string
  readonly validation_condition: string
  readonly validation_type_system: string
  readonly validation_value_type: string
  readonly validation_contains?: string[]
}

// From codersdk/users.go
export interface PasswordMethod extends AuthMethod {
  readonly hidden: boolean
}

// From codersdk/groups.go
export interface PatchGroupRequest {
  readonly add_users: string[]
  readonly remove_users: string[]
  readonly name: string
  readonly avatar_url?: string
  readonly quota_allowance?: number
}

// From codersdk/deploymentconfig.go
export interface PprofConfig {
  readonly enable: DeploymentConfigField<boolean>
  readonly address: DeploymentConfigField<string>
}

// From codersdk/deploymentconfig.go
export interface PrometheusConfig {
  readonly enable: DeploymentConfigField<boolean>
  readonly address: DeploymentConfigField<string>
}

// From codersdk/deploymentconfig.go
export interface ProvisionerConfig {
  readonly daemons: DeploymentConfigField<number>
  readonly daemon_poll_interval: DeploymentConfigField<number>
  readonly daemon_poll_jitter: DeploymentConfigField<number>
  readonly force_cancel_interval: DeploymentConfigField<number>
}

// From codersdk/provisionerdaemons.go
export interface ProvisionerDaemon {
  readonly id: string
  readonly created_at: string
  readonly updated_at?: string
  readonly name: string
  readonly provisioners: ProvisionerType[]
  readonly tags: Record<string, string>
}

// From codersdk/provisionerdaemons.go
export interface ProvisionerJob {
  readonly id: string
  readonly created_at: string
  readonly started_at?: string
  readonly completed_at?: string
  readonly canceled_at?: string
  readonly error?: string
  readonly status: ProvisionerJobStatus
  readonly worker_id?: string
  readonly file_id: string
  readonly tags: Record<string, string>
}

// From codersdk/provisionerdaemons.go
export interface ProvisionerJobLog {
  readonly id: number
  readonly created_at: string
  readonly log_source: LogSource
  readonly log_level: LogLevel
  readonly stage: string
  readonly output: string
}

// From codersdk/workspaces.go
export interface PutExtendWorkspaceRequest {
  readonly deadline: string
}

// From codersdk/replicas.go
export interface Replica {
  readonly id: string
  readonly hostname: string
  readonly created_at: string
  readonly relay_address: string
  readonly region_id: number
  readonly error: string
  readonly database_latency: number
}

// From codersdk/error.go
export interface Response {
  readonly message: string
  readonly detail?: string
  readonly validations?: ValidationError[]
}

// From codersdk/roles.go
export interface Role {
  readonly name: string
  readonly display_name: string
}

// From codersdk/sse.go
export interface ServerSentEvent {
  readonly type: ServerSentEventType
  // eslint-disable-next-line @typescript-eslint/no-explicit-any -- TODO explain why this is needed
  readonly data: any
}

// From codersdk/deploymentconfig.go
export interface TLSConfig {
  readonly enable: DeploymentConfigField<boolean>
  readonly cert_file: DeploymentConfigField<string[]>
  readonly client_auth: DeploymentConfigField<string>
  readonly client_ca_file: DeploymentConfigField<string>
  readonly key_file: DeploymentConfigField<string[]>
  readonly min_version: DeploymentConfigField<string>
  readonly client_cert_file: DeploymentConfigField<string>
  readonly client_key_file: DeploymentConfigField<string>
}

// From codersdk/deploymentconfig.go
export interface TelemetryConfig {
  readonly enable: DeploymentConfigField<boolean>
  readonly trace: DeploymentConfigField<boolean>
  readonly url: DeploymentConfigField<string>
}

// From codersdk/templates.go
export interface Template {
  readonly id: string
  readonly created_at: string
  readonly updated_at: string
  readonly organization_id: string
  readonly name: string
  readonly display_name: string
  readonly provisioner: ProvisionerType
  readonly active_version_id: string
  readonly workspace_owner_count: number
  readonly active_user_count: number
  readonly build_time_stats: TemplateBuildTimeStats
  readonly description: string
  readonly icon: string
  readonly default_ttl_ms: number
  readonly created_by_id: string
  readonly created_by_name: string
  readonly allow_user_cancel_workspace_jobs: boolean
}

// From codersdk/templates.go
export interface TemplateACL {
  readonly users: TemplateUser[]
  readonly group: TemplateGroup[]
}

// From codersdk/templates.go
export type TemplateBuildTimeStats = Record<
  WorkspaceTransition,
  TransitionStats
>

// From codersdk/templates.go
export interface TemplateDAUsResponse {
  readonly entries: DAUEntry[]
}

// From codersdk/templates.go
export interface TemplateGroup extends Group {
  readonly role: TemplateRole
}

// From codersdk/templates.go
export interface TemplateUser extends User {
  readonly role: TemplateRole
}

// From codersdk/templateversions.go
export interface TemplateVersion {
  readonly id: string
  readonly template_id?: string
  readonly organization_id?: string
  readonly created_at: string
  readonly updated_at: string
  readonly name: string
  readonly job: ProvisionerJob
  readonly readme: string
  readonly created_by: User
}

// From codersdk/templates.go
export interface TemplateVersionsByTemplateRequest extends Pagination {
  readonly template_id: string
}

// From codersdk/deploymentconfig.go
export interface TraceConfig {
  readonly enable: DeploymentConfigField<boolean>
  readonly honeycomb_api_key: DeploymentConfigField<string>
  readonly capture_logs: DeploymentConfigField<boolean>
}

// From codersdk/templates.go
export interface TransitionStats {
  readonly P50?: number
  readonly P95?: number
}

// From codersdk/templates.go
export interface UpdateActiveTemplateVersion {
  readonly id: string
}

// From codersdk/updatecheck.go
export interface UpdateCheckResponse {
  readonly current: boolean
  readonly version: string
  readonly url: string
}

// From codersdk/users.go
export interface UpdateRoles {
  readonly roles: string[]
}

// From codersdk/templates.go
export interface UpdateTemplateACL {
  readonly user_perms?: Record<string, TemplateRole>
  readonly group_perms?: Record<string, TemplateRole>
}

// From codersdk/templates.go
export interface UpdateTemplateMeta {
  readonly name?: string
  readonly display_name?: string
  readonly description?: string
  readonly icon?: string
  readonly default_ttl_ms?: number
  readonly allow_user_cancel_workspace_jobs?: boolean
}

// From codersdk/users.go
export interface UpdateUserPasswordRequest {
  readonly old_password: string
  readonly password: string
}

// From codersdk/users.go
export interface UpdateUserProfileRequest {
  readonly username: string
}

// From codersdk/workspaces.go
export interface UpdateWorkspaceAutostartRequest {
  readonly schedule?: string
}

// From codersdk/workspaces.go
export interface UpdateWorkspaceRequest {
  readonly name?: string
}

// From codersdk/workspaces.go
export interface UpdateWorkspaceTTLRequest {
  readonly ttl_ms?: number
}

// From codersdk/files.go
export interface UploadResponse {
  readonly hash: string
}

// From codersdk/users.go
export interface User {
  readonly id: string
  readonly username: string
  readonly email: string
  readonly created_at: string
  readonly last_seen_at: string
  readonly status: UserStatus
  readonly organization_ids: string[]
  readonly roles: Role[]
  readonly avatar_url: string
}

// From codersdk/users.go
export interface UserRoles {
  readonly roles: string[]
  readonly organization_roles: Record<string, string[]>
}

// From codersdk/users.go
export interface UsersRequest extends Pagination {
  readonly q?: string
}

// From codersdk/error.go
export interface ValidationError {
  readonly field: string
  readonly detail: string
}

// From codersdk/workspaces.go
export interface Workspace {
  readonly id: string
  readonly created_at: string
  readonly updated_at: string
  readonly owner_id: string
  readonly owner_name: string
  readonly template_id: string
  readonly template_name: string
  readonly template_display_name: string
  readonly template_icon: string
  readonly template_allow_user_cancel_workspace_jobs: boolean
  readonly latest_build: WorkspaceBuild
  readonly outdated: boolean
  readonly name: string
  readonly autostart_schedule?: string
  readonly ttl_ms?: number
  readonly last_used_at: string
}

// From codersdk/workspaceagents.go
export interface WorkspaceAgent {
  readonly id: string
  readonly created_at: string
  readonly updated_at: string
  readonly first_connected_at?: string
  readonly last_connected_at?: string
  readonly disconnected_at?: string
  readonly status: WorkspaceAgentStatus
  readonly name: string
  readonly resource_id: string
  readonly instance_id?: string
  readonly architecture: string
  readonly environment_variables: Record<string, string>
  readonly operating_system: string
  readonly startup_script?: string
  readonly directory?: string
  readonly version: string
  readonly apps: WorkspaceApp[]
  readonly latency?: Record<string, DERPRegion>
  readonly connection_timeout_seconds: number
  readonly troubleshooting_url: string
}

// From codersdk/workspaceagents.go
export interface WorkspaceAgentGitAuthResponse {
  readonly username: string
  readonly password: string
  readonly url: string
}

// From codersdk/workspaceagents.go
export interface WorkspaceAgentInstanceMetadata {
  readonly jail_orchestrator: string
  readonly operating_system: string
  readonly platform: string
  readonly platform_family: string
  readonly kernel_version: string
  readonly kernel_architecture: string
  readonly cloud: string
  readonly jail: string
  readonly vnc: boolean
}

// From codersdk/workspaceagents.go
export interface WorkspaceAgentResourceMetadata {
  readonly memory_total: number
  readonly disk_total: number
  readonly cpu_cores: number
  readonly cpu_model: string
  readonly cpu_mhz: number
}

// From codersdk/workspaceapps.go
export interface WorkspaceApp {
  readonly id: string
  readonly slug: string
  readonly display_name: string
  readonly command?: string
  readonly icon?: string
  readonly subdomain: boolean
  readonly sharing_level: WorkspaceAppSharingLevel
  readonly healthcheck: Healthcheck
  readonly health: WorkspaceAppHealth
}

// From codersdk/workspacebuilds.go
export interface WorkspaceBuild {
  readonly id: string
  readonly created_at: string
  readonly updated_at: string
  readonly workspace_id: string
  readonly workspace_name: string
  readonly workspace_owner_id: string
  readonly workspace_owner_name: string
  readonly template_version_id: string
  readonly template_version_name: string
  readonly build_number: number
  readonly transition: WorkspaceTransition
  readonly initiator_id: string
  readonly initiator_name: string
  readonly job: ProvisionerJob
  readonly reason: BuildReason
  readonly resources: WorkspaceResource[]
  readonly deadline?: string
  readonly status: WorkspaceStatus
  readonly daily_cost: number
}

// From codersdk/workspaces.go
export interface WorkspaceBuildsRequest extends Pagination {
  readonly WorkspaceID: string
  readonly Since: string
}

// From codersdk/workspaces.go
export interface WorkspaceFilter {
  readonly q?: string
}

// From codersdk/workspaces.go
export interface WorkspaceOptions {
  readonly include_deleted?: boolean
}

// From codersdk/quota.go
export interface WorkspaceQuota {
  readonly credits_consumed: number
  readonly budget: number
}

// From codersdk/workspacebuilds.go
export interface WorkspaceResource {
  readonly id: string
  readonly created_at: string
  readonly job_id: string
  readonly workspace_transition: WorkspaceTransition
  readonly type: string
  readonly name: string
  readonly hide: boolean
  readonly icon: string
  readonly agents?: WorkspaceAgent[]
  readonly metadata?: WorkspaceResourceMetadata[]
  readonly daily_cost: number
}

// From codersdk/workspacebuilds.go
export interface WorkspaceResourceMetadata {
  readonly key: string
  readonly value: string
  readonly sensitive: boolean
}

// From codersdk/workspaces.go
export interface WorkspacesRequest extends Pagination {
  readonly q?: string
}

// From codersdk/workspaces.go
export interface WorkspacesResponse {
  readonly workspaces: Workspace[]
  readonly count: number
}

// From codersdk/apikey.go
export type APIKeyScope = "all" | "application_connect"

// From codersdk/audit.go
export type AuditAction = "create" | "delete" | "start" | "stop" | "write"

// From codersdk/workspacebuilds.go
export type BuildReason = "autostart" | "autostop" | "initiator"

// From codersdk/features.go
export type Entitlement = "entitled" | "grace_period" | "not_entitled"

// From codersdk/agentconn.go
export type ListeningPortNetwork = "tcp"

// From codersdk/provisionerdaemons.go
export type LogLevel = "debug" | "error" | "info" | "trace" | "warn"

// From codersdk/provisionerdaemons.go
export type LogSource = "provisioner" | "provisioner_daemon"

// From codersdk/apikey.go
export type LoginType = "github" | "oidc" | "password" | "token"

// From codersdk/parameters.go
export type ParameterDestinationScheme =
  | "environment_variable"
  | "none"
  | "provisioner_variable"

// From codersdk/parameters.go
export type ParameterScope = "import_job" | "template" | "workspace"

// From codersdk/parameters.go
export type ParameterSourceScheme = "data" | "none"

// From codersdk/parameters.go
export type ParameterTypeSystem = "hcl" | "none"

// From codersdk/provisionerdaemons.go
export type ProvisionerJobStatus =
  | "canceled"
  | "canceling"
  | "failed"
  | "pending"
  | "running"
  | "succeeded"

// From codersdk/organizations.go
export type ProvisionerStorageMethod = "file"

// From codersdk/organizations.go
export type ProvisionerType = "echo" | "terraform"

// From codersdk/audit.go
export type ResourceType =
  | "api_key"
  | "git_ssh_key"
  | "group"
  | "organization"
  | "template"
  | "template_version"
  | "user"
  | "workspace"
  | "workspace_build"

// From codersdk/sse.go
export type ServerSentEventType = "data" | "error" | "ping"

// From codersdk/templates.go
export type TemplateRole = "" | "admin" | "use"

// From codersdk/users.go
export type UserStatus = "active" | "suspended"

// From codersdk/workspaceagents.go
export type WorkspaceAgentStatus =
  | "connected"
  | "connecting"
  | "disconnected"
  | "timeout"

// From codersdk/workspaceapps.go
export type WorkspaceAppHealth =
  | "disabled"
  | "healthy"
  | "initializing"
  | "unhealthy"

// From codersdk/workspaceapps.go
export type WorkspaceAppSharingLevel = "authenticated" | "owner" | "public"

// From codersdk/workspacebuilds.go
export type WorkspaceStatus =
  | "canceled"
  | "canceling"
  | "deleted"
  | "deleting"
  | "failed"
  | "pending"
  | "running"
  | "starting"
  | "stopped"
  | "stopping"

// From codersdk/workspacebuilds.go
export type WorkspaceTransition = "delete" | "start" | "stop"

// From codersdk/deploymentconfig.go
export type Flaggable = string | number | boolean | string[] | GitAuthConfig[]<|MERGE_RESOLUTION|>--- conflicted
+++ resolved
@@ -451,7 +451,7 @@
   readonly email_domain: DeploymentConfigField<string[]>
   readonly issuer_url: DeploymentConfigField<string>
   readonly scopes: DeploymentConfigField<string[]>
-<<<<<<< HEAD
+  readonly ignore_email_verified: DeploymentConfigField<boolean>
   readonly sign_in_text: DeploymentConfigField<string>
   readonly icon_url: DeploymentConfigField<string>
 }
@@ -460,9 +460,6 @@
 export interface OIDCMethod extends AuthMethod {
   readonly signInText: string
   readonly iconUrl: string
-=======
-  readonly ignore_email_verified: DeploymentConfigField<boolean>
->>>>>>> ee74df3d
 }
 
 // From codersdk/organizations.go
