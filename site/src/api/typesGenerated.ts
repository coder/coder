--- conflicted
+++ resolved
@@ -91,11 +91,7 @@
   readonly status: UserStatus
 }
 
-<<<<<<< HEAD
-// From codersdk/users.go:49:6.
-=======
-// From codersdk/users.go:48:6.
->>>>>>> 816441ef
+// From codersdk/users.go:50:6.
 export interface CreateFirstUserRequest {
   readonly email: string
   readonly username: string
@@ -103,69 +99,41 @@
   readonly organization: string
 }
 
-<<<<<<< HEAD
-// From codersdk/users.go:62:6.
-=======
-// From codersdk/users.go:61:6.
->>>>>>> 816441ef
+// From codersdk/users.go:63:6.
 export interface CreateUserRequest {
   readonly email: string
   readonly username: string
   readonly password: string
 }
 
-<<<<<<< HEAD
-// From codersdk/users.go:69:6.
-=======
-// From codersdk/users.go:68:6.
->>>>>>> 816441ef
+// From codersdk/users.go:70:6.
 export interface UpdateUserProfileRequest {
   readonly email: string
   readonly username: string
 }
 
-<<<<<<< HEAD
-// From codersdk/users.go:75:6.
-=======
-// From codersdk/users.go:74:6.
->>>>>>> 816441ef
+// From codersdk/users.go:76:6.
 export interface LoginWithPasswordRequest {
   readonly email: string
   readonly password: string
 }
 
-<<<<<<< HEAD
-// From codersdk/users.go:81:6.
-=======
-// From codersdk/users.go:80:6.
->>>>>>> 816441ef
+// From codersdk/users.go:82:6.
 export interface LoginWithPasswordResponse {
   readonly session_token: string
 }
 
-<<<<<<< HEAD
-// From codersdk/users.go:86:6.
-=======
-// From codersdk/users.go:85:6.
->>>>>>> 816441ef
+// From codersdk/users.go:87:6.
 export interface GenerateAPIKeyResponse {
   readonly key: string
 }
 
-<<<<<<< HEAD
-// From codersdk/users.go:90:6.
-=======
-// From codersdk/users.go:89:6.
->>>>>>> 816441ef
+// From codersdk/users.go:91:6.
 export interface CreateOrganizationRequest {
   readonly name: string
 }
 
-<<<<<<< HEAD
-// From codersdk/users.go:95:6.
-=======
-// From codersdk/users.go:94:6.
->>>>>>> 816441ef
+// From codersdk/users.go:96:6.
 export interface AuthMethods {
   readonly password: boolean
   readonly github: boolean
