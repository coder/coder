<<<<<<< HEAD
import type { UseQueryOptions } from "react-query";
import { client } from "api/api";
=======
import * as API from "api/api";
>>>>>>> 96f2cec5
import type { BuildInfoResponse } from "api/typesGenerated";
import type { MetadataState } from "hooks/useEmbeddedMetadata";
import { cachedQuery } from "./util";

const buildInfoKey = ["buildInfo"] as const;

export const buildInfo = (metadata: MetadataState<BuildInfoResponse>) => {
  // The version of the app can't change without reloading the page.
  return cachedQuery({
    metadata,
    queryKey: buildInfoKey,
    queryFn: () => client.api.getBuildInfo(),
  });
};<|MERGE_RESOLUTION|>--- conflicted
+++ resolved
@@ -1,9 +1,4 @@
-<<<<<<< HEAD
-import type { UseQueryOptions } from "react-query";
 import { client } from "api/api";
-=======
-import * as API from "api/api";
->>>>>>> 96f2cec5
 import type { BuildInfoResponse } from "api/typesGenerated";
 import type { MetadataState } from "hooks/useEmbeddedMetadata";
 import { cachedQuery } from "./util";
