/**
 * `BuildInfoResponse` must be kept in sync with the go struct in buildinfo.go.
 */
export interface BuildInfoResponse {
  external_url: string
  version: string
}

export interface LoginResponse {
  session_token: string
}

export interface CreateUserRequest {
  username: string
  email: string
  password: string
  organization_id: string
}

export interface UserResponse {
  readonly id: string
  readonly username: string
  readonly email: string
  readonly created_at: string
  readonly status: "active" | "suspended"
  readonly organization_ids: string[]
}

/**
 * `Organization` must be kept in sync with the go struct in organizations.go
 */
export interface Organization {
  id: string
  name: string
  created_at: string
  updated_at: string
}

export interface Provisioner {
  id: string
  name: string
}

// This must be kept in sync with the `Template` struct in the back-end
export interface Template {
  id: string
  created_at: string
  updated_at: string
  organization_id: string
  name: string
  provisioner: string
  active_version_id: string
}

export interface CreateTemplateRequest {
  name: string
  organizationId: string
  provisioner: string
}

export interface CreateWorkspaceRequest {
  name: string
  template_id: string
}

export interface WorkspaceBuild {
  id: string
}

export interface Workspace {
  id: string
  created_at: string
  updated_at: string
  owner_id: string
  template_id: string
  name: string
  autostart_schedule: string
  autostop_schedule: string
  latest_build: WorkspaceBuild
}

export interface WorkspaceResource {
  id: string
  agents?: WorkspaceAgent[]
}

export interface WorkspaceAgent {
  id: string
  name: string
}

export interface APIKeyResponse {
  key: string
}

export interface UserAgent {
  readonly browser: string
  readonly device: string
  readonly ip_address: string
  readonly os: string
}

export interface Pager {
  total: number
}

export interface PagedUsers {
  page: UserResponse[]
  pager: Pager
}

export interface WorkspaceAutostartRequest {
  schedule: string
}

export interface WorkspaceAutostopRequest {
  schedule: string
}

export interface UpdateProfileRequest {
  readonly username: string
  readonly email: string
<<<<<<< HEAD
  readonly name: string
}

export interface ReconnectingPTYRequest {
  readonly data?: string
  readonly height?: number
  readonly width?: number
=======
>>>>>>> 82364d17
}<|MERGE_RESOLUTION|>--- conflicted
+++ resolved
@@ -120,14 +120,10 @@
 export interface UpdateProfileRequest {
   readonly username: string
   readonly email: string
-<<<<<<< HEAD
-  readonly name: string
 }
 
 export interface ReconnectingPTYRequest {
   readonly data?: string
   readonly height?: number
   readonly width?: number
-=======
->>>>>>> 82364d17
 }