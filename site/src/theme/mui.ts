--- conflicted
+++ resolved
@@ -44,11 +44,7 @@
     },
     text: {
       primary: colors.gray[1],
-<<<<<<< HEAD
-      secondary: colors.gray[4],
-=======
       secondary: colors.gray[6],
->>>>>>> 6ecba0fd
       disabled: colors.gray[9],
     },
     divider: colors.gray[13],
