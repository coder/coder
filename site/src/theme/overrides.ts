import { Theme } from "@material-ui/core/styles"
import { SimplePaletteColorOptions } from "@material-ui/core/styles/createPalette"
import { Overrides } from "@material-ui/core/styles/overrides"
<<<<<<< HEAD
import { colors } from "./colors"
import { MONOSPACE_FONT_FAMILY } from "./constants"
=======
import { borderRadius, MONOSPACE_FONT_FAMILY } from "./constants"
>>>>>>> 0e8c68eb

export const getOverrides = ({ palette, breakpoints }: Theme): Overrides => {
  return {
    MuiCssBaseline: {
      "@global": {
        body: {
          backgroundImage: `linear-gradient(to right bottom, ${colors.gray[15]}, ${colors.gray[17]})`,
          backgroundRepeat: "no-repeat",
          backgroundAttachment: "fixed",
          letterSpacing: "-0.015em",
        },
      },
    },
    MuiAvatar: {
      root: {
        width: 36,
        height: 36,
        fontSize: 18,
      },
      colorDefault: {
        backgroundColor: "#a1adc9",
      },
    },
    MuiButton: {
      root: {
        // Prevents a loading button from collapsing!
        minHeight: 42,
        fontWeight: "normal",
        fontFamily: MONOSPACE_FONT_FAMILY,
        fontSize: 16,
        textTransform: "none",
        letterSpacing: "none",
        border: `1px solid ${palette.divider}`,
      },
      contained: {
        boxShadow: "none",
        color: palette.text.primary,
        backgroundColor: colors.gray[17],
        "&:hover": {
          boxShadow: "none",
          backgroundColor: "#000000",
        },
      },
      sizeSmall: {
        padding: `0 12px`,
        fontSize: 14,
        minHeight: 36,
      },
      iconSizeSmall: {
        width: 16,
        height: 16,
        marginLeft: "0 !important",
        marginRight: 12,
      },
    },
    MuiIconButton: {
      sizeSmall: {
        "& .MuiSvgIcon-root": {
          width: 20,
          height: 20,
        },
      },
    },
    MuiTableHead: {
      root: {
        display: "table-header-group",
        fontFamily: MONOSPACE_FONT_FAMILY,
      },
    },
    MuiTableContainer: {
      root: {
        borderRadius,
        border: `1px solid ${palette.divider}`,
      },
    },
    MuiTable: {
      root: {
        borderCollapse: "collapse",
        border: "none",
        background: colors.gray[15],
        boxShadow: `0 0 0 1px ${colors.gray[15]} inset`,
        overflow: "hidden",

        "& td": {
          paddingTop: 16,
          paddingBottom: 16,
          background: "transparent",
        },

        [breakpoints.down("sm")]: {
          // Random value based on visual adjustments.
          // This is used to avoid line breaking on columns
          minWidth: 1000,
        },
      },
    },

    MuiTableCell: {
      head: {
        fontSize: 14,
        color: colors.gray[5],
        fontWeight: 600,
      },
      root: {
        fontFamily: MONOSPACE_FONT_FAMILY,
        fontSize: 16,
        background: palette.background.paper,
        borderBottom: `1px solid ${palette.divider}`,
        padding: "12px 8px",
        // This targets the first+last td elements, and also the first+last elements
        // of a TableCellLink.
        "&:not(:only-child):first-child, &:not(:only-child):first-child > a": {
          paddingLeft: 32,
        },
        "&:not(:only-child):last-child, &:not(:only-child):last-child > a": {
          paddingRight: 32,
        },
      },
    },
    MuiInputBase: {
      root: {
        borderRadius,
      },
    },
    MuiOutlinedInput: {
      root: {
        "& .MuiOutlinedInput-notchedOutline": {
          borderColor: palette.divider,
        },

        "& input:-webkit-autofill": {
          WebkitBoxShadow: `0 0 0 1000px ${palette.background.paper} inset`,
        },
        "&:hover .MuiOutlinedInput-notchedOutline": {
          borderColor: palette.divider,
        },
      },
    },
    MuiLink: {
      root: {
        color: (palette.primary as SimplePaletteColorOptions).light,
      },
    },
    MuiPaper: {
      root: {
        borderRadius,
        border: `1px solid ${palette.divider}`,
      },
    },
    MuiFormHelperText: {
      contained: {
        marginLeft: 0,
        marginRight: 0,
      },

      marginDense: {
        marginTop: 8,
      },
    },
  }
}<|MERGE_RESOLUTION|>--- conflicted
+++ resolved
@@ -1,12 +1,8 @@
 import { Theme } from "@material-ui/core/styles"
 import { SimplePaletteColorOptions } from "@material-ui/core/styles/createPalette"
 import { Overrides } from "@material-ui/core/styles/overrides"
-<<<<<<< HEAD
 import { colors } from "./colors"
-import { MONOSPACE_FONT_FAMILY } from "./constants"
-=======
 import { borderRadius, MONOSPACE_FONT_FAMILY } from "./constants"
->>>>>>> 0e8c68eb
 
 export const getOverrides = ({ palette, breakpoints }: Theme): Overrides => {
   return {
