--- conflicted
+++ resolved
@@ -58,20 +58,6 @@
       contained: {
         boxShadow: "none",
         color: palette.text.primary,
-<<<<<<< HEAD
-        backgroundColor: colors.gray[17],
-
-        "&:hover": {
-          boxShadow: "none",
-          backgroundColor: colors.gray[17],
-          borderColor: lighten(palette.divider, 0.2),
-        },
-
-        "&.Mui-disabled": {
-          backgroundColor: palette.background.paper,
-          color: palette.secondary.light,
-        },
-=======
         backgroundColor: colors.gray[13],
         borderColor: colors.gray[12],
 
@@ -89,7 +75,6 @@
             cursor: "not-allowed",
             pointerEvents: "auto",
           },
->>>>>>> d993a97f
       },
       sizeSmall: {
         padding: `0 16px`,
