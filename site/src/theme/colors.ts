import tw from "./tailwind";

export const colors = {
  white: "#fff",

  gray: {
<<<<<<< HEAD
    17: tw.gray[950],
    16: tw.gray[900],
    14: tw.gray[800],
    13: tw.gray[700],
    12: tw.gray[600],
    11: tw.gray[500],
    9: tw.gray[400],
    6: tw.gray[300],
    4: tw.gray[200],
    2: tw.gray[100],
    1: tw.gray[50],
=======
    17: tw.zinc[950],
    16: tw.zinc[900],
    14: tw.zinc[800],
    13: tw.zinc[700],
    12: tw.zinc[600],
    11: tw.zinc[500],
    9: tw.zinc[400],
    6: tw.zinc[300],
    4: tw.zinc[200],
    2: tw.zinc[100],
    1: tw.zinc[50],
>>>>>>> 6ecba0fd
  },

  red: {
    15: tw.red[950],
    12: tw.red[800],
    10: tw.red[700],
    9: tw.red[600],
    8: tw.red[500],
    6: tw.red[400],
    2: tw.red[50],
  },

  orange: {
    15: tw.amber[950],
<<<<<<< HEAD
    12: tw.amber[800],
=======
    14: tw.amber[900],
    12: tw.amber[800],
    11: tw.amber[700],
    10: tw.amber[600],
>>>>>>> 6ecba0fd
    9: tw.amber[500],
    7: tw.amber[400],
  },

  yellow: {
    5: tw.yellow[300],
  },

  green: {
    15: tw.green[950],
<<<<<<< HEAD
=======
    13: tw.green[700],
>>>>>>> 6ecba0fd
    12: tw.green[600],
    11: tw.green[500],
    9: tw.green[400],
    8: tw.green[300],
  },

  blue: {
    14: tw.blue[950],
    9: tw.blue[600],
    8: tw.blue[500],
    7: tw.blue[400],
    6: tw.blue[300],
    3: tw.blue[200],
    1: tw.blue[50],
  },
};<|MERGE_RESOLUTION|>--- conflicted
+++ resolved
@@ -4,19 +4,6 @@
   white: "#fff",
 
   gray: {
-<<<<<<< HEAD
-    17: tw.gray[950],
-    16: tw.gray[900],
-    14: tw.gray[800],
-    13: tw.gray[700],
-    12: tw.gray[600],
-    11: tw.gray[500],
-    9: tw.gray[400],
-    6: tw.gray[300],
-    4: tw.gray[200],
-    2: tw.gray[100],
-    1: tw.gray[50],
-=======
     17: tw.zinc[950],
     16: tw.zinc[900],
     14: tw.zinc[800],
@@ -28,7 +15,6 @@
     4: tw.zinc[200],
     2: tw.zinc[100],
     1: tw.zinc[50],
->>>>>>> 6ecba0fd
   },
 
   red: {
@@ -43,14 +29,10 @@
 
   orange: {
     15: tw.amber[950],
-<<<<<<< HEAD
-    12: tw.amber[800],
-=======
     14: tw.amber[900],
     12: tw.amber[800],
     11: tw.amber[700],
     10: tw.amber[600],
->>>>>>> 6ecba0fd
     9: tw.amber[500],
     7: tw.amber[400],
   },
@@ -61,10 +43,7 @@
 
   green: {
     15: tw.green[950],
-<<<<<<< HEAD
-=======
     13: tw.green[700],
->>>>>>> 6ecba0fd
     12: tw.green[600],
     11: tw.green[500],
     9: tw.green[400],
