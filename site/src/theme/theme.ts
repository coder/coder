import colors from "./tailwind";

export interface CoderTheme {
  primary: Role; // page background, things which sit at the "root level"
  secondary: InteractiveRole; // sidebars, table headers, navigation
  tertiary: InteractiveRole; // buttons, inputs
  modal: Role; // modals/popovers/dropdowns

  roles: {
    danger: InteractiveRole; // delete, immutable parameters, stuff that sucks to fix
    error: Role; // something went wrong
    warning: Role; // something is amiss
    notice: Role; // like info, but actionable. "this is fine, but you may want to..."
    info: Role; // just sharing :)
    success: InteractiveRole; // yay!! it's working!!
    active: Role; // selected items, focused inputs,
  };
}

export interface Role {
  background: string;
  outline: string;
  fill: string;
  // contrastOutline?: string;
  text: string;
}

export interface InteractiveRole extends Role {
  disabled: Role;
  hover: Role;
}

export const darkReal = {
  primary: {
    background: colors.gray[950],
    outline: colors.gray[700],
    fill: "#f00",
    text: colors.white,
  },
<<<<<<< HEAD
  secondary: {
    background: colors.gray[900],
    outline: colors.gray[700],
    fill: "#f00",
    text: colors.white,
    disabled: {
      background: "#f00",
      outline: "#f00",
      fill: "#f00",
      text: colors.gray[200],
    },
    hover: {
      background: "#f00",
      outline: "#f00",
      fill: "#f00",
      text: colors.white,
    },
  },
  tertiary: {
    background: colors.gray[800],
    outline: colors.gray[700],
    fill: "#f00",
    text: colors.white,
    disabled: {
      background: "#f00",
      outline: "#f00",
      fill: "#f00",
      text: colors.gray[200],
    },
    hover: {
      background: "#f00",
      outline: "#f00",
      fill: "#f00",
      text: colors.white,
=======
  typography: {
    fontFamily: BODY_FONT_FAMILY,

    body1: {
      fontSize: "1rem" /* 16px at default scaling */,
      lineHeight: "1.5rem" /* 24px at default scaling */,
    },

    body2: {
      fontSize: "0.875rem" /* 14px at default scaling */,
      lineHeight: "1.25rem" /* 20px at default scaling */,
>>>>>>> 9e4558ae
    },
  },
  modal: {
    background: "#f00",
    outline: "#f00",
    fill: "#f00",
    text: colors.white,
  },

<<<<<<< HEAD
  roles: {
    danger: {
      background: colors.orange[950],
      outline: colors.orange[500],
      fill: colors.orange[600],
      text: colors.orange[50],
      disabled: {
        background: colors.orange[950],
        outline: colors.orange[600],
        fill: colors.orange[800],
        text: colors.orange[200],
      },
      hover: {
        background: colors.orange[900],
        outline: colors.orange[500],
        fill: colors.orange[500],
        text: colors.orange[50],
=======
        input:-webkit-autofill,
        input:-webkit-autofill:hover,
        input:-webkit-autofill:focus,
        input:-webkit-autofill:active  {
          -webkit-box-shadow: 0 0 0 100px ${dark.palette.background.default} inset !important;
        }

        ::placeholder {
          color: ${dark.palette.text.disabled};
        }
      `,
    },
    MuiAvatar: {
      styleOverrides: {
        root: {
          width: 36,
          height: 36,
          fontSize: 18,

          "& .MuiSvgIcon-root": {
            width: "50%",
          },
        },
        colorDefault: {
          backgroundColor: colors.gray[6],
        },
      },
    },
    // Button styles are based on
    // https://tailwindui.com/components/application-ui/elements/buttons
    MuiButtonBase: {
      defaultProps: {
        disableRipple: true,
      },
    },
    MuiButton: {
      defaultProps: {
        variant: "outlined",
        color: "neutral",
      },
      styleOverrides: {
        root: ({ theme }) => ({
          textTransform: "none",
          letterSpacing: "normal",
          fontWeight: 500,
          height: BUTTON_MD_HEIGHT,
          padding: "8px 16px",
          borderRadius: "6px",
          fontSize: 14,

          whiteSpace: "nowrap",
          ":focus-visible": {
            outline: `2px solid ${theme.palette.primary.main}`,
          },

          "& .MuiLoadingButton-loadingIndicator": {
            width: 14,
            height: 14,
          },

          "& .MuiLoadingButton-loadingIndicator .MuiCircularProgress-root": {
            width: "inherit !important",
            height: "inherit !important",
          },
        }),
        sizeSmall: {
          height: BUTTON_SM_HEIGHT,
        },
        sizeLarge: {
          height: BUTTON_LG_HEIGHT,
        },
        outlined: {
          ":hover": {
            border: `1px solid ${colors.gray[10]}`,
          },
        },
        outlinedNeutral: {
          borderColor: colors.gray[12],

          "&.Mui-disabled": {
            borderColor: colors.gray[13],
            color: colors.gray[11],

            "& > .MuiLoadingButton-loadingIndicator": {
              color: colors.gray[11],
            },
          },
        },
        containedNeutral: {
          borderColor: colors.gray[12],
          backgroundColor: colors.gray[13],
          "&:hover": {
            backgroundColor: colors.gray[12],
          },
        },
        iconSizeMedium: {
          "& > .MuiSvgIcon-root": {
            fontSize: 14,
          },
        },
        iconSizeSmall: {
          "& > .MuiSvgIcon-root": {
            fontSize: 13,
          },
        },
        startIcon: {
          marginLeft: "-2px",
        },
      },
    },
    MuiButtonGroup: {
      styleOverrides: {
        root: {
          ">button:hover+button": {
            // The !important is unfortunate, but necessary for the border.
            borderLeftColor: `${colors.gray[10]} !important`,
          },
        },
      },
    },
    MuiLoadingButton: {
      defaultProps: {
        variant: "outlined",
        color: "neutral",
      },
    },
    MuiTableContainer: {
      styleOverrides: {
        root: {
          borderRadius,
          border: `1px solid ${dark.palette.divider}`,
        },
      },
    },
    MuiTable: {
      styleOverrides: {
        root: ({ theme }) => ({
          borderCollapse: "unset",
          border: "none",
          background: dark.palette.background.paper,
          boxShadow: `0 0 0 1px ${dark.palette.background.default} inset`,
          overflow: "hidden",

          "& td": {
            paddingTop: 16,
            paddingBottom: 16,
            background: "transparent",
          },

          [theme.breakpoints.down("md")]: {
            minWidth: 1000,
          },
        }),
      },
    },
    MuiTableCell: {
      styleOverrides: {
        head: {
          fontSize: 14,
          color: dark.palette.text.secondary,
          fontWeight: 600,
          background: dark.palette.background.paperLight,
        },
        root: {
          fontSize: 16,
          background: dark.palette.background.paper,
          borderBottom: `1px solid ${dark.palette.divider}`,
          padding: "12px 8px",
          // This targets the first+last td elements, and also the first+last elements
          // of a TableCellLink.
          "&:not(:only-child):first-of-type, &:not(:only-child):first-of-type > a":
            {
              paddingLeft: 32,
            },
          "&:not(:only-child):last-child, &:not(:only-child):last-child > a": {
            paddingRight: 32,
          },
        },
      },
    },
    MuiTableRow: {
      styleOverrides: {
        root: {
          "&:last-child .MuiTableCell-body": {
            borderBottom: 0,
          },
        },
      },
    },
    MuiLink: {
      defaultProps: {
        underline: "hover",
>>>>>>> 9e4558ae
      },
    },
    error: {
      background: colors.red[950],
      outline: colors.red[500],
      fill: colors.red[600],
      text: colors.red[50],
    },
    warning: {
      background: colors.amber[950],
      outline: colors.amber[300],
      fill: "#f00",
      text: colors.amber[50],
    },
    notice: {
      background: colors.yellow[950],
      outline: colors.yellow[200],
      fill: "#f00",
      text: colors.yellow[50],
    },
    info: {
      background: colors.blue[950],
      outline: colors.blue[400],
      fill: "#f00",
      text: colors.blue[50],
    },
<<<<<<< HEAD
    success: {
      background: colors.green[950],
      outline: colors.green[500],
      fill: colors.green[600],
      text: colors.green[50],
      disabled: {
        background: colors.green[950],
        outline: colors.green[600],
        fill: colors.green[800],
        text: colors.green[200],
      },
      hover: {
        background: colors.green[900],
        outline: colors.green[500],
        fill: colors.green[500],
        text: colors.green[50],
      },
    },
    active: {
      background: colors.sky[950],
      outline: colors.sky[500],
      fill: "#f00",
      text: colors.sky[50],
=======
    MuiMenu: {
      defaultProps: {
        anchorOrigin: {
          vertical: "bottom",
          horizontal: "right",
        },
        transformOrigin: {
          vertical: "top",
          horizontal: "right",
        },
      },
      styleOverrides: {
        paper: {
          marginTop: 8,
          borderRadius: 4,
          padding: "4px 0",
          minWidth: 160,
        },
        root: {
          // It should be the same as the menu padding
          "& .MuiDivider-root": {
            marginTop: 4,
            marginBottom: 4,
          },
        },
      },
>>>>>>> 9e4558ae
    },
  },
} satisfies CoderTheme;

export const dark = {
  primary: {
    background: colors.gray[300],
    outline: colors.gray[400],
    fill: "#f00",
    text: "#000",
  },
  secondary: {
    background: colors.gray[200],
    outline: colors.gray[400],
    fill: "#f00",
    text: "#000",
    disabled: {
      background: "#f00",
      outline: "#f00",
      fill: "#f00",
      text: colors.gray[800],
    },
    hover: {
      background: "#f00",
      outline: "#f00",
      fill: "#f00",
      text: "#000",
    },
  },
  tertiary: {
    background: colors.gray[100],
    outline: colors.gray[400],
    fill: "#f00",
    text: "#000",
    disabled: {
      background: "#f00",
      outline: "#f00",
      fill: "#f00",
      text: colors.gray[800],
    },
    hover: {
      background: "#f00",
      outline: "#f00",
      fill: "#f00",
      text: colors.white,
    },
  },
  modal: {
    background: colors.gray[50],
    outline: "#f00",
    fill: "#f00",
    text: colors.white,
  },

  roles: {
    danger: {
      background: colors.orange[50],
      outline: colors.orange[600],
      fill: colors.orange[400],
      text: colors.orange[800],
      disabled: {
        background: colors.orange[50],
        outline: colors.orange[600],
        fill: colors.orange[400],
        text: colors.orange[700],
      },
      hover: {
        background: colors.orange[100],
        outline: colors.orange[500],
        fill: colors.orange[500],
        text: colors.orange[800],
      },
    },
    error: {
      background: colors.red[50],
      outline: colors.red[600],
      fill: colors.red[500],
      text: colors.red[800],
    },
    warning: {
      background: colors.amber[50],
      outline: colors.amber[600],
      fill: "#f00",
      text: colors.amber[800],
    },
    notice: {
      background: colors.yellow[50],
      outline: colors.yellow[700],
      fill: "#f00",
      text: colors.yellow[800],
    },
    info: {
      background: colors.blue[50],
      outline: colors.blue[600],
      fill: colors.blue[500],
      text: colors.blue[800],
    },
    success: {
      background: colors.green[50],
      outline: colors.green[500],
      fill: colors.green[600],
      text: colors.green[800],
      disabled: {
        background: colors.green[50],
        outline: colors.green[600],
        fill: colors.green[800],
        text: colors.green[800],
      },
      hover: {
        background: colors.green[100],
        outline: colors.green[500],
        fill: colors.green[500],
        text: colors.green[800],
      },
    },
    active: {
      background: colors.sky[50],
      outline: colors.sky[400],
      fill: "#f00",
      text: colors.sky[800],
    },
  },
} satisfies CoderTheme;<|MERGE_RESOLUTION|>--- conflicted
+++ resolved
@@ -37,7 +37,6 @@
     fill: "#f00",
     text: colors.white,
   },
-<<<<<<< HEAD
   secondary: {
     background: colors.gray[900],
     outline: colors.gray[700],
@@ -72,19 +71,6 @@
       outline: "#f00",
       fill: "#f00",
       text: colors.white,
-=======
-  typography: {
-    fontFamily: BODY_FONT_FAMILY,
-
-    body1: {
-      fontSize: "1rem" /* 16px at default scaling */,
-      lineHeight: "1.5rem" /* 24px at default scaling */,
-    },
-
-    body2: {
-      fontSize: "0.875rem" /* 14px at default scaling */,
-      lineHeight: "1.25rem" /* 20px at default scaling */,
->>>>>>> 9e4558ae
     },
   },
   modal: {
@@ -94,7 +80,6 @@
     text: colors.white,
   },
 
-<<<<<<< HEAD
   roles: {
     danger: {
       background: colors.orange[950],
@@ -112,19 +97,111 @@
         outline: colors.orange[500],
         fill: colors.orange[500],
         text: colors.orange[50],
-=======
-        input:-webkit-autofill,
-        input:-webkit-autofill:hover,
-        input:-webkit-autofill:focus,
-        input:-webkit-autofill:active  {
-          -webkit-box-shadow: 0 0 0 100px ${dark.palette.background.default} inset !important;
-        }
-
-        ::placeholder {
-          color: ${dark.palette.text.disabled};
-        }
-      `,
-    },
+      },
+    },
+    error: {
+      background: colors.red[950],
+      outline: colors.red[500],
+      fill: colors.red[600],
+      text: colors.red[50],
+    },
+    warning: {
+      background: colors.amber[950],
+      outline: colors.amber[300],
+      fill: "#f00",
+      text: colors.amber[50],
+    },
+    notice: {
+      background: colors.yellow[950],
+      outline: colors.yellow[200],
+      fill: "#f00",
+      text: colors.yellow[50],
+    },
+    info: {
+      background: colors.blue[950],
+      outline: colors.blue[400],
+      fill: "#f00",
+      text: colors.blue[50],
+    },
+    success: {
+      background: colors.green[950],
+      outline: colors.green[500],
+      fill: colors.green[600],
+      text: colors.green[50],
+      disabled: {
+        background: colors.green[950],
+        outline: colors.green[600],
+        fill: colors.green[800],
+        text: colors.green[200],
+      },
+      hover: {
+        background: colors.green[900],
+        outline: colors.green[500],
+        fill: colors.green[500],
+        text: colors.green[50],
+      },
+    },
+    active: {
+      background: colors.sky[950],
+      outline: colors.sky[500],
+      fill: "#f00",
+      text: colors.sky[50],
+    },
+  },
+} satisfies CoderTheme;
+
+export const dark = {
+  primary: {
+    background: colors.gray[300],
+    outline: colors.gray[400],
+    fill: "#f00",
+    text: "#000",
+  },
+  secondary: {
+    background: colors.gray[200],
+    outline: colors.gray[400],
+    fill: "#f00",
+    text: "#000",
+    disabled: {
+      background: "#f00",
+      outline: "#f00",
+      fill: "#f00",
+      text: colors.gray[800],
+    },
+    hover: {
+      background: "#f00",
+      outline: "#f00",
+      fill: "#f00",
+      text: "#000",
+  typography: {
+    fontFamily: BODY_FONT_FAMILY,
+
+    body1: {
+      fontSize: "1rem" /* 16px at default scaling */,
+      lineHeight: "1.5rem" /* 24px at default scaling */,
+    },
+
+    body2: {
+      fontSize: "0.875rem" /* 14px at default scaling */,
+      lineHeight: "1.25rem" /* 20px at default scaling */,
+    },
+  },
+  tertiary: {
+    background: colors.gray[100],
+    outline: colors.gray[400],
+    fill: "#f00",
+    text: "#000",
+    disabled: {
+      background: "#f00",
+      outline: "#f00",
+      fill: "#f00",
+      text: colors.gray[800],
+    },
+    hover: {
+      background: "#f00",
+      outline: "#f00",
+      fill: "#f00",
+      text: colors.white,
     MuiAvatar: {
       styleOverrides: {
         root: {
@@ -305,58 +382,40 @@
     MuiLink: {
       defaultProps: {
         underline: "hover",
->>>>>>> 9e4558ae
-      },
-    },
-    error: {
-      background: colors.red[950],
-      outline: colors.red[500],
-      fill: colors.red[600],
-      text: colors.red[50],
-    },
-    warning: {
-      background: colors.amber[950],
-      outline: colors.amber[300],
-      fill: "#f00",
-      text: colors.amber[50],
-    },
-    notice: {
-      background: colors.yellow[950],
-      outline: colors.yellow[200],
-      fill: "#f00",
-      text: colors.yellow[50],
-    },
-    info: {
-      background: colors.blue[950],
-      outline: colors.blue[400],
-      fill: "#f00",
-      text: colors.blue[50],
-    },
-<<<<<<< HEAD
-    success: {
-      background: colors.green[950],
-      outline: colors.green[500],
-      fill: colors.green[600],
-      text: colors.green[50],
-      disabled: {
-        background: colors.green[950],
-        outline: colors.green[600],
-        fill: colors.green[800],
-        text: colors.green[200],
-      },
-      hover: {
-        background: colors.green[900],
-        outline: colors.green[500],
-        fill: colors.green[500],
-        text: colors.green[50],
-      },
-    },
-    active: {
-      background: colors.sky[950],
-      outline: colors.sky[500],
-      fill: "#f00",
-      text: colors.sky[50],
-=======
+      },
+    },
+    MuiPaper: {
+      defaultProps: {
+        elevation: 0,
+      },
+      styleOverrides: {
+        root: {
+          border: `1px solid ${dark.palette.divider}`,
+          backgroundImage: "none",
+        },
+      },
+    },
+    MuiSkeleton: {
+      styleOverrides: {
+        root: {
+          backgroundColor: dark.palette.divider,
+        },
+      },
+    },
+    MuiLinearProgress: {
+      styleOverrides: {
+        root: {
+          borderRadius: 999,
+        },
+      },
+    },
+    MuiChip: {
+      styleOverrides: {
+        root: {
+          backgroundColor: colors.gray[12],
+        },
+      },
+    },
     MuiMenu: {
       defaultProps: {
         anchorOrigin: {
@@ -383,52 +442,151 @@
           },
         },
       },
->>>>>>> 9e4558ae
-    },
-  },
-} satisfies CoderTheme;
-
-export const dark = {
-  primary: {
-    background: colors.gray[300],
-    outline: colors.gray[400],
-    fill: "#f00",
-    text: "#000",
-  },
-  secondary: {
-    background: colors.gray[200],
-    outline: colors.gray[400],
-    fill: "#f00",
-    text: "#000",
-    disabled: {
-      background: "#f00",
-      outline: "#f00",
-      fill: "#f00",
-      text: colors.gray[800],
-    },
-    hover: {
-      background: "#f00",
-      outline: "#f00",
-      fill: "#f00",
-      text: "#000",
-    },
-  },
-  tertiary: {
-    background: colors.gray[100],
-    outline: colors.gray[400],
-    fill: "#f00",
-    text: "#000",
-    disabled: {
-      background: "#f00",
-      outline: "#f00",
-      fill: "#f00",
-      text: colors.gray[800],
-    },
-    hover: {
-      background: "#f00",
-      outline: "#f00",
-      fill: "#f00",
-      text: colors.white,
+    },
+    MuiMenuItem: {
+      styleOverrides: {
+        root: {
+          gap: 12,
+
+          "& .MuiSvgIcon-root": {
+            fontSize: 20,
+          },
+        },
+      },
+    },
+    MuiSnackbar: {
+      styleOverrides: {
+        anchorOriginBottomRight: {
+          bottom: `${24 + 36}px !important`, // 36 is the bottom bar height
+        },
+      },
+    },
+    MuiSnackbarContent: {
+      styleOverrides: {
+        root: {
+          borderRadius: "4px !important",
+        },
+      },
+    },
+    MuiTextField: {
+      defaultProps: {
+        InputLabelProps: {
+          shrink: true,
+        },
+      },
+    },
+    MuiInputBase: {
+      defaultProps: {
+        color: "primary",
+      },
+      styleOverrides: {
+        root: {
+          height: BUTTON_LG_HEIGHT,
+        },
+        sizeSmall: {
+          height: BUTTON_MD_HEIGHT,
+          fontSize: 14,
+        },
+        multiline: {
+          height: "auto",
+        },
+        colorPrimary: {
+          // Same as button
+          "& .MuiOutlinedInput-notchedOutline": {
+            borderColor: colors.gray[12],
+          },
+          // The default outlined input color is white, which seemed jarring.
+          "&:hover:not(.Mui-error):not(.Mui-focused) .MuiOutlinedInput-notchedOutline":
+            {
+              borderColor: colors.gray[10],
+            },
+        },
+      },
+    },
+    MuiFormHelperText: {
+      defaultProps: {
+        sx: {
+          marginLeft: 0,
+          marginTop: 1,
+        },
+      },
+    },
+    MuiRadio: {
+      defaultProps: {
+        disableRipple: true,
+      },
+    },
+    MuiCheckbox: {
+      styleOverrides: {
+        root: {
+          "&.Mui-disabled": {
+            color: colors.gray[11],
+          },
+        },
+      },
+    },
+    MuiSwitch: {
+      defaultProps: {
+        color: "primary",
+      },
+    },
+    MuiAutocomplete: {
+      styleOverrides: {
+        root: {
+          // Not sure why but since the input has padding we don't need it here
+          "& .MuiInputBase-root": {
+            padding: 0,
+          },
+        },
+      },
+    },
+    MuiList: {
+      defaultProps: {
+        disablePadding: true,
+      },
+    },
+    MuiTabs: {
+      defaultProps: {
+        textColor: "primary",
+        indicatorColor: "primary",
+      },
+    },
+    MuiTooltip: {
+      styleOverrides: {
+        tooltip: {
+          lineHeight: "150%",
+          borderRadius: 4,
+          background: dark.palette.divider,
+        },
+      },
+    },
+    MuiAlert: {
+      defaultProps: {
+        variant: "outlined",
+      },
+      styleOverrides: {
+        root: ({ theme }) => ({
+          background: theme.palette.background.paper,
+        }),
+        action: {
+          paddingTop: 2, // Idk why it is not aligned as expected
+        },
+        icon: {
+          fontSize: 16,
+          marginTop: "4px", // The size of text is 24 so (24 - 16)/2 = 4
+        },
+        message: ({ theme }) => ({
+          color: theme.palette.text.primary,
+        }),
+      },
+    },
+    MuiAlertTitle: {
+      styleOverrides: {
+        root: {
+          fontSize: "inherit",
+          marginBottom: 0,
+        },
+      },
     },
   },
   modal: {
