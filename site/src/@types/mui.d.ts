--- conflicted
+++ resolved
@@ -3,11 +3,7 @@
   PaletteColorOptions,
   Theme,
 } from "@mui/material/styles";
-<<<<<<< HEAD
-import { CoderTheme } from "theme/theme";
-=======
 import type { NewTheme } from "theme/experimental";
->>>>>>> 33761c9c
 
 declare module "@mui/styles/defaultTheme" {
   /**
@@ -17,17 +13,10 @@
 }
 
 declare module "@mui/material/styles" {
-<<<<<<< HEAD
-  /**
-   * @deprecated
-   */
-  interface Theme {}
-=======
   interface Theme {
     experimental: NewTheme;
   }
 
->>>>>>> 33761c9c
   interface TypeBackground {
     /**
      * @deprecated
