import type { DefaultTheme as MuiTheme } from "@mui/system";
<<<<<<< HEAD
import type { CoderTheme } from "theme/theme";

declare module "@emotion/react" {
  interface Theme extends CoderTheme {
    deprecated: MuiTheme;
=======
import type { NewTheme } from "theme/experimental";

declare module "@emotion/react" {
  interface Theme extends MuiTheme {
    experimental: NewTheme;
>>>>>>> 33761c9c
  }
}<|MERGE_RESOLUTION|>--- conflicted
+++ resolved
@@ -1,16 +1,8 @@
 import type { DefaultTheme as MuiTheme } from "@mui/system";
-<<<<<<< HEAD
-import type { CoderTheme } from "theme/theme";
-
-declare module "@emotion/react" {
-  interface Theme extends CoderTheme {
-    deprecated: MuiTheme;
-=======
 import type { NewTheme } from "theme/experimental";
 
 declare module "@emotion/react" {
   interface Theme extends MuiTheme {
     experimental: NewTheme;
->>>>>>> 33761c9c
   }
 }