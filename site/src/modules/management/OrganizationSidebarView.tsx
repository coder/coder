--- conflicted
+++ resolved
@@ -1,4 +1,4 @@
-import type { AuthorizationResponse, Organization } from "api/typesGenerated";
+import type { Organization } from "api/typesGenerated";
 import { Avatar } from "components/Avatar/Avatar";
 import { Button } from "components/Button/Button";
 import {
@@ -22,8 +22,8 @@
 import { useNavigate } from "react-router-dom";
 import type { OrganizationPermissions } from "./organizationPermissions";
 
-interface SidebarProps {
-	/** The active org name, if any.  Overrides activeSettings. */
+interface OrganizationsSettingsNavigationProps {
+	/** The organization selected from the dropdown */
 	activeOrganization: Organization | undefined;
 	/** Permissions for the active organization */
 	orgPermissions: OrganizationPermissions | undefined;
@@ -34,77 +34,23 @@
 }
 
 /**
- * Organization settings left sidebar menu.
- */
-export const OrganizationSidebarView: FC<SidebarProps> = ({
-	activeOrganization,
-	orgPermissions,
-	organizations,
-	permissions,
-}) => {
-<<<<<<< HEAD
-	// Sort organizations to put active organization first
-	const sortedOrganizations = activeOrganization
-		? [
-				activeOrganization,
-				...organizations.filter((org) => org.id !== activeOrganization.id),
-			]
-		: organizations;
-=======
-	const { showOrganizations } = useDashboard();
-
-	return (
-		<BaseSidebar>
-			{showOrganizations && (
-				<OrganizationsSettingsNavigation
-					activeOrganization={activeOrganization}
-					organizations={organizations}
-					permissions={permissions}
-				/>
-			)}
-		</BaseSidebar>
-	);
-};
-
-function urlForSubpage(organizationName: string, subpage = ""): string {
-	return [`/organizations/${organizationName}`, subpage]
-		.filter(Boolean)
-		.join("/");
-}
-
-interface OrganizationsSettingsNavigationProps {
-	/** The active org name if an org is being viewed. */
-	activeOrganization: OrganizationWithPermissions | undefined;
-	/** Organizations and their permissions or undefined if still fetching. */
-	organizations: OrganizationWithPermissions[] | undefined;
-	/** Site-wide permissions. */
-	permissions: Permissions;
-}
-
-/**
  * Displays navigation items for the active organization and a combobox to
  * switch between organizations.
  *
  * If organizations or their permissions are still loading, show a loader.
  */
-const OrganizationsSettingsNavigation: FC<
+export const OrganizationSidebarView: FC<
 	OrganizationsSettingsNavigationProps
-> = ({ activeOrganization, organizations, permissions }) => {
-	// Wait for organizations and their permissions to load
-	if (!organizations || !activeOrganization) {
-		return <Loader />;
-	}
-
+> = ({ activeOrganization, orgPermissions, organizations, permissions }) => {
 	const sortedOrganizations = [...organizations].sort((a, b) => {
 		// active org first
-		if (a.id === activeOrganization.id) return -1;
-		if (b.id === activeOrganization.id) return 1;
+		if (a.id === activeOrganization?.id) return -1;
+		if (b.id === activeOrganization?.id) return 1;
 
 		return a.display_name
 			.toLowerCase()
 			.localeCompare(b.display_name.toLowerCase());
 	});
->>>>>>> 4732f085
 
 	const [isPopoverOpen, setIsPopoverOpen] = useState(false);
 	const navigate = useNavigate();
