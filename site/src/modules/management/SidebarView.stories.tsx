--- conflicted
+++ resolved
@@ -96,13 +96,9 @@
 };
 
 export const NoPermissions: Story = {
-<<<<<<< HEAD
-	args: { permissions: MockNoPermissions },
-=======
 	args: {
 		permissions: MockNoPermissions,
 	},
->>>>>>> 4496a75c
 };
 
 export const NoSelected: Story = {
