--- conflicted
+++ resolved
@@ -1,43 +1,23 @@
-<<<<<<< HEAD
-import type { DeploymentConfig } from "api/api";
-import { deploymentConfig } from "api/queries/deployment";
-import type { AuthorizationResponse } from "api/typesGenerated";
-import { ErrorAlert } from "components/Alert/ErrorAlert";
-=======
 import type { AuthorizationResponse, Organization } from "api/typesGenerated";
->>>>>>> 4496a75c
 import { Loader } from "components/Loader/Loader";
 import { Margins } from "components/Margins/Margins";
 import { Stack } from "components/Stack/Stack";
 import { useAuthenticated } from "contexts/auth/RequireAuth";
 import { RequirePermission } from "contexts/auth/RequirePermission";
-import type { Permissions } from "contexts/auth/permissions";
 import { useDashboard } from "modules/dashboard/useDashboard";
 import { type FC, Suspense, createContext, useContext } from "react";
-<<<<<<< HEAD
-import { useQuery } from "react-query";
-import { Outlet, useLocation } from "react-router-dom";
-=======
 import { Outlet, useParams } from "react-router-dom";
->>>>>>> 4496a75c
 import { Sidebar } from "./Sidebar";
-
-type ManagementSettingsValue = Readonly<{
-	deploymentValues: DeploymentConfig | undefined;
-}>;
 
 export const ManagementSettingsContext = createContext<
 	ManagementSettingsValue | undefined
 >(undefined);
 
-<<<<<<< HEAD
-=======
 type ManagementSettingsValue = Readonly<{
 	organizations: readonly Organization[];
 	organization?: Organization;
 }>;
 
->>>>>>> 4496a75c
 export const useManagementSettings = (): ManagementSettingsValue => {
 	const context = useContext(ManagementSettingsContext);
 	if (!context) {
@@ -63,96 +43,6 @@
 	);
 };
 
-<<<<<<< HEAD
-export const isManagementRoutePermitted = (
-	locationPath: string,
-	permissions: Permissions,
-	showOrganizations: boolean,
-): boolean => {
-	if (!locationPath.startsWith("/")) {
-		return false;
-	}
-
-	if (locationPath.startsWith("/organizations")) {
-		return showOrganizations;
-	}
-
-	if (!locationPath.startsWith("/deployment")) {
-		return false;
-	}
-
-	// Logic for deployment routes should mirror the conditions used to display
-	// the sidebar tabs from SidebarView.tsx
-	const href = locationPath.replace(/^\/deployment/, "");
-
-	if (href === "/" || href === "") {
-		const hasAtLeastOnePermission = Object.values(permissions).some((v) => v);
-		return hasAtLeastOnePermission;
-	}
-	if (href.startsWith("/general")) {
-		return permissions.viewDeploymentValues;
-	}
-	if (href.startsWith("/licenses")) {
-		return permissions.viewAllLicenses;
-	}
-	if (href.startsWith("/appearance")) {
-		return permissions.editDeploymentValues;
-	}
-	if (href.startsWith("/userauth")) {
-		return permissions.viewDeploymentValues;
-	}
-	if (href.startsWith("/external-auth")) {
-		return permissions.viewDeploymentValues;
-	}
-	if (href.startsWith("/network")) {
-		return permissions.viewDeploymentValues;
-	}
-	if (href.startsWith("/workspace-proxies")) {
-		return permissions.readWorkspaceProxies;
-	}
-	if (href.startsWith("/security")) {
-		return permissions.viewDeploymentValues;
-	}
-	if (href.startsWith("/observability")) {
-		return permissions.viewDeploymentValues;
-	}
-	if (href.startsWith("/users")) {
-		return permissions.viewAllUsers;
-	}
-	if (href.startsWith("/notifications")) {
-		return permissions.viewNotificationTemplate;
-	}
-	if (href.startsWith("/oauth2-provider")) {
-		return permissions.viewExternalAuthConfig;
-	}
-
-	return false;
-};
-
-/**
- * A multi-org capable settings page layout.
- *
- * If multi-org is not enabled or licensed, this is the wrong layout to use.
- * See DeploySettingsLayoutInner instead.
- */
-export const ManagementSettingsLayout: FC = () => {
-	const location = useLocation();
-	const { showOrganizations } = useDashboard();
-	const { permissions } = useAuthenticated();
-	const deploymentConfigQuery = useQuery({
-		...deploymentConfig(),
-		enabled: permissions.viewDeploymentValues,
-	});
-
-	// Have to make check more specific, because if the query is disabled, it
-	// will be forever stuck in the loading state. The loading state is only
-	// relevant to owners right now
-	if (permissions.viewDeploymentValues && deploymentConfigQuery.isLoading) {
-		return <Loader />;
-	}
-
-	const canViewAtLeastOneTab =
-=======
 const ManagementSettingsLayout: FC = () => {
 	const { permissions } = useAuthenticated();
 	const { organizations } = useDashboard();
@@ -163,42 +53,11 @@
 	// The deployment settings page also contains users, audit logs, groups and
 	// organizations, so this page must be visible if you can see any of these.
 	const canViewDeploymentSettingsPage =
->>>>>>> 4496a75c
 		permissions.viewDeploymentValues ||
 		permissions.viewAllUsers ||
 		permissions.editAnyOrganization ||
 		permissions.viewAnyAuditLog;
 
-<<<<<<< HEAD
-	return (
-		<RequirePermission
-			permitted={
-				canViewAtLeastOneTab &&
-				isManagementRoutePermitted(
-					location.pathname,
-					permissions,
-					showOrganizations,
-				)
-			}
-			unpermittedRedirect={
-				canViewAtLeastOneTab && !location.pathname.startsWith("/deployment")
-					? "/deployment"
-					: "/workspaces"
-			}
-		>
-			<Margins>
-				<Stack css={{ padding: "48px 0" }} direction="row" spacing={6}>
-					<Sidebar />
-
-					<main css={{ flexGrow: 1 }}>
-						{deploymentConfigQuery.isError && (
-							<ErrorAlert error={deploymentConfigQuery.error} />
-						)}
-
-						<ManagementSettingsContext.Provider
-							value={{ deploymentValues: deploymentConfigQuery.data }}
-						>
-=======
 	const organization =
 		organizations && orgName
 			? organizations.find((org) => org.name === orgName)
@@ -216,14 +75,13 @@
 					<Stack css={{ padding: "48px 0" }} direction="row" spacing={6}>
 						<Sidebar />
 						<main css={{ flexGrow: 1 }}>
->>>>>>> 4496a75c
 							<Suspense fallback={<Loader />}>
 								<Outlet />
 							</Suspense>
-						</ManagementSettingsContext.Provider>
-					</main>
-				</Stack>
-			</Margins>
+						</main>
+					</Stack>
+				</Margins>
+			</ManagementSettingsContext.Provider>
 		</RequirePermission>
 	);
 };
