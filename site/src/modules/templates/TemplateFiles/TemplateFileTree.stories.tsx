import { chromatic } from "testHelpers/chromatic";
import { useTheme } from "@emotion/react";
import type { Meta, StoryObj } from "@storybook/react-vite";
import type { FileTree } from "utils/filetree";
import { TemplateFileTree } from "./TemplateFileTree";

const fileTree: FileTree = {
	"main.tf": "resource aws_instance my_instance {}",
	"variables.tf": "variable my_var {}",
	"outputs.tf": "output my_output {}",
	"README.md": "# Example\n\nThis is an example.",
	"install.sh": "#!/bin/bash\necho 'Installing...'",
<<<<<<< HEAD
	"config.json": '{"name": "example"}',
	"docker-compose.yml": "version: '3'",
	Dockerfile: "FROM ubuntu:latest",
	folder: {
		"nested.tf": "resource aws_instance my_instance {}",
		"setup.sh": "#!/bin/bash\necho 'Setting up...'",
=======
	"config.txt": "key=value",
	"app.py": "print('Hello')",
	folder: {
		"nested.tf": "resource aws_instance my_instance {}",
		"data.csv": "col1,col2\n1,2",
>>>>>>> 3641404e
	},
};

const meta: Meta<typeof TemplateFileTree> = {
	title: "modules/templates/TemplateFileTree",
	parameters: { chromatic },
	component: TemplateFileTree,
	args: {
		fileTree,
		activePath: "main.tf",
	},
	decorators: [
		(Story) => {
			const theme = useTheme();
			return (
				<div
					css={{
						maxWidth: 260,
						borderRadius: 8,
						border: `1px solid ${theme.palette.divider}`,
					}}
				>
					<Story />
				</div>
			);
		},
	],
};

export default meta;
type Story = StoryObj<typeof TemplateFileTree>;

export const Example: Story = {};

export const NestedOpen: Story = {
	args: {
		activePath: "folder/nested.tf",
	},
};

export const GroupEmptyFolders: Story = {
	args: {
		activePath: "folder/other-folder/another/nested.tf",
		fileTree: {
			"main.tf": "resource aws_instance my_instance {}",
			"variables.tf": "variable my_var {}",
			"outputs.tf": "output my_output {}",
			folder: {
				"other-folder": {
					another: {
						"nested.tf": "resource aws_instance my_instance {}",
					},
				},
			},
		},
	},
};

export const GreyOutHiddenFiles: Story = {
	args: {
		fileTree: {
			".vite": {
				"config.json": "resource aws_instance my_instance {}",
			},
			".nextjs": {
				"nested.tf": "resource aws_instance my_instance {}",
			},
			".terraform.lock.hcl": "{}",
			"main.tf": "resource aws_instance my_instance {}",
			"variables.tf": "variable my_var {}",
			"outputs.tf": "output my_output {}",
		},
	},
};<|MERGE_RESOLUTION|>--- conflicted
+++ resolved
@@ -10,20 +10,13 @@
 	"outputs.tf": "output my_output {}",
 	"README.md": "# Example\n\nThis is an example.",
 	"install.sh": "#!/bin/bash\necho 'Installing...'",
-<<<<<<< HEAD
 	"config.json": '{"name": "example"}',
 	"docker-compose.yml": "version: '3'",
 	Dockerfile: "FROM ubuntu:latest",
-	folder: {
-		"nested.tf": "resource aws_instance my_instance {}",
-		"setup.sh": "#!/bin/bash\necho 'Setting up...'",
-=======
-	"config.txt": "key=value",
 	"app.py": "print('Hello')",
 	folder: {
 		"nested.tf": "resource aws_instance my_instance {}",
 		"data.csv": "col1,col2\n1,2",
->>>>>>> 3641404e
 	},
 };
 
