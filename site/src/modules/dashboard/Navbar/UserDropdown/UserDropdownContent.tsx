--- conflicted
+++ resolved
@@ -18,12 +18,8 @@
 import { CopyButton } from "components/CopyButton/CopyButton";
 import { ExternalImage } from "components/ExternalImage/ExternalImage";
 import { Stack } from "components/Stack/Stack";
-<<<<<<< HEAD
 import type { FC, JSX } from "react";
-=======
 import { usePopover } from "components/deprecated/Popover/Popover";
-import type { FC } from "react";
->>>>>>> 8de3cd64
 import { Link } from "react-router-dom";
 
 export const Language = {
