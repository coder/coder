import { type Interpolation, type Theme, css, useTheme } from "@emotion/react";
import Badge from "@mui/material/Badge";
import type * as TypesGen from "api/typesGenerated";
import { DropdownArrow } from "components/DropdownArrow/DropdownArrow";
import { UserAvatar } from "components/UserAvatar/UserAvatar";
import {
	Popover,
	PopoverContent,
	PopoverTrigger,
<<<<<<< HEAD
} from "components/Popover/Popover";
import { UserAvatar } from "modules/users/UserAvatar/UserAvatar";
=======
} from "components/deprecated/Popover/Popover";
>>>>>>> fe986443
import { type FC, useState } from "react";
import { BUTTON_SM_HEIGHT, navHeight } from "theme/constants";
import { UserDropdownContent } from "./UserDropdownContent";

export interface UserDropdownProps {
	user: TypesGen.User;
	buildInfo?: TypesGen.BuildInfoResponse;
	supportLinks?: readonly TypesGen.LinkConfig[];
	onSignOut: () => void;
}

export const UserDropdown: FC<UserDropdownProps> = ({
	buildInfo,
	user,
	supportLinks,
	onSignOut,
}) => {
	const theme = useTheme();
	const [open, setOpen] = useState(false);

	return (
		<Popover open={open} onOpenChange={setOpen}>
			<PopoverTrigger>
				<button css={styles.button} data-testid="user-dropdown-trigger">
					<div css={styles.badgeContainer}>
						<Badge overlap="circular">
							<UserAvatar
								size="sm"
								username={user.username}
								avatarURL={user.avatar_url}
							/>
						</Badge>
						<DropdownArrow
							color={theme.experimental.l2.fill.solid}
							close={open}
						/>
					</div>
				</button>
			</PopoverTrigger>

			<PopoverContent
				horizontal="right"
				css={{
					".MuiPaper-root": {
						minWidth: "auto",
						width: 260,
						boxShadow: theme.shadows[6],
					},
				}}
			>
				<UserDropdownContent
					user={user}
					buildInfo={buildInfo}
					supportLinks={supportLinks}
					onSignOut={onSignOut}
				/>
			</PopoverContent>
		</Popover>
	);
};

const styles = {
	button: css`
    background: none;
    border: 0;
    cursor: pointer;
    height: ${navHeight}px;
    padding: 12px 0;

    &:hover {
      background-color: transparent;
    }
  `,

	badgeContainer: {
		display: "flex",
		alignItems: "center",
		minWidth: 0,
		maxWidth: 300,
	},
} satisfies Record<string, Interpolation<Theme>>;<|MERGE_RESOLUTION|>--- conflicted
+++ resolved
@@ -2,19 +2,14 @@
 import Badge from "@mui/material/Badge";
 import type * as TypesGen from "api/typesGenerated";
 import { DropdownArrow } from "components/DropdownArrow/DropdownArrow";
-import { UserAvatar } from "components/UserAvatar/UserAvatar";
 import {
 	Popover,
 	PopoverContent,
 	PopoverTrigger,
-<<<<<<< HEAD
-} from "components/Popover/Popover";
+} from "components/deprecated/Popover/Popover";
 import { UserAvatar } from "modules/users/UserAvatar/UserAvatar";
-=======
-} from "components/deprecated/Popover/Popover";
->>>>>>> fe986443
 import { type FC, useState } from "react";
-import { BUTTON_SM_HEIGHT, navHeight } from "theme/constants";
+import { navHeight } from "theme/constants";
 import { UserDropdownContent } from "./UserDropdownContent";
 
 export interface UserDropdownProps {
