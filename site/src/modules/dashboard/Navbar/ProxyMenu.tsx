import { useTheme } from "@emotion/react";
import Divider from "@mui/material/Divider";
import Menu from "@mui/material/Menu";
import MenuItem from "@mui/material/MenuItem";
import Skeleton from "@mui/material/Skeleton";
import { visuallyHidden } from "@mui/utils";
import type * as TypesGen from "api/typesGenerated";
import { Abbr } from "components/Abbr/Abbr";
import { Button } from "components/Button/Button";
import { displayError } from "components/GlobalSnackbar/utils";
import { Latency } from "components/Latency/Latency";
import type { ProxyContextValue } from "contexts/ProxyContext";
import { useAuthenticated } from "contexts/auth/RequireAuth";
import { ChevronDownIcon } from "lucide-react";
import { type FC, useRef, useState } from "react";
<<<<<<< HEAD
import { useNavigate } from "react-router";
import { BUTTON_SM_HEIGHT } from "theme/constants";
=======
import { useNavigate } from "react-router-dom";
import { sortProxiesByLatency } from "./proxyUtils";
>>>>>>> 1ab10cf8

interface ProxyMenuProps {
	proxyContextValue: ProxyContextValue;
}

export const ProxyMenu: FC<ProxyMenuProps> = ({ proxyContextValue }) => {
	const theme = useTheme();
	const buttonRef = useRef<HTMLButtonElement>(null);
	const [isOpen, setIsOpen] = useState(false);
	const [refetchDate, setRefetchDate] = useState<Date>();
	const selectedProxy = proxyContextValue.proxy.proxy;
	const refreshLatencies = proxyContextValue.refetchProxyLatencies;
	const closeMenu = () => setIsOpen(false);
	const navigate = useNavigate();
	const latencies = proxyContextValue.proxyLatencies;
	const isLoadingLatencies = Object.keys(latencies).length === 0;
	const isLoading = proxyContextValue.isLoading || isLoadingLatencies;
	const { permissions } = useAuthenticated();

	const proxyLatencyLoading = (proxy: TypesGen.Region): boolean => {
		if (!refetchDate) {
			// Only show loading if the user manually requested a refetch
			return false;
		}

		// Only show a loading spinner if:
		//  - A latency exists. This means the latency was fetched at some point, so
		//    the loader *should* be resolved.
		//  - The proxy is healthy. If it is not, the loader might never resolve.
		//  - The latency reported is older than the refetch date. This means the
		//    latency is stale and we should show a loading spinner until the new
		//    latency is fetched.
		const latency = latencies[proxy.id];
		return proxy.healthy && latency !== undefined && latency.at < refetchDate;
	};

	// This endpoint returns a 404 when not using enterprise.
	// If we don't return null, then it looks like this is
	// loading forever!
	if (proxyContextValue.error) {
		return null;
	}

	if (isLoading) {
		return (
			<Skeleton
				width="110px"
				height={40}
				css={{ borderRadius: 6, transform: "none" }}
			/>
		);
	}

	return (
		<>
			<Button
				variant="outline"
				ref={buttonRef}
				onClick={() => setIsOpen(true)}
				size="lg"
			>
				<span css={{ ...visuallyHidden }}>
					Latency for {selectedProxy?.display_name ?? "your region"}
				</span>

				{selectedProxy ? (
					<div css={{ display: "flex", gap: 8, alignItems: "center" }}>
						<div css={{ width: 16, height: 16, lineHeight: 0 }}>
							<img
								// Empty alt text used because we don't want to double up on
								// screen reader announcements from visually-hidden span
								alt=""
								src={selectedProxy.icon_url}
								css={{
									objectFit: "contain",
									width: "100%",
									height: "100%",
								}}
							/>
						</div>

						<Latency
							latency={latencies?.[selectedProxy.id]?.latencyMS}
							isLoading={proxyLatencyLoading(selectedProxy)}
						/>
					</div>
				) : (
					"Select Proxy"
				)}

				<ChevronDownIcon className="text-content-primary !size-icon-xs" />
			</Button>

			<Menu
				open={isOpen}
				anchorEl={buttonRef.current}
				onClick={closeMenu}
				onClose={closeMenu}
				css={{ "& .MuiMenu-paper": { paddingTop: 8, paddingBottom: 8 } }}
				// autoFocus here does not affect modal focus; it affects whether the
				// first item in the list will get auto-focus when the menu opens. Have
				// to turn this off because otherwise, screen readers will skip over all
				// the descriptive text and will only have access to the latency options
				autoFocus={false}
			>
				{proxyContextValue.proxies &&
					proxyContextValue.proxies.length > 1 && [
						<div
							key="description"
							css={{
								width: "100%",
								maxWidth: "320px",
								fontSize: 14,
								padding: 16,
								lineHeight: "140%",
							}}
						>
							<h4
								tabIndex={-1}
								css={{
									fontSize: "inherit",
									fontWeight: 600,
									lineHeight: "inherit",
									margin: 0,
									marginBottom: 4,
								}}
							>
								Select a region nearest to you
							</h4>

							<p
								css={{
									fontSize: 13,
									color: theme.palette.text.secondary,
									lineHeight: "inherit",
									marginTop: 0.5,
									marginBottom: 0,
								}}
							>
								Workspace proxies improve terminal and web app connections to
								workspaces. This does not apply to{" "}
								<Abbr title="Command-Line Interface" pronunciation="initialism">
									CLI
								</Abbr>{" "}
								connections. A region must be manually selected, otherwise the
								default primary region will be used.
							</p>
						</div>,

						<Divider key="divider" />,
					]}

				{proxyContextValue.proxies &&
					sortProxiesByLatency(proxyContextValue.proxies, latencies).map(
						(proxy) => (
							<MenuItem
								key={proxy.id}
								selected={proxy.id === selectedProxy?.id}
								css={{ fontSize: 14 }}
								onClick={() => {
									if (!proxy.healthy) {
										displayError("Please select a healthy workspace proxy.");
										closeMenu();
										return;
									}

									proxyContextValue.setProxy(proxy);
									closeMenu();
								}}
							>
								<div
									css={{
										display: "flex",
										gap: 24,
										alignItems: "center",
										width: "100%",
									}}
								>
									<div css={{ width: 14, height: 14, lineHeight: 0 }}>
										<img
											src={proxy.icon_url}
											alt=""
											css={{
												objectFit: "contain",
												width: "100%",
												height: "100%",
											}}
										/>
									</div>

									{proxy.display_name}

									<Latency
										latency={latencies?.[proxy.id]?.latencyMS}
										isLoading={proxyLatencyLoading(proxy)}
									/>
								</div>
							</MenuItem>
						),
					)}

				<Divider />

				{Boolean(permissions.editWorkspaceProxies) && (
					<MenuItem
						css={{ fontSize: 14 }}
						onClick={() => {
							navigate("/deployment/workspace-proxies");
						}}
					>
						Proxy settings
					</MenuItem>
				)}

				<MenuItem
					css={{ fontSize: 14 }}
					onClick={(e) => {
						// Stop the menu from closing
						e.stopPropagation();
						// Refresh the latencies.
						const refetchDate = refreshLatencies();
						setRefetchDate(refetchDate);
					}}
				>
					Refresh Latencies
				</MenuItem>
			</Menu>
		</>
	);
};<|MERGE_RESOLUTION|>--- conflicted
+++ resolved
@@ -13,13 +13,8 @@
 import { useAuthenticated } from "contexts/auth/RequireAuth";
 import { ChevronDownIcon } from "lucide-react";
 import { type FC, useRef, useState } from "react";
-<<<<<<< HEAD
 import { useNavigate } from "react-router";
-import { BUTTON_SM_HEIGHT } from "theme/constants";
-=======
-import { useNavigate } from "react-router-dom";
 import { sortProxiesByLatency } from "./proxyUtils";
->>>>>>> 1ab10cf8
 
 interface ProxyMenuProps {
 	proxyContextValue: ProxyContextValue;
