--- conflicted
+++ resolved
@@ -7,15 +7,11 @@
 import type { BuildInfoResponse, ProvisionerDaemon } from "api/typesGenerated";
 import { DropdownArrow } from "components/DropdownArrow/DropdownArrow";
 import { Pill } from "components/Pill/Pill";
-<<<<<<< HEAD
 import {
 	Popover,
 	PopoverContent,
 	PopoverTrigger,
 } from "components/Popover/Popover";
-import type { ProvisionerDaemonWithWarnings } from "pages/ManagementSettingsPage/OrganizationProvisionersPageView";
-=======
->>>>>>> a1b7cbde
 import { type FC, useState } from "react";
 import { createDayString } from "utils/createDayString";
 import { docs } from "utils/docs";
