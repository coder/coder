--- conflicted
+++ resolved
@@ -19,11 +19,7 @@
 	PopoverContent,
 	PopoverTrigger,
 } from "components/Popover/Popover";
-<<<<<<< HEAD
 import { Stack } from "components/Stack/Stack";
-import type { ProvisionerDaemonWithWarnings } from "pages/ManagementSettingsPage/OrganizationProvisionersPageView";
-=======
->>>>>>> 37e39337
 import { type FC, useState } from "react";
 import { createDayString } from "utils/createDayString";
 import { docs } from "utils/docs";
