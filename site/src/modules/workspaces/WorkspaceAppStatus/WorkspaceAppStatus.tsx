--- conflicted
+++ resolved
@@ -1,13 +1,5 @@
 import type { Theme } from "@emotion/react";
 import { useTheme } from "@emotion/react";
-<<<<<<< HEAD
-import CheckCircle from "@mui/icons-material/CheckCircle";
-import ErrorIcon from "@mui/icons-material/Error";
-import Warning from "@mui/icons-material/Warning";
-=======
-import AppsIcon from "@mui/icons-material/Apps";
-import InsertDriveFile from "@mui/icons-material/InsertDriveFile";
->>>>>>> cb7ce185
 import CircularProgress from "@mui/material/CircularProgress";
 import type {
 	WorkspaceAppStatus as APIWorkspaceAppStatus,
@@ -15,15 +7,14 @@
 	WorkspaceAgent,
 	WorkspaceApp,
 } from "api/typesGenerated";
-<<<<<<< HEAD
-import { LayoutGridIcon } from "lucide-react";
-import { FileIcon } from "lucide-react";
-=======
-import { CircleCheckIcon } from "lucide-react";
-import { CircleAlertIcon } from "lucide-react";
-import { TriangleAlertIcon } from "lucide-react";
->>>>>>> cb7ce185
-import { ExternalLinkIcon } from "lucide-react";
+import {
+	CircleAlertIcon,
+	CircleCheckIcon,
+	ExternalLinkIcon,
+	FileIcon,
+	LayoutGridIcon,
+	TriangleAlertIcon,
+} from "lucide-react";
 import { useAppLink } from "modules/apps/useAppLink";
 import type { FC } from "react";
 
