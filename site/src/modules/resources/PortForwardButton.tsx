import { type Interpolation, type Theme, useTheme } from "@emotion/react";
import CloseIcon from "@mui/icons-material/Close";
import KeyboardArrowDown from "@mui/icons-material/KeyboardArrowDown";
import LockIcon from "@mui/icons-material/Lock";
import LockOpenIcon from "@mui/icons-material/LockOpen";
import OpenInNewOutlined from "@mui/icons-material/OpenInNewOutlined";
import SensorsIcon from "@mui/icons-material/Sensors";
import LoadingButton from "@mui/lab/LoadingButton";
import Button from "@mui/material/Button";
import CircularProgress from "@mui/material/CircularProgress";
import FormControl from "@mui/material/FormControl";
import Link from "@mui/material/Link";
import MenuItem from "@mui/material/MenuItem";
import Select from "@mui/material/Select";
import Stack from "@mui/material/Stack";
import TextField from "@mui/material/TextField";
import { type FormikContextType, useFormik } from "formik";
import type { FC } from "react";
import { useQuery, useMutation } from "react-query";
import * as Yup from "yup";
import { getAgentListeningPorts } from "api/api";
import {
  deleteWorkspacePortShare,
  upsertWorkspacePortShare,
  workspacePortShares,
} from "api/queries/workspaceportsharing";
import {
  type Template,
  type UpsertWorkspaceAgentPortShareRequest,
  type WorkspaceAgent,
  type WorkspaceAgentListeningPort,
  type WorkspaceAgentPortShareLevel,
<<<<<<< HEAD
  UpsertWorkspaceAgentPortShareRequest,
  WorkspaceAgentPortShareProtocol,
=======
  WorkspaceAppSharingLevels,
>>>>>>> 23ff807a
} from "api/typesGenerated";
import {
  HelpTooltipLink,
  HelpTooltipText,
  HelpTooltipTitle,
} from "components/HelpTooltip/HelpTooltip";
import {
  Popover,
  PopoverContent,
  PopoverTrigger,
} from "components/Popover/Popover";
import { type ClassName, useClassName } from "hooks/useClassName";
import { useDashboard } from "modules/dashboard/useDashboard";
import { docs } from "utils/docs";
import { getFormHelpers } from "utils/formUtils";
import { portForwardURL } from "utils/portForward";

export interface PortForwardButtonProps {
  host: string;
  username: string;
  workspaceName: string;
  workspaceID: string;
  agent: WorkspaceAgent;
  template: Template;
}

export const PortForwardButton: FC<PortForwardButtonProps> = (props) => {
  const { agent } = props;
  const { entitlements, experiments } = useDashboard();
  const paper = useClassName(classNames.paper, []);

  const portsQuery = useQuery({
    queryKey: ["portForward", agent.id],
    queryFn: () => getAgentListeningPorts(agent.id),
    enabled: agent.status === "connected",
    refetchInterval: 5_000,
  });

  return (
    <Popover>
      <PopoverTrigger>
        <Button
          disabled={!portsQuery.data}
          size="small"
          variant="text"
          endIcon={<KeyboardArrowDown />}
          css={{ fontSize: 13, padding: "8px 12px" }}
          startIcon={
            portsQuery.data ? (
              <div>
                <span css={styles.portCount}>
                  {portsQuery.data.ports.length}
                </span>
              </div>
            ) : (
              <CircularProgress size={10} />
            )
          }
        >
          Open ports
        </Button>
      </PopoverTrigger>
      <PopoverContent horizontal="right" classes={{ paper }}>
        <PortForwardPopoverView
          {...props}
          listeningPorts={portsQuery.data?.ports}
          portSharingExperimentEnabled={experiments.includes("shared-ports")}
          portSharingControlsEnabled={
            entitlements.features.control_shared_ports.enabled
          }
        />
      </PopoverContent>
    </Popover>
  );
};

const getValidationSchema = (): Yup.AnyObjectSchema =>
  Yup.object({
    port: Yup.number().required().min(9).max(65535),
    share_level: Yup.string().required().oneOf(WorkspaceAppSharingLevels),
  });

interface PortForwardPopoverViewProps extends PortForwardButtonProps {
  listeningPorts?: WorkspaceAgentListeningPort[];
  portSharingExperimentEnabled: boolean;
  portSharingControlsEnabled: boolean;
}

type Optional<T, K extends keyof T> = Pick<Partial<T>, K> & Omit<T, K>;

export const PortForwardPopoverView: FC<PortForwardPopoverViewProps> = ({
  host,
  workspaceName,
  workspaceID,
  agent,
  template,
  username,
  listeningPorts,
  portSharingExperimentEnabled,
  portSharingControlsEnabled,
}) => {
  const theme = useTheme();

  const sharedPortsQuery = useQuery({
    ...workspacePortShares(workspaceID),
    enabled: agent.status === "connected",
  });
  const sharedPorts = sharedPortsQuery.data?.shares || [];

  const upsertSharedPortMutation = useMutation(
    upsertWorkspacePortShare(workspaceID),
  );

  const deleteSharedPortMutation = useMutation(
    deleteWorkspacePortShare(workspaceID),
  );

  // share port form
  const {
    mutateAsync: upsertWorkspacePortShareForm,
    isLoading: isSubmitting,
    error: submitError,
  } = useMutation(upsertWorkspacePortShare(workspaceID));
  const validationSchema = getValidationSchema();
  // TODO: do partial here
  const form: FormikContextType<
    Optional<UpsertWorkspaceAgentPortShareRequest, "port">
  > = useFormik<Optional<UpsertWorkspaceAgentPortShareRequest, "port">>({
    initialValues: {
      agent_name: agent.name,
      port: undefined,
      protocol: "http",
      share_level: "authenticated",
    },
    validationSchema,
    onSubmit: async (values) => {
      // we need port to be optional in the initialValues so it appears empty instead of 0.
      // because of this we need to reset the form to clear the port field manually.
      form.resetForm();
      await form.setFieldValue("port", "");

      const port = Number(values.port);
      await upsertWorkspacePortShareForm({
        ...values,
        port,
      });
      await sharedPortsQuery.refetch();
    },
  });
  const getFieldHelpers = getFormHelpers(form, submitError);

  // filter out shared ports that are not from this agent
  const filteredSharedPorts = sharedPorts.filter(
    (port) => port.agent_name === agent.name,
  );
  // we don't want to show listening ports if it's a shared port
  const filteredListeningPorts = listeningPorts?.filter((port) => {
    for (let i = 0; i < filteredSharedPorts.length; i++) {
      if (filteredSharedPorts[i].port === port.port) {
        return false;
      }
    }

    return true;
  });
  // only disable the form if shared port controls are entitled and the template doesn't allow sharing ports
  const canSharePorts =
    portSharingExperimentEnabled &&
    !(portSharingControlsEnabled && template.max_port_share_level === "owner");
  const canSharePortsPublic =
    canSharePorts && template.max_port_share_level === "public";

  return (
    <>
      <div
        css={{
          padding: 20,
        }}
      >
        <Stack
          direction="row"
          justifyContent="space-between"
          alignItems="start"
        >
          <HelpTooltipTitle>Listening ports</HelpTooltipTitle>
          <HelpTooltipLink href={docs("/networking/port-forwarding#dashboard")}>
            Learn more
          </HelpTooltipLink>
        </Stack>
        <HelpTooltipText css={{ color: theme.palette.text.secondary }}>
          {filteredListeningPorts?.length === 0
            ? "No open ports were detected."
            : "The listening ports are exclusively accessible to you."}
        </HelpTooltipText>
        <form
          css={styles.newPortForm}
          onSubmit={(e) => {
            e.preventDefault();
            const formData = new FormData(e.currentTarget);
            const port = Number(formData.get("portNumber"));
            const url = portForwardURL(
              host,
              port,
              agent.name,
              workspaceName,
              username,
            );
            window.open(url, "_blank");
          }}
        >
          <input
            aria-label="Port number"
            name="portNumber"
            type="number"
            placeholder="Connect to port..."
            min={9}
            max={65535}
            required
            css={styles.newPortInput}
          />
          <Button
            type="submit"
            size="small"
            variant="text"
            css={{
              paddingLeft: 12,
              paddingRight: 12,
              minWidth: 0,
            }}
          >
            <OpenInNewOutlined
              css={{
                flexShrink: 0,
                width: 14,
                height: 14,
                color: theme.palette.text.primary,
              }}
            />
          </Button>
        </form>
        <div
          css={{
            paddingTop: 10,
          }}
        >
          {filteredListeningPorts?.map((port) => {
            const url = portForwardURL(
              host,
              port.port,
              agent.name,
              workspaceName,
              username,
            );
            const label =
              port.process_name !== "" ? port.process_name : port.port;
            return (
              <Stack
                key={port.port}
                direction="row"
                alignItems="center"
                justifyContent="space-between"
              >
                <Link
                  underline="none"
                  css={styles.portLink}
                  href={url}
                  target="_blank"
                  rel="noreferrer"
                >
                  <SensorsIcon css={{ width: 14, height: 14 }} />
                  {label}
                </Link>
                <Stack
                  direction="row"
                  gap={2}
                  justifyContent="flex-end"
                  alignItems="center"
                >
                  <Link
                    underline="none"
                    css={styles.portLink}
                    href={url}
                    target="_blank"
                    rel="noreferrer"
                  >
                    <span css={styles.portNumber}>{port.port}</span>
                  </Link>
                  {canSharePorts && (
                    <Button
                      size="small"
                      variant="text"
                      onClick={async () => {
                        await upsertSharedPortMutation.mutateAsync({
                          agent_name: agent.name,
                          port: port.port,
                          protocol: "http",
                          share_level: "authenticated",
                        });
                        await sharedPortsQuery.refetch();
                      }}
                    >
                      Share
                    </Button>
                  )}
                </Stack>
              </Stack>
            );
          })}
        </div>
      </div>
      {portSharingExperimentEnabled && (
        <div
          css={{
            padding: 20,
            borderTop: `1px solid ${theme.palette.divider}`,
          }}
        >
          <HelpTooltipTitle>Shared Ports</HelpTooltipTitle>
          <HelpTooltipText css={{ color: theme.palette.text.secondary }}>
            {canSharePorts
              ? "Ports can be shared with other Coder users or with the public."
              : "This workspace template does not allow sharing ports. Contact a template administrator to enable port sharing."}
          </HelpTooltipText>
          {canSharePorts && (
            <div>
              {filteredSharedPorts?.map((share) => {
                const url = portForwardURL(
                  host,
                  share.port,
                  agent.name,
                  workspaceName,
                  username,
                );
                const label = share.port;
                return (
                  <Stack
                    key={share.port}
                    direction="row"
                    justifyContent="space-between"
                    alignItems="center"
                  >
                    <Link
                      underline="none"
                      css={styles.portLink}
                      href={url}
                      target="_blank"
                      rel="noreferrer"
                    >
                      {share.share_level === "public" ? (
                        <LockOpenIcon css={{ width: 14, height: 14 }} />
                      ) : (
                        <LockIcon css={{ width: 14, height: 14 }} />
                      )}
                      {label}
                    </Link>
                    <FormControl size="small" css={styles.protocolFormControl}>
                      <Select
                        css={styles.shareLevelSelect}
                        value={share.protocol}
                        onChange={async (event) => {
                          await upsertSharedPortMutation.mutateAsync({
                            agent_name: agent.name,
                            port: share.port,
                            protocol: event.target
                              .value as WorkspaceAgentPortShareProtocol,
                            share_level: share.share_level,
                          });
                          await sharedPortsQuery.refetch();
                        }}
                      >
                        <MenuItem value="http">HTTP</MenuItem>
                        <MenuItem value="https">HTTPS</MenuItem>
                      </Select>
                    </FormControl>

                    <Stack direction="row" justifyContent="flex-end">
                      <FormControl
                        size="small"
                        css={styles.shareLevelFormControl}
                      >
                        <Select
                          css={styles.shareLevelSelect}
                          value={share.share_level}
                          onChange={async (event) => {
                            await upsertSharedPortMutation.mutateAsync({
                              agent_name: agent.name,
                              port: share.port,
                              protocol: share.protocol,
                              share_level: event.target
                                .value as WorkspaceAgentPortShareLevel,
                            });
                            await sharedPortsQuery.refetch();
                          }}
                        >
                          <MenuItem value="authenticated">
                            Authenticated
                          </MenuItem>
                          <MenuItem
                            value="public"
                            disabled={!canSharePortsPublic}
                          >
                            Public
                          </MenuItem>
                        </Select>
                      </FormControl>
                      <Button
                        size="small"
                        variant="text"
                        css={styles.deleteButton}
                        onClick={async () => {
                          await deleteSharedPortMutation.mutateAsync({
                            agent_name: agent.name,
                            port: share.port,
                          });
                          await sharedPortsQuery.refetch();
                        }}
                      >
                        <CloseIcon
                          css={{
                            width: 14,
                            height: 14,
                            color: theme.palette.text.primary,
                          }}
                        />
                      </Button>
                    </Stack>
                  </Stack>
                );
              })}
              <form onSubmit={form.handleSubmit}>
                <Stack
                  direction="column"
                  gap={2}
                  justifyContent="flex-end"
                  sx={{
                    marginTop: 2,
                  }}
                >
                  <TextField
                    {...getFieldHelpers("port")}
                    disabled={isSubmitting}
                    label="Port"
                    size="small"
                    variant="outlined"
                    type="number"
                    value={form.values.port}
                  />
                  <TextField
                    {...getFieldHelpers("protocol")}
                    disabled={isSubmitting}
                    fullWidth
                    select
                    value={form.values.protocol}
                    label="Protocol"
                  >
                    <MenuItem value="http">HTTP</MenuItem>
                    <MenuItem value="https">HTTPS</MenuItem>
                  </TextField>
                  <TextField
                    {...getFieldHelpers("share_level")}
                    disabled={isSubmitting}
                    fullWidth
                    select
                    value={form.values.share_level}
                    label="Sharing Level"
                  >
                    <MenuItem value="authenticated">Authenticated</MenuItem>
                    <MenuItem value="public" disabled={!canSharePortsPublic}>
                      Public
                    </MenuItem>
                  </TextField>
                  <LoadingButton
                    variant="contained"
                    type="submit"
                    loading={isSubmitting}
                    disabled={!form.isValid}
                  >
                    Share Port
                  </LoadingButton>
                </Stack>
              </form>
            </div>
          )}
        </div>
      )}
    </>
  );
};

const classNames = {
  paper: (css, theme) => css`
    padding: 0;
    width: 404px;
    color: ${theme.palette.text.secondary};
    margin-top: 4px;
  `,
} satisfies Record<string, ClassName>;

const styles = {
  portCount: (theme) => ({
    fontSize: 12,
    fontWeight: 500,
    height: 20,
    minWidth: 20,
    padding: "0 4px",
    borderRadius: "50%",
    display: "flex",
    alignItems: "center",
    justifyContent: "center",
    backgroundColor: theme.palette.action.selected,
  }),

  portLink: (theme) => ({
    color: theme.palette.text.primary,
    fontSize: 14,
    display: "flex",
    alignItems: "center",
    gap: 8,
    paddingTop: 8,
    paddingBottom: 8,
    fontWeight: 500,
    minWidth: 80,
  }),

  portNumber: (theme) => ({
    marginLeft: "auto",
    color: theme.palette.text.secondary,
    fontSize: 13,
    fontWeight: 400,
  }),

  shareLevelSelect: () => ({
    boxShadow: "none",
    ".MuiOutlinedInput-notchedOutline": { border: 0 },
    "&.MuiOutlinedInput-root:hover .MuiOutlinedInput-notchedOutline": {
      border: 0,
    },
    "&.MuiOutlinedInput-root.Mui-focused .MuiOutlinedInput-notchedOutline": {
      border: 0,
    },
  }),

  deleteButton: () => ({
    minWidth: 30,
    padding: 0,
  }),

  newPortForm: (theme) => ({
    border: `1px solid ${theme.palette.divider}`,
    borderRadius: "4px",
    marginTop: 8,
    display: "flex",
    alignItems: "center",
    "&:focus-within": {
      borderColor: theme.palette.primary.main,
    },
  }),

  newPortInput: (theme) => ({
    fontSize: 14,
    height: 34,
    padding: "0 12px",
    background: "none",
    border: 0,
    outline: "none",
    color: theme.palette.text.primary,
    appearance: "textfield",
    display: "block",
    width: "100%",
  }),
  sharedPortLink: () => ({
    minWidth: 80,
  }),
  protocolFormControl: () => ({
    minWidth: 90,
  }),
  shareLevelFormControl: () => ({
    minWidth: 140,
  }),
} satisfies Record<string, Interpolation<Theme>>;<|MERGE_RESOLUTION|>--- conflicted
+++ resolved
@@ -30,12 +30,9 @@
   type WorkspaceAgent,
   type WorkspaceAgentListeningPort,
   type WorkspaceAgentPortShareLevel,
-<<<<<<< HEAD
   UpsertWorkspaceAgentPortShareRequest,
   WorkspaceAgentPortShareProtocol,
-=======
   WorkspaceAppSharingLevels,
->>>>>>> 23ff807a
 } from "api/typesGenerated";
 import {
   HelpTooltipLink,
