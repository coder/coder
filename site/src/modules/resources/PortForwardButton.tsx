--- conflicted
+++ resolved
@@ -39,12 +39,7 @@
 } from "components/deprecated/Popover/Popover";
 import { type FormikContextType, useFormik } from "formik";
 import { type ClassName, useClassName } from "hooks/useClassName";
-<<<<<<< HEAD
-import { ExternalLinkIcon } from "lucide-react";
-=======
-import { X as XIcon } from "lucide-react";
->>>>>>> e0dd50d7
-import { ChevronDownIcon } from "lucide-react";
+import { ExternalLinkIcon, X as XIcon, ChevronDownIcon } from "lucide-react";
 import { useDashboard } from "modules/dashboard/useDashboard";
 import { type FC, useState } from "react";
 import { useMutation, useQuery } from "react-query";
