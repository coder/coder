import { type Interpolation, type Theme, useTheme } from "@emotion/react";
<<<<<<< HEAD
import CloseIcon from "@mui/icons-material/Close";
=======
>>>>>>> 799a0ba5
import LockIcon from "@mui/icons-material/Lock";
import LockOpenIcon from "@mui/icons-material/LockOpen";
import OpenInNewOutlined from "@mui/icons-material/OpenInNewOutlined";
import SensorsIcon from "@mui/icons-material/Sensors";
import LoadingButton from "@mui/lab/LoadingButton";
import Button from "@mui/material/Button";
import CircularProgress from "@mui/material/CircularProgress";
import FormControl from "@mui/material/FormControl";
import Link from "@mui/material/Link";
import MenuItem from "@mui/material/MenuItem";
import Select from "@mui/material/Select";
import Stack from "@mui/material/Stack";
import TextField from "@mui/material/TextField";
import Tooltip from "@mui/material/Tooltip";
import { API } from "api/api";
import {
	deleteWorkspacePortShare,
	upsertWorkspacePortShare,
	workspacePortShares,
} from "api/queries/workspaceportsharing";
import {
	type Template,
	type UpsertWorkspaceAgentPortShareRequest,
	type WorkspaceAgent,
	type WorkspaceAgentListeningPort,
	type WorkspaceAgentPortShareLevel,
	type WorkspaceAgentPortShareProtocol,
	WorkspaceAppSharingLevels,
} from "api/typesGenerated";
import {
	HelpTooltipLink,
	HelpTooltipText,
	HelpTooltipTitle,
} from "components/HelpTooltip/HelpTooltip";
import {
	Popover,
	PopoverContent,
	PopoverTrigger,
} from "components/deprecated/Popover/Popover";
import { type FormikContextType, useFormik } from "formik";
import { type ClassName, useClassName } from "hooks/useClassName";
<<<<<<< HEAD
=======
import { X as XIcon } from "lucide-react";
>>>>>>> 799a0ba5
import { ChevronDownIcon } from "lucide-react";
import { useDashboard } from "modules/dashboard/useDashboard";
import { type FC, useState } from "react";
import { useMutation, useQuery } from "react-query";
import { docs } from "utils/docs";
import { getFormHelpers } from "utils/formUtils";
import {
	getWorkspaceListeningPortsProtocol,
	portForwardURL,
	saveWorkspaceListeningPortsProtocol,
} from "utils/portForward";
import * as Yup from "yup";

export interface PortForwardButtonProps {
	host: string;
	username: string;
	workspaceName: string;
	workspaceID: string;
	agent: WorkspaceAgent;
	template: Template;
}

export const PortForwardButton: FC<PortForwardButtonProps> = (props) => {
	const { agent } = props;
	const { entitlements } = useDashboard();
	const paper = useClassName(classNames.paper, []);

	const portsQuery = useQuery({
		queryKey: ["portForward", agent.id],
		queryFn: () => API.getAgentListeningPorts(agent.id),
		enabled: agent.status === "connected",
		refetchInterval: 5_000,
	});

	return (
		<Popover>
			<PopoverTrigger>
				<Button
					disabled={!portsQuery.data}
					size="small"
					variant="text"
					endIcon={<ChevronDownIcon className="size-4" />}
					css={{ fontSize: 13, padding: "8px 12px" }}
					startIcon={
						portsQuery.data ? (
							<div>
								<span css={styles.portCount}>
									{portsQuery.data.ports.length}
								</span>
							</div>
						) : (
							<CircularProgress size={10} />
						)
					}
				>
					Open ports
				</Button>
			</PopoverTrigger>
			<PopoverContent horizontal="right" classes={{ paper }}>
				<PortForwardPopoverView
					{...props}
					listeningPorts={portsQuery.data?.ports}
					portSharingControlsEnabled={
						entitlements.features.control_shared_ports.enabled
					}
				/>
			</PopoverContent>
		</Popover>
	);
};

const getValidationSchema = (): Yup.AnyObjectSchema =>
	Yup.object({
		port: Yup.number().required().min(9).max(65535),
		share_level: Yup.string().required().oneOf(WorkspaceAppSharingLevels),
	});

interface PortForwardPopoverViewProps extends PortForwardButtonProps {
	listeningPorts?: readonly WorkspaceAgentListeningPort[];
	portSharingControlsEnabled: boolean;
}

type Optional<T, K extends keyof T> = Pick<Partial<T>, K> & Omit<T, K>;

export const PortForwardPopoverView: FC<PortForwardPopoverViewProps> = ({
	host,
	workspaceName,
	workspaceID,
	agent,
	template,
	username,
	listeningPorts,
	portSharingControlsEnabled,
}) => {
	const theme = useTheme();
	const [listeningPortProtocol, setListeningPortProtocol] = useState(
		getWorkspaceListeningPortsProtocol(workspaceID),
	);

	const sharedPortsQuery = useQuery({
		...workspacePortShares(workspaceID),
		enabled: agent.status === "connected",
	});
	const sharedPorts = sharedPortsQuery.data?.shares || [];

	const upsertSharedPortMutation = useMutation(
		upsertWorkspacePortShare(workspaceID),
	);

	const deleteSharedPortMutation = useMutation(
		deleteWorkspacePortShare(workspaceID),
	);

	// share port form
	const {
		mutateAsync: upsertWorkspacePortShareForm,
		isLoading: isSubmitting,
		error: submitError,
	} = useMutation(upsertWorkspacePortShare(workspaceID));
	const validationSchema = getValidationSchema();
	// TODO: do partial here
	const form: FormikContextType<
		Optional<UpsertWorkspaceAgentPortShareRequest, "port">
	> = useFormik<Optional<UpsertWorkspaceAgentPortShareRequest, "port">>({
		initialValues: {
			agent_name: agent.name,
			port: undefined,
			protocol: "http",
			share_level: "authenticated",
		},
		validationSchema,
		onSubmit: async (values) => {
			// we need port to be optional in the initialValues so it appears empty instead of 0.
			// because of this we need to reset the form to clear the port field manually.
			form.resetForm();
			await form.setFieldValue("port", "");

			const port = Number(values.port);
			await upsertWorkspacePortShareForm({
				...values,
				port,
			});
			await sharedPortsQuery.refetch();
		},
	});
	const getFieldHelpers = getFormHelpers(form, submitError);

	// filter out shared ports that are not from this agent
	const filteredSharedPorts = sharedPorts.filter(
		(port) => port.agent_name === agent.name,
	);
	// we don't want to show listening ports if it's a shared port
	const filteredListeningPorts = (listeningPorts ?? []).filter((port) =>
		filteredSharedPorts.every((sharedPort) => sharedPort.port !== port.port),
	);
	// only disable the form if shared port controls are entitled and the template doesn't allow sharing ports
	const canSharePorts = !(
		portSharingControlsEnabled && template.max_port_share_level === "owner"
	);
	const canSharePortsPublic =
		canSharePorts && template.max_port_share_level === "public";

	const disabledPublicMenuItem = (
		<Tooltip title="This workspace template does not allow sharing ports with unauthenticated users.">
			{/* Tooltips don't work directly on disabled MenuItem components so you must wrap in div. */}
			<div>
				<MenuItem value="public" disabled>
					Public
				</MenuItem>
			</div>
		</Tooltip>
	);

	return (
		<>
			<div
				css={{
					maxHeight: 320,
					overflowY: "auto",
				}}
			>
				<Stack
					direction="column"
					css={{
						padding: 20,
					}}
				>
					<Stack
						direction="row"
						justifyContent="space-between"
						alignItems="start"
					>
						<HelpTooltipTitle>Listening Ports</HelpTooltipTitle>
						<HelpTooltipLink
							href={docs("/admin/networking/port-forwarding#dashboard")}
						>
							Learn more
						</HelpTooltipLink>
					</Stack>
					<Stack direction="column" gap={1}>
						<HelpTooltipText css={{ color: theme.palette.text.secondary }}>
							The listening ports are exclusively accessible to you. Selecting
							HTTP/S will change the protocol for all listening ports.
						</HelpTooltipText>
						<Stack
							direction="row"
							gap={2}
							css={{
								paddingBottom: 8,
							}}
						>
							<FormControl size="small" css={styles.protocolFormControl}>
								<Select
									css={styles.listeningPortProtocol}
									value={listeningPortProtocol}
									onChange={async (event) => {
										const selectedProtocol = event.target.value as
											| "http"
											| "https";
										setListeningPortProtocol(selectedProtocol);
										saveWorkspaceListeningPortsProtocol(
											workspaceID,
											selectedProtocol,
										);
									}}
								>
									<MenuItem value="http">HTTP</MenuItem>
									<MenuItem value="https">HTTPS</MenuItem>
								</Select>
							</FormControl>
							<form
								css={styles.newPortForm}
								onSubmit={(e) => {
									e.preventDefault();
									const formData = new FormData(e.currentTarget);
									const port = Number(formData.get("portNumber"));
									const url = portForwardURL(
										host,
										port,
										agent.name,
										workspaceName,
										username,
										listeningPortProtocol,
									);
									window.open(url, "_blank");
								}}
							>
								<input
									aria-label="Port number"
									name="portNumber"
									type="number"
									placeholder="Connect to port..."
									min={9}
									max={65535}
									required
									css={styles.newPortInput}
								/>
								<Button
									type="submit"
									size="small"
									variant="text"
									css={{
										paddingLeft: 12,
										paddingRight: 12,
										minWidth: 0,
									}}
								>
									<OpenInNewOutlined
										css={{
											flexShrink: 0,
											width: 14,
											height: 14,
											color: theme.palette.text.primary,
										}}
									/>
								</Button>
							</form>
						</Stack>
					</Stack>
					{filteredListeningPorts.length === 0 && (
						<HelpTooltipText css={styles.noPortText}>
							No open ports were detected.
						</HelpTooltipText>
					)}
					{filteredListeningPorts.map((port) => {
						const url = portForwardURL(
							host,
							port.port,
							agent.name,
							workspaceName,
							username,
							listeningPortProtocol,
						);
						const label =
							port.process_name !== "" ? port.process_name : port.port;
						return (
							<Stack
								key={port.port}
								direction="row"
								alignItems="center"
								justifyContent="space-between"
							>
								<Stack direction="row" gap={3}>
									<Link
										underline="none"
										css={styles.portLink}
										href={url}
										target="_blank"
										rel="noreferrer"
									>
										<SensorsIcon css={{ width: 14, height: 14 }} />
										{port.port}
									</Link>
									<Link
										underline="none"
										css={styles.portLink}
										href={url}
										target="_blank"
										rel="noreferrer"
									>
										{label}
									</Link>
								</Stack>
								<Stack
									direction="row"
									gap={2}
									justifyContent="flex-end"
									alignItems="center"
								>
									{canSharePorts && (
										<Button
											size="small"
											variant="text"
											onClick={async () => {
												await upsertSharedPortMutation.mutateAsync({
													agent_name: agent.name,
													port: port.port,
													protocol: listeningPortProtocol,
													share_level: "authenticated",
												});
												await sharedPortsQuery.refetch();
											}}
										>
											Share
										</Button>
									)}
								</Stack>
							</Stack>
						);
					})}
				</Stack>
			</div>
			<div
				css={{
					padding: 20,
					borderTop: `1px solid ${theme.palette.divider}`,
				}}
			>
				<HelpTooltipTitle>Shared Ports</HelpTooltipTitle>
				<HelpTooltipText css={{ color: theme.palette.text.secondary }}>
					{canSharePorts
						? "Ports can be shared with other Coder users or with the public."
						: "This workspace template does not allow sharing ports. Contact a template administrator to enable port sharing."}
				</HelpTooltipText>
				{canSharePorts && (
					<div>
						{filteredSharedPorts?.map((share) => {
							const url = portForwardURL(
								host,
								share.port,
								agent.name,
								workspaceName,
								username,
								share.protocol,
							);
							const label = share.port;
							return (
								<Stack
									key={share.port}
									direction="row"
									justifyContent="space-between"
									alignItems="center"
								>
									<Link
										underline="none"
										css={styles.portLink}
										href={url}
										target="_blank"
										rel="noreferrer"
									>
										{share.share_level === "public" ? (
											<LockOpenIcon css={{ width: 14, height: 14 }} />
										) : (
											<LockIcon css={{ width: 14, height: 14 }} />
										)}
										{label}
									</Link>
									<FormControl size="small" css={styles.protocolFormControl}>
										<Select
											css={styles.shareLevelSelect}
											value={share.protocol}
											onChange={async (event) => {
												await upsertSharedPortMutation.mutateAsync({
													agent_name: agent.name,
													port: share.port,
													protocol: event.target
														.value as WorkspaceAgentPortShareProtocol,
													share_level: share.share_level,
												});
												await sharedPortsQuery.refetch();
											}}
										>
											<MenuItem value="http">HTTP</MenuItem>
											<MenuItem value="https">HTTPS</MenuItem>
										</Select>
									</FormControl>

									<Stack direction="row" justifyContent="flex-end">
										<FormControl
											size="small"
											css={styles.shareLevelFormControl}
										>
											<Select
												css={styles.shareLevelSelect}
												value={share.share_level}
												onChange={async (event) => {
													await upsertSharedPortMutation.mutateAsync({
														agent_name: agent.name,
														port: share.port,
														protocol: share.protocol,
														share_level: event.target
															.value as WorkspaceAgentPortShareLevel,
													});
													await sharedPortsQuery.refetch();
												}}
											>
												<MenuItem value="authenticated">Authenticated</MenuItem>
												{canSharePortsPublic ? (
													<MenuItem value="public">Public</MenuItem>
												) : (
													disabledPublicMenuItem
												)}
											</Select>
										</FormControl>
										<Button
											size="small"
											variant="text"
											css={styles.deleteButton}
											onClick={async () => {
												await deleteSharedPortMutation.mutateAsync({
													agent_name: agent.name,
													port: share.port,
												});
												await sharedPortsQuery.refetch();
											}}
										>
											<XIcon
												css={{
													width: 14,
													height: 14,
													color: theme.palette.text.primary,
												}}
											/>
										</Button>
									</Stack>
								</Stack>
							);
						})}
						<form onSubmit={form.handleSubmit}>
							<Stack
								direction="column"
								gap={2}
								justifyContent="flex-end"
								sx={{
									marginTop: 2,
								}}
							>
								<TextField
									{...getFieldHelpers("port")}
									disabled={isSubmitting}
									label="Port"
									size="small"
									variant="outlined"
									type="number"
									value={form.values.port}
								/>
								<TextField
									{...getFieldHelpers("protocol")}
									disabled={isSubmitting}
									fullWidth
									select
									value={form.values.protocol}
									label="Protocol"
								>
									<MenuItem value="http">HTTP</MenuItem>
									<MenuItem value="https">HTTPS</MenuItem>
								</TextField>
								<TextField
									{...getFieldHelpers("share_level")}
									disabled={isSubmitting}
									fullWidth
									select
									value={form.values.share_level}
									label="Sharing Level"
								>
									<MenuItem value="authenticated">Authenticated</MenuItem>
									{canSharePortsPublic ? (
										<MenuItem value="public">Public</MenuItem>
									) : (
										disabledPublicMenuItem
									)}
								</TextField>
								<LoadingButton
									variant="contained"
									type="submit"
									loading={isSubmitting}
									disabled={!form.isValid}
								>
									Share Port
								</LoadingButton>
							</Stack>
						</form>
					</div>
				)}
			</div>
		</>
	);
};

const classNames = {
	paper: (css, theme) => css`
    padding: 0;
    width: 404px;
    color: ${theme.palette.text.secondary};
    margin-top: 4px;
  `,
} satisfies Record<string, ClassName>;

const styles = {
	portCount: (theme) => ({
		fontSize: 12,
		fontWeight: 500,
		height: 20,
		minWidth: 20,
		padding: "0 4px",
		borderRadius: "50%",
		display: "flex",
		alignItems: "center",
		justifyContent: "center",
		backgroundColor: theme.palette.action.selected,
	}),

	portLink: (theme) => ({
		color: theme.palette.text.primary,
		fontSize: 14,
		display: "flex",
		alignItems: "center",
		gap: 8,
		paddingTop: 8,
		paddingBottom: 8,
		fontWeight: 500,
		minWidth: 80,
	}),

	portNumber: (theme) => ({
		marginLeft: "auto",
		color: theme.palette.text.secondary,
		fontSize: 13,
		fontWeight: 400,
	}),

	shareLevelSelect: () => ({
		boxShadow: "none",
		".MuiOutlinedInput-notchedOutline": { border: 0 },
		"&.MuiOutlinedInput-root:hover .MuiOutlinedInput-notchedOutline": {
			border: 0,
		},
		"&.MuiOutlinedInput-root.Mui-focused .MuiOutlinedInput-notchedOutline": {
			border: 0,
		},
	}),

	deleteButton: () => ({
		minWidth: 30,
		padding: 0,
	}),

	newPortForm: (theme) => ({
		border: `1px solid ${theme.palette.divider}`,
		borderRadius: "4px",
		marginTop: 8,
		display: "flex",
		alignItems: "center",
		"&:focus-within": {
			borderColor: theme.palette.primary.main,
		},
		width: "100%",
	}),

	listeningPortProtocol: (theme) => ({
		boxShadow: "none",
		".MuiOutlinedInput-notchedOutline": { border: 0 },
		"&.MuiOutlinedInput-root:hover .MuiOutlinedInput-notchedOutline": {
			border: 0,
		},
		"&.MuiOutlinedInput-root.Mui-focused .MuiOutlinedInput-notchedOutline": {
			border: 0,
		},
		border: `1px solid ${theme.palette.divider}`,
		borderRadius: "4px",
		marginTop: 8,
		minWidth: "100px",
	}),

	newPortInput: (theme) => ({
		fontSize: 14,
		height: 34,
		padding: "0 12px",
		background: "none",
		border: 0,
		outline: "none",
		color: theme.palette.text.primary,
		appearance: "textfield",
		display: "block",
		width: "100%",
	}),
	noPortText: (theme) => ({
		color: theme.palette.text.secondary,
		paddingTop: 20,
		paddingBottom: 10,
		textAlign: "center",
	}),
	sharedPortLink: () => ({
		minWidth: 80,
	}),
	protocolFormControl: () => ({
		minWidth: 90,
	}),
	shareLevelFormControl: () => ({
		minWidth: 140,
	}),
} satisfies Record<string, Interpolation<Theme>>;<|MERGE_RESOLUTION|>--- conflicted
+++ resolved
@@ -1,8 +1,4 @@
 import { type Interpolation, type Theme, useTheme } from "@emotion/react";
-<<<<<<< HEAD
-import CloseIcon from "@mui/icons-material/Close";
-=======
->>>>>>> 799a0ba5
 import LockIcon from "@mui/icons-material/Lock";
 import LockOpenIcon from "@mui/icons-material/LockOpen";
 import OpenInNewOutlined from "@mui/icons-material/OpenInNewOutlined";
@@ -44,10 +40,7 @@
 } from "components/deprecated/Popover/Popover";
 import { type FormikContextType, useFormik } from "formik";
 import { type ClassName, useClassName } from "hooks/useClassName";
-<<<<<<< HEAD
-=======
 import { X as XIcon } from "lucide-react";
->>>>>>> 799a0ba5
 import { ChevronDownIcon } from "lucide-react";
 import { useDashboard } from "modules/dashboard/useDashboard";
 import { type FC, useState } from "react";
