import type { Interpolation, Theme } from "@emotion/react";
import Link from "@mui/material/Link";
import Tooltip from "@mui/material/Tooltip";
import type {
	WorkspaceAgent,
	WorkspaceAgentDevcontainer,
} from "api/typesGenerated";
import { ChooseOne, Cond } from "components/Conditionals/ChooseOne";
import {
	HelpTooltip,
	HelpTooltipContent,
	HelpTooltipText,
	HelpTooltipTitle,
	HelpTooltipTrigger,
} from "components/HelpTooltip/HelpTooltip";
import { TooltipTrigger } from "components/Tooltip/Tooltip";
import { TriangleAlertIcon } from "lucide-react";
import type { FC } from "react";

// If we think in the agent status and lifecycle into a single enum/state I'd
// say we would have: connecting, timeout, disconnected, connected:created,
// connected:starting, connected:start_timeout, connected:start_error,
// connected:ready, connected:shutting_down, connected:shutdown_timeout,
// connected:shutdown_error, connected:off.

const ReadyLifecycle: FC = () => {
	return (
		<div
			role="status"
			data-testid="agent-status-ready"
			aria-label="Ready"
			css={[styles.status, styles.connected]}
		/>
	);
};

const StartingLifecycle: FC = () => {
	return (
		<Tooltip title="Starting...">
			<div
				role="status"
				aria-label="Starting..."
				css={[styles.status, styles.connecting]}
			/>
		</Tooltip>
	);
};

interface AgentStatusProps {
	agent: WorkspaceAgent;
}

interface SubAgentStatusProps {
	agent?: WorkspaceAgent;
}

interface DevcontainerStatusProps {
	devcontainer: WorkspaceAgentDevcontainer;
	parentAgent: WorkspaceAgent;
	agent?: WorkspaceAgent;
}

const StartTimeoutLifecycle: FC<AgentStatusProps> = ({ agent }) => {
	return (
		<HelpTooltip>
<<<<<<< HEAD
			<TooltipTrigger asChild role="status" aria-label="Agent timeout">
				<TriangleAlertIcon css={styles.timeoutWarning} />
			</TooltipTrigger>
=======
			<HelpTooltipTrigger asChild role="status" aria-label="Agent timeout">
				<TriangleAlertIcon css={styles.timeoutWarning} />
			</HelpTooltipTrigger>
>>>>>>> 669984c9

			<HelpTooltipContent>
				<HelpTooltipTitle>Agent is taking too long to start</HelpTooltipTitle>
				<HelpTooltipText>
					We noticed this agent is taking longer than expected to start.{" "}
					<Link
						target="_blank"
						rel="noreferrer"
						href={agent.troubleshooting_url}
					>
						Troubleshoot
					</Link>
					.
				</HelpTooltipText>
			</HelpTooltipContent>
		</HelpTooltip>
	);
};

const StartErrorLifecycle: FC<AgentStatusProps> = ({ agent }) => {
	return (
		<HelpTooltip>
<<<<<<< HEAD
			<TooltipTrigger asChild role="status" aria-label="Start error">
				<TriangleAlertIcon css={styles.errorWarning} />
			</TooltipTrigger>
=======
			<HelpTooltipTrigger asChild role="status" aria-label="Start error">
				<TriangleAlertIcon css={styles.errorWarning} />
			</HelpTooltipTrigger>
>>>>>>> 669984c9
			<HelpTooltipContent>
				<HelpTooltipTitle>Error starting the agent</HelpTooltipTitle>
				<HelpTooltipText>
					Something went wrong during the agent startup.{" "}
					<Link
						target="_blank"
						rel="noreferrer"
						href={agent.troubleshooting_url}
					>
						Troubleshoot
					</Link>
					.
				</HelpTooltipText>
			</HelpTooltipContent>
		</HelpTooltip>
	);
};

const ShuttingDownLifecycle: FC = () => {
	return (
		<Tooltip title="Stopping...">
			<div
				role="status"
				aria-label="Stopping..."
				css={[styles.status, styles.connecting]}
			/>
		</Tooltip>
	);
};

const ShutdownTimeoutLifecycle: FC<AgentStatusProps> = ({ agent }) => {
	return (
		<HelpTooltip>
<<<<<<< HEAD
			<TooltipTrigger asChild role="status" aria-label="Stop timeout">
				<TriangleAlertIcon css={styles.timeoutWarning} />
			</TooltipTrigger>
=======
			<HelpTooltipTrigger asChild role="status" aria-label="Stop timeout">
				<TriangleAlertIcon css={styles.timeoutWarning} />
			</HelpTooltipTrigger>
>>>>>>> 669984c9
			<HelpTooltipContent>
				<HelpTooltipTitle>Agent is taking too long to stop</HelpTooltipTitle>
				<HelpTooltipText>
					We noticed this agent is taking longer than expected to stop.{" "}
					<Link
						target="_blank"
						rel="noreferrer"
						href={agent.troubleshooting_url}
					>
						Troubleshoot
					</Link>
					.
				</HelpTooltipText>
			</HelpTooltipContent>
		</HelpTooltip>
	);
};

const ShutdownErrorLifecycle: FC<AgentStatusProps> = ({ agent }) => {
	return (
		<HelpTooltip>
<<<<<<< HEAD
			<TooltipTrigger asChild role="status" aria-label="Stop error">
				<TriangleAlertIcon css={styles.errorWarning} />
			</TooltipTrigger>
=======
			<HelpTooltipTrigger asChild role="status" aria-label="Stop error">
				<TriangleAlertIcon css={styles.errorWarning} />
			</HelpTooltipTrigger>
>>>>>>> 669984c9
			<HelpTooltipContent>
				<HelpTooltipTitle>Error stopping the agent</HelpTooltipTitle>
				<HelpTooltipText>
					Something went wrong while trying to stop the agent.{" "}
					<Link
						target="_blank"
						rel="noreferrer"
						href={agent.troubleshooting_url}
					>
						Troubleshoot
					</Link>
					.
				</HelpTooltipText>
			</HelpTooltipContent>
		</HelpTooltip>
	);
};

const OffLifecycle: FC = () => {
	return (
		<Tooltip title="Stopped">
			<div
				role="status"
				aria-label="Stopped"
				css={[styles.status, styles.disconnected]}
			/>
		</Tooltip>
	);
};

const ConnectedStatus: FC<AgentStatusProps> = ({ agent }) => {
	// This is to support legacy agents that do not support
	// reporting the lifecycle_state field.
	if (agent.scripts.length === 0) {
		return <ReadyLifecycle />;
	}
	return (
		<ChooseOne>
			<Cond condition={agent.lifecycle_state === "ready"}>
				<ReadyLifecycle />
			</Cond>
			<Cond condition={agent.lifecycle_state === "start_timeout"}>
				<StartTimeoutLifecycle agent={agent} />
			</Cond>
			<Cond condition={agent.lifecycle_state === "start_error"}>
				<StartErrorLifecycle agent={agent} />
			</Cond>
			<Cond condition={agent.lifecycle_state === "shutting_down"}>
				<ShuttingDownLifecycle />
			</Cond>
			<Cond condition={agent.lifecycle_state === "shutdown_timeout"}>
				<ShutdownTimeoutLifecycle agent={agent} />
			</Cond>
			<Cond condition={agent.lifecycle_state === "shutdown_error"}>
				<ShutdownErrorLifecycle agent={agent} />
			</Cond>
			<Cond condition={agent.lifecycle_state === "off"}>
				<OffLifecycle />
			</Cond>
			<Cond>
				<StartingLifecycle />
			</Cond>
		</ChooseOne>
	);
};

const DisconnectedStatus: FC = () => {
	return (
		<Tooltip title="Disconnected">
			<div
				role="status"
				aria-label="Disconnected"
				css={[styles.status, styles.disconnected]}
			/>
		</Tooltip>
	);
};

const ConnectingStatus: FC = () => {
	return (
		<Tooltip title="Connecting...">
			<div
				role="status"
				aria-label="Connecting..."
				css={[styles.status, styles.connecting]}
			/>
		</Tooltip>
	);
};

const TimeoutStatus: FC<AgentStatusProps> = ({ agent }) => {
	return (
		<HelpTooltip>
<<<<<<< HEAD
			<TooltipTrigger asChild role="status" aria-label="Timeout">
				<TriangleAlertIcon css={styles.timeoutWarning} />
			</TooltipTrigger>
=======
			<HelpTooltipTrigger asChild role="status" aria-label="Timeout">
				<TriangleAlertIcon css={styles.timeoutWarning} />
			</HelpTooltipTrigger>
>>>>>>> 669984c9
			<HelpTooltipContent>
				<HelpTooltipTitle>Agent is taking too long to connect</HelpTooltipTitle>
				<HelpTooltipText>
					We noticed this agent is taking longer than expected to connect.{" "}
					<Link
						target="_blank"
						rel="noreferrer"
						href={agent.troubleshooting_url}
					>
						Troubleshoot
					</Link>
					.
				</HelpTooltipText>
			</HelpTooltipContent>
		</HelpTooltip>
	);
};

export const AgentStatus: FC<AgentStatusProps> = ({ agent }) => {
	return (
		<ChooseOne>
			<Cond condition={agent.status === "connected"}>
				<ConnectedStatus agent={agent} />
			</Cond>
			<Cond condition={agent.status === "disconnected"}>
				<DisconnectedStatus />
			</Cond>
			<Cond condition={agent.status === "timeout"}>
				<TimeoutStatus agent={agent} />
			</Cond>
			<Cond>
				<ConnectingStatus />
			</Cond>
		</ChooseOne>
	);
};

const SubAgentStatus: FC<SubAgentStatusProps> = ({ agent }) => {
	if (!agent) {
		return <DisconnectedStatus />;
	}
	return (
		<ChooseOne>
			<Cond condition={agent.status === "connected"}>
				<ConnectedStatus agent={agent} />
			</Cond>
			<Cond condition={agent.status === "disconnected"}>
				<DisconnectedStatus />
			</Cond>
			<Cond condition={agent.status === "timeout"}>
				<TimeoutStatus agent={agent} />
			</Cond>
			<Cond>
				<ConnectingStatus />
			</Cond>
		</ChooseOne>
	);
};

const DevcontainerStartError: FC<AgentStatusProps> = ({ agent }) => {
	return (
		<HelpTooltip>
<<<<<<< HEAD
			<TooltipTrigger asChild role="status" aria-label="Start error">
				<TriangleAlertIcon css={styles.errorWarning} />
			</TooltipTrigger>
=======
			<HelpTooltipTrigger asChild role="status" aria-label="Start error">
				<TriangleAlertIcon css={styles.errorWarning} />
			</HelpTooltipTrigger>
>>>>>>> 669984c9
			<HelpTooltipContent>
				<HelpTooltipTitle>
					Error starting the devcontainer agent
				</HelpTooltipTitle>
				<HelpTooltipText>
					Something went wrong during the devcontainer agent startup.{" "}
					<Link
						target="_blank"
						rel="noreferrer"
						href={agent.troubleshooting_url}
					>
						Troubleshoot
					</Link>
					.
				</HelpTooltipText>
			</HelpTooltipContent>
		</HelpTooltip>
	);
};

export const DevcontainerStatus: FC<DevcontainerStatusProps> = ({
	devcontainer,
	parentAgent,
	agent,
}) => {
	if (devcontainer.error) {
		// When a dev container has an 'error' associated with it,
		// then we won't have an agent associated with it. This is
		// why we use the parent agent instead of the sub agent.
		return <DevcontainerStartError agent={parentAgent} />;
	}

	return <SubAgentStatus agent={agent} />;
};

const styles = {
	status: {
		width: 6,
		height: 6,
		borderRadius: "100%",
		flexShrink: 0,
	},

	connected: (theme) => ({
		backgroundColor: theme.palette.success.light,
		boxShadow: `0 0 12px 0 ${theme.palette.success.light}`,
	}),

	disconnected: (theme) => ({
		backgroundColor: theme.palette.text.secondary,
	}),

	"@keyframes pulse": {
		"0%": {
			opacity: 1,
		},
		"50%": {
			opacity: 0.4,
		},
		"100%": {
			opacity: 1,
		},
	},

	connecting: (theme) => ({
		backgroundColor: theme.palette.info.light,
		animation: "$pulse 1.5s 0.5s ease-in-out forwards infinite",
	}),

	timeoutWarning: (theme) => ({
		color: theme.palette.warning.light,
		width: 14,
		height: 14,
		position: "relative",
	}),

	errorWarning: (theme) => ({
		color: theme.palette.error.main,
		width: 14,
		height: 14,
		position: "relative",
	}),
} satisfies Record<string, Interpolation<Theme>>;<|MERGE_RESOLUTION|>--- conflicted
+++ resolved
@@ -13,7 +13,6 @@
 	HelpTooltipTitle,
 	HelpTooltipTrigger,
 } from "components/HelpTooltip/HelpTooltip";
-import { TooltipTrigger } from "components/Tooltip/Tooltip";
 import { TriangleAlertIcon } from "lucide-react";
 import type { FC } from "react";
 
@@ -63,15 +62,9 @@
 const StartTimeoutLifecycle: FC<AgentStatusProps> = ({ agent }) => {
 	return (
 		<HelpTooltip>
-<<<<<<< HEAD
-			<TooltipTrigger asChild role="status" aria-label="Agent timeout">
-				<TriangleAlertIcon css={styles.timeoutWarning} />
-			</TooltipTrigger>
-=======
 			<HelpTooltipTrigger asChild role="status" aria-label="Agent timeout">
 				<TriangleAlertIcon css={styles.timeoutWarning} />
 			</HelpTooltipTrigger>
->>>>>>> 669984c9
 
 			<HelpTooltipContent>
 				<HelpTooltipTitle>Agent is taking too long to start</HelpTooltipTitle>
@@ -94,15 +87,9 @@
 const StartErrorLifecycle: FC<AgentStatusProps> = ({ agent }) => {
 	return (
 		<HelpTooltip>
-<<<<<<< HEAD
-			<TooltipTrigger asChild role="status" aria-label="Start error">
-				<TriangleAlertIcon css={styles.errorWarning} />
-			</TooltipTrigger>
-=======
 			<HelpTooltipTrigger asChild role="status" aria-label="Start error">
 				<TriangleAlertIcon css={styles.errorWarning} />
 			</HelpTooltipTrigger>
->>>>>>> 669984c9
 			<HelpTooltipContent>
 				<HelpTooltipTitle>Error starting the agent</HelpTooltipTitle>
 				<HelpTooltipText>
@@ -136,15 +123,9 @@
 const ShutdownTimeoutLifecycle: FC<AgentStatusProps> = ({ agent }) => {
 	return (
 		<HelpTooltip>
-<<<<<<< HEAD
-			<TooltipTrigger asChild role="status" aria-label="Stop timeout">
-				<TriangleAlertIcon css={styles.timeoutWarning} />
-			</TooltipTrigger>
-=======
 			<HelpTooltipTrigger asChild role="status" aria-label="Stop timeout">
 				<TriangleAlertIcon css={styles.timeoutWarning} />
 			</HelpTooltipTrigger>
->>>>>>> 669984c9
 			<HelpTooltipContent>
 				<HelpTooltipTitle>Agent is taking too long to stop</HelpTooltipTitle>
 				<HelpTooltipText>
@@ -166,15 +147,9 @@
 const ShutdownErrorLifecycle: FC<AgentStatusProps> = ({ agent }) => {
 	return (
 		<HelpTooltip>
-<<<<<<< HEAD
-			<TooltipTrigger asChild role="status" aria-label="Stop error">
-				<TriangleAlertIcon css={styles.errorWarning} />
-			</TooltipTrigger>
-=======
 			<HelpTooltipTrigger asChild role="status" aria-label="Stop error">
 				<TriangleAlertIcon css={styles.errorWarning} />
 			</HelpTooltipTrigger>
->>>>>>> 669984c9
 			<HelpTooltipContent>
 				<HelpTooltipTitle>Error stopping the agent</HelpTooltipTitle>
 				<HelpTooltipText>
@@ -268,15 +243,9 @@
 const TimeoutStatus: FC<AgentStatusProps> = ({ agent }) => {
 	return (
 		<HelpTooltip>
-<<<<<<< HEAD
-			<TooltipTrigger asChild role="status" aria-label="Timeout">
-				<TriangleAlertIcon css={styles.timeoutWarning} />
-			</TooltipTrigger>
-=======
 			<HelpTooltipTrigger asChild role="status" aria-label="Timeout">
 				<TriangleAlertIcon css={styles.timeoutWarning} />
 			</HelpTooltipTrigger>
->>>>>>> 669984c9
 			<HelpTooltipContent>
 				<HelpTooltipTitle>Agent is taking too long to connect</HelpTooltipTitle>
 				<HelpTooltipText>
@@ -339,15 +308,9 @@
 const DevcontainerStartError: FC<AgentStatusProps> = ({ agent }) => {
 	return (
 		<HelpTooltip>
-<<<<<<< HEAD
-			<TooltipTrigger asChild role="status" aria-label="Start error">
-				<TriangleAlertIcon css={styles.errorWarning} />
-			</TooltipTrigger>
-=======
 			<HelpTooltipTrigger asChild role="status" aria-label="Start error">
 				<TriangleAlertIcon css={styles.errorWarning} />
 			</HelpTooltipTrigger>
->>>>>>> 669984c9
 			<HelpTooltipContent>
 				<HelpTooltipTitle>
 					Error starting the devcontainer agent
