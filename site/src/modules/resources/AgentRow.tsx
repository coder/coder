import type { Interpolation, Theme } from "@emotion/react";
import Button from "@mui/material/Button";
import Collapse from "@mui/material/Collapse";
import Divider from "@mui/material/Divider";
import Skeleton from "@mui/material/Skeleton";
import { API } from "api/api";
import type {
	Template,
	Workspace,
	WorkspaceAgent,
	WorkspaceAgentMetadata,
} from "api/typesGenerated";
import { isAxiosError } from "axios";
import { DropdownArrow } from "components/DropdownArrow/DropdownArrow";
import type { Line } from "components/Logs/LogLine";
import { Stack } from "components/Stack/Stack";
import { useProxy } from "contexts/ProxyContext";
import { useFeatureVisibility } from "modules/dashboard/useFeatureVisibility";
import { AppStatuses } from "pages/WorkspacePage/AppStatuses";
import {
	type FC,
	useCallback,
	useEffect,
	useLayoutEffect,
	useMemo,
	useRef,
	useState,
} from "react";
import { useQuery } from "react-query";
import AutoSizer from "react-virtualized-auto-sizer";
import type { FixedSizeList as List, ListOnScrollProps } from "react-window";
import { AgentDevcontainerCard } from "./AgentDevcontainerCard";
import { AgentLatency } from "./AgentLatency";
import { AGENT_LOG_LINE_HEIGHT } from "./AgentLogs/AgentLogLine";
import { AgentLogs } from "./AgentLogs/AgentLogs";
import { AgentMetadata } from "./AgentMetadata";
import { AgentStatus } from "./AgentStatus";
import { AgentVersion } from "./AgentVersion";
import { AppLink } from "./AppLink/AppLink";
import { DownloadAgentLogsButton } from "./DownloadAgentLogsButton";
import { PortForwardButton } from "./PortForwardButton";
import { AgentSSHButton } from "./SSHButton/SSHButton";
import { TerminalLink } from "./TerminalLink/TerminalLink";
import { VSCodeDesktopButton } from "./VSCodeDesktopButton/VSCodeDesktopButton";
import { useAgentLogs } from "./useAgentLogs";

interface AgentRowProps {
	agent: WorkspaceAgent;
	workspace: Workspace;
	template: Template;
	initialMetadata?: WorkspaceAgentMetadata[];
	onUpdateAgent: () => void;
}

export const AgentRow: FC<AgentRowProps> = ({
	agent,
	workspace,
	template,
	onUpdateAgent,
	initialMetadata,
}) => {
	// Apps visibility
	const { browser_only } = useFeatureVisibility();
	const visibleApps = agent.apps.filter((app) => !app.hidden);
	const hasAppsToDisplay = !browser_only && visibleApps.length > 0;
	const shouldDisplayApps =
		(agent.status === "connected" && hasAppsToDisplay) ||
		agent.status === "connecting";
	const hasVSCodeApp =
		agent.display_apps.includes("vscode") ||
		agent.display_apps.includes("vscode_insiders");
	const showVSCode = hasVSCodeApp && !browser_only;

	const hasStartupFeatures = Boolean(agent.logs_length);
	const { proxy } = useProxy();
	const [showLogs, setShowLogs] = useState(
		["starting", "start_timeout"].includes(agent.lifecycle_state) &&
			hasStartupFeatures,
	);
	const agentLogs = useAgentLogs(agent, showLogs);
	const logListRef = useRef<List>(null);
	const logListDivRef = useRef<HTMLDivElement>(null);
	const startupLogs = useMemo(() => {
		const allLogs = agentLogs || [];

		const logs = [...allLogs];
		if (agent.logs_overflowed) {
			logs.push({
				id: -1,
				level: "error",
				output: "Startup logs exceeded the max size of 1MB!",
				created_at: new Date().toISOString(),
				source_id: "",
			});
		}
		return logs;
	}, [agentLogs, agent.logs_overflowed]);
	const [bottomOfLogs, setBottomOfLogs] = useState(true);

	useEffect(() => {
		setShowLogs(agent.lifecycle_state !== "ready" && hasStartupFeatures);
	}, [agent.lifecycle_state, hasStartupFeatures]);

	// This is a layout effect to remove flicker when we're scrolling to the bottom.
	// biome-ignore lint/correctness/useExhaustiveDependencies: consider refactoring
	useLayoutEffect(() => {
		// If we're currently watching the bottom, we always want to stay at the bottom.
		if (bottomOfLogs && logListRef.current) {
			logListRef.current.scrollToItem(startupLogs.length - 1, "end");
		}
	}, [showLogs, startupLogs, bottomOfLogs]);

	// This is a bit of a hack on the react-window API to get the scroll position.
	// If we're scrolled to the bottom, we want to keep the list scrolled to the bottom.
	// This makes it feel similar to a terminal that auto-scrolls downwards!
	const handleLogScroll = useCallback((props: ListOnScrollProps) => {
		if (
			props.scrollOffset === 0 ||
			props.scrollUpdateWasRequested ||
			!logListDivRef.current
		) {
			return;
		}
		// The parent holds the height of the list!
		const parent = logListDivRef.current.parentElement;
		if (!parent) {
			return;
		}
		const distanceFromBottom =
			logListDivRef.current.scrollHeight -
			(props.scrollOffset + parent.clientHeight);
		setBottomOfLogs(distanceFromBottom < AGENT_LOG_LINE_HEIGHT);
	}, []);

	const { data: containers } = useQuery({
		queryKey: ["agents", agent.id, "containers"],
		queryFn: () =>
			// Only return devcontainers
			API.getAgentContainers(agent.id, [
				"devcontainer.config_file=",
				"devcontainer.local_folder=",
			]),
		enabled: agent.status === "connected",
		select: (res) => res.containers.filter((c) => c.status === "running"),
		// TODO: Implement a websocket connection to get updates on containers
		// without having to poll.
		refetchInterval: ({ state }) => {
			const { error } = state;
			return isAxiosError(error) && error.response?.status === 403
				? false
				: 10_000;
		},
	});

	return (
		<Stack
			key={agent.id}
			direction="column"
			spacing={0}
			css={[
				styles.agentRow,
				styles[`agentRow-${agent.status}`],
				styles[`agentRow-lifecycle-${agent.lifecycle_state}`],
			]}
		>
			<header css={styles.header}>
				<div css={styles.agentInfo}>
					<div css={styles.agentNameAndStatus}>
						<AgentStatus agent={agent} />
						<span css={styles.agentName}>{agent.name}</span>
					</div>
					{agent.status === "connected" && (
						<>
							<AgentVersion agent={agent} onUpdate={onUpdateAgent} />
							<AgentLatency agent={agent} />
						</>
					)}
					{agent.status === "connecting" && (
						<>
							<Skeleton width={160} variant="text" />
							<Skeleton width={36} variant="text" />
						</>
					)}
				</div>

				<div css={{ display: "flex" }}>
					{!browser_only && agent.display_apps.includes("ssh_helper") && (
						<AgentSSHButton
							workspaceName={workspace.name}
							agentName={agent.name}
						/>
					)}
					{proxy.preferredWildcardHostname !== "" &&
						agent.display_apps.includes("port_forwarding_helper") && (
							<PortForwardButton
								host={proxy.preferredWildcardHostname}
								workspace={workspace}
								agent={agent}
								template={template}
							/>
						)}
<<<<<<< HEAD
				</div>
=======
						{proxy.preferredWildcardHostname !== "" &&
							agent.display_apps.includes("port_forwarding_helper") && (
								<PortForwardButton
									host={proxy.preferredWildcardHostname}
									workspaceName={workspace.name}
									agent={agent}
									username={workspace.owner_username}
									workspaceID={workspace.id}
									template={template}
								/>
							)}
					</div>
				)}
>>>>>>> 2ec74041
			</header>

			<div css={styles.content}>
				{workspace.latest_app_status?.agent_id === agent.id && (
					<section>
						<h3 className="sr-only">App statuses</h3>
						<AppStatuses workspace={workspace} agent={agent} />
					</section>
				)}

				{agent.status === "connected" && (
					<section css={styles.apps}>
						{shouldDisplayApps && (
							<>
								{showVSCode && (
									<VSCodeDesktopButton
										userName={workspace.owner_username}
										workspaceName={workspace.name}
										agentName={agent.name}
										folderPath={agent.expanded_directory}
										displayApps={agent.display_apps}
									/>
								)}
								{visibleApps.map((app) => (
									<AppLink
										key={app.slug}
										app={app}
										agent={agent}
										workspace={workspace}
									/>
								))}
							</>
						)}

						{agent.display_apps.includes("web_terminal") && (
							<TerminalLink
								workspaceName={workspace.name}
								agentName={agent.name}
								userName={workspace.owner_username}
							/>
						)}
					</section>
				)}

				{agent.status === "connecting" && (
					<section css={styles.apps}>
						<Skeleton
							width={80}
							height={32}
							variant="rectangular"
							css={styles.buttonSkeleton}
						/>
						<Skeleton
							width={110}
							height={32}
							variant="rectangular"
							css={styles.buttonSkeleton}
						/>
					</section>
				)}

				{containers && containers.length > 0 && (
					<section className="flex flex-col gap-4">
						{containers.map((container) => {
							return (
								<AgentDevcontainerCard
									key={container.id}
									container={container}
									workspace={workspace}
									wildcardHostname={proxy.preferredWildcardHostname}
									agent={agent}
								/>
							);
						})}
					</section>
				)}

				<AgentMetadata initialMetadata={initialMetadata} agent={agent} />
			</div>

			{hasStartupFeatures && (
				<section
					css={(theme) => ({
						borderTop: `1px solid ${theme.palette.divider}`,
					})}
				>
					<Collapse in={showLogs}>
						<AutoSizer disableHeight>
							{({ width }) => (
								<AgentLogs
									ref={logListRef}
									innerRef={logListDivRef}
									height={256}
									width={width}
									css={styles.startupLogs}
									onScroll={handleLogScroll}
									logs={startupLogs.map<Line>((l) => ({
										id: l.id,
										level: l.level,
										output: l.output,
										sourceId: l.source_id,
										time: l.created_at,
									}))}
									sources={agent.log_sources}
								/>
							)}
						</AutoSizer>
					</Collapse>

					<Stack css={{ padding: "12px 16px" }} direction="row" spacing={1}>
						<Button
							variant="text"
							size="small"
							startIcon={<DropdownArrow close={showLogs} margin={false} />}
							onClick={() => setShowLogs((v) => !v)}
						>
							Logs
						</Button>
						<Divider orientation="vertical" variant="middle" flexItem />
						<DownloadAgentLogsButton workspaceId={workspace.id} agent={agent} />
					</Stack>
				</section>
			)}
		</Stack>
	);
};

const styles = {
	agentRow: (theme) => ({
		fontSize: 14,
		border: `1px solid ${theme.palette.text.secondary}`,
		backgroundColor: theme.palette.background.default,
		borderRadius: 8,
		boxShadow: theme.shadows[3],
	}),

	"agentRow-connected": (theme) => ({
		borderColor: theme.palette.success.light,
	}),

	"agentRow-disconnected": (theme) => ({
		borderColor: theme.palette.divider,
	}),

	"agentRow-connecting": (theme) => ({
		borderColor: theme.palette.info.light,
	}),

	"agentRow-timeout": (theme) => ({
		borderColor: theme.palette.warning.light,
	}),

	"agentRow-lifecycle-created": {},

	"agentRow-lifecycle-starting": (theme) => ({
		borderColor: theme.palette.info.light,
	}),

	"agentRow-lifecycle-ready": (theme) => ({
		borderColor: theme.palette.success.light,
	}),

	"agentRow-lifecycle-start_timeout": (theme) => ({
		borderColor: theme.palette.warning.light,
	}),

	"agentRow-lifecycle-start_error": (theme) => ({
		borderColor: theme.palette.error.light,
	}),

	"agentRow-lifecycle-shutting_down": (theme) => ({
		borderColor: theme.palette.info.light,
	}),

	"agentRow-lifecycle-shutdown_timeout": (theme) => ({
		borderColor: theme.palette.warning.light,
	}),

	"agentRow-lifecycle-shutdown_error": (theme) => ({
		borderColor: theme.palette.error.light,
	}),

	"agentRow-lifecycle-off": (theme) => ({
		borderColor: theme.palette.divider,
	}),

	header: (theme) => ({
		padding: "16px 16px 0 32px",
		display: "flex",
		gap: 24,
		alignItems: "center",
		justifyContent: "space-between",
		flexWrap: "wrap",
		lineHeight: "1.5",

		"&:has(+ [role='alert'])": {
			paddingBottom: 16,
		},

		[theme.breakpoints.down("md")]: {
			gap: 16,
		},
	}),

	agentInfo: (theme) => ({
		display: "flex",
		alignItems: "center",
		gap: 24,
		color: theme.palette.text.secondary,
		fontSize: 14,
	}),

	agentNameAndInfo: (theme) => ({
		display: "flex",
		alignItems: "center",
		gap: 24,
		flexWrap: "wrap",

		[theme.breakpoints.down("md")]: {
			gap: 12,
		},
	}),

	content: {
		padding: 32,
		display: "flex",
		flexDirection: "column",
		gap: 32,
	},

	apps: (theme) => ({
		display: "flex",
		gap: 16,
		flexWrap: "wrap",

		"&:empty": {
			display: "none",
		},

		[theme.breakpoints.down("md")]: {
			marginLeft: 0,
			justifyContent: "flex-start",
		},
	}),

	agentDescription: (theme) => ({
		fontSize: 14,
		color: theme.palette.text.secondary,
	}),

	agentNameAndStatus: (theme) => ({
		display: "flex",
		alignItems: "center",
		gap: 16,

		[theme.breakpoints.down("md")]: {
			width: "100%",
		},
	}),

	agentName: (theme) => ({
		whiteSpace: "nowrap",
		overflow: "hidden",
		textOverflow: "ellipsis",
		maxWidth: 260,
		fontWeight: 600,
		flexShrink: 0,
		width: "fit-content",
		fontSize: 16,
		color: theme.palette.text.primary,

		[theme.breakpoints.down("md")]: {
			overflow: "unset",
		},
	}),

	agentDataGroup: {
		display: "flex",
		alignItems: "baseline",
		gap: 48,
	},

	agentData: (theme) => ({
		display: "flex",
		flexDirection: "column",
		fontSize: 12,

		"& > *:first-of-type": {
			fontWeight: 500,
			color: theme.palette.text.secondary,
		},
	}),

	buttonSkeleton: {
		borderRadius: 4,
	},

	agentErrorMessage: (theme) => ({
		fontSize: 12,
		fontWeight: 400,
		marginTop: 4,
		color: theme.palette.warning.light,
	}),

	agentOS: {
		textTransform: "capitalize",
	},

	startupLogs: (theme) => ({
		maxHeight: 256,
		borderBottom: `1px solid ${theme.palette.divider}`,
		backgroundColor: theme.palette.background.paper,
		paddingTop: 16,

		// We need this to be able to apply the padding top from startupLogs
		"& > div": {
			position: "relative",
		},
	}),
} satisfies Record<string, Interpolation<Theme>>;<|MERGE_RESOLUTION|>--- conflicted
+++ resolved
@@ -199,23 +199,7 @@
 								template={template}
 							/>
 						)}
-<<<<<<< HEAD
 				</div>
-=======
-						{proxy.preferredWildcardHostname !== "" &&
-							agent.display_apps.includes("port_forwarding_helper") && (
-								<PortForwardButton
-									host={proxy.preferredWildcardHostname}
-									workspaceName={workspace.name}
-									agent={agent}
-									username={workspace.owner_username}
-									workspaceID={workspace.id}
-									template={template}
-								/>
-							)}
-					</div>
-				)}
->>>>>>> 2ec74041
 			</header>
 
 			<div css={styles.content}>
