import type { Meta, StoryObj } from "@storybook/react";
import { getPreferredProxy } from "contexts/ProxyContext";
import {
	MockPrimaryWorkspaceProxy,
	MockWorkspace,
	MockWorkspaceAgent,
	MockWorkspaceApp,
	MockWorkspaceProxies,
} from "testHelpers/entities";
import { withGlobalSnackbar, withProxyProvider } from "testHelpers/storybook";
import { AppLink } from "./AppLink";

const meta: Meta<typeof AppLink> = {
	title: "modules/resources/AppLink",
	component: AppLink,
	decorators: [
<<<<<<< HEAD
		(Story) => (
			<ProxyContext.Provider
				value={{
					proxyLatencies: MockProxyLatencies,
					proxy: {
						...getPreferredProxy(
							MockWorkspaceProxies,
							MockPrimaryWorkspaceProxy,
						),
						preferredWildcardHostname: "*.super_proxy.tld",
					},
					proxies: MockWorkspaceProxies,
					isLoading: false,
					latenciesLoaded: true,
					isFetched: true,
					setProxy: () => {
						return;
					},
					clearProxy: () => {
						return;
					},
					refetchProxyLatencies: (): Date => {
						return new Date();
					},
				}}
			>
				<Story />
			</ProxyContext.Provider>
		),
=======
		withProxyProvider({
			proxy: {
				...getPreferredProxy(MockWorkspaceProxies, MockPrimaryWorkspaceProxy),
				preferredWildcardHostname: "*.super_proxy.tld",
			},
		}),
>>>>>>> 513a468a
	],
};

export default meta;
type Story = StoryObj<typeof AppLink>;

export const WithIcon: Story = {
	args: {
		workspace: MockWorkspace,
		app: {
			...MockWorkspaceApp,
			icon: "/icon/code.svg",
			sharing_level: "owner",
			health: "healthy",
		},
		agent: MockWorkspaceAgent,
	},
};

export const WithNonSquaredIcon: Story = {
	args: {
		workspace: MockWorkspace,
		app: {
			...MockWorkspaceApp,
			icon: "/icon/windsurf.svg",
			sharing_level: "owner",
			health: "healthy",
		},
		agent: MockWorkspaceAgent,
	},
};

export const ExternalApp: Story = {
	args: {
		workspace: MockWorkspace,
		app: {
			...MockWorkspaceApp,
			url: "vscode://open",
			external: true,
		},
		agent: MockWorkspaceAgent,
	},
};

export const ExternalAppNotInstalled: Story = {
	decorators: [withGlobalSnackbar],
	args: {
		workspace: MockWorkspace,
		app: {
			...MockWorkspaceApp,
			external: true,
			url: "foobar-foobaz://open-me",
		},
		agent: MockWorkspaceAgent,
	},
};

export const SharingLevelOwner: Story = {
	args: {
		workspace: MockWorkspace,
		app: {
			...MockWorkspaceApp,
			sharing_level: "owner",
		},
		agent: MockWorkspaceAgent,
	},
};

export const SharingLevelAuthenticated: Story = {
	args: {
		workspace: MockWorkspace,
		app: {
			...MockWorkspaceApp,
			sharing_level: "authenticated",
		},
		agent: MockWorkspaceAgent,
	},
};

export const SharingLevelPublic: Story = {
	args: {
		workspace: MockWorkspace,
		app: {
			...MockWorkspaceApp,
			sharing_level: "public",
		},
		agent: MockWorkspaceAgent,
	},
};

export const HealthDisabled: Story = {
	args: {
		workspace: MockWorkspace,
		app: {
			...MockWorkspaceApp,
			sharing_level: "owner",
			health: "disabled",
		},
		agent: MockWorkspaceAgent,
	},
};

export const HealthInitializing: Story = {
	args: {
		workspace: MockWorkspace,
		app: {
			...MockWorkspaceApp,
			health: "initializing",
		},
		agent: MockWorkspaceAgent,
	},
};

export const HealthUnhealthy: Story = {
	args: {
		workspace: MockWorkspace,
		app: {
			...MockWorkspaceApp,
			health: "unhealthy",
		},
		agent: MockWorkspaceAgent,
	},
};

export const InternalApp: Story = {
	args: {
		workspace: MockWorkspace,
		app: {
			...MockWorkspaceApp,
			display_name: "Check my URL",
			subdomain: true,
			subdomain_name: "slug--agent_name--workspace_name--username",
		},
		agent: MockWorkspaceAgent,
	},
};

export const BlockingStartupScriptRunning: Story = {
	args: {
		workspace: MockWorkspace,
		app: MockWorkspaceApp,
		agent: {
			...MockWorkspaceAgent,
			lifecycle_state: "starting",
			startup_script_behavior: "blocking",
		},
	},
};<|MERGE_RESOLUTION|>--- conflicted
+++ resolved
@@ -14,44 +14,12 @@
 	title: "modules/resources/AppLink",
 	component: AppLink,
 	decorators: [
-<<<<<<< HEAD
-		(Story) => (
-			<ProxyContext.Provider
-				value={{
-					proxyLatencies: MockProxyLatencies,
-					proxy: {
-						...getPreferredProxy(
-							MockWorkspaceProxies,
-							MockPrimaryWorkspaceProxy,
-						),
-						preferredWildcardHostname: "*.super_proxy.tld",
-					},
-					proxies: MockWorkspaceProxies,
-					isLoading: false,
-					latenciesLoaded: true,
-					isFetched: true,
-					setProxy: () => {
-						return;
-					},
-					clearProxy: () => {
-						return;
-					},
-					refetchProxyLatencies: (): Date => {
-						return new Date();
-					},
-				}}
-			>
-				<Story />
-			</ProxyContext.Provider>
-		),
-=======
 		withProxyProvider({
 			proxy: {
 				...getPreferredProxy(MockWorkspaceProxies, MockPrimaryWorkspaceProxy),
 				preferredWildcardHostname: "*.super_proxy.tld",
 			},
 		}),
->>>>>>> 513a468a
 	],
 };
 
