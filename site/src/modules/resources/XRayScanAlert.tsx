--- conflicted
+++ resolved
@@ -4,18 +4,13 @@
 import type { JFrogXrayScan } from "api/typesGenerated";
 import { ExternalImage } from "components/ExternalImage/ExternalImage";
 
-<<<<<<< HEAD
-export const XRayScanAlert: FC<{ scan: JFrogXrayScan }> = ({ scan }) => {
-  const display = scan.critical > 0 || scan.high > 0 || scan.medium > 0;
-  return display ? (
-=======
 interface XRayScanAlertProps {
   scan: JFrogXrayScan;
 }
 
 export const XRayScanAlert: FC<XRayScanAlertProps> = ({ scan }) => {
-  return (
->>>>>>> c6c71de3
+  const display = scan.critical > 0 || scan.high > 0 || scan.medium > 0;
+  return display ? (
     <div role="alert" css={styles.root}>
       <ExternalImage
         alt="JFrog logo"
