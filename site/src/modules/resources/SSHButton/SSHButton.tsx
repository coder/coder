--- conflicted
+++ resolved
@@ -11,17 +11,7 @@
 	HelpTooltipLinksGroup,
 	HelpTooltipText,
 } from "components/HelpTooltip/HelpTooltip";
-<<<<<<< HEAD
-import {
-	Popover,
-	PopoverContent,
-	PopoverTrigger,
-} from "components/Popover/Popover";
 import { Stack } from "components/Stack/Stack";
-=======
-import { Stack } from "components/Stack/Stack";
-import { type ClassName, useClassName } from "hooks/useClassName";
->>>>>>> e92af2b0
 import { ChevronDownIcon } from "lucide-react";
 import type { FC } from "react";
 import { useQuery } from "react-query";
