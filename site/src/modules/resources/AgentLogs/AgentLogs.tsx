import MuiTooltip from "@mui/material/Tooltip";
import type { WorkspaceAgentLogSource } from "api/typesGenerated";
import { Badge } from "components/Badge/Badge";
import type { Line } from "components/Logs/LogLine";
<<<<<<< HEAD
import {
	Tooltip,
	TooltipContent,
	TooltipProvider,
	TooltipTrigger,
} from "components/Tooltip/Tooltip";
import { type ComponentProps, forwardRef } from "react";
=======
import { type ComponentProps, forwardRef, type JSX, useMemo } from "react";
>>>>>>> d3bf5065
import { FixedSizeList as List } from "react-window";
import { cn } from "utils/cn";
import { AGENT_LOG_LINE_HEIGHT, AgentLogLine } from "./AgentLogLine";

// Fallback log used in places where we must always have a valid log source.
// We need this to support deployments that were made before `coder_script` was
// created and that haven't restarted their agents yet
const fallbackLog: WorkspaceAgentLogSource = {
	created_at: "",
	display_name: "Logs",
	icon: "",
	id: "00000000-0000-0000-0000-000000000000",
	workspace_agent_id: "",
};

type AgentLogsProps = Omit<
	ComponentProps<typeof List>,
	"children" | "itemSize" | "itemCount" | "itemKey"
> & {
	logs: readonly Line[];
	sources: readonly WorkspaceAgentLogSource[];
	overflowed: boolean;
};

export const AgentLogs = forwardRef<List, AgentLogsProps>(
	({ logs, sources, overflowed, className, ...listProps }, ref) => {
		const logSourceById = Object.fromEntries(sources.map((s) => [s.id, s]));
		const getLogSource = (id: string) => logSourceById[id] || fallbackLog;

		return (
			<div className="bg-surface-secondary relative">
				<List
					{...listProps}
					ref={ref}
					itemCount={logs.length}
					itemSize={AGENT_LOG_LINE_HEIGHT}
					itemKey={(index) => logs[index]?.id || index}
					// We need the div selector to be able to apply the padding
					// top from startupLogs
					className={cn(
						"pt-4 [&>div]:relative bg-surface-secondary",
						// Add extra padding so that overflow indicator can't
						// fully cover up lines of text
						overflowed && "pb-10",
						className,
					)}
				>
					{({ index, style }) => {
						const log = logs[index];
						const logSource = getLogSource(log.sourceId);

						let assignedIcon = false;
						let icon: JSX.Element;
						// If no icon is specified, we show a deterministic
						// colored circle to identify unique scripts.
						if (logSource.icon) {
							icon = (
								<img
									src={logSource.icon}
									alt=""
									className="size-3.5 mr-2 shrink-0"
								/>
							);
						} else {
							icon = (
								<div
									role="presentation"
									className="size-3.5 mr-2 shrink-0 rounded-full"
									style={{
										background: determineScriptDisplayColor(
											logSource.display_name,
										),
									}}
								/>
							);
							assignedIcon = true;
						}

						const doesNextLineHaveDifferentSource =
							index < logs.length - 1 &&
							getLogSource(logs[index + 1].sourceId).id !== log.sourceId;

						// We don't want every line to repeat the icon, because
						// that is ugly and repetitive. This removes the icon
						// for subsequent lines of the same source and shows a
						// line instead, visually indicating they are from the
						// same source.
						const shouldHideSource =
							index > 0 &&
							getLogSource(logs[index - 1].sourceId).id === log.sourceId;
						if (shouldHideSource) {
							icon = (
								<div className="size-3.5 mr-2 flex justify-center relative shrink-0">
									<div
										// dashed-line class comes from AgentLogLine component
										className={cn(
											"dashed-line w-0.5 rounded-[2px] bg-surface-tertiary h-full",
											doesNextLineHaveDifferentSource && "h-1/2",
										)}
									/>
									{doesNextLineHaveDifferentSource && (
										<div
											role="presentation"
											className="dashed-line h-[2px] w-1/2 top-[calc(50%-2px)] left-[calc(50%-1px)] rounded-[2px] absolute bg-surface-tertiary"
										/>
									)}
								</div>
							);
						}

						return (
							<AgentLogLine
								line={log}
								number={index + 1}
								maxLineNumber={logs.length}
								style={style}
								sourceIcon={
									<MuiTooltip
										title={
											<>
												{logSource.display_name}
												{assignedIcon && (
													<i>
														<br />
														No icon specified!
													</i>
												)}
											</>
										}
									>
										{icon}
									</MuiTooltip>
								}
							/>
						);
					}}
				</List>

				{overflowed && (
					<TooltipProvider delayDuration={100}>
						<Tooltip>
							<TooltipTrigger asChild>
								<Badge
									asChild
									className="max-w-fit py-1.5 px-3 absolute bottom-3 left-1/2 -translate-x-1/2"
								>
									<span>Logs overflowed</span>
								</Badge>
							</TooltipTrigger>
							<TooltipContent
								asChild
								className="w-full text-sm text-content-secondary bg-surface-primary max-w-prose leading-relaxed m-0 p-4"
							>
								<p>
									Startup logs exceeded the max size of{" "}
									<span className="tracking-wide font-mono">1MB</span>, and will
									not continue to be written to the database. Logs will continue
									to be written to the{" "}
									<span className="font-mono bg-surface-tertiary rounded-md px-1.5 py-0.5">
										/tmp/coder-startup-script.log
									</span>{" "}
									file in the workspace.
								</p>
							</TooltipContent>
						</Tooltip>
					</TooltipProvider>
				)}
			</div>
		);
	},
);

// These colors were picked at random. Feel free to add more, adjust, or change!
// Users will not depend on these colors.
const scriptDisplayColors: readonly string[] = [
	"#85A3B2",
	"#A37EB2",
	"#C29FDE",
	"#90B3D7",
	"#829AC7",
	"#728B8E",
	"#506080",
	"#5654B0",
	"#6B56D6",
	"#7847CC",
];

const determineScriptDisplayColor = (displayName: string): string => {
	const hash = displayName.split("").reduce((hash, char) => {
		return (hash << 5) + hash + char.charCodeAt(0); // bit-shift and add for our simple hash
	}, 0);
	return scriptDisplayColors[Math.abs(hash) % scriptDisplayColors.length];
};<|MERGE_RESOLUTION|>--- conflicted
+++ resolved
@@ -2,17 +2,13 @@
 import type { WorkspaceAgentLogSource } from "api/typesGenerated";
 import { Badge } from "components/Badge/Badge";
 import type { Line } from "components/Logs/LogLine";
-<<<<<<< HEAD
 import {
 	Tooltip,
 	TooltipContent,
 	TooltipProvider,
 	TooltipTrigger,
 } from "components/Tooltip/Tooltip";
-import { type ComponentProps, forwardRef } from "react";
-=======
-import { type ComponentProps, forwardRef, type JSX, useMemo } from "react";
->>>>>>> d3bf5065
+import { type ComponentProps, forwardRef, type JSX } from "react";
 import { FixedSizeList as List } from "react-window";
 import { cn } from "utils/cn";
 import { AGENT_LOG_LINE_HEIGHT, AgentLogLine } from "./AgentLogLine";
