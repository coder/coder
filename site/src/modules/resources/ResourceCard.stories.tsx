--- conflicted
+++ resolved
@@ -65,34 +65,4 @@
 			],
 		},
 	},
-<<<<<<< HEAD
-};
-
-function getAgentRow(agent: WorkspaceAgent): JSX.Element {
-	return (
-		<ProxyContext.Provider
-			value={{
-				proxyLatencies: MockProxyLatencies,
-				proxy: getPreferredProxy([], undefined),
-				proxies: [],
-				isLoading: false,
-				latenciesLoaded: true,
-				isFetched: true,
-				setProxy: () => {
-					return;
-				},
-				clearProxy: () => {
-					return;
-				},
-				refetchProxyLatencies: (): Date => {
-					return new Date();
-				},
-			}}
-		>
-			<AgentRowPreview agent={agent} key={agent.id} />
-		</ProxyContext.Provider>
-	);
-}
-=======
-};
->>>>>>> 513a468a
+};