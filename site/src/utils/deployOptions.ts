<<<<<<< HEAD
import { SerpentGroup, SerpentOption } from "api/typesGenerated";
=======
>>>>>>> 47cb5840
import { useMemo } from "react";
import type { ClibaseGroup, ClibaseOption } from "api/typesGenerated";

const deploymentOptions = (
  options: SerpentOption[],
  ...names: string[]
): SerpentOption[] => {
  const found: SerpentOption[] = [];
  for (const name of names) {
    const option = options.find((o) => o.name === name);
    if (option) {
      found.push(option);
    } else {
      throw new Error(`Deployment option ${name} not found`);
    }
  }
  return found;
};

export const useDeploymentOptions = (
  options: SerpentOption[],
  ...names: string[]
): SerpentOption[] => {
  return useMemo(() => deploymentOptions(options, ...names), [options, names]);
};

export const deploymentGroupHasParent = (
  group: SerpentGroup | undefined,
  parent: string,
): boolean => {
  if (!group) {
    return false;
  }
  if (group.name === parent) {
    return true;
  }
  if (group.parent) {
    return deploymentGroupHasParent(group.parent, parent);
  }
  return false;
};<|MERGE_RESOLUTION|>--- conflicted
+++ resolved
@@ -1,15 +1,11 @@
-<<<<<<< HEAD
-import { SerpentGroup, SerpentOption } from "api/typesGenerated";
-=======
->>>>>>> 47cb5840
 import { useMemo } from "react";
-import type { ClibaseGroup, ClibaseOption } from "api/typesGenerated";
+import type { SerpentGroup, ClibaseOption } from "api/typesGenerated";
 
 const deploymentOptions = (
-  options: SerpentOption[],
+  options: ClibaseOption[],
   ...names: string[]
-): SerpentOption[] => {
-  const found: SerpentOption[] = [];
+): ClibaseOption[] => {
+  const found: ClibaseOption[] = [];
   for (const name of names) {
     const option = options.find((o) => o.name === name);
     if (option) {
@@ -22,9 +18,9 @@
 };
 
 export const useDeploymentOptions = (
-  options: SerpentOption[],
+  options: ClibaseOption[],
   ...names: string[]
-): SerpentOption[] => {
+): ClibaseOption[] => {
   return useMemo(() => deploymentOptions(options, ...names), [options, names]);
 };
 
