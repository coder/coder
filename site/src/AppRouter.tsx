--- conflicted
+++ resolved
@@ -32,14 +32,10 @@
 );
 const AccountPage = lazy(
   () => import("./pages/UserSettingsPage/AccountPage/AccountPage"),
-<<<<<<< HEAD
 )
 const SchedulePage = lazy(
   () => import("./pages/UserSettingsPage/SchedulePage/SchedulePage"),
 )
-=======
-);
->>>>>>> 3dc1e22d
 const SecurityPage = lazy(
   () => import("./pages/UserSettingsPage/SecurityPage/SecurityPage"),
 );
