--- conflicted
+++ resolved
@@ -2,16 +2,12 @@
 import { FeatureNames } from "api/types"
 import { FullScreenLoader } from "components/Loader/FullScreenLoader"
 import { RequirePermission } from "components/RequirePermission/RequirePermission"
-<<<<<<< HEAD
-import { OIDCSettingsPage } from "pages/DeploySettingsPage/OIDCSettingsPage"
-=======
 import { TemplateLayout } from "components/TemplateLayout/TemplateLayout"
 import { UsersLayout } from "components/UsersLayout/UsersLayout"
 import IndexPage from "pages"
 import AuditPage from "pages/AuditPage/AuditPage"
 import GroupsPage from "pages/GroupsPage/GroupsPage"
 import LoginPage from "pages/LoginPage/LoginPage"
->>>>>>> b1409831
 import { SetupPage } from "pages/SetupPage/SetupPage"
 import { TemplateSettingsPage } from "pages/TemplateSettingsPage/TemplateSettingsPage"
 import TemplatesPage from "pages/TemplatesPage/TemplatesPage"
@@ -25,6 +21,7 @@
 import { AuthAndFrame } from "./components/AuthAndFrame/AuthAndFrame"
 import { RequireAuth } from "./components/RequireAuth/RequireAuth"
 import { SettingsLayout } from "./components/SettingsLayout/SettingsLayout"
+import { GeneralSettingsPage } from "pages/DeploySettingsPage/GeneralSettingsPage"
 
 // Lazy load pages
 // - Pages that are secondary, not in the main navigation or not usually accessed
@@ -242,11 +239,11 @@
         </Route>
 
         <Route
-          path="settings/deployment/oidc"
+          path="settings/general"
           element={
             <RequireAuth>
               <AuthAndFrame>
-                <OIDCSettingsPage />
+                <GeneralSettingsPage />
               </AuthAndFrame>
             </RequireAuth>
           }
