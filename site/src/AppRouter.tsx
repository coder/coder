--- conflicted
+++ resolved
@@ -6,16 +6,10 @@
 import { CliAuthenticationPage } from "./pages/cli-auth"
 import { HealthzPage } from "./pages/healthz"
 import { SignInPage } from "./pages/login"
-<<<<<<< HEAD
 import { PreferencesPage } from "./pages/preferences"
-import { ProjectsPage } from "./pages/projects"
-import { ProjectPage } from "./pages/projects/[organization]/[project]"
-import { CreateWorkspacePage } from "./pages/projects/[organization]/[project]/create"
-=======
 import { TemplatesPage } from "./pages/templates"
 import { TemplatePage } from "./pages/templates/[organization]/[template]"
 import { CreateWorkspacePage } from "./pages/templates/[organization]/[template]/create"
->>>>>>> 02ad3f14
 import { WorkspacePage } from "./pages/workspaces/[workspace]"
 
 export const AppRouter: React.FC = () => (
