--- conflicted
+++ resolved
@@ -186,34 +186,6 @@
               <Route path="/audit" element={<AuditPage />} />
 
               <Route
-<<<<<<< HEAD
-                index
-                element={
-                  <RequirePermission
-                    isFeatureVisible={
-                      featureVisibility[FeatureNames.AuditLog] &&
-                      Boolean(permissions?.viewAuditLog)
-                    }
-                  >
-                    <AuditPage />
-                  </RequirePermission>
-                }
-              />
-            </Route>
-
-            <Route
-              path="/settings/deployment"
-              element={<DeploySettingsLayout />}
-            >
-              <Route path="general" element={<GeneralSettingsPage />} />
-              <Route path="security" element={<SecuritySettingsPage />} />
-              <Route path="appearance" element={<AppearanceSettingsPage />} />
-              <Route path="network" element={<NetworkSettingsPage />} />
-              <Route path="userauth" element={<UserAuthSettingsPage />} />
-              <Route path="gitauth" element={<GitAuthSettingsPage />} />
-              <Route path="metrics" element={<MetricsPage />} />
-            </Route>
-=======
                 path="/settings/deployment"
                 element={<DeploySettingsLayout />}
               >
@@ -223,8 +195,8 @@
                 <Route path="network" element={<NetworkSettingsPage />} />
                 <Route path="userauth" element={<UserAuthSettingsPage />} />
                 <Route path="gitauth" element={<GitAuthSettingsPage />} />
-              </Route>
->>>>>>> 0e58772f
+                <Route path="metrics" element={<MetricsPage />} />
+              </Route>
 
               <Route path="settings" element={<SettingsLayout />}>
                 <Route path="account" element={<AccountPage />} />
