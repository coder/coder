--- conflicted
+++ resolved
@@ -53,37 +53,6 @@
               </AuthAndFrame>
             }
           />
-<<<<<<< HEAD
-          <Route
-            path=":workspace"
-            element={
-              <AuthAndFrame>
-                <WorkspacePage />
-              </AuthAndFrame>
-            }
-          />
-=======
-          <Route path=":organization/:template">
-            <Route
-              index
-              element={
-                <AuthAndFrame>
-                  <TemplatePage />
-                </AuthAndFrame>
-              }
-            />
-            <Route
-              path="create"
-              element={
-                <RequireAuth>
-                  <CreateWorkspacePage />
-                </RequireAuth>
-              }
-            />
-          </Route>
-        </Route>
-
-        <Route path="workspaces">
           <Route path=":workspace">
             <Route
               index
@@ -102,7 +71,6 @@
               }
             />
           </Route>
->>>>>>> b06ef0ae
         </Route>
 
         <Route path="users">
