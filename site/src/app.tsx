import React from "react"
import CssBaseline from "@material-ui/core/CssBaseline"
import ThemeProvider from "@material-ui/styles/ThemeProvider"
import { SWRConfig } from "swr"
import { light } from "./theme"
import { BrowserRouter as Router } from "react-router-dom"

import { XServiceProvider } from "./xServices/StateContext"
<<<<<<< HEAD
import { AppRouter } from "./AppRouter"
=======
import "./theme/global-fonts"
>>>>>>> 26d24f45

export const App: React.FC = () => {
  return (
    <Router>
      <SWRConfig
        value={{
          // This code came from the SWR documentation:
          // https://swr.vercel.app/docs/error-handling#status-code-and-error-object
          fetcher: async (url: string) => {
            const res = await fetch(url)

            // By default, `fetch` won't treat 4xx or 5xx response as errors.
            // However, we want SWR to treat these as errors - so if `res.ok` is false,
            // we want to throw an error to bubble that up to SWR.
            if (!res.ok) {
              const err = new Error((await res.json()).error?.message || res.statusText)
              throw err
            }
            return res.json()
          },
        }}
      >
        <XServiceProvider>
          <ThemeProvider theme={light}>
            <CssBaseline />
            <AppRouter />
          </ThemeProvider>
        </XServiceProvider>
      </SWRConfig>
    </Router>
  )
}<|MERGE_RESOLUTION|>--- conflicted
+++ resolved
@@ -6,11 +6,8 @@
 import { BrowserRouter as Router } from "react-router-dom"
 
 import { XServiceProvider } from "./xServices/StateContext"
-<<<<<<< HEAD
 import { AppRouter } from "./AppRouter"
-=======
 import "./theme/global-fonts"
->>>>>>> 26d24f45
 
 export const App: React.FC = () => {
   return (
