--- conflicted
+++ resolved
@@ -39,14 +39,8 @@
     render(<SignInPage />)
     const email = screen.getByLabelText(Language.emailLabel)
     const password = screen.getByLabelText(Language.passwordLabel)
-<<<<<<< HEAD
     await userEvent.type(email, "test@coder.com") 
     await userEvent.type(password, "password")
-=======
-    await userEvent.type(email, "test@coder.com")
-    await userEvent.type(password, "password")
-
->>>>>>> 91ac0d5a
     // Click sign-in
     const signInButton = await screen.findByText(Language.signIn)
     act(() => signInButton.click())
