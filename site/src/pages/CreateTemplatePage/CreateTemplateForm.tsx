--- conflicted
+++ resolved
@@ -28,11 +28,19 @@
 import { WorkspaceBuildLogs } from "components/WorkspaceBuildLogs/WorkspaceBuildLogs"
 import { HelpTooltip, HelpTooltipText } from "components/Tooltips/HelpTooltip"
 import { LazyIconField } from "components/IconField/LazyIconField"
-<<<<<<< HEAD
 import { Maybe } from "components/Conditionals/Maybe"
 import { useDashboard } from "components/Dashboard/DashboardProvider"
-import i18next from "i18next"
+import i18next, { t } from "i18next"
 import Link from "@material-ui/core/Link"
+import { FormFooter } from "components/FormFooter/FormFooter"
+import {
+  HorizontalForm,
+  FormSection,
+  FormFields,
+} from "components/HorizontalForm/HorizontalForm"
+import camelCase from "lodash/camelCase"
+import capitalize from "lodash/capitalize"
+import { VariableInput } from "./VariableInput"
 
 const MAX_DESCRIPTION_CHAR_LIMIT = 128
 const MAX_TTL_DAYS = 7
@@ -85,23 +93,6 @@
       24 * MAX_TTL_DAYS /* 7 days in hours */,
       i18next.t("form.error.maxTTLMax", { ns: "templateSettingsPage" }),
     ),
-  allow_user_cancel_workspace_jobs: Yup.boolean(),
-  parameter_values_by_name: Yup.object().optional(),
-=======
-import { VariableInput } from "./VariableInput"
-import {
-  FormFields,
-  FormFooter,
-  FormSection,
-  HorizontalForm,
-} from "components/HorizontalForm/HorizontalForm"
-import camelCase from "lodash/camelCase"
-import capitalize from "lodash/capitalize"
-
-const validationSchema = Yup.object({
-  name: nameValidator("Name"),
-  display_name: templateDisplayNameValidator("Display name"),
->>>>>>> 8a6635bf
 })
 
 const defaultInitialValues: CreateTemplateData = {
@@ -166,14 +157,10 @@
   logs,
 }) => {
   const styles = useStyles()
-<<<<<<< HEAD
-  const formFooterStyles = useFormFooterStyles()
   const { entitlements } = useDashboard()
   const canSetMaxTTL =
     entitlements.features["advanced_template_scheduling"].enabled
 
-=======
->>>>>>> 8a6635bf
   const form = useFormik<CreateTemplateData>({
     initialValues: getInitialValues(canSetMaxTTL, starterTemplate),
     validationSchema,
@@ -201,31 +188,63 @@
                 upload.onUpload(file)
               }}
             />
-<<<<<<< HEAD
-
-            <LazyIconField
-              {...getFieldHelpers("icon")}
-              disabled={isSubmitting}
-              onChange={onChangeTrimmed(form)}
-              fullWidth
-              label={t("form.fields.icon")}
-              variant="outlined"
-              onPickEmoji={(value) => form.setFieldValue("icon", value)}
-            />
-          </Stack>
-        </div>
-
-        {/* Schedule */}
-        <div className={styles.formSection}>
-          <div className={styles.formSectionInfo}>
-            <h2 className={styles.formSectionInfoTitle}>
-              {t("form.schedule.title")}
-            </h2>
-            <p className={styles.formSectionInfoDescription}>
-              {t("form.schedule.description")}
-            </p>
-          </div>
-
+          )}
+
+          <TextField
+            {...getFieldHelpers("name")}
+            disabled={isSubmitting}
+            onChange={onChangeTrimmed(form)}
+            autoFocus
+            fullWidth
+            required
+            label={t("form.fields.name")}
+            variant="outlined"
+          />
+        </FormFields>
+      </FormSection>
+
+      {/* Display info  */}
+      <FormSection
+        title={t("form.displayInfo.title")}
+        description={t("form.displayInfo.description")}
+      >
+        <FormFields>
+          <TextField
+            {...getFieldHelpers("display_name")}
+            disabled={isSubmitting}
+            fullWidth
+            label={t("form.fields.displayName")}
+            variant="outlined"
+          />
+
+          <TextField
+            {...getFieldHelpers("description")}
+            disabled={isSubmitting}
+            rows={5}
+            multiline
+            fullWidth
+            label={t("form.fields.description")}
+            variant="outlined"
+          />
+
+          <LazyIconField
+            {...getFieldHelpers("icon")}
+            disabled={isSubmitting}
+            onChange={onChangeTrimmed(form)}
+            fullWidth
+            label={t("form.fields.icon")}
+            variant="outlined"
+            onPickEmoji={(value) => form.setFieldValue("icon", value)}
+          />
+        </FormFields>
+      </FormSection>
+
+      {/* Schedule */}
+      <FormSection
+        title={t("form.schedule.title")}
+        description={t("form.schedule.description")}
+      >
+        <FormFields>
           <Stack direction="row" className={styles.ttlFields}>
             <TextField
               {...getFieldHelpers(
@@ -268,117 +287,6 @@
               type="number"
             />
           </Stack>
-        </div>
-
-        {/* Operations */}
-        <div className={styles.formSection}>
-          <div className={styles.formSectionInfo}>
-            <h2 className={styles.formSectionInfoTitle}>
-              {t("form.operations.title")}
-            </h2>
-            <p className={styles.formSectionInfoDescription}>
-              {t("form.operations.description")}
-            </p>
-          </div>
-
-          <Stack direction="column" className={styles.formSectionFields}>
-            <label htmlFor="allow_user_cancel_workspace_jobs">
-              <Stack direction="row" spacing={1}>
-                <Checkbox
-                  color="primary"
-                  id="allow_user_cancel_workspace_jobs"
-                  name="allow_user_cancel_workspace_jobs"
-                  disabled={isSubmitting}
-                  checked={form.values.allow_user_cancel_workspace_jobs}
-                  onChange={form.handleChange}
-                />
-
-                <Stack direction="column" spacing={0.5}>
-                  <Stack
-                    direction="row"
-                    alignItems="center"
-                    spacing={0.5}
-                    className={styles.optionText}
-                  >
-                    {t("form.fields.allowUsersToCancel")}
-
-                    <HelpTooltip>
-                      <HelpTooltipText>
-                        {t("form.tooltip.allowUsersToCancel")}
-                      </HelpTooltipText>
-                    </HelpTooltip>
-                  </Stack>
-                  <span className={styles.optionHelperText}>
-                    {t("form.helperText.allowUsersToCancel")}
-                  </span>
-=======
-          )}
-
-          <TextField
-            {...getFieldHelpers("name")}
-            disabled={isSubmitting}
-            onChange={onChangeTrimmed(form)}
-            autoFocus
-            fullWidth
-            required
-            label={t("form.fields.name")}
-            variant="outlined"
-          />
-        </FormFields>
-      </FormSection>
-
-      {/* Display info  */}
-      <FormSection
-        title={t("form.displayInfo.title")}
-        description={t("form.displayInfo.description")}
-      >
-        <FormFields>
-          <TextField
-            {...getFieldHelpers("display_name")}
-            disabled={isSubmitting}
-            fullWidth
-            label={t("form.fields.displayName")}
-            variant="outlined"
-          />
-
-          <TextField
-            {...getFieldHelpers("description")}
-            disabled={isSubmitting}
-            rows={5}
-            multiline
-            fullWidth
-            label={t("form.fields.description")}
-            variant="outlined"
-          />
-
-          <LazyIconField
-            {...getFieldHelpers("icon")}
-            disabled={isSubmitting}
-            onChange={onChangeTrimmed(form)}
-            fullWidth
-            label={t("form.fields.icon")}
-            variant="outlined"
-            onPickEmoji={(value) => form.setFieldValue("icon", value)}
-          />
-        </FormFields>
-      </FormSection>
-
-      {/* Schedule */}
-      <FormSection
-        title={t("form.schedule.title")}
-        description={t("form.schedule.description")}
-      >
-        <FormFields>
-          <TextField
-            {...getFieldHelpers("default_ttl_hours")}
-            disabled={isSubmitting}
-            onChange={onChangeTrimmed(form)}
-            fullWidth
-            label={t("form.fields.autoStop")}
-            variant="outlined"
-            type="number"
-            helperText={t("form.helperText.autoStop")}
-          />
         </FormFields>
       </FormSection>
 
@@ -413,7 +321,6 @@
                       {t("form.tooltip.allowUsersToCancel")}
                     </HelpTooltipText>
                   </HelpTooltip>
->>>>>>> 8a6635bf
                 </Stack>
                 <span className={styles.optionHelperText}>
                   {t("form.helperText.allowUsersToCancel")}
@@ -497,60 +404,6 @@
   )
 }
 
-<<<<<<< HEAD
-const useStyles = makeStyles((theme) => ({
-  formSections: {
-    [theme.breakpoints.down("sm")]: {
-      gap: theme.spacing(8),
-    },
-  },
-
-  formSection: {
-    display: "flex",
-    alignItems: "flex-start",
-    gap: theme.spacing(15),
-
-    [theme.breakpoints.down("sm")]: {
-      flexDirection: "column",
-      gap: theme.spacing(2),
-    },
-  },
-
-  ttlFields: {
-    width: "100%",
-  },
-
-  formSectionInfo: {
-    width: 312,
-    flexShrink: 0,
-    position: "sticky",
-    top: theme.spacing(3),
-
-    [theme.breakpoints.down("sm")]: {
-      width: "100%",
-      position: "initial",
-    },
-  },
-
-  formSectionInfoTitle: {
-    fontSize: 20,
-    color: theme.palette.text.primary,
-    fontWeight: 400,
-    margin: 0,
-    marginBottom: theme.spacing(1),
-  },
-
-  formSectionInfoDescription: {
-    fontSize: 14,
-    color: theme.palette.text.secondary,
-    lineHeight: "160%",
-    margin: 0,
-  },
-
-  formSectionFields: {
-    width: "100%",
-  },
-=======
 const fillNameAndDisplayWithFilename = async (
   filename: string,
   form: ReturnType<typeof useFormik<CreateTemplateData>>,
@@ -565,9 +418,12 @@
     form.setFieldValue("display_name", capitalize(name)),
   ])
 }
->>>>>>> 8a6635bf
 
 const useStyles = makeStyles((theme) => ({
+  ttlFields: {
+    width: "100%",
+  },
+
   optionText: {
     fontSize: theme.spacing(2),
     color: theme.palette.text.primary,
