import { useMachine } from "@xstate/react";
import { isApiValidationError } from "api/errors";
import { Maybe } from "components/Conditionals/Maybe";
import { useDashboard } from "components/Dashboard/DashboardProvider";
import { FullPageHorizontalForm } from "components/FullPageForm/FullPageHorizontalForm";
import { Loader } from "components/Loader/Loader";
import { Stack } from "components/Stack/Stack";
import { useOrganizationId } from "hooks/useOrganizationId";
import { FC } from "react";
import { Helmet } from "react-helmet-async";
import { useNavigate, useSearchParams } from "react-router-dom";
import { pageTitle } from "utils/page";
import { createTemplateMachine } from "xServices/createTemplate/createTemplateXService";
import { CreateTemplateForm } from "./CreateTemplateForm";
import { ErrorAlert } from "components/Alert/ErrorAlert";

const CreateTemplatePage: FC = () => {
  const navigate = useNavigate();
  const organizationId = useOrganizationId();
  const [searchParams] = useSearchParams();
  const [state, send] = useMachine(createTemplateMachine, {
    context: {
      organizationId,
      exampleId: searchParams.get("exampleId"),
      templateNameToCopy: searchParams.get("fromTemplate"),
    },
    actions: {
      onCreate: (_, { data }) => {
        navigate(`/templates/${data.name}`);
      },
    },
  });

  const { starterTemplate, error, file, jobError, jobLogs, variables } =
<<<<<<< HEAD
    state.context
  const shouldDisplayForm = !state.hasTag("loading")
  const { entitlements } = useDashboard()
=======
    state.context;
  const shouldDisplayForm = !state.hasTag("loading");
  const { entitlements, experiments } = useDashboard();
>>>>>>> 3dc1e22d
  const allowAdvancedScheduling =
    entitlements.features["advanced_template_scheduling"].enabled;
  // Requires the template RBAC feature, otherwise disabling everyone access
  // means no one can access.
  const allowDisableEveryoneAccess =
<<<<<<< HEAD
    entitlements.features["template_rbac"].enabled
  const allowAutostopRequirement =
    entitlements.features["template_autostop_requirement"].enabled
=======
    entitlements.features["template_rbac"].enabled;
  const allowAutostopRequirement = experiments.includes(
    "template_autostop_requirement",
  );
>>>>>>> 3dc1e22d

  const onCancel = () => {
    navigate(-1);
  };

  return (
    <>
      <Helmet>
        <title>{pageTitle("Create Template")}</title>
      </Helmet>

      <FullPageHorizontalForm title="Create Template" onCancel={onCancel}>
        <Maybe condition={state.hasTag("loading")}>
          <Loader />
        </Maybe>

        <Stack spacing={6}>
          <Maybe condition={Boolean(error && !isApiValidationError(error))}>
            <ErrorAlert error={error} />
          </Maybe>

          {shouldDisplayForm && (
            <CreateTemplateForm
              copiedTemplate={state.context.copiedTemplate}
              allowAdvancedScheduling={allowAdvancedScheduling}
              allowDisableEveryoneAccess={allowDisableEveryoneAccess}
              allowAutostopRequirement={allowAutostopRequirement}
              error={error}
              starterTemplate={starterTemplate}
              isSubmitting={state.hasTag("submitting")}
              variables={variables}
              onCancel={onCancel}
              onSubmit={(data) => {
                send({
                  type: "CREATE",
                  data,
                });
              }}
              upload={{
                file,
                isUploading: state.matches("uploading"),
                onRemove: () => {
                  send("REMOVE_FILE");
                },
                onUpload: (file) => {
                  send({ type: "UPLOAD_FILE", file });
                },
              }}
              jobError={jobError}
              logs={jobLogs}
            />
          )}
        </Stack>
      </FullPageHorizontalForm>
    </>
  );
};

export default CreateTemplatePage;<|MERGE_RESOLUTION|>--- conflicted
+++ resolved
@@ -32,30 +32,17 @@
   });
 
   const { starterTemplate, error, file, jobError, jobLogs, variables } =
-<<<<<<< HEAD
     state.context
   const shouldDisplayForm = !state.hasTag("loading")
   const { entitlements } = useDashboard()
-=======
-    state.context;
-  const shouldDisplayForm = !state.hasTag("loading");
-  const { entitlements, experiments } = useDashboard();
->>>>>>> 3dc1e22d
   const allowAdvancedScheduling =
     entitlements.features["advanced_template_scheduling"].enabled;
   // Requires the template RBAC feature, otherwise disabling everyone access
   // means no one can access.
   const allowDisableEveryoneAccess =
-<<<<<<< HEAD
     entitlements.features["template_rbac"].enabled
   const allowAutostopRequirement =
     entitlements.features["template_autostop_requirement"].enabled
-=======
-    entitlements.features["template_rbac"].enabled;
-  const allowAutostopRequirement = experiments.includes(
-    "template_autostop_requirement",
-  );
->>>>>>> 3dc1e22d
 
   const onCancel = () => {
     navigate(-1);
