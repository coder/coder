import { type FC } from "react";
import { useQuery, useMutation } from "react-query";
import { useNavigate, useSearchParams } from "react-router-dom";
import {
  templateVersionLogs,
  JobError,
  createTemplate,
  templateExamples,
  templateVersionVariables,
} from "api/queries/templates";
import { useOrganizationId } from "contexts/auth/useOrganizationId";
import { ErrorAlert } from "components/Alert/ErrorAlert";
import { Loader } from "components/Loader/Loader";
<<<<<<< HEAD
import { useDashboard } from "modules/dashboard/useDashboard";
=======
import { useDashboard } from "components/Dashboard/DashboardProvider";
import { CreateTemplateForm } from "./CreateTemplateForm";
>>>>>>> f74ef142
import {
  firstVersionFromExample,
  getFormPermissions,
  newTemplate,
} from "./utils";

export const ImportStarterTemplateView: FC = () => {
  const navigate = useNavigate();
  const organizationId = useOrganizationId();
  const [searchParams] = useSearchParams();
  const templateExamplesQuery = useQuery(templateExamples(organizationId));
  const templateExample = templateExamplesQuery.data?.find(
    (e) => e.id === searchParams.get("exampleId")!,
  );

  const isLoading = templateExamplesQuery.isLoading;
  const loadingError = templateExamplesQuery.error;

  const dashboard = useDashboard();
  const formPermissions = getFormPermissions(dashboard.entitlements);

  const createTemplateMutation = useMutation(createTemplate());
  const createError = createTemplateMutation.error;
  const isJobError = createError instanceof JobError;
  const templateVersionLogsQuery = useQuery({
    ...templateVersionLogs(isJobError ? createError.version.id : ""),
    enabled: isJobError,
  });

  const missedVariables = useQuery({
    ...templateVersionVariables(isJobError ? createError.version.id : ""),
    enabled:
      isJobError &&
      createError.job.error_code === "REQUIRED_TEMPLATE_VARIABLES",
  });

  if (isLoading) {
    return <Loader />;
  }

  if (loadingError) {
    return <ErrorAlert error={loadingError} />;
  }

  return (
    <CreateTemplateForm
      {...formPermissions}
      starterTemplate={templateExample!}
      variables={missedVariables.data}
      error={createTemplateMutation.error}
      isSubmitting={createTemplateMutation.isLoading}
      onCancel={() => navigate(-1)}
      jobError={isJobError ? createError.job.error : undefined}
      logs={templateVersionLogsQuery.data}
      onSubmit={async (formData) => {
        const template = await createTemplateMutation.mutateAsync({
          organizationId,
          version: firstVersionFromExample(
            templateExample!,
            formData.user_variable_values,
          ),
          template: newTemplate(formData),
        });
        navigate(`/templates/${template.name}`);
      }}
    />
  );
};<|MERGE_RESOLUTION|>--- conflicted
+++ resolved
@@ -9,14 +9,10 @@
   templateVersionVariables,
 } from "api/queries/templates";
 import { useOrganizationId } from "contexts/auth/useOrganizationId";
+import { useDashboard } from "modules/dashboard/useDashboard";
 import { ErrorAlert } from "components/Alert/ErrorAlert";
 import { Loader } from "components/Loader/Loader";
-<<<<<<< HEAD
-import { useDashboard } from "modules/dashboard/useDashboard";
-=======
-import { useDashboard } from "components/Dashboard/DashboardProvider";
 import { CreateTemplateForm } from "./CreateTemplateForm";
->>>>>>> f74ef142
 import {
   firstVersionFromExample,
   getFormPermissions,
