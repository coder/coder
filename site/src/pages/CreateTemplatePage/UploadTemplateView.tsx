import { useQuery, useMutation } from "react-query";
import { useNavigate } from "react-router-dom";
import {
  templateVersionLogs,
  JobError,
  createTemplate,
  templateVersionVariables,
} from "api/queries/templates";
<<<<<<< HEAD
import { useOrganizationId } from "hooks";
import { useNavigate } from "react-router-dom";
import { CreateTemplateForm } from "./CreateTemplateForm";
import { useDashboard } from "modules/dashboard/useDashboard";
=======
import { uploadFile } from "api/queries/files";
import { useOrganizationId } from "contexts/auth/useOrganizationId";
import { useDashboard } from "components/Dashboard/DashboardProvider";
import { CreateTemplateForm } from "./CreateTemplateForm";
>>>>>>> f74ef142
import { firstVersionFromFile, getFormPermissions, newTemplate } from "./utils";

export const UploadTemplateView = () => {
  const navigate = useNavigate();
  const organizationId = useOrganizationId();

  const dashboard = useDashboard();
  const formPermissions = getFormPermissions(dashboard.entitlements);

  const uploadFileMutation = useMutation(uploadFile());
  const uploadedFile = uploadFileMutation.data;

  const createTemplateMutation = useMutation(createTemplate());
  const createError = createTemplateMutation.error;
  const isJobError = createError instanceof JobError;
  const templateVersionLogsQuery = useQuery({
    ...templateVersionLogs(isJobError ? createError.version.id : ""),
    enabled: isJobError,
  });

  const missedVariables = useQuery({
    ...templateVersionVariables(isJobError ? createError.version.id : ""),
    enabled:
      isJobError &&
      createError.job.error_code === "REQUIRED_TEMPLATE_VARIABLES",
  });

  return (
    <CreateTemplateForm
      {...formPermissions}
      variables={missedVariables.data}
      error={createTemplateMutation.error}
      isSubmitting={createTemplateMutation.isLoading}
      onCancel={() => navigate(-1)}
      jobError={isJobError ? createError.job.error : undefined}
      logs={templateVersionLogsQuery.data}
      upload={{
        onUpload: uploadFileMutation.mutateAsync,
        isUploading: uploadFileMutation.isLoading,
        onRemove: uploadFileMutation.reset,
        file: uploadFileMutation.variables,
      }}
      onSubmit={async (formData) => {
        const template = await createTemplateMutation.mutateAsync({
          organizationId,
          version: firstVersionFromFile(
            uploadedFile!.hash,
            formData.user_variable_values,
          ),
          template: newTemplate(formData),
        });
        navigate(`/templates/${template.name}`);
      }}
    />
  );
};<|MERGE_RESOLUTION|>--- conflicted
+++ resolved
@@ -6,17 +6,10 @@
   createTemplate,
   templateVersionVariables,
 } from "api/queries/templates";
-<<<<<<< HEAD
-import { useOrganizationId } from "hooks";
-import { useNavigate } from "react-router-dom";
-import { CreateTemplateForm } from "./CreateTemplateForm";
-import { useDashboard } from "modules/dashboard/useDashboard";
-=======
 import { uploadFile } from "api/queries/files";
 import { useOrganizationId } from "contexts/auth/useOrganizationId";
-import { useDashboard } from "components/Dashboard/DashboardProvider";
+import { useDashboard } from "modules/dashboard/useDashboard";
 import { CreateTemplateForm } from "./CreateTemplateForm";
->>>>>>> f74ef142
 import { firstVersionFromFile, getFormPermissions, newTemplate } from "./utils";
 
 export const UploadTemplateView = () => {
