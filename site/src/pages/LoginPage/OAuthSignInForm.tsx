--- conflicted
+++ resolved
@@ -1,15 +1,8 @@
 import GitHubIcon from "@mui/icons-material/GitHub";
-<<<<<<< HEAD
-import Button from "@mui/material/Button";
-import { visuallyHidden } from "@mui/utils";
-import type { AuthMethods } from "api/typesGenerated";
-import { KeyIcon } from "lucide-react";
-=======
-import KeyIcon from "@mui/icons-material/VpnKey";
 import { visuallyHidden } from "@mui/utils";
 import type { AuthMethods } from "api/typesGenerated";
 import { Button } from "components/Button/Button";
->>>>>>> 55be304e
+import { KeyIcon } from "lucide-react";
 import { type FC, useId } from "react";
 import { Language } from "./Language";
 
