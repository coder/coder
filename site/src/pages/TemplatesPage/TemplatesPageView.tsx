import Link from "@material-ui/core/Link"
import { makeStyles, Theme } from "@material-ui/core/styles"
import Table from "@material-ui/core/Table"
import TableBody from "@material-ui/core/TableBody"
import TableCell from "@material-ui/core/TableCell"
import TableContainer from "@material-ui/core/TableContainer"
import TableHead from "@material-ui/core/TableHead"
import TableRow from "@material-ui/core/TableRow"
import KeyboardArrowRight from "@material-ui/icons/KeyboardArrowRight"
import useTheme from "@material-ui/styles/useTheme"
import { ErrorSummary } from "components/ErrorSummary/ErrorSummary"
import { FC } from "react"
import { useTranslation } from "react-i18next"
import { useNavigate } from "react-router-dom"
import { createDayString } from "util/createDayString"
import { formatTemplateActiveDevelopers } from "util/templates"
import * as TypesGen from "../../api/typesGenerated"
import { AvatarData } from "../../components/AvatarData/AvatarData"
import { CodeExample } from "../../components/CodeExample/CodeExample"
import { EmptyState } from "../../components/EmptyState/EmptyState"
import { Margins } from "../../components/Margins/Margins"
import {
  PageHeader,
  PageHeaderSubtitle,
  PageHeaderTitle,
} from "../../components/PageHeader/PageHeader"
import { Stack } from "../../components/Stack/Stack"
import { TableCellLink } from "../../components/TableCellLink/TableCellLink"
import { TableLoader } from "../../components/TableLoader/TableLoader"
import {
  HelpTooltip,
  HelpTooltipLink,
  HelpTooltipLinksGroup,
  HelpTooltipText,
  HelpTooltipTitle,
} from "../../components/Tooltips/HelpTooltip/HelpTooltip"

export const Language = {
  developerCount: (activeCount: number): string => {
    return `${formatTemplateActiveDevelopers(activeCount)} developer${activeCount !== 1 ? "s" : ""}`
  },
  nameLabel: "Name",
  usedByLabel: "Used by",
  lastUpdatedLabel: "Last updated",
  emptyViewNoPerms:
    "Contact your Coder administrator to create a template. You can share the code below.",
  emptyMessage: "Create your first template",
  emptyDescription: (
    <>
      To create a workspace you need to have a template. You can{" "}
      <Link target="_blank" href="https://coder.com/docs/coder-oss/latest/templates">
        create one from scratch
      </Link>{" "}
      or use a built-in template using the following Coder CLI command:
    </>
  ),
  templateTooltipTitle: "What is template?",
  templateTooltipText:
    "With templates you can create a common configuration for your workspaces using Terraform.",
  templateTooltipLink: "Manage templates",
  createdByLabel: "Created by",
}

const TemplateHelpTooltip: React.FC = () => {
  return (
    <HelpTooltip>
      <HelpTooltipTitle>{Language.templateTooltipTitle}</HelpTooltipTitle>
      <HelpTooltipText>{Language.templateTooltipText}</HelpTooltipText>
      <HelpTooltipLinksGroup>
        <HelpTooltipLink href="https://coder.com/docs/coder-oss/latest/templates#manage-templates">
          {Language.templateTooltipLink}
        </HelpTooltipLink>
      </HelpTooltipLinksGroup>
    </HelpTooltip>
  )
}

export interface TemplatesPageViewProps {
  loading?: boolean
  canCreateTemplate?: boolean
  templates?: TypesGen.Template[]
  getOrganizationsError?: Error | unknown
  getTemplatesError?: Error | unknown
}

export const TemplatesPageView: FC<React.PropsWithChildren<TemplatesPageViewProps>> = (props) => {
  const styles = useStyles()
  const navigate = useNavigate()
  const { t } = useTranslation("templatesPage")
  const theme: Theme = useTheme()
  const empty =
    !props.loading &&
    !props.getOrganizationsError &&
    !props.getTemplatesError &&
    !props.templates?.length

  return (
    <Margins>
      <PageHeader>
        <PageHeaderTitle>
          <Stack spacing={1} direction="row" alignItems="center">
            Templates
            <TemplateHelpTooltip />
          </Stack>
        </PageHeaderTitle>
        {props.templates && props.templates.length > 0 && (
          <PageHeaderSubtitle>
            Choose a template to create a new workspace
            {props.canCreateTemplate ? (
              <>
                , or{" "}
                <Link
                  href="https://coder.com/docs/coder-oss/latest/templates#add-a-template"
                  target="_blank"
                >
                  manage templates
                </Link>{" "}
                from the CLI.
              </>
            ) : (
              "."
            )}
          </PageHeaderSubtitle>
        )}
      </PageHeader>

      {props.getOrganizationsError ? (
        <ErrorSummary
          error={props.getOrganizationsError}
          defaultMessage={t("errors.getOrganizationsError")}
        />
      ) : props.getTemplatesError ? (
        <ErrorSummary
          error={props.getTemplatesError}
          defaultMessage={t("errors.getTemplatesError")}
        />
      ) : (
        <TableContainer>
          <Table>
            <TableHead>
              <TableRow>
                <TableCell width="50%">{Language.nameLabel}</TableCell>
                <TableCell width="16%">{Language.usedByLabel}</TableCell>
                <TableCell width="16%">{Language.lastUpdatedLabel}</TableCell>
                <TableCell width="16%">{Language.createdByLabel}</TableCell>
                <TableCell width="1%"></TableCell>
              </TableRow>
            </TableHead>
            <TableBody>
              {props.loading && <TableLoader />}
              {empty && (
                <TableRow>
                  <TableCell colSpan={999}>
                    <EmptyState
                      message={Language.emptyMessage}
                      description={
                        props.canCreateTemplate
                          ? Language.emptyDescription
                          : Language.emptyViewNoPerms
                      }
                      descriptionClassName={styles.emptyDescription}
                      cta={<CodeExample code="coder templates init" />}
                    />
                  </TableCell>
                </TableRow>
              )}
              {props.templates?.map((template) => {
                const templatePageLink = `/templates/${template.name}`
                const hasIcon = template.icon && template.icon !== ""

<<<<<<< HEAD
                return (
                  <TableRow
                    key={template.id}
                    hover
                    data-testid={`template-${template.id}`}
                    tabIndex={0}
                    onKeyDown={(event) => {
                      if (event.key === "Enter") {
                        navigate(templatePageLink)
                      }
                    }}
                    className={styles.clickableTableRow}
                  >
                    <TableCellLink to={templatePageLink}>
                      <AvatarData
                        title={template.name}
                        subtitle={template.description}
                        highlightTitle
                        avatar={
                          hasIcon ? (
                            <div className={styles.templateIconWrapper}>
                              <img alt="" src={template.icon} />
                            </div>
                          ) : undefined
                        }
                      />
                    </TableCellLink>
=======
                  <TableCellLink to={templatePageLink}>
                    <span style={{ color: theme.palette.text.secondary }}>
                      {Language.developerCount(template.active_user_count)}
                    </span>
                  </TableCellLink>
>>>>>>> edec39ba

                    <TableCellLink to={templatePageLink}>
                      <span style={{ color: theme.palette.text.secondary }}>
                        {Language.developerCount(template.workspace_owner_count)}
                      </span>
                    </TableCellLink>

                    <TableCellLink data-chromatic="ignore" to={templatePageLink}>
                      <span style={{ color: theme.palette.text.secondary }}>
                        {createDayString(template.updated_at)}
                      </span>
                    </TableCellLink>
                    <TableCellLink to={templatePageLink}>
                      <span style={{ color: theme.palette.text.secondary }}>
                        {template.created_by_name}
                      </span>
                    </TableCellLink>
                    <TableCellLink to={templatePageLink}>
                      <div className={styles.arrowCell}>
                        <KeyboardArrowRight className={styles.arrowRight} />
                      </div>
                    </TableCellLink>
                  </TableRow>
                )
              })}
            </TableBody>
          </Table>
        </TableContainer>
      )}
    </Margins>
  )
}

const useStyles = makeStyles((theme) => ({
  emptyDescription: {
    maxWidth: theme.spacing(62),
  },
  clickableTableRow: {
    "&:hover td": {
      backgroundColor: theme.palette.action.hover,
    },

    "&:focus": {
      outline: `1px solid ${theme.palette.secondary.dark}`,
    },

    "& .MuiTableCell-root:last-child": {
      paddingRight: theme.spacing(2),
    },
  },
  arrowRight: {
    color: theme.palette.text.secondary,
    width: 20,
    height: 20,
  },
  arrowCell: {
    display: "flex",
  },
  templateIconWrapper: {
    // Same size then the avatar component
    width: 36,
    height: 36,
    padding: 2,

    "& img": {
      width: "100%",
    },
  },
}))<|MERGE_RESOLUTION|>--- conflicted
+++ resolved
@@ -168,7 +168,6 @@
                 const templatePageLink = `/templates/${template.name}`
                 const hasIcon = template.icon && template.icon !== ""
 
-<<<<<<< HEAD
                 return (
                   <TableRow
                     key={template.id}
@@ -196,17 +195,10 @@
                         }
                       />
                     </TableCellLink>
-=======
-                  <TableCellLink to={templatePageLink}>
-                    <span style={{ color: theme.palette.text.secondary }}>
-                      {Language.developerCount(template.active_user_count)}
-                    </span>
-                  </TableCellLink>
->>>>>>> edec39ba
 
                     <TableCellLink to={templatePageLink}>
                       <span style={{ color: theme.palette.text.secondary }}>
-                        {Language.developerCount(template.workspace_owner_count)}
+                        {Language.developerCount(template.active_user_count)}
                       </span>
                     </TableCellLink>
 
