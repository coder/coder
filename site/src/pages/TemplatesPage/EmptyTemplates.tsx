import { type Interpolation, type Theme } from "@emotion/react";
import Button from "@mui/material/Button";
import Link from "@mui/material/Link";
import { Link as RouterLink } from "react-router-dom";
import { type FC } from "react";
import type { TemplateExample } from "api/typesGenerated";
import { CodeExample } from "components/CodeExample/CodeExample";
import { Stack } from "components/Stack/Stack";
import { TableEmpty } from "components/TableEmpty/TableEmpty";
import { TemplateExampleCard } from "components/TemplateExampleCard/TemplateExampleCard";
import { docs } from "utils/docs";

// Those are from https://github.com/coder/coder/tree/main/examples/templates
const featuredExampleIds = [
  "docker",
  "kubernetes",
  "aws-linux",
  "aws-windows",
  "gcp-linux",
  "gcp-windows",
];

const findFeaturedExamples = (examples: TemplateExample[]) => {
  const featuredExamples: TemplateExample[] = [];

  // We loop the featuredExampleIds first to keep the order
  featuredExampleIds.forEach((exampleId) => {
    examples.forEach((example) => {
      if (exampleId === example.id) {
        featuredExamples.push(example);
      }
    });
  });

  return featuredExamples;
};

export const EmptyTemplates: FC<{
  canCreateTemplates: boolean;
  examples: TemplateExample[];
}> = ({ canCreateTemplates, examples }) => {
  const featuredExamples = findFeaturedExamples(examples);

  if (canCreateTemplates) {
    return (
      <TableEmpty
        message="Create your first template"
        description={
          <>
            Templates are written in Terraform and describe the infrastructure
            for workspaces. You can start using a starter template below or{" "}
            <Link
              href={docs("/templates/tutorial")}
              target="_blank"
              rel="noreferrer"
            >
              create your own
            </Link>
            .
          </>
        }
        cta={
          <Stack alignItems="center" spacing={4}>
            <div css={styles.featuredExamples}>
              {featuredExamples.map((example) => (
                <TemplateExampleCard example={example} key={example.id} />
              ))}
            </div>

            <Button
              size="small"
              component={RouterLink}
              to="/starter-templates"
              css={{ borderRadius: 9999 }}
            >
              View all starter templates
            </Button>
          </Stack>
        }
      />
    );
  }

  return (
    <TableEmpty
      css={styles.withImage}
      message="Create a Template"
      description="Contact your Coder administrator to create a template. You can share the code below."
      cta={<CodeExample code="coder templates init" />}
      image={
        <div css={styles.emptyImage}>
          <img src="/featured/templates.webp" alt="" />
        </div>
      }
    />
  );
};

const styles = {
  withImage: {
    paddingBottom: 0,
  },

  emptyImage: {
    maxWidth: "50%",
    height: 320,
    overflow: "hidden",
    opacity: 0.85,

    "& img": {
      maxWidth: "100%",
    },
  },

<<<<<<< HEAD
  featuredExamples: (theme) => ({
    display: "flex",
    flexWrap: "wrap",
    justifyContent: "center",
    gap: theme.spacing(2),
  }),
=======
  featuredExamples: {
    maxWidth: 800,
    display: "grid",
    gridTemplateColumns: "repeat(2, minmax(0, 1fr))",
    gap: 16,
    gridAutoRows: "min-content",
  },

  template: (theme) => ({
    backgroundColor: theme.palette.background.paperLight,

    "&:hover": {
      backgroundColor: theme.palette.divider,
    },
  }),

  viewAllButton: {
    borderRadius: 9999,
  },
>>>>>>> 7162dc7e
} satisfies Record<string, Interpolation<Theme>>;<|MERGE_RESOLUTION|>--- conflicted
+++ resolved
@@ -112,32 +112,10 @@
     },
   },
 
-<<<<<<< HEAD
   featuredExamples: (theme) => ({
     display: "flex",
     flexWrap: "wrap",
     justifyContent: "center",
     gap: theme.spacing(2),
   }),
-=======
-  featuredExamples: {
-    maxWidth: 800,
-    display: "grid",
-    gridTemplateColumns: "repeat(2, minmax(0, 1fr))",
-    gap: 16,
-    gridAutoRows: "min-content",
-  },
-
-  template: (theme) => ({
-    backgroundColor: theme.palette.background.paperLight,
-
-    "&:hover": {
-      backgroundColor: theme.palette.divider,
-    },
-  }),
-
-  viewAllButton: {
-    borderRadius: 9999,
-  },
->>>>>>> 7162dc7e
 } satisfies Record<string, Interpolation<Theme>>;