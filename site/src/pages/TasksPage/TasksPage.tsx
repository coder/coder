import { templates } from "api/queries/templates";
import type { FC } from "react";
import { useQuery } from "react-query";
import { pageTitle } from "utils/page";
import { TaskPrompt } from "./TaskPrompt";

const TasksPage: FC = () => {
	const aiTemplatesQuery = useQuery(
		templates({
			q: "has-ai-task:true",
		}),
	);

	return (
		<>
<<<<<<< HEAD
			<Helmet>
				<title>{pageTitle("AI Tasks")}</title>
			</Helmet>
			<main className="p-6 flex items-center justify-center h-full">
				<div className="w-full max-w-2xl">
					<h1 className="text-center m-0 pb-10 font-medium">
						What do you want to get done today?
					</h1>
=======
			<title>{pageTitle("AI Tasks")}</title>
			<Margins>
				<PageHeader>
					<span className="flex flex-row gap-2">
						<PageHeaderTitle>Tasks</PageHeaderTitle>
						<FeatureStageBadge contentType={"beta"} size="md" />
					</span>
					<PageHeaderSubtitle>Automate tasks with AI</PageHeaderSubtitle>
				</PageHeader>

				<main className="pb-8">
>>>>>>> fc58996b
					<TaskPrompt
						templates={aiTemplatesQuery.data}
						error={aiTemplatesQuery.error}
						onRetry={aiTemplatesQuery.refetch}
					/>
				</div>
			</main>
		</>
	);
};

export default TasksPage;<|MERGE_RESOLUTION|>--- conflicted
+++ resolved
@@ -13,28 +13,13 @@
 
 	return (
 		<>
-<<<<<<< HEAD
-			<Helmet>
-				<title>{pageTitle("AI Tasks")}</title>
-			</Helmet>
+			<title>{pageTitle("AI Tasks")}</title>
+
 			<main className="p-6 flex items-center justify-center h-full">
 				<div className="w-full max-w-2xl">
 					<h1 className="text-center m-0 pb-10 font-medium">
 						What do you want to get done today?
 					</h1>
-=======
-			<title>{pageTitle("AI Tasks")}</title>
-			<Margins>
-				<PageHeader>
-					<span className="flex flex-row gap-2">
-						<PageHeaderTitle>Tasks</PageHeaderTitle>
-						<FeatureStageBadge contentType={"beta"} size="md" />
-					</span>
-					<PageHeaderSubtitle>Automate tasks with AI</PageHeaderSubtitle>
-				</PageHeader>
-
-				<main className="pb-8">
->>>>>>> fc58996b
 					<TaskPrompt
 						templates={aiTemplatesQuery.data}
 						error={aiTemplatesQuery.error}
