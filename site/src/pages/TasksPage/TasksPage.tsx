--- conflicted
+++ resolved
@@ -216,48 +216,29 @@
 const TaskForm: FC<TaskFormProps> = ({ templates, onSuccess }) => {
 	const { user } = useAuthenticated();
 	const queryClient = useQueryClient();
-<<<<<<< HEAD
-	const [templateId, setTemplateId] = useState<string>(templates[0].id);
-	const selectedTemplate = templates.find(
-		(t) => t.id === templateId,
-=======
 	const [selectedTemplateId, setSelectedTemplateId] = useState<string>(
 		templates[0].id,
 	);
 	const selectedTemplate = templates.find(
 		(t) => t.id === selectedTemplateId,
->>>>>>> 29ef3a8e
 	) as Template;
 	const {
 		externalAuth,
 		externalAuthError,
-<<<<<<< HEAD
-	} = useExternalAuth(selectedTemplate.active_version_id);
-
-	const hasAllRequiredExternalAuth = externalAuth?.every(
-		(auth) => auth.optional || auth.authenticated,
-=======
 		isPollingExternalAuth,
 		isLoadingExternalAuth,
 	} = useExternalAuth(selectedTemplate.active_version_id);
 	const missedExternalAuth = externalAuth?.filter(
 		(auth) => !auth.optional && !auth.authenticated,
->>>>>>> 29ef3a8e
 	);
 	const isMissingExternalAuth = missedExternalAuth
 		? missedExternalAuth.length > 0
 		: true;
 
 	const createTaskMutation = useMutation({
-<<<<<<< HEAD
 		mutationFn: async ({ prompt, template }: CreateTaskMutationFnProps) =>
 			data.createTask(prompt, user.id, template.id, template.active_version_id),
-		onSuccess: async () => {
-=======
-		mutationFn: async ({ prompt, templateId }: CreateTaskMutationFnProps) =>
-			data.createTask(prompt, user.id, templateId),
 		onSuccess: async (task) => {
->>>>>>> 29ef3a8e
 			await queryClient.invalidateQueries({
 				queryKey: ["tasks"],
 			});
