--- conflicted
+++ resolved
@@ -14,17 +14,13 @@
 	withGlobalSnackbar,
 	withProxyProvider,
 } from "testHelpers/storybook";
-<<<<<<< HEAD
 import TasksPage from "./TasksPage";
 import { data } from "./data";
-=======
 import type { Meta, StoryObj } from "@storybook/react-vite";
 import { API } from "api/api";
 import { MockUsers } from "pages/UsersPage/storybookData/users";
 import { expect, spyOn, userEvent, waitFor, within } from "storybook/test";
 import { reactRouterParameters } from "storybook-addon-remix-react-router";
-import TasksPage, { data } from "./TasksPage";
->>>>>>> e92af2b0
 
 const meta: Meta<typeof TasksPage> = {
 	title: "pages/TasksPage",
