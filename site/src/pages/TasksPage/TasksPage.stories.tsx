import {
	MockDisplayNameTasks,
	MockInitializingTasks,
	MockSystemNotificationTemplates,
	MockTasks,
	MockTemplate,
	MockUserOwner,
	mockApiError,
} from "testHelpers/entities";
import {
	withAuthProvider,
	withDashboardProvider,
	withProxyProvider,
} from "testHelpers/storybook";
import type { Meta, StoryObj } from "@storybook/react-vite";
import { API } from "api/api";
import { MockUsers } from "pages/UsersPage/storybookData/users";
import { expect, spyOn, userEvent, waitFor, within } from "storybook/test";
import { getTemplatesQueryKey } from "../../api/queries/templates";
import TasksPage from "./TasksPage";

const meta: Meta<typeof TasksPage> = {
	title: "pages/TasksPage",
	component: TasksPage,
	decorators: [withAuthProvider, withDashboardProvider, withProxyProvider()],
	parameters: {
		user: MockUserOwner,
		permissions: {
			viewDeploymentConfig: true,
		},
	},
	beforeEach: () => {
		spyOn(API, "getTemplateVersionExternalAuth").mockResolvedValue([]);
		spyOn(API, "getTemplateVersionPresets").mockResolvedValue(null);
		spyOn(API, "getUsers").mockResolvedValue({
			users: MockUsers,
			count: MockUsers.length,
		});
		spyOn(API, "getTemplates").mockResolvedValue([
			MockTemplate,
			{
				...MockTemplate,
				id: "test-template-2",
				name: "template 2",
				display_name: "Template 2",
			},
		]);
	},
};

export default meta;
type Story = StoryObj<typeof TasksPage>;

export const LoadingTemplates: Story = {
	beforeEach: () => {
		spyOn(API, "getTemplates").mockImplementation(
			() => new Promise(() => 1000 * 60 * 60),
		);
	},
};

export const EmptyTemplates: Story = {
	parameters: {
		queries: [
			{
				key: ["templates", { q: "has-ai-task:true" }],
				data: [],
			},
			{
				key: ["tasks", { owner: MockUserOwner.username }],
				data: [],
			},
		],
	},
};

export const LoadingTemplatesError: Story = {
	beforeEach: () => {
		spyOn(API, "getTemplates").mockRejectedValue(
			mockApiError({
				message: "Failed to load AI templates",
				detail: "You don't have permission to access this resource.",
			}),
		);
	},
};

export const LoadingTasks: Story = {
	beforeEach: () => {
		spyOn(API, "getTemplates").mockResolvedValue([MockTemplate]);
		spyOn(API, "getTasks").mockImplementation(
			() => new Promise(() => 1000 * 60 * 60),
		);
	},
	play: async ({ canvasElement, step }) => {
		const canvas = within(canvasElement);

		await step("Select the first AI template", async () => {
			const form = await canvas.findByRole("form");
			const combobox = await within(form).findByRole("combobox");
			expect(combobox).toHaveTextContent(MockTemplate.display_name);
		});
	},
};

export const LoadingTasksError: Story = {
	beforeEach: () => {
		spyOn(API, "getTemplates").mockResolvedValue([MockTemplate]);
		spyOn(API, "getTasks").mockRejectedValue(
			mockApiError({
				message: "Failed to load tasks",
			}),
		);
	},
};

export const EmptyTasks: Story = {
	beforeEach: () => {
		spyOn(API, "getTemplates").mockResolvedValue([MockTemplate]);
		spyOn(API, "getTasks").mockResolvedValue([]);
	},
};

export const LoadedTasks: Story = {
	beforeEach: () => {
		spyOn(API, "getTemplates").mockResolvedValue([MockTemplate]);
		spyOn(API, "getTasks").mockResolvedValue(MockTasks);
	},
};

export const DisplayName: Story = {
	parameters: {
		queries: [
			{
				key: ["tasks", { owner: MockUserOwner.username }],
				data: MockDisplayNameTasks,
			},
			{
				key: getTemplatesQueryKey({ q: "has-ai-task:true" }),
				data: [MockTemplate],
			},
		],
	},
};

export const LoadedTasksWaitingForInputTab: Story = {
	beforeEach: () => {
		const [firstTask, ...otherTasks] = MockTasks;
		spyOn(API, "getTemplates").mockResolvedValue([MockTemplate]);
		spyOn(API, "getTasks").mockResolvedValue([
			{
				...firstTask,
				id: "active-idle-task",
				display_name: "Active Idle Task",
				status: "active",
				current_state: {
					...firstTask.current_state,
					state: "idle",
				},
			},
			{
				...firstTask,
				id: "paused-idle-task",
				display_name: "Paused Idle Task",
				status: "paused",
				current_state: {
					...firstTask.current_state,
					state: "idle",
				},
			},
			{
				...firstTask,
				id: "error-idle-task",
				display_name: "Error Idle Task",
				status: "error",
				current_state: {
					...firstTask.current_state,
					state: "idle",
				},
			},
			...otherTasks,
		]);
	},
	play: async ({ canvasElement, step }) => {
		const canvas = within(canvasElement);

		await step("Switch to 'Waiting for input' tab", async () => {
			const waitingForInputTab = await canvas.findByRole("button", {
				name: /waiting for input/i,
			});
			await userEvent.click(waitingForInputTab);

			// Wait for the table to update after tab switch
			await waitFor(async () => {
				const table = canvas.getByRole("table");
				const tableContent = within(table);

				// Active idle task should be visible
				expect(tableContent.getByText("Active Idle Task")).toBeInTheDocument();

				// Only active idle tasks should be visible in the table
				expect(
					tableContent.queryByText("Paused Idle Task"),
				).not.toBeInTheDocument();
				expect(
					tableContent.queryByText("Error Idle Task"),
				).not.toBeInTheDocument();
			});
		});
	},
};

export const NonAdmin: Story = {
	parameters: {
		permissions: {
			viewDeploymentConfig: false,
		},
	},
	beforeEach: () => {
		spyOn(API, "getTemplates").mockResolvedValue([MockTemplate]);
		spyOn(API, "getTasks").mockResolvedValue(MockTasks);
	},
	play: async ({ canvasElement, step }) => {
		const canvas = within(canvasElement);

		await step("Can't see filters", async () => {
			await canvas.findByRole("table");
			expect(
				canvas.queryByRole("region", { name: /filters/i }),
			).not.toBeInTheDocument();
		});
	},
};

export const OpenDeleteDialog: Story = {
	beforeEach: () => {
		spyOn(API, "getTemplates").mockResolvedValue([MockTemplate]);
		spyOn(API, "getTasks").mockResolvedValue(MockTasks);
	},
	play: async ({ canvasElement }) => {
		const canvas = within(canvasElement);
		const deleteButtons = await canvas.findAllByRole("button", {
			name: /delete task/i,
		});
		await userEvent.click(deleteButtons[0]);
	},
};

export const InitializingTasks: Story = {
	parameters: {
		queries: [
			{
				key: ["tasks", { owner: MockUserOwner.username }],
				data: MockInitializingTasks,
			},
			{
				key: getTemplatesQueryKey({ q: "has-ai-task:true" }),
				data: [MockTemplate],
			},
		],
	},
};

<<<<<<< HEAD
export const AllTaskNotificationsDisabledAlertVisible: Story = {
	parameters: {
=======
export const BatchActionsEnabled: Story = {
	parameters: {
		features: ["task_batch_actions"],
>>>>>>> a8862be5
		queries: [
			{
				key: ["tasks", { owner: MockUserOwner.username }],
				data: MockTasks,
			},
			{
				key: getTemplatesQueryKey({ q: "has-ai-task:true" }),
				data: [MockTemplate],
			},
<<<<<<< HEAD
			{
				// User notification preferences: empty because user hasn't changed defaults
				// Task notifications are disabled by default (enabled_by_default: false)
				key: ["users", MockUserOwner.id, "notifications", "preferences"],
				data: [],
			},
			{
				// System notification templates: includes task notifications with enabled_by_default: false
				key: ["notifications", "templates", "system"],
				data: MockSystemNotificationTemplates,
			},
			{
				// User preferences: alert NOT dismissed
				key: ["me", "preferences"],
				data: { task_notification_alert_dismissed: false },
			},
		],
	},
};

export const AllTaskNotificationsDisabledAlertDismissed: Story = {
	parameters: {
=======
		],
	},
};

export const BatchActionsSomeSelected: Story = {
	parameters: {
		features: ["task_batch_actions"],
>>>>>>> a8862be5
		queries: [
			{
				key: ["tasks", { owner: MockUserOwner.username }],
				data: MockTasks,
			},
			{
				key: getTemplatesQueryKey({ q: "has-ai-task:true" }),
				data: [MockTemplate],
			},
<<<<<<< HEAD
			{
				// User notification preferences: empty because user hasn't changed defaults
				// Task notifications are disabled by default (enabled_by_default: false)
				key: ["users", MockUserOwner.id, "notifications", "preferences"],
				data: [],
			},
			{
				// System notification templates: includes task notifications with enabled_by_default: false
				key: ["notifications", "templates", "system"],
				data: MockSystemNotificationTemplates,
			},
			{
				// User preferences: alert IS dismissed
				key: ["me", "preferences"],
				data: { task_notification_alert_dismissed: true },
			},
		],
	},
};

export const OneTaskNotificationEnabledAlertHidden: Story = {
	parameters: {
=======
		],
	},
	play: async ({ canvasElement, step }) => {
		const canvas = within(canvasElement);

		await step("Select first two tasks", async () => {
			await canvas.findByRole("table");
			const checkboxes = await canvas.findAllByRole("checkbox");
			// Skip the "select all" checkbox (first one) and select the next two
			await userEvent.click(checkboxes[1]);
			await userEvent.click(checkboxes[2]);
		});
	},
};

export const BatchActionsAllSelected: Story = {
	parameters: {
		features: ["task_batch_actions"],
>>>>>>> a8862be5
		queries: [
			{
				key: ["tasks", { owner: MockUserOwner.username }],
				data: MockTasks,
			},
			{
				key: getTemplatesQueryKey({ q: "has-ai-task:true" }),
				data: [MockTemplate],
			},
<<<<<<< HEAD
			{
				// User has explicitly enabled one task notification (Task Working)
				// Since at least one task notification is enabled, the warning alert should not appear
				key: ["users", MockUserOwner.id, "notifications", "preferences"],
				data: [
					{
						id: "bd4b7168-d05e-4e19-ad0f-3593b77aa90f", // Task Working
						disabled: false,
						updated_at: new Date().toISOString(),
					},
				],
			},
			{
				// System notification templates: includes task notifications with enabled_by_default: false
				key: ["notifications", "templates", "system"],
				data: MockSystemNotificationTemplates,
			},
			{
				// User preferences: doesn't matter since alert shouldn't show anyway
				key: ["me", "preferences"],
				data: { task_notification_alert_dismissed: false },
			},
		],
	},
};

export const AllTaskNotificationsExplicitlyDisabledAlertVisible: Story = {
	parameters: {
=======
		],
	},
	play: async ({ canvasElement, step }) => {
		const canvas = within(canvasElement);

		await step("Select all tasks using header checkbox", async () => {
			await canvas.findByRole("table");
			const checkboxes = await canvas.findAllByRole("checkbox");
			// Click the first checkbox (select all)
			await userEvent.click(checkboxes[0]);
		});
	},
};

export const BatchActionsDropdownOpen: Story = {
	parameters: {
		features: ["task_batch_actions"],
>>>>>>> a8862be5
		queries: [
			{
				key: ["tasks", { owner: MockUserOwner.username }],
				data: MockTasks,
			},
			{
				key: getTemplatesQueryKey({ q: "has-ai-task:true" }),
				data: [MockTemplate],
			},
<<<<<<< HEAD
			{
				// User has explicitly disabled a task notification
				key: ["users", MockUserOwner.id, "notifications", "preferences"],
				data: [
					{
						id: "d4a6271c-cced-4ed0-84ad-afd02a9c7799", // Task Idle
						disabled: true,
						updated_at: "2024-08-06T11:58:37.755053Z",
					},
				],
			},
			{
				// System notification templates: includes task notifications with enabled_by_default: false
				key: ["notifications", "templates", "system"],
				data: MockSystemNotificationTemplates,
			},
			{
				// User preferences: alert NOT dismissed
				key: ["me", "preferences"],
				data: { task_notification_alert_dismissed: false },
			},
		],
	},
=======
		],
	},
	play: async ({ canvasElement, step }) => {
		const canvas = within(canvasElement);

		await step("Select some tasks", async () => {
			await canvas.findByRole("table");
			const checkboxes = await canvas.findAllByRole("checkbox");
			await userEvent.click(checkboxes[1]);
			await userEvent.click(checkboxes[2]);
		});

		await step("Open bulk actions dropdown", async () => {
			const bulkActionsButton = await canvas.findByRole("button", {
				name: /bulk actions/i,
			});
			await userEvent.click(bulkActionsButton);
		});
	},
>>>>>>> a8862be5
};<|MERGE_RESOLUTION|>--- conflicted
+++ resolved
@@ -1,11 +1,10 @@
 import {
 	MockDisplayNameTasks,
 	MockInitializingTasks,
-	MockSystemNotificationTemplates,
 	MockTasks,
 	MockTemplate,
 	MockUserOwner,
-	mockApiError,
+	mockApiError, MockSystemNotificationTemplates,
 } from "testHelpers/entities";
 import {
 	withAuthProvider,
@@ -16,7 +15,7 @@
 import { API } from "api/api";
 import { MockUsers } from "pages/UsersPage/storybookData/users";
 import { expect, spyOn, userEvent, waitFor, within } from "storybook/test";
-import { getTemplatesQueryKey } from "../../api/queries/templates";
+import { getTemplatesQueryKey } from "api/queries/templates";
 import TasksPage from "./TasksPage";
 
 const meta: Meta<typeof TasksPage> = {
@@ -261,47 +260,18 @@
 	},
 };
 
-<<<<<<< HEAD
-export const AllTaskNotificationsDisabledAlertVisible: Story = {
-	parameters: {
-=======
 export const BatchActionsEnabled: Story = {
 	parameters: {
 		features: ["task_batch_actions"],
->>>>>>> a8862be5
-		queries: [
-			{
-				key: ["tasks", { owner: MockUserOwner.username }],
-				data: MockTasks,
-			},
-			{
-				key: getTemplatesQueryKey({ q: "has-ai-task:true" }),
-				data: [MockTemplate],
-			},
-<<<<<<< HEAD
-			{
-				// User notification preferences: empty because user hasn't changed defaults
-				// Task notifications are disabled by default (enabled_by_default: false)
-				key: ["users", MockUserOwner.id, "notifications", "preferences"],
-				data: [],
-			},
-			{
-				// System notification templates: includes task notifications with enabled_by_default: false
-				key: ["notifications", "templates", "system"],
-				data: MockSystemNotificationTemplates,
-			},
-			{
-				// User preferences: alert NOT dismissed
-				key: ["me", "preferences"],
-				data: { task_notification_alert_dismissed: false },
-			},
-		],
-	},
-};
-
-export const AllTaskNotificationsDisabledAlertDismissed: Story = {
-	parameters: {
-=======
+		queries: [
+			{
+				key: ["tasks", { owner: MockUserOwner.username }],
+				data: MockTasks,
+			},
+			{
+				key: getTemplatesQueryKey({ q: "has-ai-task:true" }),
+				data: [MockTemplate],
+			},
 		],
 	},
 };
@@ -309,40 +279,15 @@
 export const BatchActionsSomeSelected: Story = {
 	parameters: {
 		features: ["task_batch_actions"],
->>>>>>> a8862be5
-		queries: [
-			{
-				key: ["tasks", { owner: MockUserOwner.username }],
-				data: MockTasks,
-			},
-			{
-				key: getTemplatesQueryKey({ q: "has-ai-task:true" }),
-				data: [MockTemplate],
-			},
-<<<<<<< HEAD
-			{
-				// User notification preferences: empty because user hasn't changed defaults
-				// Task notifications are disabled by default (enabled_by_default: false)
-				key: ["users", MockUserOwner.id, "notifications", "preferences"],
-				data: [],
-			},
-			{
-				// System notification templates: includes task notifications with enabled_by_default: false
-				key: ["notifications", "templates", "system"],
-				data: MockSystemNotificationTemplates,
-			},
-			{
-				// User preferences: alert IS dismissed
-				key: ["me", "preferences"],
-				data: { task_notification_alert_dismissed: true },
-			},
-		],
-	},
-};
-
-export const OneTaskNotificationEnabledAlertHidden: Story = {
-	parameters: {
-=======
+		queries: [
+			{
+				key: ["tasks", { owner: MockUserOwner.username }],
+				data: MockTasks,
+			},
+			{
+				key: getTemplatesQueryKey({ q: "has-ai-task:true" }),
+				data: [MockTemplate],
+			},
 		],
 	},
 	play: async ({ canvasElement, step }) => {
@@ -361,17 +306,135 @@
 export const BatchActionsAllSelected: Story = {
 	parameters: {
 		features: ["task_batch_actions"],
->>>>>>> a8862be5
-		queries: [
-			{
-				key: ["tasks", { owner: MockUserOwner.username }],
-				data: MockTasks,
-			},
-			{
-				key: getTemplatesQueryKey({ q: "has-ai-task:true" }),
-				data: [MockTemplate],
-			},
-<<<<<<< HEAD
+		queries: [
+			{
+				key: ["tasks", { owner: MockUserOwner.username }],
+				data: MockTasks,
+			},
+			{
+				key: getTemplatesQueryKey({ q: "has-ai-task:true" }),
+				data: [MockTemplate],
+			},
+		],
+	},
+	play: async ({ canvasElement, step }) => {
+		const canvas = within(canvasElement);
+
+		await step("Select all tasks using header checkbox", async () => {
+			await canvas.findByRole("table");
+			const checkboxes = await canvas.findAllByRole("checkbox");
+			// Click the first checkbox (select all)
+			await userEvent.click(checkboxes[0]);
+		});
+	},
+};
+
+export const BatchActionsDropdownOpen: Story = {
+	parameters: {
+		features: ["task_batch_actions"],
+		queries: [
+			{
+				key: ["tasks", { owner: MockUserOwner.username }],
+				data: MockTasks,
+			},
+			{
+				key: getTemplatesQueryKey({ q: "has-ai-task:true" }),
+				data: [MockTemplate],
+			},
+		],
+	},
+	play: async ({ canvasElement, step }) => {
+		const canvas = within(canvasElement);
+
+		await step("Select some tasks", async () => {
+			await canvas.findByRole("table");
+			const checkboxes = await canvas.findAllByRole("checkbox");
+			await userEvent.click(checkboxes[1]);
+			await userEvent.click(checkboxes[2]);
+		});
+
+		await step("Open bulk actions dropdown", async () => {
+			const bulkActionsButton = await canvas.findByRole("button", {
+				name: /bulk actions/i,
+			});
+			await userEvent.click(bulkActionsButton);
+		});
+	},
+};
+
+export const AllTaskNotificationsDisabledAlertVisible: Story = {
+	parameters: {
+		queries: [
+			{
+				key: ["tasks", { owner: MockUserOwner.username }],
+				data: MockTasks,
+			},
+			{
+				key: getTemplatesQueryKey({ q: "has-ai-task:true" }),
+				data: [MockTemplate],
+			},
+			{
+				// User notification preferences: empty because user hasn't changed defaults
+				// Task notifications are disabled by default (enabled_by_default: false)
+				key: ["users", MockUserOwner.id, "notifications", "preferences"],
+				data: [],
+			},
+			{
+				// System notification templates: includes task notifications with enabled_by_default: false
+				key: ["notifications", "templates", "system"],
+				data: MockSystemNotificationTemplates,
+			},
+			{
+				// User preferences: alert NOT dismissed
+				key: ["me", "preferences"],
+				data: { task_notification_alert_dismissed: false },
+			},
+		],
+	},
+};
+
+export const AllTaskNotificationsDisabledAlertDismissed: Story = {
+	parameters: {
+		queries: [
+			{
+				key: ["tasks", { owner: MockUserOwner.username }],
+				data: MockTasks,
+			},
+			{
+				key: getTemplatesQueryKey({ q: "has-ai-task:true" }),
+				data: [MockTemplate],
+			},
+			{
+				// User notification preferences: empty because user hasn't changed defaults
+				// Task notifications are disabled by default (enabled_by_default: false)
+				key: ["users", MockUserOwner.id, "notifications", "preferences"],
+				data: [],
+			},
+			{
+				// System notification templates: includes task notifications with enabled_by_default: false
+				key: ["notifications", "templates", "system"],
+				data: MockSystemNotificationTemplates,
+			},
+			{
+				// User preferences: alert IS dismissed
+				key: ["me", "preferences"],
+				data: { task_notification_alert_dismissed: true },
+			},
+		],
+	},
+};
+
+export const OneTaskNotificationEnabledAlertHidden: Story = {
+	parameters: {
+		queries: [
+			{
+				key: ["tasks", { owner: MockUserOwner.username }],
+				data: MockTasks,
+			},
+			{
+				key: getTemplatesQueryKey({ q: "has-ai-task:true" }),
+				data: [MockTemplate],
+			},
 			{
 				// User has explicitly enabled one task notification (Task Working)
 				// Since at least one task notification is enabled, the warning alert should not appear
@@ -400,35 +463,15 @@
 
 export const AllTaskNotificationsExplicitlyDisabledAlertVisible: Story = {
 	parameters: {
-=======
-		],
-	},
-	play: async ({ canvasElement, step }) => {
-		const canvas = within(canvasElement);
-
-		await step("Select all tasks using header checkbox", async () => {
-			await canvas.findByRole("table");
-			const checkboxes = await canvas.findAllByRole("checkbox");
-			// Click the first checkbox (select all)
-			await userEvent.click(checkboxes[0]);
-		});
-	},
-};
-
-export const BatchActionsDropdownOpen: Story = {
-	parameters: {
-		features: ["task_batch_actions"],
->>>>>>> a8862be5
-		queries: [
-			{
-				key: ["tasks", { owner: MockUserOwner.username }],
-				data: MockTasks,
-			},
-			{
-				key: getTemplatesQueryKey({ q: "has-ai-task:true" }),
-				data: [MockTemplate],
-			},
-<<<<<<< HEAD
+		queries: [
+			{
+				key: ["tasks", { owner: MockUserOwner.username }],
+				data: MockTasks,
+			},
+			{
+				key: getTemplatesQueryKey({ q: "has-ai-task:true" }),
+				data: [MockTemplate],
+			},
 			{
 				// User has explicitly disabled a task notification
 				key: ["users", MockUserOwner.id, "notifications", "preferences"],
@@ -452,25 +495,4 @@
 			},
 		],
 	},
-=======
-		],
-	},
-	play: async ({ canvasElement, step }) => {
-		const canvas = within(canvasElement);
-
-		await step("Select some tasks", async () => {
-			await canvas.findByRole("table");
-			const checkboxes = await canvas.findAllByRole("checkbox");
-			await userEvent.click(checkboxes[1]);
-			await userEvent.click(checkboxes[2]);
-		});
-
-		await step("Open bulk actions dropdown", async () => {
-			const bulkActionsButton = await canvas.findByRole("button", {
-				name: /bulk actions/i,
-			});
-			await userEvent.click(bulkActionsButton);
-		});
-	},
->>>>>>> a8862be5
 };