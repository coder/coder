import {
	MockAIPromptPresets,
	MockNewTaskData,
	MockPresets,
	MockTask,
	MockTasks,
	MockTemplate,
	MockTemplateVersionExternalAuthGithub,
	MockTemplateVersionExternalAuthGithubAuthenticated,
	MockUserOwner,
	mockApiError,
} from "testHelpers/entities";
import {
	withAuthProvider,
	withGlobalSnackbar,
	withProxyProvider,
} from "testHelpers/storybook";
import type { Meta, StoryObj } from "@storybook/react-vite";
import { API } from "api/api";
import { MockUsers } from "pages/UsersPage/storybookData/users";
import { expect, spyOn, userEvent, waitFor, within } from "storybook/test";
import { reactRouterParameters } from "storybook-addon-remix-react-router";
import TasksPage from "./TasksPage";

const meta: Meta<typeof TasksPage> = {
	title: "pages/TasksPage",
	component: TasksPage,
	decorators: [withAuthProvider, withProxyProvider()],
	parameters: {
		user: MockUserOwner,
		permissions: {
			viewDeploymentConfig: true,
		},
	},
	beforeEach: () => {
		spyOn(API, "getTemplateVersionExternalAuth").mockResolvedValue([]);
		spyOn(API, "getTemplateVersionPresets").mockResolvedValue(null);
		spyOn(API, "getUsers").mockResolvedValue({
			users: MockUsers,
			count: MockUsers.length,
		});
		spyOn(API, "getTemplates").mockResolvedValue([
			MockTemplate,
			{
				...MockTemplate,
				id: "test-template-2",
				name: "template 2",
				display_name: "Template 2",
			},
		]);
	},
};

export default meta;
type Story = StoryObj<typeof TasksPage>;

export const LoadingAITemplates: Story = {
	beforeEach: () => {
		spyOn(API, "getTemplates").mockImplementation(
			() => new Promise(() => 1000 * 60 * 60),
		);
	},
};

export const LoadingAITemplatesError: Story = {
	beforeEach: () => {
		spyOn(API, "getTemplates").mockRejectedValue(
			mockApiError({
				message: "Failed to load AI templates",
				detail: "You don't have permission to access this resource.",
			}),
		);
	},
};

export const EmptyAITemplates: Story = {
	beforeEach: () => {
		spyOn(API, "getTemplates").mockResolvedValue([]);
		spyOn(API.experimental, "getTasks").mockResolvedValue([]);
	},
};

export const LoadingTasks: Story = {
	beforeEach: () => {
		spyOn(API, "getTemplates").mockResolvedValue([MockTemplate]);
		spyOn(API.experimental, "getTasks").mockImplementation(
			() => new Promise(() => 1000 * 60 * 60),
		);
	},
	play: async ({ canvasElement, step }) => {
		const canvas = within(canvasElement);

		await step("Select the first AI template", async () => {
			const form = await canvas.findByRole("form");
			const combobox = await within(form).findByRole("combobox");
			expect(combobox).toHaveTextContent(MockTemplate.display_name);
		});
	},
};

export const LoadingTasksError: Story = {
	beforeEach: () => {
		spyOn(API, "getTemplates").mockResolvedValue([MockTemplate]);
		spyOn(API.experimental, "getTasks").mockRejectedValue(
			mockApiError({
				message: "Failed to load tasks",
			}),
		);
	},
};

export const EmptyTasks: Story = {
	beforeEach: () => {
		spyOn(API, "getTemplates").mockResolvedValue([MockTemplate]);
		spyOn(API.experimental, "getTasks").mockResolvedValue([]);
	},
};

export const LoadedTasks: Story = {
	beforeEach: () => {
		spyOn(API, "getTemplates").mockResolvedValue([MockTemplate]);
		spyOn(API.experimental, "getTasks").mockResolvedValue(MockTasks);
	},
};

export const LoadedTasksWithPresets: Story = {
	beforeEach: () => {
		const mockTemplateWithPresets = {
			...MockTemplate,
			id: "test-template-2",
			name: "template-with-presets",
			display_name: "Template with Presets",
		};

		spyOn(API, "getTemplates").mockResolvedValue([
			MockTemplate,
			mockTemplateWithPresets,
		]);
		spyOn(API.experimental, "getTasks").mockResolvedValue(MockTasks);
		spyOn(API, "getTemplateVersionPresets").mockImplementation(
			async (versionId) => {
				// Return presets only for the second template
				if (versionId === mockTemplateWithPresets.active_version_id) {
					return MockPresets;
				}
				return null;
			},
		);
	},
};

export const LoadedTasksWithAIPromptPresets: Story = {
	beforeEach: () => {
		const mockTemplateWithPresets = {
			...MockTemplate,
			id: "test-template-2",
			name: "template-with-presets",
			display_name: "Template with AI Prompt Presets",
		};

		spyOn(API, "getTemplates").mockResolvedValue([
			MockTemplate,
			mockTemplateWithPresets,
		]);
		spyOn(API.experimental, "getTasks").mockResolvedValue(MockTasks);
		spyOn(API, "getTemplateVersionPresets").mockImplementation(
			async (versionId) => {
				// Return presets only for the second template
				if (versionId === mockTemplateWithPresets.active_version_id) {
					return MockAIPromptPresets;
				}
				return null;
			},
		);
	},
};

export const LoadedTasksWaitingForInput: Story = {
	beforeEach: () => {
		const [firstTask, ...otherTasks] = MockTasks;
		spyOn(API, "getTemplates").mockResolvedValue([MockTemplate]);
		spyOn(API.experimental, "getTasks").mockResolvedValue([
			{
				...firstTask,
				workspace: {
					...firstTask.workspace,
					latest_app_status: {
						...firstTask.workspace.latest_app_status,
						state: "idle",
					},
				},
			},
			...otherTasks,
		]);
	},
};

export const LoadedTasksWaitingForInputTab: Story = {
	beforeEach: () => {
		const [firstTask, ...otherTasks] = MockTasks;
		spyOn(API, "getTemplates").mockResolvedValue([MockTemplate]);
		spyOn(API.experimental, "getTasks").mockResolvedValue([
			{
				...firstTask,
				workspace: {
					...firstTask.workspace,
					latest_app_status: {
						...firstTask.workspace.latest_app_status,
						state: "idle" as const,
					},
				},
			},
			...otherTasks,
		]);
	},
	play: async ({ canvasElement, step }) => {
		const canvas = within(canvasElement);

		await step("Switch to 'Waiting for input' tab", async () => {
			const waitingForInputTab = await canvas.findByRole("button", {
				name: /waiting for input/i,
			});
			await userEvent.click(waitingForInputTab);
		});
	},
};

export const CreateTaskSuccessfully: Story = {
	decorators: [withGlobalSnackbar],
	parameters: {
		reactRouter: reactRouterParameters({
			location: {
				path: "/tasks",
			},
			routing: [
				{
					path: "/tasks",
					useStoryElement: true,
				},
				{
					path: "/tasks/:ownerName/:workspaceName",
					element: <h1>Task page</h1>,
				},
			],
		}),
	},
	beforeEach: () => {
		const activeVersionId = `${MockTemplate.active_version_id}-latest`;
		spyOn(API, "getTemplates").mockResolvedValue([MockTemplate]);
		spyOn(API, "getTemplate").mockResolvedValue({
			...MockTemplate,
			active_version_id: activeVersionId,
		});
		spyOn(API.experimental, "getTasks")
			.mockResolvedValueOnce(MockTasks)
			.mockResolvedValue([MockNewTaskData, ...MockTasks]);
		spyOn(API.experimental, "createTask").mockResolvedValue(MockTask);
	},
	play: async ({ canvasElement, step }) => {
		const canvas = within(canvasElement);

		await step("Run task", async () => {
			const prompt = await canvas.findByLabelText(/prompt/i);
			await userEvent.type(prompt, MockNewTaskData.prompt);
			const submitButton = canvas.getByRole("button", { name: /run task/i });
			await waitFor(() => expect(submitButton).toBeEnabled());
			await userEvent.click(submitButton);
		});

<<<<<<< HEAD
		await step("Uses latest template version", () => {
			expect(API.experimental.createTask).toHaveBeenCalledWith(
				MockUserOwner.id,
				{
					prompt: MockNewTaskData.prompt,
					template_version_id: `${MockTemplate.active_version_id}-latest`,
					template_version_preset_id: undefined,
				},
			);
		});

		await step("Redirects to the task page", async () => {
			await canvas.findByText(/task page/i);
=======
		await step("Displays success message", async () => {
			const body = within(canvasElement.ownerDocument.body);
			const successMessage = await body.findByText(/task created/i);
			expect(successMessage).toBeInTheDocument();
		});

		await step("Find task in the table", async () => {
			const table = canvasElement.querySelector("table");
			await waitFor(() => {
				expect(table).toHaveTextContent(MockNewTaskData.prompt);
			});
>>>>>>> 78b1ec96
		});
	},
};

export const CreateTaskError: Story = {
	decorators: [withGlobalSnackbar],
	beforeEach: () => {
		spyOn(API, "getTemplates").mockResolvedValue([MockTemplate]);
		spyOn(API, "getTemplate").mockResolvedValue(MockTemplate);
		spyOn(API.experimental, "getTasks").mockResolvedValue(MockTasks);
		spyOn(API.experimental, "createTask").mockRejectedValue(
			mockApiError({
				message: "Failed to create task",
				detail: "You don't have permission to create tasks.",
			}),
		);
	},
	play: async ({ canvasElement, step }) => {
		const canvas = within(canvasElement);

		await step("Run task", async () => {
			const prompt = await canvas.findByLabelText(/prompt/i);
			await userEvent.type(prompt, "Create a new task");
			const submitButton = canvas.getByRole("button", { name: /run task/i });
			await waitFor(() => expect(submitButton).toBeEnabled());
			await userEvent.click(submitButton);
		});

		await step("Verify error", async () => {
			await canvas.findByText(/failed to create task/i);
		});
	},
};

export const WithAuthenticatedExternalAuth: Story = {
	beforeEach: () => {
		spyOn(API.experimental, "getTasks")
			.mockResolvedValueOnce(MockTasks)
			.mockResolvedValue([MockNewTaskData, ...MockTasks]);
		spyOn(API.experimental, "createTask").mockResolvedValue(MockTask);
		spyOn(API, "getTemplateVersionExternalAuth").mockResolvedValue([
			MockTemplateVersionExternalAuthGithubAuthenticated,
		]);
	},
	play: async ({ canvasElement, step }) => {
		const canvas = within(canvasElement);

		await step("Does not render external auth", async () => {
			expect(
				canvas.queryByText(/external authentication/),
			).not.toBeInTheDocument();
		});
	},
	parameters: {
		chromatic: {
			disableSnapshot: true,
		},
	},
};

export const MissingExternalAuth: Story = {
	beforeEach: () => {
		spyOn(API.experimental, "getTasks")
			.mockResolvedValueOnce(MockTasks)
			.mockResolvedValue([MockNewTaskData, ...MockTasks]);
		spyOn(API.experimental, "createTask").mockResolvedValue(MockTask);
		spyOn(API, "getTemplateVersionExternalAuth").mockResolvedValue([
			MockTemplateVersionExternalAuthGithub,
		]);
	},
	play: async ({ canvasElement, step }) => {
		const canvas = within(canvasElement);

		await step("Submit is disabled", async () => {
			const prompt = await canvas.findByLabelText(/prompt/i);
			await userEvent.type(prompt, MockNewTaskData.prompt);
			const submitButton = canvas.getByRole("button", { name: /run task/i });
			expect(submitButton).toBeDisabled();
		});

		await step("Renders external authentication", async () => {
			await canvas.findByRole("button", { name: /connect to github/i });
		});
	},
};

export const ExternalAuthError: Story = {
	beforeEach: () => {
		spyOn(API.experimental, "getTasks")
			.mockResolvedValueOnce(MockTasks)
			.mockResolvedValue([MockNewTaskData, ...MockTasks]);
		spyOn(API.experimental, "createTask").mockResolvedValue(MockTask);
		spyOn(API, "getTemplateVersionExternalAuth").mockRejectedValue(
			mockApiError({
				message: "Failed to load external auth",
			}),
		);
	},
	play: async ({ canvasElement, step }) => {
		const canvas = within(canvasElement);

		await step("Submit is disabled", async () => {
			const prompt = await canvas.findByLabelText(/prompt/i);
			await userEvent.type(prompt, MockNewTaskData.prompt);
			const submitButton = canvas.getByRole("button", { name: /run task/i });
			expect(submitButton).toBeDisabled();
		});

		await step("Renders error", async () => {
			await canvas.findByText(/failed to load external auth/i);
		});
	},
};

export const NonAdmin: Story = {
	parameters: {
		permissions: {
			viewDeploymentConfig: false,
		},
	},
	beforeEach: () => {
		spyOn(API, "getTemplates").mockResolvedValue([MockTemplate]);
		spyOn(API.experimental, "getTasks").mockResolvedValue(MockTasks);
	},
	play: async ({ canvasElement, step }) => {
		const canvas = within(canvasElement);

		await step("Can't see filters", async () => {
			await canvas.findByRole("table");
			expect(
				canvas.queryByRole("region", { name: /filters/i }),
			).not.toBeInTheDocument();
		});
	},
};<|MERGE_RESOLUTION|>--- conflicted
+++ resolved
@@ -267,7 +267,6 @@
 			await userEvent.click(submitButton);
 		});
 
-<<<<<<< HEAD
 		await step("Uses latest template version", () => {
 			expect(API.experimental.createTask).toHaveBeenCalledWith(
 				MockUserOwner.id,
@@ -279,9 +278,6 @@
 			);
 		});
 
-		await step("Redirects to the task page", async () => {
-			await canvas.findByText(/task page/i);
-=======
 		await step("Displays success message", async () => {
 			const body = within(canvasElement.ownerDocument.body);
 			const successMessage = await body.findByText(/task created/i);
@@ -293,7 +289,6 @@
 			await waitFor(() => {
 				expect(table).toHaveTextContent(MockNewTaskData.prompt);
 			});
->>>>>>> 78b1ec96
 		});
 	},
 };
