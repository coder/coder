--- conflicted
+++ resolved
@@ -1,28 +1,14 @@
-<<<<<<< HEAD
-import { useMachine } from "@xstate/react";
-import { WorkspaceBuildParameter } from "api/typesGenerated";
-=======
 import {
   TemplateVersionParameter,
   Workspace,
   WorkspaceBuildParameter,
 } from "api/typesGenerated";
->>>>>>> a67a5a81
 import { useMe } from "hooks/useMe";
 import { useOrganizationId } from "hooks/useOrganizationId";
-import { type FC, useState, useEffect } from "react";
+import { type FC, useCallback, useState, useEffect } from "react";
 import { Helmet } from "react-helmet-async";
 import { useNavigate, useParams, useSearchParams } from "react-router-dom";
 import { pageTitle } from "utils/page";
-<<<<<<< HEAD
-import {
-  CreateWSPermissions,
-  CreateWorkspaceMode,
-  createWorkspaceMachine,
-  createWorkspaceModes,
-} from "xServices/createWorkspace/createWorkspaceXService";
-=======
->>>>>>> a67a5a81
 import { CreateWorkspacePageView } from "./CreateWorkspacePageView";
 import { Loader } from "components/Loader/Loader";
 import { ErrorAlert } from "components/Alert/ErrorAlert";
@@ -50,34 +36,9 @@
 
 const CreateWorkspacePage: FC = () => {
   const organizationId = useOrganizationId();
-  const [searchParams] = useSearchParams();
   const { template: templateName } = useParams() as { template: string };
   const me = useMe();
   const navigate = useNavigate();
-<<<<<<< HEAD
-
-  const defaultBuildParameters = getDefaultBuildParameters(searchParams);
-  const mode = getWorkspaceMode(searchParams);
-  const [createWorkspaceState, send] = useMachine(createWorkspaceMachine, {
-    context: {
-      organizationId,
-      templateName,
-      mode,
-      defaultBuildParameters,
-      defaultName:
-        mode === "auto" ? generateUniqueName() : searchParams.get("name") ?? "",
-      versionId: searchParams.get("version") ?? undefined,
-    },
-    actions: {
-      onCreateWorkspace: (_, event) => {
-        navigate(`/@${event.data.owner_name}/${event.data.name}`);
-      },
-    },
-  });
-
-  const { template, parameters, permissions, defaultName, versionId } =
-    createWorkspaceState.context;
-=======
   const [searchParams, setSearchParams] = useSearchParams();
   const defaultBuildParameters = getDefaultBuildParameters(searchParams);
   const mode = (searchParams.get("mode") ?? "form") as CreateWorkspaceMode;
@@ -120,7 +81,6 @@
   const title = autoCreateWorkspaceMutation.isLoading
     ? "Creating workspace..."
     : "Create workspace";
->>>>>>> a67a5a81
 
   const onCreateWorkspace = useCallback(
     (workspace: Workspace) => {
@@ -162,6 +122,7 @@
         <Loader />
       ) : (
         <CreateWorkspacePageView
+          mode={mode}
           defaultName={defaultName}
           defaultOwner={me}
           defaultBuildParameters={defaultBuildParameters}
@@ -203,15 +164,11 @@
   const [externalAuthPollingState, setExternalAuthPollingState] =
     useState<ExternalAuthPollingState>("idle");
 
-<<<<<<< HEAD
-  const { data: externalAuth, error } = useQuery(
-=======
   const startPollingExternalAuth = useCallback(() => {
     setExternalAuthPollingState("polling");
   }, []);
 
   const { data: externalAuth } = useQuery(
->>>>>>> a67a5a81
     versionId
       ? {
           ...templateVersionExternalAuth(versionId),
@@ -221,108 +178,62 @@
       : { enabled: false },
   );
 
+  const allSignedIn = externalAuth?.every((it) => it.authenticated);
+
   useEffect(() => {
+    if (allSignedIn) {
+      setExternalAuthPollingState("idle");
+      return;
+    }
+
     if (externalAuthPollingState !== "polling") {
       return;
     }
 
-    const pollingTimeoutId = window.setTimeout(
+    // Poll for a maximum of one minute
+    const quitPolling = setTimeout(
       () => setExternalAuthPollingState("abandoned"),
       60_000,
     );
-
-    return () => window.clearTimeout(pollingTimeoutId);
-  }, [externalAuthPollingState]);
-
-  if (externalAuthPollingState !== "idle") {
-    const allSignedIn = externalAuth?.every((it) => it.authenticated) ?? false;
-    if (allSignedIn) {
-      setExternalAuthPollingState("idle");
-    }
-  }
-
-  const isFormLoading = Boolean(
-    createWorkspaceState.matches("loadingFormData") ||
-      createWorkspaceState.matches("autoCreating"),
-  );
-
-<<<<<<< HEAD
-  return (
-    <>
-      <Helmet>
-        <title>
-          {pageTitle(
-            createWorkspaceState.matches("autoCreating")
-              ? "Creating workspace..."
-              : "Create workspace",
-          )}
-        </title>
-      </Helmet>
-
-      {isFormLoading && <Loader />}
-
-      {createWorkspaceState.matches("loadError") && (
-        <ErrorAlert error={error} />
-      )}
-
-      {createWorkspaceState.matches("idle") && (
-        <CreateWorkspacePageView
-          defaultName={defaultName}
-          defaultOwner={me}
-          defaultBuildParameters={defaultBuildParameters}
-          error={error}
-          template={template!}
-          versionId={versionId}
-          externalAuth={externalAuth ?? []}
-          externalAuthPollingState={externalAuthPollingState}
-          permissions={permissions as CreateWSPermissions}
-          parameters={parameters!}
-          creatingWorkspace={createWorkspaceState.matches("creatingWorkspace")}
-          mode={mode}
-          startPollingExternalAuth={() => {
-            setExternalAuthPollingState("polling");
-          }}
-          onCancel={() => navigate(-1)}
-          onSubmit={(request, owner) => {
-            send({
-              type: "CREATE_WORKSPACE",
-              request,
-              owner,
-            });
-          }}
-        />
-      )}
-    </>
-  );
-=======
+    return () => {
+      clearTimeout(quitPolling);
+    };
+  }, [externalAuthPollingState, allSignedIn]);
+
   return {
     startPollingExternalAuth,
     externalAuth,
     externalAuthPollingState,
   };
->>>>>>> a67a5a81
 };
 
 const getDefaultBuildParameters = (
   urlSearchParams: URLSearchParams,
 ): WorkspaceBuildParameter[] => {
-  return Array.from(urlSearchParams.keys())
+  const buildValues: WorkspaceBuildParameter[] = [];
+  Array.from(urlSearchParams.keys())
     .filter((key) => key.startsWith("param."))
-    .map((key) => {
+    .forEach((key) => {
       const name = key.replace("param.", "");
       const value = urlSearchParams.get(key) ?? "";
-      return { name, value };
+      buildValues.push({ name, value });
     });
-};
-
-function getWorkspaceMode(params: URLSearchParams): CreateWorkspaceMode {
-  const paramMode = params.get("mode");
-  if (createWorkspaceModes.includes(paramMode as CreateWorkspaceMode)) {
-    return paramMode as CreateWorkspaceMode;
+  return buildValues;
+};
+
+export const orderedTemplateParameters = (
+  templateParameters?: TemplateVersionParameter[],
+): TemplateVersionParameter[] => {
+  if (!templateParameters) {
+    return [];
   }
 
-  return "form";
-}
+  const immutables = templateParameters.filter(
+    (parameter) => !parameter.mutable,
+  );
+  const mutables = templateParameters.filter((parameter) => parameter.mutable);
+  return [...immutables, ...mutables];
+};
 
 const generateUniqueName = () => {
   const numberDictionary = NumberDictionary.generate({ min: 0, max: 99 });
