<<<<<<< HEAD
import {
  TemplateVersionParameter,
  UserParameter,
  Workspace,
} from "api/typesGenerated";
import { type FC, useCallback, useState, useEffect } from "react";
=======
import { type FC, useCallback, useState, useEffect, useMemo } from "react";
>>>>>>> 383eed93
import { Helmet } from "react-helmet-async";
import { useNavigate, useParams, useSearchParams } from "react-router-dom";
import { useMutation, useQuery, useQueryClient } from "react-query";
import {
  uniqueNamesGenerator,
  animals,
  colors,
  NumberDictionary,
} from "unique-names-generator";
import { useMe } from "contexts/auth/useMe";
import { useOrganizationId } from "contexts/auth/useOrganizationId";
import { pageTitle } from "utils/page";
import { checkAuthorization } from "api/queries/authCheck";
import {
  templateByName,
  templateVersionExternalAuth,
  richParameters,
} from "api/queries/templates";
import { autoCreateWorkspace, createWorkspace } from "api/queries/workspaces";
import { useEffectEvent } from "hooks/hookPolyfills";
import { AutofillBuildParameter } from "utils/richParameters";
import { paramsUsedToCreateWorkspace } from "utils/workspace";
import { Loader } from "components/Loader/Loader";
import { ErrorAlert } from "components/Alert/ErrorAlert";
import { CreateWSPermissions, createWorkspaceChecks } from "./permissions";
import { CreateWorkspacePageView } from "./CreateWorkspacePageView";
import { getUserParameters } from "api/api";

export const createWorkspaceModes = ["form", "auto", "duplicate"] as const;
export type CreateWorkspaceMode = (typeof createWorkspaceModes)[number];

export type ExternalAuthPollingState = "idle" | "polling" | "abandoned";

const CreateWorkspacePage: FC = () => {
  const organizationId = useOrganizationId();
  const { template: templateName } = useParams() as { template: string };
  const me = useMe();
  const navigate = useNavigate();
  const [searchParams, setSearchParams] = useSearchParams();
  const mode = getWorkspaceMode(searchParams);
  const customVersionId = searchParams.get("version") ?? undefined;

  const defaultName = useMemo(() => {
    const paramsName = searchParams.get("name");
    if (mode === "duplicate" && paramsName) {
      return `${paramsName}-copy`;
    }

    return paramsName ?? generateUniqueName();
  }, [mode, searchParams]);

  const queryClient = useQueryClient();
  const autoCreateWorkspaceMutation = useMutation(
    autoCreateWorkspace(queryClient),
  );
  const createWorkspaceMutation = useMutation(createWorkspace(queryClient));

  const templateQuery = useQuery(templateByName(organizationId, templateName));

  const userParametersQuery = useQuery(
    ["userParameters"],
    () => getUserParameters(templateQuery.data!.id),
    {
      enabled: templateQuery.isSuccess,
    },
  );

  const permissionsQuery = useQuery(
    checkAuthorization({
      checks: createWorkspaceChecks(organizationId),
    }),
  );
  const realizedVersionId =
    customVersionId ?? templateQuery.data?.active_version_id;
  const richParametersQuery = useQuery({
    ...richParameters(realizedVersionId ?? ""),
    enabled: realizedVersionId !== undefined,
  });
  const realizedParameters = richParametersQuery.data
    ? richParametersQuery.data.filter(paramsUsedToCreateWorkspace)
    : undefined;

  const {
    externalAuth,
    externalAuthPollingState,
    startPollingExternalAuth,
    isLoadingExternalAuth,
  } = useExternalAuth(realizedVersionId);

  const isLoadingFormData =
    templateQuery.isLoading ||
    permissionsQuery.isLoading ||
    richParametersQuery.isLoading;
  const loadFormDataError =
    templateQuery.error ?? permissionsQuery.error ?? richParametersQuery.error;

  const title = autoCreateWorkspaceMutation.isLoading
    ? "Creating workspace..."
    : "Create workspace";

  const onCreateWorkspace = useCallback(
    (workspace: Workspace) => {
      navigate(`/@${workspace.owner_name}/${workspace.name}`);
    },
    [navigate],
  );

  const autofillParameters = getAutofillParameters(
    searchParams,
    userParametersQuery.data ? userParametersQuery.data : [],
  );

  const automateWorkspaceCreation = useEffectEvent(async () => {
    try {
      const newWorkspace = await autoCreateWorkspaceMutation.mutateAsync({
        templateName,
        organizationId,
        defaultBuildParameters: autofillParameters,
        defaultName,
        versionId: realizedVersionId,
      });

      onCreateWorkspace(newWorkspace);
    } catch (err) {
      searchParams.delete("mode");
      setSearchParams(searchParams);
    }
  });

  useEffect(() => {
    if (mode === "auto") {
      void automateWorkspaceCreation();
    }
  }, [automateWorkspaceCreation, mode]);

  return (
    <>
      <Helmet>
        <title>{pageTitle(title)}</title>
      </Helmet>
      {loadFormDataError && <ErrorAlert error={loadFormDataError} />}
      {isLoadingFormData ||
      isLoadingExternalAuth ||
      autoCreateWorkspaceMutation.isLoading ? (
        <Loader />
      ) : (
        <CreateWorkspacePageView
          mode={mode}
          defaultName={defaultName}
          defaultOwner={me}
          autofillParameters={autofillParameters}
          error={createWorkspaceMutation.error}
          resetMutation={createWorkspaceMutation.reset}
          template={templateQuery.data!}
          versionId={realizedVersionId}
          externalAuth={externalAuth ?? []}
          externalAuthPollingState={externalAuthPollingState}
          startPollingExternalAuth={startPollingExternalAuth}
          permissions={permissionsQuery.data as CreateWSPermissions}
          parameters={realizedParameters as TemplateVersionParameter[]}
          creatingWorkspace={createWorkspaceMutation.isLoading}
          onCancel={() => {
            navigate(-1);
          }}
          onSubmit={async (request, owner) => {
            if (realizedVersionId) {
              request = {
                ...request,
                template_id: undefined,
                template_version_id: realizedVersionId,
              };
            }

            const workspace = await createWorkspaceMutation.mutateAsync({
              ...request,
              userId: owner.id,
              organizationId,
            });
            onCreateWorkspace(workspace);
          }}
        />
      )}
    </>
  );
};

const useExternalAuth = (versionId: string | undefined) => {
  const [externalAuthPollingState, setExternalAuthPollingState] =
    useState<ExternalAuthPollingState>("idle");

  const startPollingExternalAuth = useCallback(() => {
    setExternalAuthPollingState("polling");
  }, []);

  const { data: externalAuth, isLoading: isLoadingExternalAuth } = useQuery(
    versionId
      ? {
          ...templateVersionExternalAuth(versionId),
          refetchInterval:
            externalAuthPollingState === "polling" ? 1000 : false,
        }
      : { enabled: false },
  );

  const allSignedIn = externalAuth?.every((it) => it.authenticated);

  useEffect(() => {
    if (allSignedIn) {
      setExternalAuthPollingState("idle");
      return;
    }

    if (externalAuthPollingState !== "polling") {
      return;
    }

    // Poll for a maximum of one minute
    const quitPolling = setTimeout(
      () => setExternalAuthPollingState("abandoned"),
      60_000,
    );
    return () => {
      clearTimeout(quitPolling);
    };
  }, [externalAuthPollingState, allSignedIn]);

  return {
    startPollingExternalAuth,
    externalAuth,
    externalAuthPollingState,
    isLoadingExternalAuth,
  };
};

const getAutofillParameters = (
  urlSearchParams: URLSearchParams,
  userParameters: UserParameter[],
): AutofillBuildParameter[] => {
  const userParamMap = userParameters.reduce((acc, param) => {
    acc.set(param.name, param);
    return acc;
  }, new Map<string, UserParameter>());

  const buildValues: AutofillBuildParameter[] = Array.from(
    urlSearchParams.keys(),
  )
    .filter((key) => key.startsWith("param."))
    .map((key) => {
      const name = key.replace("param.", "");
      const value = urlSearchParams.get(key) ?? "";
      // URL should take precedence over user parameters
      userParamMap.delete(name);
      return { name, value, source: "url" };
    });

  userParamMap.forEach((param) => {
    buildValues.push({
      name: param.name,
      value: param.value,
      source: "user_history",
    });
  });
  return buildValues;
};

const generateUniqueName = () => {
  const numberDictionary = NumberDictionary.generate({ min: 0, max: 99 });
  return uniqueNamesGenerator({
    dictionaries: [colors, animals, numberDictionary],
    separator: "-",
    length: 3,
    style: "lowerCase",
  });
};

export default CreateWorkspacePage;

function getWorkspaceMode(params: URLSearchParams): CreateWorkspaceMode {
  const paramMode = params.get("mode");
  if (createWorkspaceModes.includes(paramMode as CreateWorkspaceMode)) {
    return paramMode as CreateWorkspaceMode;
  }

  return "form";
}<|MERGE_RESOLUTION|>--- conflicted
+++ resolved
@@ -1,40 +1,36 @@
-<<<<<<< HEAD
+import { getUserParameters } from "api/api";
+import { checkAuthorization } from "api/queries/authCheck";
+import {
+  richParameters,
+  templateByName,
+  templateVersionExternalAuth,
+} from "api/queries/templates";
+import { autoCreateWorkspace, createWorkspace } from "api/queries/workspaces";
 import {
   TemplateVersionParameter,
   UserParameter,
   Workspace,
 } from "api/typesGenerated";
-import { type FC, useCallback, useState, useEffect } from "react";
-=======
-import { type FC, useCallback, useState, useEffect, useMemo } from "react";
->>>>>>> 383eed93
+import { ErrorAlert } from "components/Alert/ErrorAlert";
+import { Loader } from "components/Loader/Loader";
+import { useMe } from "contexts/auth/useMe";
+import { useOrganizationId } from "contexts/auth/useOrganizationId";
+import { useEffectEvent } from "hooks/hookPolyfills";
+import { useCallback, useEffect, useMemo, useState, type FC } from "react";
 import { Helmet } from "react-helmet-async";
+import { useMutation, useQuery, useQueryClient } from "react-query";
 import { useNavigate, useParams, useSearchParams } from "react-router-dom";
-import { useMutation, useQuery, useQueryClient } from "react-query";
 import {
-  uniqueNamesGenerator,
+  NumberDictionary,
   animals,
   colors,
-  NumberDictionary,
+  uniqueNamesGenerator,
 } from "unique-names-generator";
-import { useMe } from "contexts/auth/useMe";
-import { useOrganizationId } from "contexts/auth/useOrganizationId";
 import { pageTitle } from "utils/page";
-import { checkAuthorization } from "api/queries/authCheck";
-import {
-  templateByName,
-  templateVersionExternalAuth,
-  richParameters,
-} from "api/queries/templates";
-import { autoCreateWorkspace, createWorkspace } from "api/queries/workspaces";
-import { useEffectEvent } from "hooks/hookPolyfills";
 import { AutofillBuildParameter } from "utils/richParameters";
 import { paramsUsedToCreateWorkspace } from "utils/workspace";
-import { Loader } from "components/Loader/Loader";
-import { ErrorAlert } from "components/Alert/ErrorAlert";
+import { CreateWorkspacePageView } from "./CreateWorkspacePageView";
 import { CreateWSPermissions, createWorkspaceChecks } from "./permissions";
-import { CreateWorkspacePageView } from "./CreateWorkspacePageView";
-import { getUserParameters } from "api/api";
 
 export const createWorkspaceModes = ["form", "auto", "duplicate"] as const;
 export type CreateWorkspaceMode = (typeof createWorkspaceModes)[number];
