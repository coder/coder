--- conflicted
+++ resolved
@@ -1,13 +1,8 @@
-<<<<<<< HEAD
 import {
   TemplateVersionParameter,
   UserParameter,
   Workspace,
 } from "api/typesGenerated";
-import { useMe } from "hooks/useMe";
-import { useOrganizationId } from "hooks/useOrganizationId";
-=======
->>>>>>> 69e963b1
 import { type FC, useCallback, useState, useEffect } from "react";
 import { Helmet } from "react-helmet-async";
 import { useNavigate, useParams, useSearchParams } from "react-router-dom";
@@ -18,11 +13,6 @@
   colors,
   NumberDictionary,
 } from "unique-names-generator";
-import type {
-  TemplateVersionParameter,
-  Workspace,
-  WorkspaceBuildParameter,
-} from "api/typesGenerated";
 import { useMe } from "contexts/auth/useMe";
 import { useOrganizationId } from "contexts/auth/useOrganizationId";
 import { pageTitle } from "utils/page";
@@ -34,16 +24,13 @@
 } from "api/queries/templates";
 import { autoCreateWorkspace, createWorkspace } from "api/queries/workspaces";
 import { useEffectEvent } from "hooks/hookPolyfills";
-<<<<<<< HEAD
 import { userParameters } from "api/queries/users";
 import { AutofillBuildParameter } from "utils/richParameters";
-=======
 import { paramsUsedToCreateWorkspace } from "utils/workspace";
 import { Loader } from "components/Loader/Loader";
 import { ErrorAlert } from "components/Alert/ErrorAlert";
 import { CreateWSPermissions, createWorkspaceChecks } from "./permissions";
 import { CreateWorkspacePageView } from "./CreateWorkspacePageView";
->>>>>>> 69e963b1
 
 export const createWorkspaceModes = ["form", "auto", "duplicate"] as const;
 export type CreateWorkspaceMode = (typeof createWorkspaceModes)[number];
