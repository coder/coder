--- conflicted
+++ resolved
@@ -20,11 +20,8 @@
   waitForLoaderToBeRemoved,
 } from "testHelpers/renderHelpers";
 import CreateWorkspacePage from "./CreateWorkspacePage";
-<<<<<<< HEAD
-import { Language } from "utils/formUtils";
-=======
+import { validationText } from "utils/formUtils";
 import { Language } from "./CreateWorkspacePageView";
->>>>>>> e36b6064
 
 const nameLabelText = "Workspace Name";
 const createWorkspaceText = "Create Workspace";
@@ -275,34 +272,6 @@
       );
     });
   });
-<<<<<<< HEAD
-  it("validates against capital letters in workspace name", async () => {
-    renderCreateWorkspacePage();
-    await waitForLoaderToBeRemoved();
-
-    const nameField = await screen.findByLabelText(nameLabelText);
-
-    // have to use fireEvent b/c userEvent isn't cleaning up properly between tests
-    fireEvent.change(nameField, {
-      target: { value: "Test" },
-    });
-
-    const submitButton = screen.getByText(createWorkspaceText);
-    await userEvent.click(submitButton);
-
-    await screen.findByText(
-      Language.workspaceNameInvalidChars("Workspace Name"),
-    );
-
-    // have to use fireEvent b/c userEvent isn't cleaning up properly between tests
-    fireEvent.change(nameField, {
-      target: { value: "test" },
-    });
-
-    await userEvent.click(submitButton);
-
-    await waitFor(() => expect(API.createWorkspace).toBeCalled());
-=======
 
   it("Detects when a workspace is being created with the 'duplicate' mode", async () => {
     const params = new URLSearchParams({
@@ -323,6 +292,33 @@
 
     expect(warningMessage).toHaveTextContent(Language.duplicationWarning);
     expect(nameInput).toHaveValue(`${MockWorkspace.name}-copy`);
->>>>>>> e36b6064
+  });
+
+  it("validates against capital letters in workspace name", async () => {
+    renderCreateWorkspacePage();
+    await waitForLoaderToBeRemoved();
+
+    const nameField = await screen.findByLabelText(nameLabelText);
+
+    // have to use fireEvent b/c userEvent isn't cleaning up properly between tests
+    fireEvent.change(nameField, {
+      target: { value: "Test" },
+    });
+
+    const submitButton = screen.getByText(createWorkspaceText);
+    await userEvent.click(submitButton);
+
+    await screen.findByText(
+      validationText.workspaceNameInvalidChars("Workspace Name"),
+    );
+
+    // have to use fireEvent b/c userEvent isn't cleaning up properly between tests
+    fireEvent.change(nameField, {
+      target: { value: "test" },
+    });
+
+    await userEvent.click(submitButton);
+
+    await waitFor(() => expect(API.createWorkspace).toBeCalled());
   });
 });