--- conflicted
+++ resolved
@@ -164,18 +164,6 @@
 	);
 
 	useEffect(() => {
-<<<<<<< HEAD
-		// TODO (sasswart): test case: what if immutable parameters are used in the preset?
-		// TODO (sasswart): test case: what if presets are defined for a template version with no params?
-		// TODO (sasswart): test case: what if a non active version is selected?
-		// TODO (sasswart): test case: what if a preset is selected that has no parameters?
-		// TODO (sasswart): what if we have preset params and autofill params on the same param?
-		// TODO (sasswart): test case: if we move from preset to no preset, do we reset the params?
-		// If so, how should it behave? Reset to initial value? reset to last set value?
-		// TODO (sasswart): test case: rich parameters
-
-=======
->>>>>>> e47296c3
 		const selectedPresetOption = presetOptions[selectedPresetIndex];
 		let selectedPreset: TypesGen.Preset | undefined;
 		for (const preset of presets) {
