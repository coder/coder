import { type Interpolation, type Theme } from "@emotion/react";
import TextField from "@mui/material/TextField";
import type * as TypesGen from "api/typesGenerated";
import { UserAutocomplete } from "components/UserAutocomplete/UserAutocomplete";
import { FormikContextType, useFormik } from "formik";
import { type FC, useEffect, useState, useMemo } from "react";
import {
  getFormHelpers,
  nameValidator,
  onChangeTrimmed,
} from "utils/formUtils";
import * as Yup from "yup";
import {
  FormFields,
  FormSection,
  FormFooter,
  HorizontalForm,
} from "components/Form/Form";
import {
  AutofillBuildParameter,
  AutofillSource,
  getInitialRichParameterValues,
  useValidationSchemaForRichParameters,
} from "utils/richParameters";
import { ErrorAlert } from "components/Alert/ErrorAlert";
import { Stack } from "components/Stack/Stack";
import {
  CreateWorkspaceMode,
  ExternalAuthPollingState,
} from "./CreateWorkspacePage";
import { useSearchParams } from "react-router-dom";
import { CreateWSPermissions } from "./permissions";
import { Alert } from "components/Alert/Alert";
import { ExternalAuthBanner } from "./ExternalAuthBanner/ExternalAuthBanner";
import { Margins } from "components/Margins/Margins";
import Button from "@mui/material/Button";
import { Avatar } from "components/Avatar/Avatar";
import {
  PageHeader,
  PageHeaderTitle,
  PageHeaderSubtitle,
} from "components/PageHeader/PageHeader";
import { Pill } from "components/Pill/Pill";
import { RichParameterInput } from "components/RichParameterInput/RichParameterInput";

export const Language = {
  duplicationWarning:
    "Duplicating a workspace only copies its parameters. No state from the old workspace is copied over.",
} as const;

export interface CreateWorkspacePageViewProps {
  mode: CreateWorkspaceMode;
  error: unknown;
  resetMutation: () => void;
  defaultName: string;
  defaultOwner: TypesGen.User;
  template: TypesGen.Template;
  versionId?: string;
  externalAuth: TypesGen.TemplateVersionExternalAuth[];
  externalAuthPollingState: ExternalAuthPollingState;
  startPollingExternalAuth: () => void;
  parameters: TypesGen.TemplateVersionParameter[];
  autofillParameters: AutofillBuildParameter[];
  permissions: CreateWSPermissions;
  creatingWorkspace: boolean;
  onCancel: () => void;
  onSubmit: (
    req: TypesGen.CreateWorkspaceRequest,
    owner: TypesGen.User,
  ) => void;
}

export const CreateWorkspacePageView: FC<CreateWorkspacePageViewProps> = ({
  mode,
  error,
  resetMutation,
  defaultName,
  defaultOwner,
  template,
  versionId,
  externalAuth,
  externalAuthPollingState,
  startPollingExternalAuth,
  parameters,
  autofillParameters,
  permissions,
  creatingWorkspace,
  onSubmit,
  onCancel,
}) => {
  const [owner, setOwner] = useState(defaultOwner);
  const [searchParams] = useSearchParams();
  const disabledParamsList = searchParams?.get("disable_params")?.split(",");
  const requiresExternalAuth = externalAuth.some((auth) => !auth.authenticated);

  const form: FormikContextType<TypesGen.CreateWorkspaceRequest> =
    useFormik<TypesGen.CreateWorkspaceRequest>({
      initialValues: {
        name: defaultName,
        template_id: template.id,
        rich_parameter_values: getInitialRichParameterValues(
          parameters,
          autofillParameters,
        ),
      },
      validationSchema: Yup.object({
        name: nameValidator("Workspace Name"),
        rich_parameter_values: useValidationSchemaForRichParameters(parameters),
      }),
      enableReinitialize: true,
      onSubmit: (request) => {
        if (requiresExternalAuth) {
          return;
        }

        onSubmit(request, owner);
      },
    });

  useEffect(() => {
    if (error) {
      window.scrollTo(0, 0);
    }
  }, [error]);

  const getFieldHelpers = getFormHelpers<TypesGen.CreateWorkspaceRequest>(
    form,
    error,
  );

  const autofillSources = useMemo(() => {
    return autofillParameters.reduce(
      (acc, param) => {
        acc[param.name] = param.source;
        return acc;
      },
      {} as Record<string, AutofillSource>,
    );
  }, [autofillParameters]);

  return (
    <Margins size="medium">
      <PageHeader actions={<Button onClick={onCancel}>Cancel</Button>}>
        <Stack direction="row" spacing={3} alignItems="center">
          {template.icon !== "" ? (
            <Avatar size="xl" src={template.icon} variant="square" fitImage />
          ) : (
            <Avatar size="xl">{template.name}</Avatar>
          )}

          <div>
            <PageHeaderTitle>
              {template.display_name.length > 0
                ? template.display_name
                : template.name}
            </PageHeaderTitle>

            <PageHeaderSubtitle condensed>New workspace</PageHeaderSubtitle>
          </div>

          {template.deprecated && <Pill type="warning">Deprecated</Pill>}
        </Stack>
      </PageHeader>

      {requiresExternalAuth ? (
        <ExternalAuthBanner
          providers={externalAuth}
          pollingState={externalAuthPollingState}
          onStartPolling={startPollingExternalAuth}
        />
      ) : (
        <HorizontalForm
          name="create-workspace-form"
          onSubmit={form.handleSubmit}
          css={{ padding: "16px 0" }}
        >
          {Boolean(error) && <ErrorAlert error={error} />}

          {mode === "duplicate" && (
            <Alert severity="info" dismissible>
              {Language.duplicationWarning}
            </Alert>
          )}

          {/* General info */}
          <FormSection
            title="General"
            description={
              permissions.createWorkspaceForUser
                ? "The name of the workspace and its owner. Only admins can create workspace for other users."
                : "The name of your new workspace."
            }
          >
            <FormFields>
              {versionId && versionId !== template.active_version_id && (
                <Stack spacing={1} css={styles.hasDescription}>
                  <TextField
                    disabled
                    fullWidth
                    value={versionId}
                    label="Version ID"
                  />
                  <span css={styles.description}>
                    This parameter has been preset, and cannot be modified.
                  </span>
                </Stack>
              )}

              <TextField
                {...getFieldHelpers("name")}
                disabled={creatingWorkspace}
                // resetMutation facilitates the clearing of validation errors
                onChange={onChangeTrimmed(form, resetMutation)}
                autoFocus
                fullWidth
                label="Workspace Name"
              />

              {permissions.createWorkspaceForUser && (
                <UserAutocomplete
                  value={owner}
                  onChange={(user) => {
                    setOwner(user ?? defaultOwner);
                  }}
                  label="Owner"
                  size="medium"
                />
              )}
            </FormFields>
          </FormSection>

<<<<<<< HEAD
        {parameters && (
          <>
            <MutableTemplateParametersSection
              autofillSources={autofillSources}
              templateParameters={parameters}
              getInputProps={(parameter, index) => {
                return {
                  ...getFieldHelpers(
                    "rich_parameter_values[" + index + "].value",
                  ),
                  onChange: async (value) => {
                    await form.setFieldValue("rich_parameter_values." + index, {
                      name: parameter.name,
                      value: value,
                    });
                  },
                  disabled:
                    disabledParamsList?.includes(
                      parameter.name.toLowerCase().replace(/ /g, "_"),
                    ) || creatingWorkspace,
                };
              }}
            />
            <ImmutableTemplateParametersSection
              autofillSources={autofillSources}
              templateParameters={parameters}
              classes={{
                root: css`
                  border: 1px solid ${theme.palette.warning.light};
                  border-radius: 8px;
                  background-color: ${theme.palette.background.paper};
                  padding: 80px;
                  margin-left: -80px;
                  margin-right: -80px;
                `,
              }}
              getInputProps={(parameter, index) => {
                return {
                  ...getFieldHelpers(
                    "rich_parameter_values[" + index + "].value",
                  ),
                  onChange: async (value) => {
                    await form.setFieldValue("rich_parameter_values." + index, {
                      name: parameter.name,
                      value: value,
                    });
                  },
                  disabled:
=======
          {parameters.length > 0 && (
            <FormSection
              title="Parameters"
              description="These are the settings used by your template. Please note that immutable parameters cannot be modified once the workspace is created."
            >
              {/*
                Opted not to use FormFields in order to increase spacing.
                This decision was made because rich parameter inputs are more visually dense than standard text fields.
              */}
              <div css={{ display: "flex", flexDirection: "column", gap: 36 }}>
                {parameters.map((parameter, index) => {
                  const parameterField = `rich_parameter_values.${index}`;
                  const parameterInputName = `${parameterField}.value`;
                  const isDisabled =
>>>>>>> 2fd1a726
                    disabledParamsList?.includes(
                      parameter.name.toLowerCase().replace(/ /g, "_"),
                    ) || creatingWorkspace;

                  return (
                    <RichParameterInput
                      {...getFieldHelpers(parameterInputName)}
                      onChange={async (value) => {
                        await form.setFieldValue(parameterField, {
                          name: parameter.name,
                          value,
                        });
                      }}
                      key={parameter.name}
                      parameter={parameter}
                      disabled={isDisabled}
                    />
                  );
                })}
              </div>
            </FormSection>
          )}

          <FormFooter
            onCancel={onCancel}
            isLoading={creatingWorkspace}
            submitLabel="Create Workspace"
          />
        </HorizontalForm>
      )}
    </Margins>
  );
};

const styles = {
  hasDescription: {
    paddingBottom: 16,
  },
  description: (theme) => ({
    fontSize: 13,
    color: theme.palette.text.secondary,
  }),
} satisfies Record<string, Interpolation<Theme>>;<|MERGE_RESOLUTION|>--- conflicted
+++ resolved
@@ -229,56 +229,6 @@
             </FormFields>
           </FormSection>
 
-<<<<<<< HEAD
-        {parameters && (
-          <>
-            <MutableTemplateParametersSection
-              autofillSources={autofillSources}
-              templateParameters={parameters}
-              getInputProps={(parameter, index) => {
-                return {
-                  ...getFieldHelpers(
-                    "rich_parameter_values[" + index + "].value",
-                  ),
-                  onChange: async (value) => {
-                    await form.setFieldValue("rich_parameter_values." + index, {
-                      name: parameter.name,
-                      value: value,
-                    });
-                  },
-                  disabled:
-                    disabledParamsList?.includes(
-                      parameter.name.toLowerCase().replace(/ /g, "_"),
-                    ) || creatingWorkspace,
-                };
-              }}
-            />
-            <ImmutableTemplateParametersSection
-              autofillSources={autofillSources}
-              templateParameters={parameters}
-              classes={{
-                root: css`
-                  border: 1px solid ${theme.palette.warning.light};
-                  border-radius: 8px;
-                  background-color: ${theme.palette.background.paper};
-                  padding: 80px;
-                  margin-left: -80px;
-                  margin-right: -80px;
-                `,
-              }}
-              getInputProps={(parameter, index) => {
-                return {
-                  ...getFieldHelpers(
-                    "rich_parameter_values[" + index + "].value",
-                  ),
-                  onChange: async (value) => {
-                    await form.setFieldValue("rich_parameter_values." + index, {
-                      name: parameter.name,
-                      value: value,
-                    });
-                  },
-                  disabled:
-=======
           {parameters.length > 0 && (
             <FormSection
               title="Parameters"
@@ -293,7 +243,6 @@
                   const parameterField = `rich_parameter_values.${index}`;
                   const parameterInputName = `${parameterField}.value`;
                   const isDisabled =
->>>>>>> 2fd1a726
                     disabledParamsList?.includes(
                       parameter.name.toLowerCase().replace(/ /g, "_"),
                     ) || creatingWorkspace;
@@ -307,6 +256,7 @@
                           value,
                         });
                       }}
+                      autofillSource={autofillSources[parameter.name]}
                       key={parameter.name}
                       parameter={parameter}
                       disabled={isDisabled}
