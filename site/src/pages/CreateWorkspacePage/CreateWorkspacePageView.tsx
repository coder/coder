import { type Interpolation, type Theme } from "@emotion/react";
import TextField from "@mui/material/TextField";
import Button from "@mui/material/Button";
import FormHelperText from "@mui/material/FormHelperText";
import { FormikContextType, useFormik } from "formik";
import { type FC, useEffect, useState, useMemo, useCallback } from "react";
import { useSearchParams } from "react-router-dom";
import * as Yup from "yup";
import type * as TypesGen from "api/typesGenerated";
import {
  getFormHelpers,
  nameValidator,
  onChangeTrimmed,
} from "utils/formUtils";
import {
  FormFields,
  FormSection,
  FormFooter,
  HorizontalForm,
} from "components/Form/Form";
import { UserAutocomplete } from "components/UserAutocomplete/UserAutocomplete";
import {
  AutofillBuildParameter,
  AutofillSource,
  getInitialRichParameterValues,
  useValidationSchemaForRichParameters,
} from "utils/richParameters";
import { ExternalAuthButton } from "./ExternalAuthButton";
import { ErrorAlert } from "components/Alert/ErrorAlert";
import { Stack } from "components/Stack/Stack";
import { Alert } from "components/Alert/Alert";
import { Margins } from "components/Margins/Margins";
import { Avatar } from "components/Avatar/Avatar";
import {
  PageHeader,
  PageHeaderTitle,
  PageHeaderSubtitle,
} from "components/PageHeader/PageHeader";
import { Pill } from "components/Pill/Pill";
import { RichParameterInput } from "components/RichParameterInput/RichParameterInput";
import { generateWorkspaceName } from "modules/workspaces/generateWorkspaceName";
import {
  CreateWorkspaceMode,
  ExternalAuthPollingState,
} from "./CreateWorkspacePage";
import { CreateWSPermissions } from "./permissions";

export const Language = {
  duplicationWarning:
    "Duplicating a workspace only copies its parameters. No state from the old workspace is copied over.",
} as const;

export interface CreateWorkspacePageViewProps {
  mode: CreateWorkspaceMode;
  error: unknown;
  resetMutation: () => void;
  defaultName?: string | null;
  defaultOwner: TypesGen.User;
  template: TypesGen.Template;
  versionId?: string;
  externalAuth: TypesGen.TemplateVersionExternalAuth[];
  externalAuthPollingState: ExternalAuthPollingState;
  startPollingExternalAuth: () => void;
  parameters: TypesGen.TemplateVersionParameter[];
  autofillParameters: AutofillBuildParameter[];
  permissions: CreateWSPermissions;
  creatingWorkspace: boolean;
  onCancel: () => void;
  onSubmit: (
    req: TypesGen.CreateWorkspaceRequest,
    owner: TypesGen.User,
  ) => void;
}

export const CreateWorkspacePageView: FC<CreateWorkspacePageViewProps> = ({
  mode,
  error,
  resetMutation,
  defaultName,
  defaultOwner,
  template,
  versionId,
  externalAuth,
  externalAuthPollingState,
  startPollingExternalAuth,
  parameters,
  autofillParameters,
  permissions,
  creatingWorkspace,
  onSubmit,
  onCancel,
}) => {
  const [owner, setOwner] = useState(defaultOwner);
  const [searchParams] = useSearchParams();
  const disabledParamsList = searchParams?.get("disable_params")?.split(",");
  const requiresExternalAuth = externalAuth.some((auth) => !auth.authenticated);
  const [suggestedName, setSuggestedName] = useState(() =>
    generateWorkspaceName(),
  );

  const rerollSuggestedName = useCallback(() => {
    setSuggestedName(() => generateWorkspaceName());
  }, []);

  const form: FormikContextType<TypesGen.CreateWorkspaceRequest> =
    useFormik<TypesGen.CreateWorkspaceRequest>({
      initialValues: {
        name: defaultName ?? "",
        template_id: template.id,
        rich_parameter_values: getInitialRichParameterValues(
          parameters,
          autofillParameters,
        ),
      },
      validationSchema: Yup.object({
        name: nameValidator("Workspace Name"),
        rich_parameter_values: useValidationSchemaForRichParameters(parameters),
      }),
      enableReinitialize: true,
      onSubmit: (request) => {
        if (requiresExternalAuth) {
          return;
        }

        onSubmit(request, owner);
      },
    });

  useEffect(() => {
    if (error) {
      window.scrollTo(0, 0);
    }
  }, [error]);

  const getFieldHelpers = getFormHelpers<TypesGen.CreateWorkspaceRequest>(
    form,
    error,
  );

  const autofillSources = useMemo(() => {
    return autofillParameters.reduce(
      (acc, param) => {
        acc[param.name] = param.source;
        return acc;
      },
      {} as Record<string, AutofillSource>,
    );
  }, [autofillParameters]);

  return (
    <Margins size="medium">
      <PageHeader actions={<Button onClick={onCancel}>Cancel</Button>}>
        <Stack direction="row" spacing={3} alignItems="center">
          {template.icon !== "" ? (
            <Avatar size="xl" src={template.icon} variant="square" fitImage />
          ) : (
            <Avatar size="xl">{template.name}</Avatar>
          )}

          <div>
            <PageHeaderTitle>
              {template.display_name.length > 0
                ? template.display_name
                : template.name}
            </PageHeaderTitle>

            <PageHeaderSubtitle condensed>New workspace</PageHeaderSubtitle>
          </div>

          {template.deprecated && <Pill type="warning">Deprecated</Pill>}
        </Stack>
      </PageHeader>

      <HorizontalForm onSubmit={form.handleSubmit} css={{ padding: "16px 0" }}>
        {Boolean(error) && <ErrorAlert error={error} />}

        {mode === "duplicate" && (
          <Alert severity="info" dismissible>
            {Language.duplicationWarning}
          </Alert>
        )}

        {/* General info */}
        <FormSection
          title="General"
          description={
            permissions.createWorkspaceForUser
              ? "The name of the workspace and its owner. Only admins can create workspace for other users."
              : "The name of your new workspace."
          }
        >
          <FormFields>
            {versionId && versionId !== template.active_version_id && (
              <Stack spacing={1} css={styles.hasDescription}>
                <TextField
                  disabled
                  fullWidth
                  value={versionId}
                  label="Version ID"
                />
                <span css={styles.description}>
                  This parameter has been preset, and cannot be modified.
                </span>
              </Stack>
            )}

            <TextField
              {...getFieldHelpers("name")}
              disabled={creatingWorkspace}
              // resetMutation facilitates the clearing of validation errors
              onChange={onChangeTrimmed(form, resetMutation)}
              autoFocus
              fullWidth
              label="Workspace Name"
            />

            {permissions.createWorkspaceForUser && (
              <UserAutocomplete
                value={owner}
                onChange={(user) => {
                  setOwner(user ?? defaultOwner);
                }}
                label="Owner"
                size="medium"
              />
            )}
          </FormFields>
        </FormSection>

        {externalAuth && externalAuth.length > 0 && (
          <FormSection
            title="External Authentication"
            description="This template requires authentication to external services."
          >
            <FormFields>
              {requiresExternalAuth && (
                <Alert severity="error">
                  To create a workspace using the selected template, please
                  ensure you are authenticated with all the external providers
                  listed below.
                </Alert>
              )}
              <div>
                <TextField
                  {...getFieldHelpers("name")}
                  disabled={creatingWorkspace}
                  // resetMutation facilitates the clearing of validation errors
                  onChange={onChangeTrimmed(form, resetMutation)}
                  fullWidth
                  label="Workspace Name"
                />
                <FormHelperText data-chromatic="ignore">
                  Need a suggestion?{" "}
                  <Button
                    variant="text"
                    css={styles.nameSuggestion}
                    onClick={async () => {
                      await form.setFieldValue("name", suggestedName);
                      rerollSuggestedName();
                    }}
                  >
                    {suggestedName}
                  </Button>
                </FormHelperText>
              </div>

              {permissions.createWorkspaceForUser && (
                <UserAutocomplete
                  value={owner}
                  onChange={(user) => {
                    setOwner(user ?? defaultOwner);
                  }}
                  label="Owner"
                  size="medium"
                />
              )}
              {externalAuth.map((auth) => (
                <ExternalAuthButton
                  key={auth.id}
                  auth={auth}
                  isLoading={externalAuthPollingState === "polling"}
                  onStartPolling={startPollingExternalAuth}
                  displayRetry={externalAuthPollingState === "abandoned"}
                />
              ))}
            </FormFields>
          </FormSection>
        )}

<<<<<<< HEAD
        {parameters.length > 0 && (
          <FormSection
            title="Parameters"
            description="These are the settings used by your template. Please note that immutable parameters cannot be modified once the workspace is created."
          >
            {/*
                Opted not to use FormFields in order to increase spacing.
                This decision was made because rich parameter inputs are more visually dense than standard text fields.
              */}
            <div css={{ display: "flex", flexDirection: "column", gap: 36 }}>
              {parameters.map((parameter, index) => {
                const parameterField = `rich_parameter_values.${index}`;
                const parameterInputName = `${parameterField}.value`;
                const isDisabled =
                  disabledParamsList?.includes(
                    parameter.name.toLowerCase().replace(/ /g, "_"),
                  ) || creatingWorkspace;

                return (
                  <RichParameterInput
                    {...getFieldHelpers(parameterInputName)}
                    onChange={async (value) => {
                      await form.setFieldValue(parameterField, {
                        name: parameter.name,
                        value,
                      });
                    }}
                    autofillSource={autofillSources[parameter.name]}
                    key={parameter.name}
                    parameter={parameter}
                    disabled={isDisabled}
                  />
                );
              })}
            </div>
          </FormSection>
        )}
=======
          {parameters.length > 0 && (
            <FormSection
              title="Parameters"
              description="These are the settings used by your template. Please note that immutable parameters cannot be modified once the workspace is created."
            >
              {/* The parameter fields are densely packed and carry significant information,
               /* hence they require additional vertical spacing for better
               /*readability and user experience. */}
              <FormFields
                css={{
                  gap: 36,
                }}
              >
                {parameters.map((parameter, index) => {
                  const parameterField = `rich_parameter_values.${index}`;
                  const parameterInputName = `${parameterField}.value`;
                  const isDisabled =
                    disabledParamsList?.includes(
                      parameter.name.toLowerCase().replace(/ /g, "_"),
                    ) || creatingWorkspace;

                  return (
                    <RichParameterInput
                      {...getFieldHelpers(parameterInputName)}
                      onChange={async (value) => {
                        await form.setFieldValue(parameterField, {
                          name: parameter.name,
                          value,
                        });
                      }}
                      autofillSource={autofillSources[parameter.name]}
                      key={parameter.name}
                      parameter={parameter}
                      disabled={isDisabled}
                    />
                  );
                })}
              </FormFields>
            </FormSection>
          )}
>>>>>>> 2dac3427

        <FormFooter
          onCancel={onCancel}
          isLoading={creatingWorkspace}
          submitLabel="Create Workspace"
        />
      </HorizontalForm>
    </Margins>
  );
};

const styles = {
  nameSuggestion: (theme) => ({
    color: theme.roles.info.fill.solid,
    padding: "4px 8px",
    lineHeight: "inherit",
    fontSize: "inherit",
    height: "unset",
  }),
  hasDescription: {
    paddingBottom: 16,
  },
  description: (theme) => ({
    fontSize: 13,
    color: theme.palette.text.secondary,
  }),
} satisfies Record<string, Interpolation<Theme>>;<|MERGE_RESOLUTION|>--- conflicted
+++ resolved
@@ -287,17 +287,15 @@
           </FormSection>
         )}
 
-<<<<<<< HEAD
         {parameters.length > 0 && (
           <FormSection
             title="Parameters"
             description="These are the settings used by your template. Please note that immutable parameters cannot be modified once the workspace is created."
           >
-            {/*
-                Opted not to use FormFields in order to increase spacing.
-                This decision was made because rich parameter inputs are more visually dense than standard text fields.
-              */}
-            <div css={{ display: "flex", flexDirection: "column", gap: 36 }}>
+            {/* The parameter fields are densely packed and carry significant information,
+                hence they require additional vertical spacing for better readability and
+                user experience. */}
+            <FormFields css={{ gap: 36 }}>
               {parameters.map((parameter, index) => {
                 const parameterField = `rich_parameter_values.${index}`;
                 const parameterInputName = `${parameterField}.value`;
@@ -322,51 +320,9 @@
                   />
                 );
               })}
-            </div>
+            </FormFields>
           </FormSection>
         )}
-=======
-          {parameters.length > 0 && (
-            <FormSection
-              title="Parameters"
-              description="These are the settings used by your template. Please note that immutable parameters cannot be modified once the workspace is created."
-            >
-              {/* The parameter fields are densely packed and carry significant information,
-               /* hence they require additional vertical spacing for better
-               /*readability and user experience. */}
-              <FormFields
-                css={{
-                  gap: 36,
-                }}
-              >
-                {parameters.map((parameter, index) => {
-                  const parameterField = `rich_parameter_values.${index}`;
-                  const parameterInputName = `${parameterField}.value`;
-                  const isDisabled =
-                    disabledParamsList?.includes(
-                      parameter.name.toLowerCase().replace(/ /g, "_"),
-                    ) || creatingWorkspace;
-
-                  return (
-                    <RichParameterInput
-                      {...getFieldHelpers(parameterInputName)}
-                      onChange={async (value) => {
-                        await form.setFieldValue(parameterField, {
-                          name: parameter.name,
-                          value,
-                        });
-                      }}
-                      autofillSource={autofillSources[parameter.name]}
-                      key={parameter.name}
-                      parameter={parameter}
-                      disabled={isDisabled}
-                    />
-                  );
-                })}
-              </FormFields>
-            </FormSection>
-          )}
->>>>>>> 2dac3427
 
         <FormFooter
           onCancel={onCancel}
