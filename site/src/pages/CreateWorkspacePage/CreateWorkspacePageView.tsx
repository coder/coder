--- conflicted
+++ resolved
@@ -4,11 +4,7 @@
 import { ParameterInput } from "components/ParameterInput/ParameterInput"
 import { Stack } from "components/Stack/Stack"
 import { UserAutocomplete } from "components/UserAutocomplete/UserAutocomplete"
-<<<<<<< HEAD
 import { WorkspaceParameter } from "components/WorkspaceParameter/WorkspaceParameter"
-import { WorkspaceQuota } from "components/WorkspaceQuota/WorkspaceQuota"
-=======
->>>>>>> a8f5af12
 import { FormikContextType, FormikTouched, useFormik } from "formik"
 import { i18n } from "i18n"
 import { FC, useState } from "react"
@@ -34,13 +30,8 @@
   templateName: string
   templates?: TypesGen.Template[]
   selectedTemplate?: TypesGen.Template
-<<<<<<< HEAD
   templateParameters?: TypesGen.TemplateVersionParameter[]
   templateSchema?: TypesGen.DeprecatedParameterSchema[]
-  workspaceQuota?: TypesGen.WorkspaceQuota
-=======
-  templateSchema?: TypesGen.ParameterSchema[]
->>>>>>> a8f5af12
   createWorkspaceErrors: Partial<Record<CreateWorkspaceErrors, Error | unknown>>
   canCreateForUser?: boolean
   owner: TypesGen.User | null
