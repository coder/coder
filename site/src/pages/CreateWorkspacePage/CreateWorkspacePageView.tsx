import TextField from "@mui/material/TextField";
import * as TypesGen from "api/typesGenerated";
import { UserAutocomplete } from "components/UserAutocomplete/UserAutocomplete";
import { FormikContextType, useFormik } from "formik";
import { type FC, useEffect, useState, useReducer } from "react";
import {
  getFormHelpers,
  nameValidator,
  onChangeTrimmed,
} from "utils/formUtils";
import * as Yup from "yup";
import { FullPageHorizontalForm } from "components/FullPageForm/FullPageHorizontalForm";
import { SelectedTemplate } from "./SelectedTemplate";
import {
  FormFields,
  FormSection,
  FormFooter,
  HorizontalForm,
} from "components/Form/Form";
import { makeStyles } from "@mui/styles";
import {
  getInitialRichParameterValues,
  useValidationSchemaForRichParameters,
} from "utils/richParameters";
import {
  ImmutableTemplateParametersSection,
  MutableTemplateParametersSection,
} from "components/TemplateParameters/TemplateParameters";
<<<<<<< HEAD
import {
  CreateWSPermissions,
  CreateWorkspaceMode,
} from "xServices/createWorkspace/createWorkspaceXService";
=======
>>>>>>> a67a5a81
import { ExternalAuth } from "./ExternalAuth";
import { ErrorAlert } from "components/Alert/ErrorAlert";
import { Stack } from "components/Stack/Stack";
import { type ExternalAuthPollingState } from "./CreateWorkspacePage";
import { useSearchParams } from "react-router-dom";
<<<<<<< HEAD
import { Alert } from "components/Alert/Alert";
import { Margins } from "components/Margins/Margins";
import { useTheme } from "@emotion/react";
=======
import { CreateWSPermissions } from "./permissions";
>>>>>>> a67a5a81

export interface CreateWorkspacePageViewProps {
  error: unknown;
  defaultName: string;
  defaultOwner: TypesGen.User;
  template: TypesGen.Template;
  versionId?: string;
  externalAuth: TypesGen.TemplateVersionExternalAuth[];
  externalAuthPollingState: ExternalAuthPollingState;
  startPollingExternalAuth: () => void;
  parameters: TypesGen.TemplateVersionParameter[];
  defaultBuildParameters: TypesGen.WorkspaceBuildParameter[];
  permissions: CreateWSPermissions;
  creatingWorkspace: boolean;
  onCancel: () => void;
  mode: CreateWorkspaceMode;
  onSubmit: (
    req: TypesGen.CreateWorkspaceRequest,
    owner: TypesGen.User,
  ) => void;
}

export const CreateWorkspacePageView: FC<CreateWorkspacePageViewProps> = ({
  error,
  defaultName,
  defaultOwner,
  template,
  versionId,
  externalAuth,
  externalAuthPollingState,
  startPollingExternalAuth,
  parameters,
  defaultBuildParameters,
  permissions,
  creatingWorkspace,
  onSubmit,
  onCancel,
  mode,
}) => {
  const styles = useStyles();
  const [owner, setOwner] = useState(defaultOwner);
  const [searchParams] = useSearchParams();
  const disabledParamsList = searchParams?.get("disable_params")?.split(",");

  const authErrors = getAuthErrors(externalAuth);
  const form: FormikContextType<TypesGen.CreateWorkspaceRequest> =
    useFormik<TypesGen.CreateWorkspaceRequest>({
      initialValues: {
        name: defaultName,
        template_id: template.id,
        rich_parameter_values: getInitialRichParameterValues(
          parameters,
          defaultBuildParameters,
        ),
      },
      validationSchema: Yup.object({
        name: nameValidator("Workspace Name"),
        rich_parameter_values: useValidationSchemaForRichParameters(parameters),
      }),
      enableReinitialize: true,
      onSubmit: (request) => {
        const errorCount = Object.keys(authErrors).length;
        if (errorCount > 0) {
          form.setSubmitting(false);
          return;
        }

        onSubmit(request, owner);
      },
    });

  useEffect(() => {
    if (error) {
      window.scrollTo(0, 0);
    }
  }, [error]);

  const getFieldHelpers = getFormHelpers<TypesGen.CreateWorkspaceRequest>(
    form,
    error,
  );

  return (
    <>
      {mode === "duplicate" && <DuplicateWarningMessage />}

      <FullPageHorizontalForm title="New workspace" onCancel={onCancel}>
        <HorizontalForm onSubmit={form.handleSubmit}>
          {Boolean(error) && <ErrorAlert error={error} />}
          {/* General info */}
          <FormSection
            title="General"
            description="The template and name of your new workspace."
          >
            <FormFields>
              <SelectedTemplate template={template} />
              {versionId && versionId !== template.active_version_id && (
                <Stack spacing={1} className={styles.hasDescription}>
                  <TextField
                    disabled
                    fullWidth
                    value={versionId}
                    label="Version ID"
                  />
                  <span className={styles.description}>
                    This parameter has been preset, and cannot be modified.
                  </span>
                </Stack>
              )}
              <TextField
                {...getFieldHelpers("name")}
                disabled={form.isSubmitting}
                onChange={onChangeTrimmed(form)}
                autoFocus
                fullWidth
                label="Workspace Name"
              />
            </FormFields>
          </FormSection>

          {permissions.createWorkspaceForUser && (
            <FormSection
              title="Workspace Owner"
              description="Only admins can create workspace for other users."
            >
              <FormFields>
                <UserAutocomplete
                  value={owner}
                  onChange={(user) => {
                    setOwner(user ?? defaultOwner);
                  }}
                  label="Owner"
                  size="medium"
                />
              </FormFields>
            </FormSection>
          )}

          {externalAuth && externalAuth.length > 0 && (
            <FormSection
              title="External Authentication"
              description="This template requires authentication to external services."
            >
              <FormFields>
                {externalAuth.map((auth) => (
                  <ExternalAuth
                    key={auth.id}
                    authenticateURL={auth.authenticate_url}
                    authenticated={auth.authenticated}
                    externalAuthPollingState={externalAuthPollingState}
                    startPollingExternalAuth={startPollingExternalAuth}
                    displayName={auth.display_name}
                    displayIcon={auth.display_icon}
                    error={authErrors[auth.id]}
                  />
                ))}
              </FormFields>
            </FormSection>
          )}

          {parameters && (
            <>
              <MutableTemplateParametersSection
                templateParameters={parameters}
                getInputProps={(parameter, index) => {
                  return {
                    ...getFieldHelpers(
                      "rich_parameter_values[" + index + "].value",
                    ),
                    onChange: async (value) => {
                      await form.setFieldValue(
                        "rich_parameter_values." + index,
                        {
                          name: parameter.name,
                          value: value,
                        },
                      );
                    },
                    disabled:
                      disabledParamsList?.includes(
                        parameter.name.toLowerCase().replace(/ /g, "_"),
                      ) || form.isSubmitting,
                  };
                }}
              />
              <ImmutableTemplateParametersSection
                templateParameters={parameters}
                classes={{ root: styles.warningSection }}
                getInputProps={(parameter, index) => {
                  return {
                    ...getFieldHelpers(
                      "rich_parameter_values[" + index + "].value",
                    ),
                    onChange: async (value) => {
                      await form.setFieldValue(
                        "rich_parameter_values." + index,
                        {
                          name: parameter.name,
                          value: value,
                        },
                      );
                    },
                    disabled:
                      disabledParamsList?.includes(
                        parameter.name.toLowerCase().replace(/ /g, "_"),
                      ) || form.isSubmitting,
                  };
                }}
              />
            </>
          )}

          <FormFooter
            onCancel={onCancel}
            isLoading={creatingWorkspace}
            submitLabel="Create Workspace"
          />
        </HorizontalForm>
      </FullPageHorizontalForm>
    </>
  );
};

function getAuthErrors(
  authList: readonly TypesGen.TemplateVersionExternalAuth[],
): Readonly<Record<string, string>> {
  const authErrors: Record<string, string> = {};

  for (const auth of authList) {
    if (!auth.authenticated) {
      authErrors[auth.id] = "You must authenticate to create a workspace!";
    }
  }

  return authErrors;
}

function DuplicateWarningMessage() {
  const [isDismissed, dismiss] = useReducer(() => true, false);
  const theme = useTheme();

  if (isDismissed) {
    return null;
  }

  // Set up looks a little hokey (having an Alert already fully configured to
  // listen to dismissals, on top of more dismissal state), but relying solely
  // on the Alert API wouldn't get rid of the div and horizontal margin helper
  // after the dismiss happens. Not using CSS margins because those can be a
  // style maintenance nightmare over time
  return (
    <div css={{ paddingTop: theme.spacing(6) }}>
      <Margins size="medium">
        <Alert severity="warning" dismissible onDismiss={dismiss}>
          Duplicating a workspace only copies its parameters. No state from the
          old workspace is copied over.
        </Alert>
      </Margins>
    </div>
  );
}

const useStyles = makeStyles((theme) => ({
  hasDescription: {
    paddingBottom: theme.spacing(2),
  },
  description: {
    fontSize: 13,
    color: theme.palette.text.secondary,
  },
  warningText: {
    color: theme.palette.warning.light,
  },
  warningSection: {
    border: `1px solid ${theme.palette.warning.light}`,
    borderRadius: 8,
    backgroundColor: theme.palette.background.paper,
    padding: theme.spacing(10),
    marginLeft: theme.spacing(-10),
    marginRight: theme.spacing(-10),
  },
}));<|MERGE_RESOLUTION|>--- conflicted
+++ resolved
@@ -26,25 +26,18 @@
   ImmutableTemplateParametersSection,
   MutableTemplateParametersSection,
 } from "components/TemplateParameters/TemplateParameters";
-<<<<<<< HEAD
-import {
-  CreateWSPermissions,
-  CreateWorkspaceMode,
-} from "xServices/createWorkspace/createWorkspaceXService";
-=======
->>>>>>> a67a5a81
 import { ExternalAuth } from "./ExternalAuth";
 import { ErrorAlert } from "components/Alert/ErrorAlert";
 import { Stack } from "components/Stack/Stack";
-import { type ExternalAuthPollingState } from "./CreateWorkspacePage";
 import { useSearchParams } from "react-router-dom";
-<<<<<<< HEAD
+import { CreateWSPermissions } from "./permissions";
+import { useTheme } from "@emotion/react";
 import { Alert } from "components/Alert/Alert";
 import { Margins } from "components/Margins/Margins";
-import { useTheme } from "@emotion/react";
-=======
-import { CreateWSPermissions } from "./permissions";
->>>>>>> a67a5a81
+import {
+  type ExternalAuthPollingState,
+  type CreateWorkspaceMode,
+} from "./CreateWorkspacePage";
 
 export interface CreateWorkspacePageViewProps {
   error: unknown;
