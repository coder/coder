--- conflicted
+++ resolved
@@ -1,10 +1,5 @@
-<<<<<<< HEAD
 import type { Meta, StoryObj } from "@storybook/react-vite";
-=======
-import { action } from "@storybook/addon-actions";
-import type { Meta, StoryObj } from "@storybook/react";
-import { expect, screen, waitFor } from "@storybook/test";
->>>>>>> 71738f6d
+import { expect, screen, waitFor } from "storybook/test";
 import { within } from "@testing-library/react";
 import userEvent from "@testing-library/user-event";
 import { action } from "storybook/actions";
