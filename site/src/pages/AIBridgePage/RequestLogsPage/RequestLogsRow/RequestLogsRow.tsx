import type { AIBridgeInterception } from "api/typesGenerated";
import { Avatar } from "components/Avatar/Avatar";
import { Badge } from "components/Badge/Badge";
import { ExternalImage } from "components/ExternalImage/ExternalImage";
import { TableCell, TableRow } from "components/Table/Table";
import {
	Tooltip,
	TooltipContent,
	TooltipProvider,
	TooltipTrigger,
} from "components/Tooltip/Tooltip";
import {
	ArrowDownIcon,
	ArrowUpIcon,
	ChevronDownIcon,
	ChevronRightIcon,
	CircleQuestionMarkIcon,
} from "lucide-react";
import { type FC, Fragment, useState } from "react";
import { cn } from "utils/cn";
import { humanDuration } from "utils/time";

type RequestLogsRowProps = {
	interception: AIBridgeInterception;
};

<<<<<<< HEAD
const customisedDateLocale: Intl.DateTimeFormatOptions = {
	second: "2-digit",
	minute: "2-digit",
	hour: "2-digit",
	hour12: true,
	day: "numeric",
	// Show the month as a short name
	month: "short",
	year: "numeric",
};

const RequestLogsRowProviderIcon = ({
	provider,
	...props
}: {
	provider: string;
} & React.ComponentProps<"svg">) => {
	const iconClassName = "size-icon-xs flex-shrink-0";
	switch (provider) {
		case "openai":
			return <ExternalImage src="/icon/openai.svg" className={iconClassName} />;
		case "anthropic":
			return (
				<ExternalImage src="/icon/anthropic.svg" className={iconClassName} />
			);
		default:
			return (
				<CircleQuestionMarkIcon
					className={cn(iconClassName, props.className)}
					{...props}
				/>
			);
	}
};
=======
type TokenUsageMetadataMerged =
	| null
	| Record<string, unknown>
	| Array<Record<string, unknown>>;

/**
 * This function merges multiple objects with the same keys into a single object.
 * It's super unconventional, but it's only a temporary workaround until we
 * structure our metadata field for rendering in the UI.
 * @param objects - The objects to merge.
 * @returns The merged object.
 */
export function tokenUsageMetadataMerge(
	...objects: Array<
		AIBridgeInterception["token_usages"][number]["metadata"] | null
	>
): TokenUsageMetadataMerged {
	const validObjects = objects.filter((obj) => obj !== null);

	// Filter out empty objects
	const nonEmptyObjects = validObjects.filter(
		(obj) => Object.keys(obj).length > 0,
	);
	if (nonEmptyObjects.length === 0) {
		return null;
	}

	const allKeys = new Set(nonEmptyObjects.flatMap((obj) => Object.keys(obj)));
	const commonKeys = Array.from(allKeys).filter((key) =>
		nonEmptyObjects.every((obj) => key in obj),
	);
	if (commonKeys.length === 0) {
		return nonEmptyObjects;
	}

	// Check for unresolvable conflicts: values that aren't all numeric or all
	// the same.
	for (const key of allKeys) {
		const objectsWithKey = nonEmptyObjects.filter((obj) => key in obj);
		if (objectsWithKey.length > 1) {
			const values = objectsWithKey.map((obj) => obj[key]);
			const allNumeric = values.every((v: unknown) => typeof v === "number");
			const allSame = new Set(values).size === 1;
			if (!allNumeric && !allSame) {
				return nonEmptyObjects;
			}
		}
	}

	// Merge common keys: sum numeric values, preserve identical values, mark
	// conflicts as null.
	const result: Record<string, unknown> = {};
	for (const key of commonKeys) {
		const values = nonEmptyObjects.map((obj) => obj[key]);
		const allNumeric = values.every((v: unknown) => typeof v === "number");
		const allSame = new Set(values).size === 1;

		if (allNumeric) {
			result[key] = values.reduce((acc, v) => acc + (v as number), 0);
		} else if (allSame) {
			result[key] = values[0];
		} else {
			result[key] = null;
		}
	}

	// Add non-common keys from the first object that has them.
	for (const obj of nonEmptyObjects) {
		for (const key of Object.keys(obj)) {
			if (!commonKeys.includes(key) && !(key in result)) {
				result[key] = obj[key];
			}
		}
	}

	// If any conflicts were marked, return original objects.
	return Object.values(result).some((v: unknown) => v === null)
		? nonEmptyObjects
		: result;
}
>>>>>>> e4f87d5e

export const RequestLogsRow: FC<RequestLogsRowProps> = ({ interception }) => {
	const [isOpen, setIsOpen] = useState(false);

	const [firstPrompt] = interception.user_prompts;

	const inputTokens = interception.token_usages.reduce(
		(acc, tokenUsage) => acc + tokenUsage.input_tokens,
		0,
	);
	const outputTokens = interception.token_usages.reduce(
		(acc, tokenUsage) => acc + tokenUsage.output_tokens,
		0,
	);

	const tokenUsagesMetadata = tokenUsageMetadataMerge(
		...interception.token_usages.map((tokenUsage) => tokenUsage.metadata),
	);

	const toolCalls = interception.tool_usages.length;
	const duration =
		interception.ended_at &&
		Math.max(
			0,
			new Date(interception.ended_at).getTime() -
				new Date(interception.started_at).getTime(),
		);

	return (
		<>
			<TableRow
				className="select-none cursor-pointer"
				onClick={() => setIsOpen(!isOpen)}
			>
				<TableCell className="w-48 whitespace-nowrap">
					<div
						className={cn([
							"flex items-center gap-2",
							isOpen && "text-content-primary",
						])}
					>
						{isOpen ? (
							<ChevronDownIcon className="size-icon-xs" />
						) : (
							<ChevronRightIcon className="size-icon-xs" />
						)}
						<span className="sr-only">({isOpen ? "Hide" : "Show more"})</span>
						{new Date(interception.started_at).toLocaleString(
							undefined,
							customisedDateLocale,
						)}
					</div>
				</TableCell>
				<TableCell className="w-48 max-w-48">
					<div className="w-full min-w-0 overflow-hidden">
						<div className="flex items-center gap-3 min-w-0">
							<Avatar
								fallback={interception.initiator.username}
								src={interception.initiator.avatar_url}
								size={"lg"}
								className="flex-shrink-0"
							/>
							<div className="font-medium truncate min-w-0 flex-1 overflow-hidden">
								{interception.initiator.name ?? interception.initiator.username}
							</div>
						</div>
					</div>
				</TableCell>
				<TableCell className="min-w-0">
					{/*
						This is ensuring that the prompt is truncated and won't escape its bounding
						container with an `absolute`.

						Alternatively we could use a `table-fixed` table, but that would break worse
						on mobile with the `min-w-0` column required.

						This is a bit of a hack, but it works.
					*/}
					<div className="w-full h-4 min-w-48 relative">
						<div className="absolute inset-0 leading-none overflow-hidden truncate">
							{firstPrompt?.prompt}
						</div>
					</div>
				</TableCell>
				<TableCell className="w-32">
					<div className="flex items-center">
						<TooltipProvider>
							<Tooltip>
								<TooltipTrigger asChild>
									<Badge className="gap-0 rounded-e-none">
										<ArrowDownIcon className="size-icon-lg flex-shrink-0" />
										<span className="truncate min-w-0 w-full">
											{inputTokens}
										</span>
									</Badge>
								</TooltipTrigger>
								<TooltipContent>{inputTokens} Input Tokens</TooltipContent>
							</Tooltip>
						</TooltipProvider>
						<TooltipProvider>
							<Tooltip>
								<TooltipTrigger asChild>
									<Badge className="gap-0 bg-surface-tertiary rounded-s-none">
										<ArrowUpIcon className="size-icon-lg flex-shrink-0" />
										<span className="truncate min-w-0 w-full">
											{outputTokens}
										</span>
									</Badge>
								</TooltipTrigger>
								<TooltipContent>{outputTokens} Output Tokens</TooltipContent>
							</Tooltip>
						</TooltipProvider>
					</div>
				</TableCell>
				<TableCell className="w-40 max-w-40">
					<TooltipProvider>
						<Tooltip>
							<TooltipTrigger asChild>
								<div className="w-full min-w-0 overflow-hidden">
									<Badge className="gap-1.5 w-full">
										<div className="flex-shrink-0 flex items-center">
											<RequestLogsRowProviderIcon
												provider={interception.provider}
											/>
										</div>
										<span className="truncate min-w-0 w-full">
											{interception.model}
										</span>
									</Badge>
								</div>
							</TooltipTrigger>
							<TooltipContent>{interception.model}</TooltipContent>
						</Tooltip>
					</TooltipProvider>
				</TableCell>
				<TableCell className="w-32 text-center">{toolCalls}</TableCell>
			</TableRow>
			{isOpen && (
				<TableRow>
					<TableCell colSpan={999} className="p-4 border-t-0">
						<div className="flex flex-col gap-6">
							<dl
								className={cn([
									"text-xs text-content-secondary",
									"m-0 grid grid-cols-[auto_1fr] gap-x-4 gap-y-1 items-center",
									"[&_dd]:text-content-primary [&_dd]:font-mono [&_dd]:leading-[22px] [&_dt]:font-medium",
								])}
							>
								<dt>Request ID:</dt>
								<dd data-chromatic="ignore">{interception.id}</dd>

								<dt>Start Time:</dt>
								<dd data-chromatic="ignore">
									{new Date(interception.started_at).toLocaleString(
										undefined,
										customisedDateLocale,
									)}
								</dd>

								{interception.ended_at && (
									<>
										<dt>End Time:</dt>
										<dd data-chromatic="ignore">
											{new Date(interception.ended_at).toLocaleString(
												undefined,
												customisedDateLocale,
											)}
										</dd>
									</>
								)}

								{(duration || duration === 0) && (
									<>
										<dt>Duration:</dt>
										<dd title={duration.toString()} data-chromatic="ignore">
											{humanDuration(duration)}
										</dd>
									</>
								)}

								<dt>Initiator:</dt>
								<dd
									data-chromatic="ignore"
									className="flex items-center gap-1.5"
								>
									<Avatar
										fallback={interception.initiator.username}
										src={interception.initiator.avatar_url}
										size={"sm"}
										className="flex-shrink-0"
									/>
									<span className="truncate min-w-0 w-full">
										{interception.initiator.name ??
											interception.initiator.username}
									</span>
								</dd>

								<dt>Model:</dt>
								<dd data-chromatic="ignore">
									<Badge className="gap-2">
										<div className="flex-shrink-0 flex items-center">
											<RequestLogsRowProviderIcon
												provider={interception.provider}
												className="size-icon-xs"
											/>
										</div>
										<span className="truncate min-w-0 w-full text-2xs">
											{interception.model}
										</span>
									</Badge>
								</dd>

								<dt>Tool Calls:</dt>
								<dd data-chromatic="ignore">
									{interception.tool_usages.length}
								</dd>

								<dt>Input/Output Tokens:</dt>
								<dd data-chromatic="ignore">
									<div className="flex items-center">
										<TooltipProvider>
											<Tooltip>
												<TooltipTrigger asChild>
													<Badge className="gap-0 rounded-e-none">
														<ArrowDownIcon className="size-icon-lg flex-shrink-0" />
														<span className="truncate min-w-0 w-full">
															{inputTokens}
														</span>
													</Badge>
												</TooltipTrigger>
												<TooltipContent>
													{inputTokens} Input Tokens
												</TooltipContent>
											</Tooltip>
										</TooltipProvider>
										<TooltipProvider>
											<Tooltip>
												<TooltipTrigger asChild>
													<Badge className="gap-0 bg-surface-tertiary rounded-s-none">
														<ArrowUpIcon className="size-icon-lg flex-shrink-0" />
														<span className="truncate min-w-0 w-full">
															{outputTokens}
														</span>
													</Badge>
												</TooltipTrigger>
												<TooltipContent>
													{outputTokens} Output Tokens
												</TooltipContent>
											</Tooltip>
										</TooltipProvider>
									</div>
								</dd>
							</dl>

							{interception.user_prompts.length > 0 && (
								<div className="flex flex-col gap-2">
									<div>Prompts</div>
									<div
										className="bg-surface-secondary rounded-md p-4 text-xs leading-4"
										data-chromatic="ignore"
									>
										{interception.user_prompts.map((prompt) => (
											<Fragment key={prompt.id}>{prompt.prompt}</Fragment>
										))}
									</div>
								</div>
							)}

							{interception.tool_usages.length > 0 && (
								<div className="flex flex-col gap-2">
									<div>Tool Usages</div>
									<div
										className="bg-surface-secondary rounded-md p-4"
										data-chromatic="ignore"
									>
										{interception.tool_usages.map((toolUsage) => {
											return (
												<dl
													key={toolUsage.id}
													className={cn([
														"text-xs text-content-secondary",
														"m-0 grid grid-cols-[auto_1fr] gap-x-4 items-center",
														"[&_dt]:text-content-primary [&_dd]:font-mono [&_dt]:leading-[22px] [&_dt]:font-medium",
													])}
												>
													<dt>{toolUsage.tool}</dt>
													<dd>
														<div className="flex flex-col gap-2">
															<div>{toolUsage.input}</div>
															{toolUsage.invocation_error && (
																<div className="text-content-destructive">
																	{toolUsage.invocation_error}
																</div>
															)}
														</div>
													</dd>
												</dl>
											);
										})}
									</div>
								</div>
							)}

							{tokenUsagesMetadata !== null && (
								<div className="flex flex-col gap-2">
									<div>Token Usage Metadata</div>
									<div className="bg-surface-secondary rounded-md p-4">
										<pre>{JSON.stringify(tokenUsagesMetadata, null, 2)}</pre>
									</div>
								</div>
							)}
						</div>
					</TableCell>
				</TableRow>
			)}
		</>
	);
};<|MERGE_RESOLUTION|>--- conflicted
+++ resolved
@@ -24,7 +24,6 @@
 	interception: AIBridgeInterception;
 };
 
-<<<<<<< HEAD
 const customisedDateLocale: Intl.DateTimeFormatOptions = {
 	second: "2-digit",
 	minute: "2-digit",
@@ -59,7 +58,7 @@
 			);
 	}
 };
-=======
+
 type TokenUsageMetadataMerged =
 	| null
 	| Record<string, unknown>
@@ -140,7 +139,6 @@
 		? nonEmptyObjects
 		: result;
 }
->>>>>>> e4f87d5e
 
 export const RequestLogsRow: FC<RequestLogsRowProps> = ({ interception }) => {
 	const [isOpen, setIsOpen] = useState(false);
