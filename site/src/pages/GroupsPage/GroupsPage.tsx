--- conflicted
+++ resolved
@@ -1,20 +1,13 @@
 import { type FC, useEffect } from "react";
 import { Helmet } from "react-helmet-async";
 import { useQuery } from "react-query";
-<<<<<<< HEAD
-import { useFeatureVisibility } from "modules/dashboard/useFeatureVisibility";
-import { useOrganizationId } from "hooks/useOrganizationId";
-import { usePermissions } from "hooks/usePermissions";
-import { pageTitle } from "utils/page";
-=======
->>>>>>> f74ef142
 import { getErrorMessage } from "api/errors";
 import { groups } from "api/queries/groups";
 import { useOrganizationId } from "contexts/auth/useOrganizationId";
 import { usePermissions } from "contexts/auth/usePermissions";
-import { useFeatureVisibility } from "hooks/useFeatureVisibility";
+import { useFeatureVisibility } from "modules/dashboard/useFeatureVisibility";
+import { displayError } from "components/GlobalSnackbar/utils";
 import { pageTitle } from "utils/page";
-import { displayError } from "components/GlobalSnackbar/utils";
 import GroupsPageView from "./GroupsPageView";
 
 export const GroupsPage: FC = () => {
