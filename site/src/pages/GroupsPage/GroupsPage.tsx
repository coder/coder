import { type FC, useEffect } from "react";
import { Helmet } from "react-helmet-async";
import { useQuery } from "react-query";
import { getErrorMessage } from "api/errors";
import { groups } from "api/queries/groups";
import { organizationPermissions } from "api/queries/organizations";
import { displayError } from "components/GlobalSnackbar/utils";
<<<<<<< HEAD
import { Loader } from "components/Loader/Loader";
import { useDashboard } from "modules/dashboard/useDashboard";
=======
import { useAuthenticated } from "contexts/auth/RequireAuth";
>>>>>>> 0ad5f606
import { useFeatureVisibility } from "modules/dashboard/useFeatureVisibility";
import { pageTitle } from "utils/page";
import GroupsPageView from "./GroupsPageView";

export const GroupsPage: FC = () => {
<<<<<<< HEAD
  const { organizationId } = useDashboard();
  const { template_rbac: isTemplateRBACEnabled } = useFeatureVisibility();
  const groupsQuery = useQuery(groups(organizationId));
  const permissionsQuery = useQuery(organizationPermissions(organizationId));
=======
  const { permissions } = useAuthenticated();
  const { createGroup: canCreateGroup } = permissions;
  const { template_rbac: isTemplateRBACEnabled } = useFeatureVisibility();
  const groupsQuery = useQuery(groups("default"));
>>>>>>> 0ad5f606

  useEffect(() => {
    if (groupsQuery.error) {
      displayError(
        getErrorMessage(groupsQuery.error, "Unable to load groups."),
      );
    }
  }, [groupsQuery.error]);

  useEffect(() => {
    if (permissionsQuery.error) {
      displayError(
        getErrorMessage(permissionsQuery.error, "Unable to load permissions."),
      );
    }
  }, [permissionsQuery.error]);

  const permissions = permissionsQuery.data;
  if (!permissions) {
    return <Loader />;
  }

  return (
    <>
      <Helmet>
        <title>{pageTitle("Groups")}</title>
      </Helmet>

      <GroupsPageView
        groups={groupsQuery.data}
        canCreateGroup={permissions.createGroup}
        isTemplateRBACEnabled={isTemplateRBACEnabled}
      />
    </>
  );
};

export default GroupsPage;<|MERGE_RESOLUTION|>--- conflicted
+++ resolved
@@ -5,28 +5,17 @@
 import { groups } from "api/queries/groups";
 import { organizationPermissions } from "api/queries/organizations";
 import { displayError } from "components/GlobalSnackbar/utils";
-<<<<<<< HEAD
 import { Loader } from "components/Loader/Loader";
-import { useDashboard } from "modules/dashboard/useDashboard";
-=======
-import { useAuthenticated } from "contexts/auth/RequireAuth";
->>>>>>> 0ad5f606
 import { useFeatureVisibility } from "modules/dashboard/useFeatureVisibility";
 import { pageTitle } from "utils/page";
 import GroupsPageView from "./GroupsPageView";
 
 export const GroupsPage: FC = () => {
-<<<<<<< HEAD
-  const { organizationId } = useDashboard();
-  const { template_rbac: isTemplateRBACEnabled } = useFeatureVisibility();
-  const groupsQuery = useQuery(groups(organizationId));
-  const permissionsQuery = useQuery(organizationPermissions(organizationId));
-=======
-  const { permissions } = useAuthenticated();
-  const { createGroup: canCreateGroup } = permissions;
   const { template_rbac: isTemplateRBACEnabled } = useFeatureVisibility();
   const groupsQuery = useQuery(groups("default"));
->>>>>>> 0ad5f606
+  const permissionsQuery = useQuery(
+    organizationPermissions("00000000-0000-0000-0000-00000000000"),
+  );
 
   useEffect(() => {
     if (groupsQuery.error) {
