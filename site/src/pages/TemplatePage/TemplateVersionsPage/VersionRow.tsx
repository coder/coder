--- conflicted
+++ resolved
@@ -39,15 +39,8 @@
     <TimelineEntry
       data-testid={`version-${version.id}`}
       {...clickableProps}
-<<<<<<< HEAD
-      className={combineClasses({
-        [clickableProps.className]: true,
-        [styles.row]: true,
-      })}
-=======
-      css={[styles.row, isActive && styles.active]}
+      css={[styles.row]}
       className={clickableProps.className}
->>>>>>> 9e4558ae
     >
       <TableCell css={styles.versionCell}>
         <Stack
@@ -153,13 +146,6 @@
     padding: "16px 32px",
   },
 
-<<<<<<< HEAD
-=======
-  active: (theme) => ({
-    backgroundColor: theme.palette.background.paperLight,
-  }),
-
->>>>>>> 9e4558ae
   versionCell: {
     padding: "0 !important",
     position: "relative",
