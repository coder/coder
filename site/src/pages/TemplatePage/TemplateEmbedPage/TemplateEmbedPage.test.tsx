<<<<<<< HEAD
import { screen, within } from "@testing-library/react";
import userEvent from "@testing-library/user-event";
import { API } from "api/api";
import { TemplateLayout } from "pages/TemplatePage/TemplateLayout";
=======
>>>>>>> 04dfda8a
import {
	MockTemplate,
	MockTemplateVersionParameter1 as parameter1,
	MockTemplateVersionParameter2 as parameter2,
} from "testHelpers/entities";
import {
	renderWithAuth,
	waitForLoaderToBeRemoved,
} from "testHelpers/renderHelpers";
import { screen } from "@testing-library/react";
import userEvent from "@testing-library/user-event";
import { API } from "api/api";
import { TemplateLayout } from "pages/TemplatePage/TemplateLayout";
import TemplateEmbedPage from "./TemplateEmbedPage";

test("Users can fill the parameters and copy the open in coder url", async () => {
	jest
		.spyOn(API, "getTemplateVersionRichParameters")
		.mockResolvedValue([parameter1, parameter2]);

	renderWithAuth(
		<TemplateLayout>
			<TemplateEmbedPage />
		</TemplateLayout>,
		{
			route: `/templates/${MockTemplate.organization_name}/${MockTemplate.name}/embed`,
			path: "/templates/:organization/:template/embed",
		},
	);
	await waitForLoaderToBeRemoved();

	const user = userEvent.setup();
	const workspaceName = within(
		screen.getByTestId("default-workspace-name"),
	).getByRole("textbox");
	await user.clear(workspaceName);
	await user.type(workspaceName, "my-first-workspace");
	const firstParameterField = screen.getByLabelText(
		parameter1.display_name ?? parameter1.name,
		{ exact: false },
	);
	await user.clear(firstParameterField);
	await user.type(firstParameterField, "firstParameterValue");
	const secondParameterField = screen.getByLabelText(
		parameter2.display_name ?? parameter2.name,
		{ exact: false },
	);
	await user.clear(secondParameterField);
	await user.type(secondParameterField, "123456");

	jest.spyOn(window.navigator.clipboard, "writeText");
	const copyButton = screen.getByRole("button", { name: /copy/i });
	await userEvent.click(copyButton);
	expect(window.navigator.clipboard.writeText).toBeCalledWith(
		`[![Open in Coder](http://localhost/open-in-coder.svg)](http://localhost/templates/${MockTemplate.organization_name}/${MockTemplate.name}/workspace?mode=manual&param.first_parameter=firstParameterValue&param.second_parameter=123456&name=my-first-workspace)`,
	);
});<|MERGE_RESOLUTION|>--- conflicted
+++ resolved
@@ -1,10 +1,3 @@
-<<<<<<< HEAD
-import { screen, within } from "@testing-library/react";
-import userEvent from "@testing-library/user-event";
-import { API } from "api/api";
-import { TemplateLayout } from "pages/TemplatePage/TemplateLayout";
-=======
->>>>>>> 04dfda8a
 import {
 	MockTemplate,
 	MockTemplateVersionParameter1 as parameter1,
@@ -14,7 +7,7 @@
 	renderWithAuth,
 	waitForLoaderToBeRemoved,
 } from "testHelpers/renderHelpers";
-import { screen } from "@testing-library/react";
+import { screen, within } from "@testing-library/react";
 import userEvent from "@testing-library/user-event";
 import { API } from "api/api";
 import { TemplateLayout } from "pages/TemplatePage/TemplateLayout";
