--- conflicted
+++ resolved
@@ -1,11 +1,7 @@
-<<<<<<< HEAD
-import { screen } from "@testing-library/react"
-import { ResizeObserver } from "resize-observer"
-=======
 import { fireEvent, screen } from "@testing-library/react"
 import { rest } from "msw"
+import { ResizeObserver } from "resize-observer"
 import { server } from "testHelpers/server"
->>>>>>> 5f0b1379
 import * as CreateDayString from "util/createDayString"
 import {
   MockMemberPermissions,
