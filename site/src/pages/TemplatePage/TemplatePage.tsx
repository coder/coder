--- conflicted
+++ resolved
@@ -32,27 +32,23 @@
       organizationId,
     },
   })
-<<<<<<< HEAD
 
-  const { template, activeTemplateVersion, templateResources, templateVersions, templateDAUs } =
-    templateState.context
-  const isLoading = !template || !activeTemplateVersion || !templateResources || !template
-=======
   const {
     template,
     activeTemplateVersion,
     templateResources,
     templateVersions,
     deleteTemplateError,
+    templateDAUs,
   } = templateState.context
   const xServices = useContext(XServiceContext)
   const permissions = useSelector(xServices.authXService, selectPermissions)
-  const isLoading = !template || !activeTemplateVersion || !templateResources || !permissions
+  const isLoading =
+    !template || !activeTemplateVersion || !templateResources || !permissions || !templateDAUs
 
   const handleDeleteTemplate = () => {
     templateSend("DELETE")
   }
->>>>>>> 5f0b1379
 
   if (isLoading) {
     return <Loader />
@@ -72,9 +68,7 @@
         activeTemplateVersion={activeTemplateVersion}
         templateResources={templateResources}
         templateVersions={templateVersions}
-<<<<<<< HEAD
         templateDAUs={templateDAUs}
-=======
         canDeleteTemplate={permissions.deleteTemplates}
         handleDeleteTemplate={handleDeleteTemplate}
         deleteTemplateError={deleteTemplateError}
@@ -94,7 +88,6 @@
           templateSend("CANCEL_DELETE")
         }}
         description={<>{t("deleteDialog.message")}</>}
->>>>>>> 5f0b1379
       />
     </>
   )
