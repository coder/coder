import Avatar from "@material-ui/core/Avatar"
import Button from "@material-ui/core/Button"
import Link from "@material-ui/core/Link"
import { makeStyles } from "@material-ui/core/styles"
import AddCircleOutline from "@material-ui/icons/AddCircleOutline"
import SettingsOutlined from "@material-ui/icons/SettingsOutlined"
import { DeleteButton } from "components/DropdownButton/ActionCtas"
import { DropdownButton } from "components/DropdownButton/DropdownButton"
import { ErrorSummary } from "components/ErrorSummary/ErrorSummary"
import frontMatter from "front-matter"
import { FC } from "react"
import ReactMarkdown from "react-markdown"
import { Link as RouterLink } from "react-router-dom"
import { firstLetter } from "util/firstLetter"
import {
  Template,
  TemplateDAUsResponse,
  TemplateVersion,
  WorkspaceResource,
} from "../../api/typesGenerated"
import { Margins } from "../../components/Margins/Margins"
import {
  PageHeader,
  PageHeaderSubtitle,
  PageHeaderTitle,
} from "../../components/PageHeader/PageHeader"
import { Stack } from "../../components/Stack/Stack"
import { TemplateResourcesTable } from "../../components/TemplateResourcesTable/TemplateResourcesTable"
import { TemplateStats } from "../../components/TemplateStats/TemplateStats"
import { VersionsTable } from "../../components/VersionsTable/VersionsTable"
import { WorkspaceSection } from "../../components/WorkspaceSection/WorkspaceSection"
import { DAUChart } from "./DAUChart"

const Language = {
  settingsButton: "Settings",
  createButton: "Create workspace",
  noDescription: "",
  readmeTitle: "README",
  resourcesTitle: "Resources",
  versionsTitle: "Version history",
}

export interface TemplatePageViewProps {
  template: Template
  activeTemplateVersion: TemplateVersion
  templateResources: WorkspaceResource[]
  templateVersions?: TemplateVersion[]
<<<<<<< HEAD
  templateDAUs?: TemplateDAUsResponse
=======
  handleDeleteTemplate: (templateId: string) => void
  deleteTemplateError: Error | unknown
  canDeleteTemplate: boolean
>>>>>>> 5f0b1379
}

export const TemplatePageView: FC<React.PropsWithChildren<TemplatePageViewProps>> = ({
  template,
  activeTemplateVersion,
  templateResources,
  templateVersions,
<<<<<<< HEAD
  templateDAUs,
=======
  handleDeleteTemplate,
  deleteTemplateError,
  canDeleteTemplate,
>>>>>>> 5f0b1379
}) => {
  const styles = useStyles()
  const readme = frontMatter(activeTemplateVersion.readme)
  const hasIcon = template.icon && template.icon !== ""

  const deleteError = deleteTemplateError ? (
    <ErrorSummary error={deleteTemplateError} dismissible />
  ) : (
    <></>
  )

  const getStartedResources = (resources: WorkspaceResource[]) => {
    return resources.filter((resource) => resource.workspace_transition === "start")
  }

  const createWorkspaceButton = (className?: string) => (
    <Link underline="none" component={RouterLink} to={`/templates/${template.name}/workspace`}>
      <Button className={className ?? ""} startIcon={<AddCircleOutline />}>
        {Language.createButton}
      </Button>
    </Link>
  )

  return (
    <Margins>
      <>
        <PageHeader
          actions={
            <Stack direction="row" spacing={1}>
              <Link
                underline="none"
                component={RouterLink}
                to={`/templates/${template.name}/settings`}
              >
                <Button variant="outlined" startIcon={<SettingsOutlined />}>
                  {Language.settingsButton}
                </Button>
              </Link>

<<<<<<< HEAD
      <Stack spacing={2.5}>
        {templateDAUs && <DAUChart templateDAUs={templateDAUs} />}
        <TemplateStats template={template} activeVersion={activeTemplateVersion} />
        <WorkspaceSection
          title={Language.resourcesTitle}
          contentsProps={{ className: styles.resourcesTableContents }}
=======
              {canDeleteTemplate ? (
                <DropdownButton
                  primaryAction={createWorkspaceButton(styles.actionButton)}
                  secondaryActions={[
                    {
                      action: "delete",
                      button: (
                        <DeleteButton handleAction={() => handleDeleteTemplate(template.id)} />
                      ),
                    },
                  ]}
                  canCancel={false}
                />
              ) : (
                createWorkspaceButton()
              )}
            </Stack>
          }
>>>>>>> 5f0b1379
        >
          <Stack direction="row" spacing={3} className={styles.pageTitle}>
            <div>
              {hasIcon ? (
                <div className={styles.iconWrapper}>
                  <img src={template.icon} alt="" />
                </div>
              ) : (
                <Avatar className={styles.avatar}>{firstLetter(template.name)}</Avatar>
              )}
            </div>
            <div>
              <PageHeaderTitle>{template.name}</PageHeaderTitle>
              <PageHeaderSubtitle>
                {template.description === "" ? Language.noDescription : template.description}
              </PageHeaderSubtitle>
            </div>
          </Stack>
        </PageHeader>

        <Stack spacing={2.5}>
          {deleteError}
          <TemplateStats template={template} activeVersion={activeTemplateVersion} />
          <WorkspaceSection
            title={Language.resourcesTitle}
            contentsProps={{ className: styles.resourcesTableContents }}
          >
            <TemplateResourcesTable resources={getStartedResources(templateResources)} />
          </WorkspaceSection>
          <WorkspaceSection
            title={Language.readmeTitle}
            contentsProps={{ className: styles.readmeContents }}
          >
            <div className={styles.markdownWrapper}>
              <ReactMarkdown
                components={{
                  a: ({ href, target, children }) => (
                    <Link href={href} target={target}>
                      {children}
                    </Link>
                  ),
                }}
              >
                {readme.body}
              </ReactMarkdown>
            </div>
          </WorkspaceSection>
          <WorkspaceSection
            title={Language.versionsTitle}
            contentsProps={{ className: styles.versionsTableContents }}
          >
            <VersionsTable versions={templateVersions} />
          </WorkspaceSection>
        </Stack>
      </>
    </Margins>
  )
}

export const useStyles = makeStyles((theme) => {
  return {
    actionButton: {
      border: "none",
      borderRadius: `${theme.shape.borderRadius}px 0px 0px ${theme.shape.borderRadius}px`,
    },
    readmeContents: {
      margin: 0,
    },
    markdownWrapper: {
      background: theme.palette.background.paper,
      padding: theme.spacing(3.5),

      // Adds text wrapping to <pre> tag added by ReactMarkdown
      "& pre": {
        whiteSpace: "pre-wrap",
        wordWrap: "break-word",
      },
    },
    resourcesTableContents: {
      margin: 0,
    },
    versionsTableContents: {
      margin: 0,
    },
    pageTitle: {
      alignItems: "center",
    },
    avatar: {
      width: theme.spacing(6),
      height: theme.spacing(6),
      fontSize: theme.spacing(3),
    },
    iconWrapper: {
      width: theme.spacing(6),
      height: theme.spacing(6),
      "& img": {
        width: "100%",
      },
    },
  }
})<|MERGE_RESOLUTION|>--- conflicted
+++ resolved
@@ -45,13 +45,10 @@
   activeTemplateVersion: TemplateVersion
   templateResources: WorkspaceResource[]
   templateVersions?: TemplateVersion[]
-<<<<<<< HEAD
   templateDAUs?: TemplateDAUsResponse
-=======
   handleDeleteTemplate: (templateId: string) => void
   deleteTemplateError: Error | unknown
   canDeleteTemplate: boolean
->>>>>>> 5f0b1379
 }
 
 export const TemplatePageView: FC<React.PropsWithChildren<TemplatePageViewProps>> = ({
@@ -59,13 +56,10 @@
   activeTemplateVersion,
   templateResources,
   templateVersions,
-<<<<<<< HEAD
   templateDAUs,
-=======
   handleDeleteTemplate,
   deleteTemplateError,
   canDeleteTemplate,
->>>>>>> 5f0b1379
 }) => {
   const styles = useStyles()
   const readme = frontMatter(activeTemplateVersion.readme)
@@ -105,14 +99,6 @@
                 </Button>
               </Link>
 
-<<<<<<< HEAD
-      <Stack spacing={2.5}>
-        {templateDAUs && <DAUChart templateDAUs={templateDAUs} />}
-        <TemplateStats template={template} activeVersion={activeTemplateVersion} />
-        <WorkspaceSection
-          title={Language.resourcesTitle}
-          contentsProps={{ className: styles.resourcesTableContents }}
-=======
               {canDeleteTemplate ? (
                 <DropdownButton
                   primaryAction={createWorkspaceButton(styles.actionButton)}
@@ -131,7 +117,6 @@
               )}
             </Stack>
           }
->>>>>>> 5f0b1379
         >
           <Stack direction="row" spacing={3} className={styles.pageTitle}>
             <div>
@@ -154,6 +139,7 @@
 
         <Stack spacing={2.5}>
           {deleteError}
+          {templateDAUs && <DAUChart templateDAUs={templateDAUs} />}
           <TemplateStats template={template} activeVersion={activeTemplateVersion} />
           <WorkspaceSection
             title={Language.resourcesTitle}
