import Avatar from "@material-ui/core/Avatar"
import Button from "@material-ui/core/Button"
import Link from "@material-ui/core/Link"
import { makeStyles } from "@material-ui/core/styles"
import AddCircleOutline from "@material-ui/icons/AddCircleOutline"
import SettingsOutlined from "@material-ui/icons/SettingsOutlined"
import { DeleteButton } from "components/DropdownButton/ActionCtas"
import { DropdownButton } from "components/DropdownButton/DropdownButton"
import { ErrorSummary } from "components/ErrorSummary/ErrorSummary"
import { Markdown } from "components/Markdown/Markdown"
import frontMatter from "front-matter"
import { FC } from "react"
import { Link as RouterLink } from "react-router-dom"
import { firstLetter } from "util/firstLetter"
import {
  Template,
  TemplateDAUsResponse,
  TemplateVersion,
  WorkspaceResource,
} from "../../api/typesGenerated"
import { Margins } from "../../components/Margins/Margins"
import {
  PageHeader,
  PageHeaderSubtitle,
  PageHeaderTitle,
} from "../../components/PageHeader/PageHeader"
import { Stack } from "../../components/Stack/Stack"
import { TemplateResourcesTable } from "../../components/TemplateResourcesTable/TemplateResourcesTable"
import { TemplateStats } from "../../components/TemplateStats/TemplateStats"
import { VersionsTable } from "../../components/VersionsTable/VersionsTable"
import { WorkspaceSection } from "../../components/WorkspaceSection/WorkspaceSection"
import { DAUChart } from "./DAUChart"

const Language = {
  settingsButton: "Settings",
  createButton: "Create workspace",
  noDescription: "",
  readmeTitle: "README",
  resourcesTitle: "Resources",
  versionsTitle: "Version history",
}

export interface TemplatePageViewProps {
  template: Template
  activeTemplateVersion: TemplateVersion
  templateResources: WorkspaceResource[]
  templateVersions?: TemplateVersion[]
  templateDAUs?: TemplateDAUsResponse
  handleDeleteTemplate: (templateId: string) => void
  deleteTemplateError: Error | unknown
  canDeleteTemplate: boolean
}

export const TemplatePageView: FC<React.PropsWithChildren<TemplatePageViewProps>> = ({
  template,
  activeTemplateVersion,
  templateResources,
  templateVersions,
  templateDAUs,
  handleDeleteTemplate,
  deleteTemplateError,
  canDeleteTemplate,
}) => {
  const styles = useStyles()
  const readme = frontMatter(activeTemplateVersion.readme)
  const hasIcon = template.icon && template.icon !== ""

  const deleteError = deleteTemplateError ? (
    <ErrorSummary error={deleteTemplateError} dismissible />
  ) : (
    <></>
  )

  const getStartedResources = (resources: WorkspaceResource[]) => {
    return resources.filter((resource) => resource.workspace_transition === "start")
  }

  const createWorkspaceButton = (className?: string) => (
    <Link underline="none" component={RouterLink} to={`/templates/${template.name}/workspace`}>
      <Button className={className ?? ""} startIcon={<AddCircleOutline />}>
        {Language.createButton}
      </Button>
    </Link>
  )

  return (
    <Margins>
<<<<<<< HEAD
      <PageHeader
        actions={
          <>
            <Link
              underline="none"
              component={RouterLink}
              to={`/templates/${template.name}/settings`}
            >
              <Button variant="outlined" startIcon={<SettingsOutlined />}>
                {Language.settingsButton}
              </Button>
            </Link>
            <Link
              underline="none"
              component={RouterLink}
              to={`/templates/${template.name}/workspace`}
            >
              <Button startIcon={<AddCircleOutline />}>{Language.createButton}</Button>
            </Link>
          </>
        }
      >
        <Stack direction="row" spacing={3} className={styles.pageTitle}>
          <div>
            {hasIcon ? (
              <div className={styles.iconWrapper}>
                <img src={template.icon} alt="" />
              </div>
            ) : (
              <Avatar className={styles.avatar}>{firstLetter(template.name)}</Avatar>
            )}
          </div>
          <div>
            <PageHeaderTitle>{template.name}</PageHeaderTitle>
            <PageHeaderSubtitle>
              {template.description === "" ? Language.noDescription : template.description}
            </PageHeaderSubtitle>
          </div>
        </Stack>
      </PageHeader>
=======
      <>
        <PageHeader
          actions={
            <Stack direction="row" spacing={1}>
              <Link
                underline="none"
                component={RouterLink}
                to={`/templates/${template.name}/settings`}
              >
                <Button variant="outlined" startIcon={<SettingsOutlined />}>
                  {Language.settingsButton}
                </Button>
              </Link>
>>>>>>> 81962218

              {canDeleteTemplate ? (
                <DropdownButton
                  primaryAction={createWorkspaceButton(styles.actionButton)}
                  secondaryActions={[
                    {
                      action: "delete",
                      button: (
                        <DeleteButton handleAction={() => handleDeleteTemplate(template.id)} />
                      ),
                    },
                  ]}
                  canCancel={false}
                />
              ) : (
                createWorkspaceButton()
              )}
            </Stack>
          }
        >
          <Stack direction="row" spacing={3} className={styles.pageTitle}>
            <div>
              {hasIcon ? (
                <div className={styles.iconWrapper}>
                  <img src={template.icon} alt="" />
                </div>
              ) : (
                <Avatar className={styles.avatar}>{firstLetter(template.name)}</Avatar>
              )}
            </div>
            <div>
              <PageHeaderTitle>{template.name}</PageHeaderTitle>
              <PageHeaderSubtitle>
                {template.description === "" ? Language.noDescription : template.description}
              </PageHeaderSubtitle>
            </div>
          </Stack>
        </PageHeader>

        <Stack spacing={2.5}>
          {deleteError}
          {templateDAUs && <DAUChart templateDAUs={templateDAUs} />}
          <TemplateStats template={template} activeVersion={activeTemplateVersion} />
          <TemplateResourcesTable resources={getStartedResources(templateResources)} />
          <WorkspaceSection
            title={Language.readmeTitle}
            contentsProps={{ className: styles.readmeContents }}
          >
            <div className={styles.markdownWrapper}>
              <Markdown>{readme.body}</Markdown>
            </div>
          </WorkspaceSection>
          <WorkspaceSection
            title={Language.versionsTitle}
            contentsProps={{ className: styles.versionsTableContents }}
          >
            <VersionsTable versions={templateVersions} />
          </WorkspaceSection>
        </Stack>
      </>
    </Margins>
  )
}

export const useStyles = makeStyles((theme) => {
  return {
    actionButton: {
      border: "none",
      borderRadius: `${theme.shape.borderRadius}px 0px 0px ${theme.shape.borderRadius}px`,
    },
    readmeContents: {
      margin: 0,
    },
    markdownWrapper: {
      background: theme.palette.background.paper,
      padding: theme.spacing(3, 4),
    },
    versionsTableContents: {
      margin: 0,
    },
    pageTitle: {
      alignItems: "center",
    },
    avatar: {
      width: theme.spacing(6),
      height: theme.spacing(6),
      fontSize: theme.spacing(3),
    },
    iconWrapper: {
      width: theme.spacing(6),
      height: theme.spacing(6),
      "& img": {
        width: "100%",
      },
    },
  }
})<|MERGE_RESOLUTION|>--- conflicted
+++ resolved
@@ -85,52 +85,10 @@
 
   return (
     <Margins>
-<<<<<<< HEAD
-      <PageHeader
-        actions={
-          <>
-            <Link
-              underline="none"
-              component={RouterLink}
-              to={`/templates/${template.name}/settings`}
-            >
-              <Button variant="outlined" startIcon={<SettingsOutlined />}>
-                {Language.settingsButton}
-              </Button>
-            </Link>
-            <Link
-              underline="none"
-              component={RouterLink}
-              to={`/templates/${template.name}/workspace`}
-            >
-              <Button startIcon={<AddCircleOutline />}>{Language.createButton}</Button>
-            </Link>
-          </>
-        }
-      >
-        <Stack direction="row" spacing={3} className={styles.pageTitle}>
-          <div>
-            {hasIcon ? (
-              <div className={styles.iconWrapper}>
-                <img src={template.icon} alt="" />
-              </div>
-            ) : (
-              <Avatar className={styles.avatar}>{firstLetter(template.name)}</Avatar>
-            )}
-          </div>
-          <div>
-            <PageHeaderTitle>{template.name}</PageHeaderTitle>
-            <PageHeaderSubtitle>
-              {template.description === "" ? Language.noDescription : template.description}
-            </PageHeaderSubtitle>
-          </div>
-        </Stack>
-      </PageHeader>
-=======
       <>
         <PageHeader
           actions={
-            <Stack direction="row" spacing={1}>
+            <>
               <Link
                 underline="none"
                 component={RouterLink}
@@ -140,7 +98,6 @@
                   {Language.settingsButton}
                 </Button>
               </Link>
->>>>>>> 81962218
 
               {canDeleteTemplate ? (
                 <DropdownButton
@@ -158,7 +115,7 @@
               ) : (
                 createWorkspaceButton()
               )}
-            </Stack>
+            </>
           }
         >
           <Stack direction="row" spacing={3} className={styles.pageTitle}>
