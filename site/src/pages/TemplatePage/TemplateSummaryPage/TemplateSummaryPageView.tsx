--- conflicted
+++ resolved
@@ -1,7 +1,3 @@
-<<<<<<< HEAD
-import { makeStyles } from "@mui/styles"
-=======
->>>>>>> 643a9efe
 import {
   Template,
   TemplateVersion,
