import { makeStyles } from "@material-ui/core/styles"
import {
  Template,
  TemplateVersion,
  WorkspaceResource,
} from "api/typesGenerated"
import { Loader } from "components/Loader/Loader"
import { Stack } from "components/Stack/Stack"
import { TemplateResourcesTable } from "components/TemplateResourcesTable/TemplateResourcesTable"
import { TemplateStats } from "components/TemplateStats/TemplateStats"
<<<<<<< HEAD
import { VersionsTable } from "components/VersionsTable/VersionsTable"
import { FC, useEffect } from "react"
=======
import frontMatter from "front-matter"
import { FC } from "react"
>>>>>>> 95e578ba
import { DAUChart } from "../../../components/DAUChart/DAUChart"
import { TemplateSummaryData } from "./data"
import { useLocation, useNavigate } from "react-router-dom"

export interface TemplateSummaryPageViewProps {
  data?: TemplateSummaryData
  template: Template
  activeVersion: TemplateVersion
}

export const TemplateSummaryPageView: FC<TemplateSummaryPageViewProps> = ({
  data,
  template,
  activeVersion,
}) => {
  const navigate = useNavigate()
  const location = useLocation()

  useEffect(() => {
    if (location.hash === "#readme") {
      // We moved the readme to the docs page, but we known that some users
      // have bookmarked the readme or linked it elsewhere. Redirect them to the docs page.
      navigate(`/templates/${template.name}/docs`, { replace: true })
    }
  }, [template, navigate, location])

  if (!data) {
    return <Loader />
  }

<<<<<<< HEAD
  const { daus, resources, versions } = data
=======
  const { daus, resources } = data
  const readme = frontMatter(activeVersion.readme)
>>>>>>> 95e578ba

  const getStartedResources = (resources: WorkspaceResource[]) => {
    return resources.filter(
      (resource) => resource.workspace_transition === "start",
    )
  }

  return (
    <Stack spacing={4}>
      <TemplateStats template={template} activeVersion={activeVersion} />

      {daus && <DAUChart daus={daus} />}

<<<<<<< HEAD
      <TemplateResourcesTable resources={getStartedResources(resources)} />

      <VersionsTable versions={versions} />
=======
      <div className={styles.markdownSection} id="readme">
        <div className={styles.readmeLabel}>README.md</div>
        <div className={styles.markdownWrapper}>
          <MemoizedMarkdown>{readme.body}</MemoizedMarkdown>
        </div>
      </div>
>>>>>>> 95e578ba
    </Stack>
  )
}

export const useStyles = makeStyles((theme) => {
  return {
    markdownSection: {
      background: theme.palette.background.paper,
      border: `1px solid ${theme.palette.divider}`,
      borderRadius: theme.shape.borderRadius,
    },

    readmeLabel: {
      color: theme.palette.text.secondary,
      fontWeight: 600,
      padding: theme.spacing(2, 3),
      borderBottom: `1px solid ${theme.palette.divider}`,
    },

    markdownWrapper: {
      padding: theme.spacing(0, 3, 5),
      maxWidth: 800,
      margin: "auto",
    },
  }
})<|MERGE_RESOLUTION|>--- conflicted
+++ resolved
@@ -8,13 +8,7 @@
 import { Stack } from "components/Stack/Stack"
 import { TemplateResourcesTable } from "components/TemplateResourcesTable/TemplateResourcesTable"
 import { TemplateStats } from "components/TemplateStats/TemplateStats"
-<<<<<<< HEAD
-import { VersionsTable } from "components/VersionsTable/VersionsTable"
 import { FC, useEffect } from "react"
-=======
-import frontMatter from "front-matter"
-import { FC } from "react"
->>>>>>> 95e578ba
 import { DAUChart } from "../../../components/DAUChart/DAUChart"
 import { TemplateSummaryData } from "./data"
 import { useLocation, useNavigate } from "react-router-dom"
@@ -45,12 +39,7 @@
     return <Loader />
   }
 
-<<<<<<< HEAD
-  const { daus, resources, versions } = data
-=======
   const { daus, resources } = data
-  const readme = frontMatter(activeVersion.readme)
->>>>>>> 95e578ba
 
   const getStartedResources = (resources: WorkspaceResource[]) => {
     return resources.filter(
@@ -61,21 +50,8 @@
   return (
     <Stack spacing={4}>
       <TemplateStats template={template} activeVersion={activeVersion} />
-
       {daus && <DAUChart daus={daus} />}
-
-<<<<<<< HEAD
       <TemplateResourcesTable resources={getStartedResources(resources)} />
-
-      <VersionsTable versions={versions} />
-=======
-      <div className={styles.markdownSection} id="readme">
-        <div className={styles.readmeLabel}>README.md</div>
-        <div className={styles.markdownWrapper}>
-          <MemoizedMarkdown>{readme.body}</MemoizedMarkdown>
-        </div>
-      </div>
->>>>>>> 95e578ba
     </Stack>
   )
 }
