import LinearProgress from "@mui/material/LinearProgress";
<<<<<<< HEAD
import Box from "@mui/material/Box";
import { styled } from "@mui/material/styles";
import { BoxProps } from "@mui/system";
=======
import Tooltip from "@mui/material/Tooltip";
import Link from "@mui/material/Link";
import CheckCircleOutlined from "@mui/icons-material/CheckCircleOutlined";
import CancelOutlined from "@mui/icons-material/CancelOutlined";
import LinkOutlined from "@mui/icons-material/LinkOutlined";
>>>>>>> 6ecba0fd
import { useQuery } from "react-query";
import { Helmet } from "react-helmet-async";
import type {
  Entitlements,
  Template,
  TemplateAppUsage,
  TemplateInsightsResponse,
  TemplateParameterUsage,
  TemplateParameterValue,
  UserActivityInsightsResponse,
  UserLatencyInsightsResponse,
} from "api/typesGenerated";
import { useTheme } from "@emotion/react";
import {
  PropsWithChildren,
  type FC,
  type ReactNode,
  HTMLAttributes,
  useId,
} from "react";
import chroma from "chroma-js";
import {
  subDays,
  addWeeks,
  format,
  startOfDay,
  startOfHour,
  addHours,
} from "date-fns";
import { useSearchParams } from "react-router-dom";
import "react-date-range/dist/styles.css";
import "react-date-range/dist/theme/default.css";

import {
  ActiveUsersTitle,
  ActiveUserChart,
} from "components/ActiveUserChart/ActiveUserChart";
import { useTemplateLayoutContext } from "pages/TemplatePage/TemplateLayout";
import {
  HelpTooltip,
  HelpTooltipTitle,
  HelpTooltipText,
} from "components/HelpTooltip/HelpTooltip";
import { UserAvatar } from "components/UserAvatar/UserAvatar";
import { getLatencyColor } from "utils/latency";
import { colors } from "theme/colors";
import { Loader } from "components/Loader/Loader";
<<<<<<< HEAD
import type {
  Entitlements,
  Template,
  TemplateAppUsage,
  TemplateInsightsResponse,
  TemplateParameterUsage,
  TemplateParameterValue,
  UserActivityInsightsResponse,
  UserLatencyInsightsResponse,
} from "api/typesGenerated";
import { useTheme } from "@emotion/react";
import { type ComponentProps, type ReactNode } from "react";
import { subDays, addWeeks, format } from "date-fns";
import "react-date-range/dist/styles.css";
import "react-date-range/dist/theme/default.css";
import { DateRange as DailyPicker, DateRangeValue } from "./DateRange";
import Link from "@mui/material/Link";
import CheckCircleOutlined from "@mui/icons-material/CheckCircleOutlined";
import CancelOutlined from "@mui/icons-material/CancelOutlined";
import { lastWeeks } from "./utils";
import Tooltip from "@mui/material/Tooltip";
import LinkOutlined from "@mui/icons-material/LinkOutlined";
import { InsightsInterval, IntervalMenu } from "./IntervalMenu";
import { WeekPicker, numberOfWeeksOptions } from "./WeekPicker";
=======
>>>>>>> 6ecba0fd
import {
  insightsTemplate,
  insightsUserActivity,
  insightsUserLatency,
} from "api/queries/insights";
import { entitlements } from "api/queries/entitlements";
import { getTemplatePageTitle } from "../utils";
import { DateRange as DailyPicker, DateRangeValue } from "./DateRange";
import { lastWeeks } from "./utils";
import { InsightsInterval, IntervalMenu } from "./IntervalMenu";
import { WeekPicker, numberOfWeeksOptions } from "./WeekPicker";

const DEFAULT_NUMBER_OF_WEEKS = numberOfWeeksOptions[0];

export default function TemplateInsightsPage() {
  const { template } = useTemplateLayoutContext();
  const [searchParams, setSearchParams] = useSearchParams();

  const defaultInterval = getDefaultInterval(template);
  const interval =
    (searchParams.get("interval") as InsightsInterval) || defaultInterval;

  const dateRange = getDateRange(searchParams, interval);
  const setDateRange = (newDateRange: DateRangeValue) => {
    searchParams.set("startDate", newDateRange.startDate.toISOString());
    searchParams.set("endDate", newDateRange.endDate.toISOString());
    setSearchParams(searchParams);
  };

  // date ranges can have different offsets because of daylight savings so to
  // avoid that we are going to use a common offset
  const baseOffset = dateRange.endDate.getTimezoneOffset();
  const commonFilters = {
    template_ids: template.id,
    start_time: toISOLocal(dateRange.startDate, baseOffset),
    end_time: toISOLocal(dateRange.endDate, baseOffset),
  };

  const insightsFilter = { ...commonFilters, interval };
  const { data: templateInsights } = useQuery(insightsTemplate(insightsFilter));
  const { data: userLatency } = useQuery(insightsUserLatency(commonFilters));
  const { data: userActivity } = useQuery(insightsUserActivity(commonFilters));
  const { data: entitlementsQuery } = useQuery(entitlements());

  return (
    <>
      <Helmet>
        <title>{getTemplatePageTitle("Insights", template)}</title>
      </Helmet>
      <TemplateInsightsPageView
        controls={
          <>
            <IntervalMenu
              value={interval}
              onChange={(interval) => {
                // When going from daily to week we need to set a safe week range
                if (interval === "week") {
                  setDateRange(lastWeeks(DEFAULT_NUMBER_OF_WEEKS));
                }
                searchParams.set("interval", interval);
                setSearchParams(searchParams);
              }}
            />
            {interval === "day" ? (
              <DailyPicker value={dateRange} onChange={setDateRange} />
            ) : (
              <WeekPicker value={dateRange} onChange={setDateRange} />
            )}
          </>
        }
        templateInsights={templateInsights}
        userLatency={userLatency}
        userActivity={userActivity}
        interval={interval}
        entitlements={entitlementsQuery}
      />
    </>
  );
}

const getDefaultInterval = (template: Template) => {
  const now = new Date();
  const templateCreateDate = new Date(template.created_at);
  const hasFiveWeeksOrMore = addWeeks(templateCreateDate, 5) < now;
  return hasFiveWeeksOrMore ? "week" : "day";
};

const getDateRange = (
  searchParams: URLSearchParams,
  interval: InsightsInterval,
) => {
  const startDate = searchParams.get("startDate");
  const endDate = searchParams.get("endDate");

  if (startDate && endDate) {
    return {
      startDate: new Date(startDate),
      endDate: new Date(endDate),
    };
  }

  if (interval === "day") {
    // Only instantiate new Date once so that we don't get the wrong interval if
    // start is 23:59:59.999 and the clock shifts to 00:00:00 before the second
    // instantiation.
    const today = new Date();
    return {
      startDate: startOfDay(subDays(today, 6)),
      // Add one hour to endDate to include real-time data for today.
      endDate: addHours(startOfHour(today), 1),
    };
  }

  return lastWeeks(DEFAULT_NUMBER_OF_WEEKS);
};

interface TemplateInsightsPageViewProps {
  templateInsights: TemplateInsightsResponse | undefined;
  userLatency: UserLatencyInsightsResponse | undefined;
  userActivity: UserActivityInsightsResponse | undefined;
  entitlements: Entitlements | undefined;
  controls: ReactNode;
  interval: InsightsInterval;
}

export const TemplateInsightsPageView: FC<TemplateInsightsPageViewProps> = ({
  templateInsights,
  userLatency,
  userActivity,
  entitlements,
  controls,
  interval,
}) => {
  return (
    <>
      <div
        css={{
          marginBottom: 32,
          display: "flex",
          alignItems: "center",
          gap: 8,
        }}
      >
        {controls}
      </div>
      <div
        css={{
          display: "grid",
          gridTemplateColumns: "repeat(3, minmax(0, 1fr))",
          gridTemplateRows: "440px 440px auto",
          gap: 24,
        }}
      >
        <ActiveUsersPanel
          css={{ gridColumn: "span 2" }}
          interval={interval}
          userLimit={
            entitlements?.features.user_limit.enabled
              ? entitlements?.features.user_limit.limit
              : undefined
          }
          data={templateInsights?.interval_reports}
        />
        <UsersLatencyPanel data={userLatency} />
        <TemplateUsagePanel
          css={{ gridColumn: "span 2" }}
          data={templateInsights?.report?.apps_usage}
        />
        <UsersActivityPanel data={userActivity} />
        <TemplateParametersUsagePanel
          css={{ gridColumn: "span 3" }}
          data={templateInsights?.report?.parameters_usage}
        />
      </div>
    </>
  );
};

interface ActiveUsersPanelProps extends PanelProps {
  data: TemplateInsightsResponse["interval_reports"] | undefined;
  interval: InsightsInterval;
  userLimit: number | undefined;
}

const ActiveUsersPanel: FC<ActiveUsersPanelProps> = ({
  data,
  interval,
  userLimit,
  ...panelProps
}) => {
  return (
    <Panel {...panelProps}>
      <PanelHeader>
        <PanelTitle>
          <ActiveUsersTitle />
        </PanelTitle>
      </PanelHeader>
      <PanelContent>
        {!data && <Loader css={{ height: "100%" }} />}
        {data && data.length === 0 && <NoDataAvailable />}
        {data && data.length > 0 && (
          <ActiveUserChart
            interval={interval}
            userLimit={userLimit}
            data={data.map((d) => ({
              amount: d.active_users,
              date: d.start_time,
            }))}
          />
        )}
      </PanelContent>
    </Panel>
  );
};

interface UsersLatencyPanelProps extends PanelProps {
  data: UserLatencyInsightsResponse | undefined;
}

const UsersLatencyPanel: FC<UsersLatencyPanelProps> = ({
  data,
  ...panelProps
}) => {
  const theme = useTheme();
  const users = data?.report.users;

  return (
    <Panel {...panelProps} css={{ overflowY: "auto" }}>
      <PanelHeader>
        <PanelTitle css={{ display: "flex", alignItems: "center", gap: 8 }}>
          Latency by user
          <HelpTooltip size="small">
            <HelpTooltipTitle>How is latency calculated?</HelpTooltipTitle>
            <HelpTooltipText>
              The median round trip time of user connections to workspaces.
            </HelpTooltipText>
          </HelpTooltip>
        </PanelTitle>
      </PanelHeader>
      <PanelContent>
        {!data && <Loader css={{ height: "100%" }} />}
        {users && users.length === 0 && <NoDataAvailable />}
        {users &&
          users
            .sort((a, b) => b.latency_ms.p50 - a.latency_ms.p50)
            .map((row) => (
              <div
                key={row.user_id}
                css={{
                  display: "flex",
                  justifyContent: "space-between",
                  alignItems: "center",
                  fontSize: 14,
                  paddingTop: 8,
                  paddingBottom: 8,
                }}
              >
                <div css={{ display: "flex", alignItems: "center", gap: 12 }}>
                  <UserAvatar
                    username={row.username}
                    avatarURL={row.avatar_url}
                  />
<<<<<<< HEAD
                  <Box sx={{ fontWeight: 500 }}>{row.username}</Box>
                </Box>
                <Box
                  sx={{
                    color: getLatencyColor(row.latency_ms.p50),
=======
                  <div css={{ fontWeight: 500 }}>{row.username}</div>
                </div>
                <div
                  css={{
                    color: getLatencyColor(theme, row.latency_ms.p50),
>>>>>>> 6ecba0fd
                    fontWeight: 500,
                    fontSize: 13,
                    textAlign: "right",
                  }}
                >
                  {row.latency_ms.p50.toFixed(0)}ms
                </div>
              </div>
            ))}
      </PanelContent>
    </Panel>
  );
};

interface UsersActivityPanelProps extends PanelProps {
  data: UserActivityInsightsResponse | undefined;
}

const UsersActivityPanel: FC<UsersActivityPanelProps> = ({
  data,
  ...panelProps
}) => {
  const theme = useTheme();

  const users = data?.report.users;

  return (
    <Panel {...panelProps} css={{ overflowY: "auto" }}>
      <PanelHeader>
        <PanelTitle css={{ display: "flex", alignItems: "center", gap: 8 }}>
          Activity by user
          <HelpTooltip size="small">
            <HelpTooltipTitle>How is activity calculated?</HelpTooltipTitle>
            <HelpTooltipText>
              When a connection is initiated to a user&apos;s workspace they are
              considered an active user. e.g. apps, web terminal, SSH
            </HelpTooltipText>
          </HelpTooltip>
        </PanelTitle>
      </PanelHeader>
      <PanelContent>
        {!data && <Loader css={{ height: "100%" }} />}
        {users && users.length === 0 && <NoDataAvailable />}
        {users &&
          users
            .sort((a, b) => b.seconds - a.seconds)
            .map((row) => (
              <div
                key={row.user_id}
                css={{
                  display: "flex",
                  justifyContent: "space-between",
                  alignItems: "center",
                  fontSize: 14,
                  paddingTop: 8,
                  paddingBottom: 8,
                }}
              >
                <div css={{ display: "flex", alignItems: "center", gap: 12 }}>
                  <UserAvatar
                    username={row.username}
                    avatarURL={row.avatar_url}
                  />
                  <div css={{ fontWeight: 500 }}>{row.username}</div>
                </div>
                <div
                  css={{
                    color: theme.palette.text.secondary,
                    fontSize: 13,
                    textAlign: "right",
                  }}
                >
                  {formatTime(row.seconds)}
                </div>
              </div>
            ))}
      </PanelContent>
    </Panel>
  );
};

interface TemplateUsagePanelProps extends PanelProps {
  data: TemplateAppUsage[] | undefined;
}

const TemplateUsagePanel: FC<TemplateUsagePanelProps> = ({
  data,
  ...panelProps
}) => {
  const theme = useTheme();
  const validUsage = data?.filter((u) => u.seconds > 0);
  const totalInSeconds =
    validUsage?.reduce((total, usage) => total + usage.seconds, 0) ?? 1;
  const usageColors = chroma
    .scale([colors.green[8], colors.blue[8]])
    .mode("lch")
    .colors(validUsage?.length ?? 0);
  // The API returns a row for each app, even if the user didn't use it.
  const hasDataAvailable = validUsage && validUsage.length > 0;

  return (
    <Panel {...panelProps} css={{ overflowY: "auto" }}>
      <PanelHeader>
        <PanelTitle>App & IDE Usage</PanelTitle>
      </PanelHeader>
      <PanelContent>
        {!data && <Loader css={{ height: "100%" }} />}
        {data && !hasDataAvailable && <NoDataAvailable />}
        {data && hasDataAvailable && (
          <div
            css={{
              display: "flex",
              flexDirection: "column",
              gap: 24,
            }}
          >
            {validUsage
              .sort((a, b) => b.seconds - a.seconds)
              .map((usage, i) => {
                const percentage = (usage.seconds / totalInSeconds) * 100;
                return (
                  <div
                    key={usage.slug}
                    css={{ display: "flex", gap: 16, alignItems: "center" }}
                  >
                    <div
                      css={{ display: "flex", alignItems: "center", gap: 8 }}
                    >
                      <div
                        css={{
                          width: 20,
                          height: 20,
                          display: "flex",
                          alignItems: "center",
                          justifyContent: "center",
                        }}
                      >
                        <img
                          src={usage.icon}
                          alt=""
                          style={{
                            objectFit: "contain",
                            width: "100%",
                            height: "100%",
                          }}
                        />
                      </div>
                      <div css={{ fontSize: 13, fontWeight: 500, width: 200 }}>
                        {usage.display_name}
                      </div>
                    </div>
                    <LinearProgress
                      value={percentage}
                      variant="determinate"
                      css={{
                        width: "100%",
                        height: 8,
                        backgroundColor: theme.palette.divider,
                        "& .MuiLinearProgress-bar": {
                          backgroundColor: usageColors[i],
                          borderRadius: 999,
                        },
                      }}
                    />
                    <div
                      css={{
                        fontSize: 13,
                        color: theme.palette.text.secondary,
                        width: 120,
                        flexShrink: 0,
                      }}
                    >
                      {formatTime(usage.seconds)}
                    </div>
                  </div>
                );
              })}
          </div>
        )}
      </PanelContent>
    </Panel>
  );
};

interface TemplateParametersUsagePanelProps extends PanelProps {
  data: TemplateParameterUsage[] | undefined;
}

const TemplateParametersUsagePanel: FC<TemplateParametersUsagePanelProps> = ({
  data,
  ...panelProps
}) => {
  const theme = useTheme();

  return (
    <Panel {...panelProps}>
      <PanelHeader>
        <PanelTitle>Parameters usage</PanelTitle>
      </PanelHeader>
      <PanelContent>
        {!data && <Loader css={{ height: 200 }} />}
        {data && data.length === 0 && <NoDataAvailable css={{ height: 200 }} />}
        {data &&
          data.length > 0 &&
          data.map((parameter, parameterIndex) => {
            const label =
              parameter.display_name !== ""
                ? parameter.display_name
                : parameter.name;
            return (
              <div
                key={parameter.name}
                css={{
                  display: "flex",
                  alignItems: "start",
                  padding: 24,
                  marginLeft: -24,
                  marginRight: -24,
                  borderTop: `1px solid ${theme.palette.divider}`,
                  width: "calc(100% + 48px)",
                  "&:first-child": {
                    borderTop: 0,
                  },
                  gap: 24,
                }}
              >
                <div css={{ flex: 1 }}>
                  <div css={{ fontWeight: 500 }}>{label}</div>
                  <p
                    css={{
                      fontSize: 14,
                      color: theme.palette.text.secondary,
                      maxWidth: 400,
                      margin: 0,
                    }}
                  >
                    {parameter.description}
                  </p>
                </div>
                <div css={{ flex: 1, fontSize: 14, flexGrow: 2 }}>
                  <ParameterUsageRow
                    css={{
                      color: theme.palette.text.secondary,
                      fontWeight: 500,
                      fontSize: 13,
                      cursor: "default",
                    }}
                  >
                    <div>Value</div>
                    <Tooltip
                      title="The number of workspaces using this value"
                      placement="top"
                    >
                      <div>Count</div>
                    </Tooltip>
                  </ParameterUsageRow>
                  {parameter.values
                    .sort((a, b) => b.count - a.count)
                    .filter((usage) => filterOrphanValues(usage, parameter))
                    .map((usage, usageIndex) => (
                      <ParameterUsageRow
                        key={`${parameterIndex}-${usageIndex}`}
                      >
                        <ParameterUsageLabel
                          usage={usage}
                          parameter={parameter}
                        />
                        <div css={{ textAlign: "right" }}>{usage.count}</div>
                      </ParameterUsageRow>
                    ))}
                </div>
              </div>
            );
          })}
      </PanelContent>
    </Panel>
  );
};

const filterOrphanValues = (
  usage: TemplateParameterValue,
  parameter: TemplateParameterUsage,
) => {
  if (parameter.options) {
    return parameter.options.some((o) => o.value === usage.value);
  }
  return true;
};

const ParameterUsageRow: FC<HTMLAttributes<HTMLDivElement>> = ({
  children,
  ...attrs
}) => {
  return (
    <div
      css={{
        display: "flex",
        alignItems: "baseline",
        justifyContent: "space-between",
        padding: "4px 0",
      }}
      {...attrs}
    >
      {children}
    </div>
  );
};

interface ParameterUsageLabelProps {
  usage: TemplateParameterValue;
  parameter: TemplateParameterUsage;
}

const ParameterUsageLabel: FC<ParameterUsageLabelProps> = ({
  usage,
  parameter,
}) => {
  const ariaId = useId();
  const theme = useTheme();

  if (parameter.options) {
    const option = parameter.options.find((o) => o.value === usage.value)!;
    const icon = option.icon;
    const label = option.name;

    return (
      <div
        css={{
          display: "flex",
          alignItems: "center",
          gap: 16,
        }}
      >
        {icon && (
          <div css={{ width: 16, height: 16, lineHeight: 1 }}>
            <img
              alt=""
              src={icon}
              css={{
                objectFit: "contain",
                width: "100%",
                height: "100%",
              }}
              aria-labelledby={ariaId}
            />
          </div>
        )}
        <span id={ariaId}>{label}</span>
      </div>
    );
  }

  if (usage.value.startsWith("http")) {
    return (
      <Link
        href={usage.value}
        target="_blank"
        rel="noreferrer"
        css={{
          display: "flex",
          alignItems: "center",
          gap: 1,
          color: theme.palette.text.primary,
        }}
      >
        <TextValue>{usage.value}</TextValue>
        <LinkOutlined
          css={{
            width: 14,
            height: 14,
            color: theme.palette.primary.light,
          }}
        />
      </Link>
    );
  }

  if (parameter.type === "list(string)") {
    const values = JSON.parse(usage.value) as string[];
    return (
      <div css={{ display: "flex", gap: 8, flexWrap: "wrap" }}>
        {values.map((v, i) => (
          <div
            key={i}
            css={{
              padding: "2px 12px",
              borderRadius: 999,
              background: theme.palette.divider,
              whiteSpace: "nowrap",
            }}
          >
            {v}
          </div>
        ))}
      </div>
    );
  }

  if (parameter.type === "bool") {
    return (
      <div
        css={{
          display: "flex",
          alignItems: "center",
          gap: 8,
        }}
      >
        {usage.value === "false" ? (
          <>
            <CancelOutlined
              css={{
                width: 16,
                height: 16,
                color: theme.palette.error.light,
              }}
            />
            False
          </>
        ) : (
          <>
            <CheckCircleOutlined
              css={{
                width: 16,
                height: 16,
                color: theme.palette.success.light,
              }}
            />
            True
          </>
        )}
      </div>
    );
  }

  return <TextValue>{usage.value}</TextValue>;
};

interface PanelProps extends HTMLAttributes<HTMLDivElement> {}

const Panel: FC<PanelProps> = ({ children, ...attrs }) => {
  const theme = useTheme();

  return (
    <div
      css={{
        borderRadius: 8,
        border: `1px solid ${theme.palette.divider}`,
        backgroundColor: theme.palette.background.paper,
        display: "flex",
        flexDirection: "column",
      }}
      {...attrs}
    >
      {children}
    </div>
  );
};

const PanelHeader: FC<HTMLAttributes<HTMLDivElement>> = ({
  children,
  ...attrs
}) => {
  return (
    <div css={{ padding: "20px 24px 24px" }} {...attrs}>
      {children}
    </div>
  );
};

const PanelTitle: FC<HTMLAttributes<HTMLDivElement>> = ({
  children,
  ...attrs
}) => {
  return (
    <div css={{ fontSize: 14, fontWeight: 500 }} {...attrs}>
      {children}
    </div>
  );
};

const PanelContent: FC<HTMLAttributes<HTMLDivElement>> = ({
  children,
  ...attrs
}) => {
  return (
    <div css={{ padding: "0 24px 24px", flex: 1 }} {...attrs}>
      {children}
    </div>
  );
};

const NoDataAvailable = (props: HTMLAttributes<HTMLDivElement>) => {
  const theme = useTheme();

  return (
    <div
      {...props}
      css={{
        fontSize: 13,
        color: theme.palette.text.secondary,
        textAlign: "center",
        height: "100%",
        display: "flex",
        alignItems: "center",
        justifyContent: "center",
      }}
    >
      No data available
    </div>
  );
};

const TextValue: FC<PropsWithChildren> = ({ children }) => {
  const theme = useTheme();

  return (
    <span>
      <span
        css={{
          color: theme.palette.text.secondary,
          weight: 600,
          marginRight: 2,
        }}
      >
        &quot;
      </span>
      {children}
      <span
        css={{
          color: theme.palette.text.secondary,
          weight: 600,
          marginLeft: 2,
        }}
      >
        &quot;
      </span>
    </span>
  );
};

function formatTime(seconds: number): string {
  if (seconds < 60) {
    return seconds + " seconds";
  } else if (seconds >= 60 && seconds < 3600) {
    const minutes = Math.floor(seconds / 60);
    return minutes + " minutes";
  } else {
    const hours = seconds / 3600;
    const minutes = Math.floor(seconds % 3600);
    if (minutes === 0) {
      return hours.toFixed(0) + " hours";
    }

    return hours.toFixed(1) + " hours";
  }
}

function toISOLocal(d: Date, offset: number) {
  return format(d, `yyyy-MM-dd'T'HH:mm:ss${formatOffset(offset)}`);
}

function formatOffset(offset: number): string {
  // A negative offset means that this is a positive timezone, e.g. GMT+2 = -120.
  const isPositiveTimezone = offset <= 0;
  const absoluteOffset = Math.abs(offset);
  const hours = Math.floor(absoluteOffset / 60);
  const minutes = Math.abs(offset) % 60;
  const formattedHours = `${isPositiveTimezone ? "+" : "-"}${String(
    hours,
  ).padStart(2, "0")}`;
  const formattedMinutes = String(minutes).padStart(2, "0");
  return `${formattedHours}:${formattedMinutes}`;
}<|MERGE_RESOLUTION|>--- conflicted
+++ resolved
@@ -1,15 +1,9 @@
 import LinearProgress from "@mui/material/LinearProgress";
-<<<<<<< HEAD
-import Box from "@mui/material/Box";
-import { styled } from "@mui/material/styles";
-import { BoxProps } from "@mui/system";
-=======
 import Tooltip from "@mui/material/Tooltip";
 import Link from "@mui/material/Link";
 import CheckCircleOutlined from "@mui/icons-material/CheckCircleOutlined";
 import CancelOutlined from "@mui/icons-material/CancelOutlined";
 import LinkOutlined from "@mui/icons-material/LinkOutlined";
->>>>>>> 6ecba0fd
 import { useQuery } from "react-query";
 import { Helmet } from "react-helmet-async";
 import type {
@@ -57,33 +51,6 @@
 import { getLatencyColor } from "utils/latency";
 import { colors } from "theme/colors";
 import { Loader } from "components/Loader/Loader";
-<<<<<<< HEAD
-import type {
-  Entitlements,
-  Template,
-  TemplateAppUsage,
-  TemplateInsightsResponse,
-  TemplateParameterUsage,
-  TemplateParameterValue,
-  UserActivityInsightsResponse,
-  UserLatencyInsightsResponse,
-} from "api/typesGenerated";
-import { useTheme } from "@emotion/react";
-import { type ComponentProps, type ReactNode } from "react";
-import { subDays, addWeeks, format } from "date-fns";
-import "react-date-range/dist/styles.css";
-import "react-date-range/dist/theme/default.css";
-import { DateRange as DailyPicker, DateRangeValue } from "./DateRange";
-import Link from "@mui/material/Link";
-import CheckCircleOutlined from "@mui/icons-material/CheckCircleOutlined";
-import CancelOutlined from "@mui/icons-material/CancelOutlined";
-import { lastWeeks } from "./utils";
-import Tooltip from "@mui/material/Tooltip";
-import LinkOutlined from "@mui/icons-material/LinkOutlined";
-import { InsightsInterval, IntervalMenu } from "./IntervalMenu";
-import { WeekPicker, numberOfWeeksOptions } from "./WeekPicker";
-=======
->>>>>>> 6ecba0fd
 import {
   insightsTemplate,
   insightsUserActivity,
@@ -346,19 +313,11 @@
                     username={row.username}
                     avatarURL={row.avatar_url}
                   />
-<<<<<<< HEAD
-                  <Box sx={{ fontWeight: 500 }}>{row.username}</Box>
-                </Box>
-                <Box
-                  sx={{
-                    color: getLatencyColor(row.latency_ms.p50),
-=======
                   <div css={{ fontWeight: 500 }}>{row.username}</div>
                 </div>
                 <div
                   css={{
                     color: getLatencyColor(theme, row.latency_ms.p50),
->>>>>>> 6ecba0fd
                     fontWeight: 500,
                     fontSize: 13,
                     textAlign: "right",
