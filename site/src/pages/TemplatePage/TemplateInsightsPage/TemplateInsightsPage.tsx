import LinearProgress from "@mui/material/LinearProgress"
import Box from "@mui/material/Box"
import { styled, useTheme } from "@mui/material/styles"
import { BoxProps } from "@mui/system"
import { useQuery } from "@tanstack/react-query"
import { getInsightsTemplate, getInsightsUserLatency } from "api/api"
import { DAUChart, DAUTitle } from "components/DAUChart/DAUChart"
import { useTemplateLayoutContext } from "components/TemplateLayout/TemplateLayout"
import {
  HelpTooltip,
  HelpTooltipTitle,
  HelpTooltipText,
} from "components/Tooltips/HelpTooltip"
import { UserAvatar } from "components/UserAvatar/UserAvatar"
import { getLatencyColor } from "utils/latency"
import chroma from "chroma-js"
import { colors } from "theme/colors"
import { Helmet } from "react-helmet-async"
import { getTemplatePageTitle } from "../utils"
import { Loader } from "components/Loader/Loader"
import {
  DAUsResponse,
  TemplateInsightsResponse,
  TemplateParameterUsage,
  TemplateParameterValue,
  UserLatencyInsightsResponse,
} from "api/typesGenerated"
import { ComponentProps } from "react"
import { subDays, addHours, startOfHour } from "date-fns"
<<<<<<< HEAD
import { useDashboard } from "components/Dashboard/DashboardProvider"
import OpenInNewOutlined from "@mui/icons-material/OpenInNewOutlined"
import Link from "@mui/material/Link"
import CheckCircleOutlined from "@mui/icons-material/CheckCircleOutlined"
import CancelOutlined from "@mui/icons-material/CancelOutlined"
=======
>>>>>>> 8f7b6a29

export default function TemplateInsightsPage() {
  const now = new Date()
  const { template } = useTemplateLayoutContext()
  const insightsFilter = {
    template_ids: template.id,
<<<<<<< HEAD
    start_time: toStartTimeFilter(sevenDaysAgo()),
    end_time: startOfHour(addHours(new Date(), 1)).toISOString(),
=======
    start_time: toStartTimeFilter(subDays(now, 7)),
    end_time: startOfHour(addHours(now, 1)).toISOString(),
>>>>>>> 8f7b6a29
  }
  const { data: templateInsights } = useQuery({
    queryKey: ["templates", template.id, "usage"],
    queryFn: () => getInsightsTemplate(insightsFilter),
  })
  const { data: userLatency } = useQuery({
    queryKey: ["templates", template.id, "user-latency"],
    queryFn: () => getInsightsUserLatency(insightsFilter),
  })
  const dashboard = useDashboard()
  const shouldDisplayParameters =
    dashboard.experiments.includes("template_parameters_insights") ||
    process.env.NODE_ENV === "development"

  return (
    <>
      <Helmet>
        <title>{getTemplatePageTitle("Insights", template)}</title>
      </Helmet>
      <TemplateInsightsPageView
        templateInsights={templateInsights}
        userLatency={userLatency}
        shouldDisplayParameters={shouldDisplayParameters}
      />
    </>
  )
}

export const TemplateInsightsPageView = ({
  templateInsights,
  userLatency,
  shouldDisplayParameters,
}: {
  templateInsights: TemplateInsightsResponse | undefined
  userLatency: UserLatencyInsightsResponse | undefined
  shouldDisplayParameters: boolean
}) => {
  return (
    <Box
      sx={{
        display: "grid",
        gridTemplateColumns: "repeat(3, minmax(0, 1fr))",
        gridTemplateRows: "440px auto",
        gap: (theme) => theme.spacing(3),
      }}
    >
      <DailyUsersPanel
        sx={{ gridColumn: "span 2" }}
        data={templateInsights?.interval_reports}
      />
      <UserLatencyPanel data={userLatency} />
      <TemplateUsagePanel
        sx={{ gridColumn: "span 3" }}
        data={templateInsights?.report.apps_usage}
      />
      {shouldDisplayParameters && (
        <TemplateParametersUsagePanel
          sx={{ gridColumn: "span 3" }}
          data={templateInsights?.report.parameters_usage}
        />
      )}
    </Box>
  )
}

const DailyUsersPanel = ({
  data,
  ...panelProps
}: PanelProps & {
  data: TemplateInsightsResponse["interval_reports"] | undefined
}) => {
  return (
    <Panel {...panelProps}>
      <PanelHeader>
        <PanelTitle>
          <DAUTitle />
        </PanelTitle>
        <PanelSubtitle>Last 7 days</PanelSubtitle>
      </PanelHeader>
      <PanelContent>
        {!data && <Loader sx={{ height: "100%" }} />}
        {data && data.length === 0 && <NoDataAvailable />}
        {data && data.length > 0 && <DAUChart daus={mapToDAUsResponse(data)} />}
      </PanelContent>
    </Panel>
  )
}

const UserLatencyPanel = ({
  data,
  ...panelProps
}: PanelProps & { data: UserLatencyInsightsResponse | undefined }) => {
  const theme = useTheme()
  const users = data?.report.users

  return (
    <Panel {...panelProps} sx={{ overflowY: "auto", ...panelProps.sx }}>
      <PanelHeader>
        <PanelTitle sx={{ display: "flex", alignItems: "center", gap: 1 }}>
          Latency by user
          <HelpTooltip size="small">
            <HelpTooltipTitle>How is latency calculated?</HelpTooltipTitle>
            <HelpTooltipText>
              The median round trip time of user connections to workspaces.
            </HelpTooltipText>
          </HelpTooltip>
        </PanelTitle>
        <PanelSubtitle>Last 7 days</PanelSubtitle>
      </PanelHeader>
      <PanelContent>
        {!data && <Loader sx={{ height: "100%" }} />}
        {users && users.length === 0 && <NoDataAvailable />}
        {users &&
          users
            .sort((a, b) => b.latency_ms.p50 - a.latency_ms.p50)
            .map((row) => (
              <Box
                key={row.user_id}
                sx={{
                  display: "flex",
                  justifyContent: "space-between",
                  fontSize: 14,
                  py: 1,
                }}
              >
                <Box sx={{ display: "flex", alignItems: "center", gap: 1.5 }}>
                  <UserAvatar
                    username={row.username}
                    avatarURL={row.avatar_url}
                  />
                  <Box sx={{ fontWeight: 500 }}>{row.username}</Box>
                </Box>
                <Box
                  sx={{
                    color: getLatencyColor(theme, row.latency_ms.p50),
                    fontWeight: 500,
                    fontSize: 13,
                    textAlign: "right",
                  }}
                >
                  {row.latency_ms.p50.toFixed(0)}ms
                </Box>
              </Box>
            ))}
      </PanelContent>
    </Panel>
  )
}

const TemplateUsagePanel = ({
  data,
  ...panelProps
}: PanelProps & {
  data: TemplateInsightsResponse["report"]["apps_usage"] | undefined
}) => {
  const validUsage = data?.filter((u) => u.seconds > 0)
  const totalInSeconds =
    validUsage?.reduce((total, usage) => total + usage.seconds, 0) ?? 1
  const usageColors = chroma
    .scale([colors.green[8], colors.blue[8]])
    .mode("lch")
    .colors(validUsage?.length ?? 0)
  // The API returns a row for each app, even if the user didn't use it.
  const hasDataAvailable = validUsage && validUsage.length > 0
  return (
    <Panel {...panelProps}>
      <PanelHeader>
        <PanelTitle>App & IDE Usage</PanelTitle>
        <PanelSubtitle>Last 7 days</PanelSubtitle>
      </PanelHeader>
      <PanelContent>
        {!data && <Loader sx={{ height: 200 }} />}
        {data && !hasDataAvailable && <NoDataAvailable sx={{ height: 200 }} />}
        {data && hasDataAvailable && (
          <Box sx={{ display: "flex", flexDirection: "column", gap: 3 }}>
            {validUsage
              .sort((a, b) => b.seconds - a.seconds)
              .map((usage, i) => {
                const percentage = (usage.seconds / totalInSeconds) * 100
                return (
                  <Box
                    key={usage.slug}
                    sx={{ display: "flex", gap: 2, alignItems: "center" }}
                  >
                    <Box sx={{ display: "flex", alignItems: "center", gap: 1 }}>
                      <Box
                        sx={{
                          width: 20,
                          height: 20,
                          display: "flex",
                          alignItems: "center",
                          justifyContent: "center",
                        }}
                      >
                        <img
                          src={usage.icon}
                          alt=""
                          style={{
                            objectFit: "contain",
                            width: "100%",
                            height: "100%",
                          }}
                        />
                      </Box>
                      <Box sx={{ fontSize: 13, fontWeight: 500, width: 200 }}>
                        {usage.display_name}
                      </Box>
                    </Box>
                    <LinearProgress
                      value={percentage}
                      variant="determinate"
                      sx={{
                        width: "100%",
                        height: 8,
                        backgroundColor: (theme) => theme.palette.divider,
                        "& .MuiLinearProgress-bar": {
                          backgroundColor: usageColors[i],
                          borderRadius: 999,
                        },
                      }}
                    />
                    <Box
                      sx={{
                        fontSize: 13,
                        color: (theme) => theme.palette.text.secondary,
                        width: 120,
                        flexShrink: 0,
                      }}
                    >
                      {formatTime(usage.seconds)}
                    </Box>
                  </Box>
                )
              })}
          </Box>
        )}
      </PanelContent>
    </Panel>
  )
}

const TemplateParametersUsagePanel = ({
  data,
  ...panelProps
}: PanelProps & {
  data: TemplateInsightsResponse["report"]["parameters_usage"] | undefined
}) => {
  return (
    <Panel {...panelProps}>
      <PanelHeader>
        <PanelTitle>Parameters usage</PanelTitle>
        <PanelSubtitle>Last 7 days</PanelSubtitle>
      </PanelHeader>
      <PanelContent>
        {!data && <Loader sx={{ height: 200 }} />}
        {data && data.length === 0 && <NoDataAvailable sx={{ height: 200 }} />}
        {data &&
          data.length > 0 &&
          data.map((parameter, parameterIndex) => {
            const label =
              parameter.display_name !== ""
                ? parameter.display_name
                : parameter.name
            return (
              <Box
                key={parameter.name}
                sx={{
                  display: "flex",
                  alignItems: "start",
                  p: 3,
                  marginX: -3,
                  borderTop: (theme) => `1px solid ${theme.palette.divider}`,
                  width: (theme) => `calc(100% + ${theme.spacing(6)})`,
                  "&:first-child": {
                    borderTop: 0,
                  },
                }}
              >
                <Box sx={{ fontWeight: 500, flex: 1 }}>{label}</Box>
                <Box sx={{ flex: 1, fontSize: 14 }}>
                  {parameter.values
                    .sort((a, b) => b.count - a.count)
                    .map((value, valueIndex) => (
                      <Box
                        key={`${parameterIndex}-${valueIndex}`}
                        sx={{
                          display: "flex",
                          alignItems: "baseline",
                          justifyContent: "space-between",
                          py: 0.5,
                          gap: 5,
                        }}
                      >
                        <ValueLabel value={value} parameter={parameter} />
                        <Box sx={{ textAlign: "right" }}>{value.count}</Box>
                      </Box>
                    ))}
                </Box>
              </Box>
            )
          })}
      </PanelContent>
    </Panel>
  )
}

const ValueLabel = ({
  value,
  parameter,
}: {
  value: TemplateParameterValue
  parameter: TemplateParameterUsage
}) => {
  if (value.value.trim() === "") {
    return (
      <Box
        component="span"
        sx={{
          color: (theme) => theme.palette.text.secondary,
        }}
      >
        Not set
      </Box>
    )
  }

  if (parameter.options) {
    const option = parameter.options.find((o) => o.value === value.value)!
    const icon = option.icon
    const label = option.name

    return (
      <Box
        sx={{
          display: "flex",
          alignItems: "center",
          gap: 2,
        }}
      >
        {icon && (
          <Box sx={{ width: 16, height: 16, lineHeight: 1 }}>
            <Box
              component="img"
              src={icon}
              sx={{
                objectFit: "contain",
                width: "100%",
                height: "100%",
              }}
            />
          </Box>
        )}
        {label}
      </Box>
    )
  }

  if (value.value.startsWith("http")) {
    return (
      <Link
        href={value.value}
        target="_blank"
        rel="noreferrer"
        sx={{
          display: "flex",
          alignItems: "center",
          gap: 1,
          color: (theme) => theme.palette.text.primary,
        }}
      >
        <OpenInNewOutlined sx={{ width: 14, height: 14 }} />
        {value.value}
      </Link>
    )
  }

  if (value.value.startsWith("[")) {
    const values = JSON.parse(value.value) as string[]
    return (
      <Box sx={{ display: "flex", gap: 1, flexWrap: "wrap" }}>
        {values.map((v, i) => {
          return (
            <Box
              key={i}
              sx={{
                p: (theme) => theme.spacing(0.25, 1.5),
                borderRadius: 999,
                background: (theme) => theme.palette.divider,
                whiteSpace: "nowrap",
              }}
            >
              {v}
            </Box>
          )
        })}
      </Box>
    )
  }

  if (value.value === "false") {
    return (
      <Box
        sx={{
          display: "flex",
          alignItems: "center",
          gap: 1,
        }}
      >
        <CancelOutlined
          sx={{
            width: 16,
            height: 16,
            color: (theme) => theme.palette.error.light,
          }}
        />
        False
      </Box>
    )
  }

  if (value.value === "true") {
    return (
      <Box
        sx={{
          display: "flex",
          alignItems: "center",
          gap: 1,
        }}
      >
        <CheckCircleOutlined
          sx={{
            width: 16,
            height: 16,
            color: (theme) => theme.palette.success.light,
          }}
        />
        True
      </Box>
    )
  }

  return <Box>{value.value}</Box>
}

const Panel = styled(Box)(({ theme }) => ({
  borderRadius: theme.shape.borderRadius,
  border: `1px solid ${theme.palette.divider}`,
  backgroundColor: theme.palette.background.paper,
  display: "flex",
  flexDirection: "column",
}))

type PanelProps = ComponentProps<typeof Panel>

const PanelHeader = styled(Box)(({ theme }) => ({
  padding: theme.spacing(2.5, 3, 3),
}))

const PanelTitle = styled(Box)(() => ({
  fontSize: 14,
  fontWeight: 500,
}))

const PanelSubtitle = styled(Box)(({ theme }) => ({
  fontSize: 13,
  color: theme.palette.text.secondary,
}))

const PanelContent = styled(Box)(({ theme }) => ({
  padding: theme.spacing(0, 3, 3),
  flex: 1,
}))

const NoDataAvailable = (props: BoxProps) => {
  return (
    <Box
      {...props}
      sx={{
        fontSize: 13,
        color: (theme) => theme.palette.text.secondary,
        textAlign: "center",
        height: "100%",
        display: "flex",
        alignItems: "center",
        justifyContent: "center",
        ...props.sx,
      }}
    >
      No data available
    </Box>
  )
}

function mapToDAUsResponse(
  data: TemplateInsightsResponse["interval_reports"],
): DAUsResponse {
  return {
    tz_hour_offset: 0,
    entries: data.map((d) => {
      return {
        amount: d.active_users,
        date: d.end_time,
      }
    }),
  }
}

function toStartTimeFilter(date: Date) {
  date.setHours(0, 0, 0, 0)
  const year = date.getUTCFullYear()
  const month = String(date.getUTCMonth() + 1).padStart(2, "0")
  const day = String(date.getUTCDate()).padStart(2, "0")
  return `${year}-${month}-${day}T00:00:00Z`
}

function formatTime(seconds: number): string {
  if (seconds < 60) {
    return seconds + " seconds"
  } else if (seconds >= 60 && seconds < 3600) {
    const minutes = Math.floor(seconds / 60)
    return minutes + " minutes"
  } else {
    const hours = seconds / 3600
    const minutes = Math.floor(seconds % 3600)
    if (minutes === 0) {
      return hours.toFixed(0) + " hours"
    }

    return hours.toFixed(1) + " hours"
  }
}<|MERGE_RESOLUTION|>--- conflicted
+++ resolved
@@ -27,27 +27,19 @@
 } from "api/typesGenerated"
 import { ComponentProps } from "react"
 import { subDays, addHours, startOfHour } from "date-fns"
-<<<<<<< HEAD
 import { useDashboard } from "components/Dashboard/DashboardProvider"
 import OpenInNewOutlined from "@mui/icons-material/OpenInNewOutlined"
 import Link from "@mui/material/Link"
 import CheckCircleOutlined from "@mui/icons-material/CheckCircleOutlined"
 import CancelOutlined from "@mui/icons-material/CancelOutlined"
-=======
->>>>>>> 8f7b6a29
 
 export default function TemplateInsightsPage() {
   const now = new Date()
   const { template } = useTemplateLayoutContext()
   const insightsFilter = {
     template_ids: template.id,
-<<<<<<< HEAD
-    start_time: toStartTimeFilter(sevenDaysAgo()),
-    end_time: startOfHour(addHours(new Date(), 1)).toISOString(),
-=======
     start_time: toStartTimeFilter(subDays(now, 7)),
     end_time: startOfHour(addHours(now, 1)).toISOString(),
->>>>>>> 8f7b6a29
   }
   const { data: templateInsights } = useQuery({
     queryKey: ["templates", template.id, "usage"],
