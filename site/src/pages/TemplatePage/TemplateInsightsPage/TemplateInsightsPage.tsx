import { useTheme } from "@emotion/react";
import LinearProgress from "@mui/material/LinearProgress";
import Link from "@mui/material/Link";
import { getErrorDetail, getErrorMessage } from "api/errors";
import { entitlements } from "api/queries/entitlements";
import {
	insightsTemplate,
	insightsUserActivity,
	insightsUserLatency,
} from "api/queries/insights";
import type {
	Entitlements,
	Template,
	TemplateAppUsage,
	TemplateInsightsResponse,
	TemplateParameterUsage,
	TemplateParameterValue,
	UserActivityInsightsResponse,
	UserLatencyInsightsResponse,
} from "api/typesGenerated";
import chroma from "chroma-js";
import {
	ActiveUserChart,
	ActiveUsersTitle,
} from "components/ActiveUserChart/ActiveUserChart";
import { Avatar } from "components/Avatar/Avatar";
import {
	HelpTooltip,
	HelpTooltipContent,
	HelpTooltipIconTrigger,
	HelpTooltipText,
	HelpTooltipTitle,
} from "components/HelpTooltip/HelpTooltip";
import { Loader } from "components/Loader/Loader";
import { Stack } from "components/Stack/Stack";
import {
	Tooltip,
	TooltipArrow,
	TooltipContent,
	TooltipTrigger,
} from "components/Tooltip/Tooltip";
import { useEmbeddedMetadata } from "hooks/useEmbeddedMetadata";
import {
	CircleCheck as CircleCheckIcon,
	CircleXIcon,
	LinkIcon,
} from "lucide-react";
import { useTemplateLayoutContext } from "pages/TemplatePage/TemplateLayout";
import {
	type FC,
	type HTMLAttributes,
	type PropsWithChildren,
	type ReactNode,
	useId,
} from "react";
import { useQuery } from "react-query";
import { type SetURLSearchParams, useSearchParams } from "react-router";
import { getLatencyColor } from "utils/latency";
import {
	addTime,
	formatDateTime,
	startOfDay,
	startOfHour,
	subtractTime,
} from "utils/time";
import { getTemplatePageTitle } from "../utils";
import { DateRange as DailyPicker, type DateRangeValue } from "./DateRange";
import { type InsightsInterval, IntervalMenu } from "./IntervalMenu";
import { lastWeeks } from "./utils";
import { numberOfWeeksOptions, WeekPicker } from "./WeekPicker";

const DEFAULT_NUMBER_OF_WEEKS = numberOfWeeksOptions[0];

export default function TemplateInsightsPage() {
	const { template } = useTemplateLayoutContext();
	const [searchParams, setSearchParams] = useSearchParams();

	const defaultInterval = getDefaultInterval(template);
	const interval =
		(searchParams.get("interval") as InsightsInterval) || defaultInterval;

	const dateRange = getDateRange(searchParams, interval);
	const setDateRange = (newDateRange: DateRangeValue) => {
		searchParams.set("startDate", newDateRange.startDate.toISOString());
		searchParams.set("endDate", newDateRange.endDate.toISOString());
		setSearchParams(searchParams);
	};

	// date ranges can have different offsets because of daylight savings so to
	// avoid that we are going to use a common offset
	const baseOffset = dateRange.endDate.getTimezoneOffset();
	const commonFilters = {
		template_ids: template.id,
		start_time: toISOLocal(dateRange.startDate, baseOffset),
		end_time: toISOLocal(dateRange.endDate, baseOffset),
	};

	const insightsFilter = { ...commonFilters, interval };
	const templateInsights = useQuery(insightsTemplate(insightsFilter));
	const userLatency = useQuery(insightsUserLatency(commonFilters));
	const userActivity = useQuery(insightsUserActivity(commonFilters));

	const { metadata } = useEmbeddedMetadata();
	const { data: entitlementsQuery } = useQuery(
		entitlements(metadata.entitlements),
	);

	return (
		<>
			<title>{getTemplatePageTitle("Insights", template)}</title>

			<TemplateInsightsPageView
				controls={
					<TemplateInsightsControls
						interval={interval}
						dateRange={dateRange}
						setDateRange={setDateRange}
						searchParams={searchParams}
						setSearchParams={setSearchParams}
					/>
				}
				templateInsights={templateInsights}
				userLatency={userLatency}
				userActivity={userActivity}
				interval={interval}
				entitlements={entitlementsQuery}
			/>
		</>
	);
}

interface TemplateInsightsControlsProps {
	interval: "day" | "week";
	dateRange: DateRangeValue;
	setDateRange: (value: DateRangeValue) => void;
	searchParams: URLSearchParams;
	setSearchParams: SetURLSearchParams;
}

export const TemplateInsightsControls: FC<TemplateInsightsControlsProps> = ({
	interval,
	dateRange,
	setDateRange,
	searchParams,
	setSearchParams,
}) => {
	return (
		<>
			<IntervalMenu
				value={interval}
				onChange={(interval) => {
					// When going from daily to week we need to set a safe week range
					if (interval === "week") {
						setDateRange(lastWeeks(DEFAULT_NUMBER_OF_WEEKS));
					}
					searchParams.set("interval", interval);
					setSearchParams(searchParams);
				}}
			/>
			{interval === "day" ? (
				<DailyPicker value={dateRange} onChange={setDateRange} />
			) : (
				<WeekPicker value={dateRange} onChange={setDateRange} />
			)}
		</>
	);
};

const getDefaultInterval = (template: Template) => {
	const now = new Date();
	const templateCreateDate = new Date(template.created_at);
	const hasFiveWeeksOrMore = addTime(templateCreateDate, 5, "week") < now;
	return hasFiveWeeksOrMore ? "week" : "day";
};

const getDateRange = (
	searchParams: URLSearchParams,
	interval: InsightsInterval,
) => {
	const startDate = searchParams.get("startDate");
	const endDate = searchParams.get("endDate");

	if (startDate && endDate) {
		return {
			startDate: new Date(startDate),
			endDate: new Date(endDate),
		};
	}

	if (interval === "day") {
		// Only instantiate new Date once so that we don't get the wrong interval if
		// start is 23:59:59.999 and the clock shifts to 00:00:00 before the second
		// instantiation.
		const today = new Date();
		return {
			startDate: startOfDay(subtractTime(today, 6, "day")),
			// Add one hour to endDate to include real-time data for today.
			endDate: addTime(startOfHour(today), 1, "hour"),
		};
	}

	return lastWeeks(DEFAULT_NUMBER_OF_WEEKS);
};

interface TemplateInsightsPageViewProps {
	templateInsights: {
		data: TemplateInsightsResponse | undefined;
		error: unknown;
	};
	userLatency: {
		data: UserLatencyInsightsResponse | undefined;
		error: unknown;
	};
	userActivity: {
		data: UserActivityInsightsResponse | undefined;
		error: unknown;
	};
	entitlements: Entitlements | undefined;
	controls: ReactNode;
	interval: InsightsInterval;
}

export const TemplateInsightsPageView: FC<TemplateInsightsPageViewProps> = ({
	templateInsights,
	userLatency,
	userActivity,
	entitlements,
	controls,
	interval,
}) => {
	return (
		<>
			<div className="mb-8 flex items-center gap-2">{controls}</div>
			<div className="grid grid-cols-3 grid-rows-[440px_440px_auto] gap-6">
				<ActiveUsersPanel
					className="col-span-2"
					interval={interval}
					userLimit={
						entitlements?.features.user_limit.enabled
							? entitlements?.features.user_limit.limit
							: undefined
					}
					data={templateInsights.data?.interval_reports}
					error={templateInsights.error}
				/>
				<UsersLatencyPanel data={userLatency.data} error={userLatency.error} />
				<TemplateUsagePanel
<<<<<<< HEAD
					className="col-span-2"
					data={templateInsights?.report?.apps_usage}
=======
					css={{ gridColumn: "span 2" }}
					data={templateInsights.data?.report?.apps_usage}
					error={templateInsights.error}
				/>
				<UsersActivityPanel
					data={userActivity.data}
					error={userActivity.error}
>>>>>>> 27f04133
				/>
				<TemplateParametersUsagePanel
<<<<<<< HEAD
					className="col-span-3"
					data={templateInsights?.report?.parameters_usage}
=======
					css={{ gridColumn: "span 3" }}
					data={templateInsights.data?.report?.parameters_usage}
					error={templateInsights.error}
>>>>>>> 27f04133
				/>
			</div>
		</>
	);
};

interface ActiveUsersPanelProps extends PanelProps {
	data: TemplateInsightsResponse["interval_reports"] | undefined;
	error: unknown;
	interval: InsightsInterval;
	userLimit: number | undefined;
}

const ActiveUsersPanel: FC<ActiveUsersPanelProps> = ({
	data,
	error,
	interval,
	userLimit,
	...panelProps
}) => {
	return (
		<Panel {...panelProps}>
			<PanelHeader>
				<PanelTitle>
					<ActiveUsersTitle interval={interval} />
				</PanelTitle>
			</PanelHeader>
			<PanelContent>
<<<<<<< HEAD
				{!data && <Loader className="h-full" />}
				{data && data.length === 0 && <NoDataAvailable />}
=======
				{!error && !data && <Loader css={{ height: "100%" }} />}
				{(error || data?.length === 0) && <NoDataAvailable error={error} />}
>>>>>>> 27f04133
				{data && data.length > 0 && (
					<ActiveUserChart
						data={data.map((d) => ({
							amount: d.active_users,
							date: d.start_time,
						}))}
					/>
				)}
			</PanelContent>
		</Panel>
	);
};

interface UsersLatencyPanelProps extends PanelProps {
	data: UserLatencyInsightsResponse | undefined;
	error: unknown;
}

const UsersLatencyPanel: FC<UsersLatencyPanelProps> = ({
	data,
	error,
	...panelProps
}) => {
	const theme = useTheme();
	const users = data?.report.users;

	return (
		<Panel {...panelProps} className="overflow-y-auto">
			<PanelHeader>
				<PanelTitle className="flex items-center gap-2">
					Latency by user
					<HelpTooltip>
						<HelpTooltipIconTrigger size="small" />
						<HelpTooltipContent>
							<HelpTooltipTitle>How is latency calculated?</HelpTooltipTitle>
							<HelpTooltipText>
								The median round trip time of user connections to workspaces.
							</HelpTooltipText>
						</HelpTooltipContent>
					</HelpTooltip>
				</PanelTitle>
			</PanelHeader>

			<PanelContent>
<<<<<<< HEAD
				{!data && <Loader className="h-full" />}
				{users && users.length === 0 && <NoDataAvailable />}
=======
				{!error && !users && <Loader css={{ height: "100%" }} />}
				{(error || users?.length === 0) && <NoDataAvailable error={error} />}
>>>>>>> 27f04133
				{users &&
					[...users]
						.sort((a, b) => b.latency_ms.p50 - a.latency_ms.p50)
						.map((row) => (
							<div
								key={row.user_id}
								className="flex justify-between items-center font-sm leading-none py-2"
							>
								<div className="flex items-center gap-3">
									<Avatar fallback={row.username} src={row.avatar_url} />
									<div className="font-medium">{row.username}</div>
								</div>
								<div
									css={{
										color: getLatencyColor(theme, row.latency_ms.p50),
									}}
									className="font-medium text-[13px] text-right"
								>
									{row.latency_ms.p50.toFixed(0)}ms
								</div>
							</div>
						))}
			</PanelContent>
		</Panel>
	);
};

interface UsersActivityPanelProps extends PanelProps {
	data: UserActivityInsightsResponse | undefined;
	error: unknown;
}

const UsersActivityPanel: FC<UsersActivityPanelProps> = ({
	data,
	error,
	...panelProps
}) => {
	const theme = useTheme();

	const users = data?.report.users;

	return (
		<Panel {...panelProps} className="overflow-y-auto">
			<PanelHeader>
				<PanelTitle className="flex items-center gap-2">
					Activity by user
					<HelpTooltip>
						<HelpTooltipIconTrigger size="small" />
						<HelpTooltipContent>
							<HelpTooltipTitle>How is activity calculated?</HelpTooltipTitle>
							<HelpTooltipText>
								When a connection is initiated to a user&apos;s workspace they
								are considered an active user. e.g. apps, web terminal, SSH
							</HelpTooltipText>
						</HelpTooltipContent>
					</HelpTooltip>
				</PanelTitle>
			</PanelHeader>
			<PanelContent>
<<<<<<< HEAD
				{!data && <Loader className="h-full" />}
				{users && users.length === 0 && <NoDataAvailable />}
=======
				{!error && !users && <Loader css={{ height: "100%" }} />}
				{(error || users?.length === 0) && <NoDataAvailable error={error} />}
>>>>>>> 27f04133
				{users &&
					[...users]
						.sort((a, b) => b.seconds - a.seconds)
						.map((row) => (
							<div
								key={row.user_id}
								className="flex justify-between items-center font-sm py-2"
							>
								<div className="flex items-center gap-3">
									<Avatar fallback={row.username} src={row.avatar_url} />
									<div className="font-medium">{row.username}</div>
								</div>
								<div
									css={{
										color: theme.palette.text.secondary,
									}}
									className="text-[13px] text-right"
								>
									{formatTime(row.seconds)}
								</div>
							</div>
						))}
			</PanelContent>
		</Panel>
	);
};

interface TemplateUsagePanelProps extends PanelProps {
	data: readonly TemplateAppUsage[] | undefined;
	error: unknown;
}

const TemplateUsagePanel: FC<TemplateUsagePanelProps> = ({
	data,
	error,
	...panelProps
}) => {
	const theme = useTheme();
	// The API returns a row for each app, even if the user didn't use it.
	const validUsage = data
		?.filter((u) => u.seconds > 0)
		.sort((a, b) => b.seconds - a.seconds);
	const totalInSeconds =
		validUsage?.reduce((total, usage) => total + usage.seconds, 0) ?? 1;
	const usageColors = chroma
		.scale([theme.roles.success.fill.solid, theme.roles.warning.fill.solid])
		.mode("lch")
		.colors(validUsage?.length ?? 0);

	return (
		<Panel {...panelProps} className="overflow-y-auto">
			<PanelHeader>
				<PanelTitle>App & IDE Usage</PanelTitle>
			</PanelHeader>
			<PanelContent>
<<<<<<< HEAD
				{!data && <Loader className="h-full" />}
				{data && !hasDataAvailable && <NoDataAvailable />}
				{data && hasDataAvailable && (
					<div className="flex flex-col gap-6">
=======
				{!error && !data && <Loader css={{ height: "100%" }} />}
				{(error || validUsage?.length === 0) && (
					<NoDataAvailable error={error} />
				)}
				{validUsage && validUsage.length > 0 && (
					<div
						css={{
							display: "flex",
							flexDirection: "column",
							gap: 24,
						}}
					>
>>>>>>> 27f04133
						{validUsage.map((usage, i) => {
							const percentage = (usage.seconds / totalInSeconds) * 100;
							return (
								<div key={usage.slug} className="flex gap-6 items-center">
									<div className="flex items-center gap-2">
										<div className="size-5 flex items-center justify-center">
											<img
												src={usage.icon}
												alt=""
												className="object-contain w-full h-full"
											/>
										</div>
										<div className="text-[13px] font-medium w-[200px]">
											{usage.display_name}
										</div>
									</div>
									<Tooltip>
										<TooltipTrigger asChild>
											<LinearProgress
												value={percentage}
												variant="determinate"
												css={{
													backgroundColor: theme.palette.divider,
													"& .MuiLinearProgress-bar": {
														backgroundColor: usageColors[i],
													},
												}}
												className="w-full h-2 [&>_.MuiLinearProgress-bar]:rounded-full"
											/>
										</TooltipTrigger>
										<TooltipContent>
											{Math.floor(percentage)}%
											<TooltipArrow className="fill-border" />
										</TooltipContent>
									</Tooltip>
									<Stack
										spacing={0}
										css={{
											color: theme.palette.text.secondary,
										}}
										className="text-[13px] w-[120px] flex-shrink-0 leading-normal"
									>
										{formatTime(usage.seconds)}
										{usage.times_used > 0 && (
											<span
												css={{
													color: theme.palette.text.disabled,
												}}
												className="text-[12px]"
											>
												Opened {usage.times_used.toLocaleString()}{" "}
												{usage.times_used === 1 ? "time" : "times"}
											</span>
										)}
									</Stack>
								</div>
							);
						})}
					</div>
				)}
			</PanelContent>
		</Panel>
	);
};

interface TemplateParametersUsagePanelProps extends PanelProps {
	data: readonly TemplateParameterUsage[] | undefined;
	error: unknown;
}

const TemplateParametersUsagePanel: FC<TemplateParametersUsagePanelProps> = ({
	data,
	error,
	...panelProps
}) => {
	const theme = useTheme();

	return (
		<Panel {...panelProps}>
			<PanelHeader>
				<PanelTitle>Parameters usage</PanelTitle>
			</PanelHeader>
			<PanelContent>
<<<<<<< HEAD
				{!data && <Loader className="h-[200px]" />}
				{data && data.length === 0 && <NoDataAvailable className="h-[200px]" />}
				{data &&
					data.length > 0 &&
					data.map((parameter, parameterIndex) => {
						const label =
							parameter.display_name !== ""
								? parameter.display_name
								: parameter.name;
						return (
							<div
								key={parameter.name}
								className="flex items-start p-6 -mx-6 w-[calc(100%_+_48px)] first-of-type:border-t-0 gap-6"
							>
								<div className="flex-1">
									<div className="font-medium">{label}</div>
									<p className="text-sm leading-none max-w-[400px] m-0">
										{parameter.description}
									</p>
								</div>
								<div className="flex-1 font-sm flex-grow-2">
									<ParameterUsageRow
										css={{
											color: theme.palette.text.secondary,
										}}
										className="font-medium text-[13px] cursor-default"
									>
										<div>Value</div>
										<Tooltip>
											<TooltipTrigger asChild>
												<div>Count</div>
											</TooltipTrigger>
											<TooltipContent>
												The number of workspaces using this value
											</TooltipContent>
										</Tooltip>
									</ParameterUsageRow>
									{[...parameter.values]
										.sort((a, b) => b.count - a.count)
										.filter((usage) => filterOrphanValues(usage, parameter))
										.map((usage, usageIndex) => (
											<ParameterUsageRow
												key={`${parameterIndex}-${usageIndex}`}
											>
												<ParameterUsageLabel
													usage={usage}
													parameter={parameter}
												/>
												<div className="text-right">{usage.count}</div>
											</ParameterUsageRow>
										))}
								</div>
=======
				{!error && !data && <Loader css={{ height: 200 }} />}
				{(error || data?.length === 0) && (
					<NoDataAvailable error={error} css={{ height: 200 }} />
				)}
				{data?.map((parameter, parameterIndex) => {
					const label =
						parameter.display_name !== ""
							? parameter.display_name
							: parameter.name;
					return (
						<div
							key={parameter.name}
							css={{
								display: "flex",
								alignItems: "start",
								padding: 24,
								marginLeft: -24,
								marginRight: -24,
								borderTop: `1px solid ${theme.palette.divider}`,
								width: "calc(100% + 48px)",
								"&:first-of-type": {
									borderTop: 0,
								},
								gap: 24,
							}}
						>
							<div css={{ flex: 1 }}>
								<div css={{ fontWeight: 500 }}>{label}</div>
								<p
									css={{
										fontSize: 14,
										color: theme.palette.text.secondary,
										maxWidth: 400,
										margin: 0,
									}}
								>
									{parameter.description}
								</p>
>>>>>>> 27f04133
							</div>
							<div css={{ flex: 1, fontSize: 14, flexGrow: 2 }}>
								<ParameterUsageRow
									css={{
										color: theme.palette.text.secondary,
										fontWeight: 500,
										fontSize: 13,
										cursor: "default",
									}}
								>
									<div>Value</div>
									<Tooltip>
										<TooltipTrigger asChild>
											<div>Count</div>
										</TooltipTrigger>
										<TooltipContent>
											The number of workspaces using this value
										</TooltipContent>
									</Tooltip>
								</ParameterUsageRow>
								{[...parameter.values]
									.sort((a, b) => b.count - a.count)
									.filter((usage) => filterOrphanValues(usage, parameter))
									.map((usage, usageIndex) => (
										<ParameterUsageRow key={`${parameterIndex}-${usageIndex}`}>
											<ParameterUsageLabel
												usage={usage}
												parameter={parameter}
											/>
											<div css={{ textAlign: "right" }}>{usage.count}</div>
										</ParameterUsageRow>
									))}
							</div>
						</div>
					);
				})}
			</PanelContent>
		</Panel>
	);
};

const filterOrphanValues = (
	usage: TemplateParameterValue,
	parameter: TemplateParameterUsage,
) => {
	if (parameter.options) {
		return parameter.options.some((o) => o.value === usage.value);
	}
	return true;
};

const ParameterUsageRow: FC<HTMLAttributes<HTMLDivElement>> = ({
	children,
	...attrs
}) => {
	return (
		<div className="flex items-baseline justify-between py-1" {...attrs}>
			{children}
		</div>
	);
};

interface ParameterUsageLabelProps {
	usage: TemplateParameterValue;
	parameter: TemplateParameterUsage;
}

const ParameterUsageLabel: FC<ParameterUsageLabelProps> = ({
	usage,
	parameter,
}) => {
	const ariaId = useId();
	const theme = useTheme();

	if (parameter.options) {
		const option = parameter.options.find((o) => o.value === usage.value)!;
		const icon = option.icon;
		const label = option.name;

		return (
			<div className="flex items-center gap-4">
				{icon && (
					<div className="size-4 leading-none">
						<img
							alt=""
							src={icon}
							className="object-contain w-full h-full"
							aria-labelledby={ariaId}
						/>
					</div>
				)}
				<span id={ariaId}>{label}</span>
			</div>
		);
	}

	if (usage.value.startsWith("http")) {
		return (
			<Link
				href={usage.value}
				target="_blank"
				rel="noreferrer"
				css={{
					color: theme.palette.text.primary,
				}}
				className="flex items-center gap-[1px]"
			>
				<TextValue>{usage.value}</TextValue>
				<LinkIcon className="size-icon-xs text-content-link" />
			</Link>
		);
	}

	if (parameter.type === "list(string)") {
		const values = JSON.parse(usage.value) as string[];
		return (
			<div className="flex gap-2 flex-wrap">
				{values.map((v, i) => (
					<div
						key={i}
						css={{
							background: theme.palette.divider,
						}}
						className="px-3 py-0.5 rounded-full whitespace-nowrap"
					>
						{v}
					</div>
				))}
			</div>
		);
	}

	if (parameter.type === "bool") {
		return (
			<div className="flex items-center gap-2">
				{usage.value === "false" ? (
					<>
						<CircleXIcon className="size-icon-xs text-content-destructive" />
						False
					</>
				) : (
					<>
						<CircleCheckIcon
							css={{
								color: theme.palette.success.light,
							}}
							className="size-icon-xs"
						/>
						True
					</>
				)}
			</div>
		);
	}

	return <TextValue>{usage.value}</TextValue>;
};

interface PanelProps extends HTMLAttributes<HTMLDivElement> {}

const Panel: FC<PanelProps> = ({ children, ...attrs }) => {
	const theme = useTheme();

	return (
		<div
			css={{
				border: `1px solid ${theme.palette.divider}`,
				backgroundColor: theme.palette.background.paper,
			}}
			className="rounded-lg flex flex-col"
			{...attrs}
		>
			{children}
		</div>
	);
};

const PanelHeader: FC<HTMLAttributes<HTMLDivElement>> = ({
	children,
	...attrs
}) => {
	return (
		<div className="pt-5 px-6 pb-6" {...attrs}>
			{children}
		</div>
	);
};

const PanelTitle: FC<HTMLAttributes<HTMLDivElement>> = ({
	children,
	...attrs
}) => {
	return (
		<div className="text-sm font-medium leading-none" {...attrs}>
			{children}
		</div>
	);
};

const PanelContent: FC<HTMLAttributes<HTMLDivElement>> = ({
	children,
	...attrs
}) => {
	return (
		<div className="pt-0 px-6 pb-6 flex-1" {...attrs}>
			{children}
		</div>
	);
};

interface NoDataAvailableProps extends HTMLAttributes<HTMLDivElement> {
	error: unknown;
}

const NoDataAvailable: FC<NoDataAvailableProps> = ({ error, ...props }) => {
	const theme = useTheme();

	return (
		<div
			{...props}
			css={{
				color: theme.palette.text.secondary,
			}}
			className="text-[13px] text-center h-full flex items-center justify-center"
		>
			{error
				? getErrorDetail(error) ||
					getErrorMessage(error, "Unable to fetch insights")
				: "No data available"}
		</div>
	);
};

const TextValue: FC<PropsWithChildren> = ({ children }) => {
	const theme = useTheme();

	return (
		<span>
			<span
				css={{
					color: theme.palette.text.secondary,
				}}
				className="w-[600px] mr-0.5"
			>
				&quot;
			</span>
			{children}
			<span
				css={{
					color: theme.palette.text.secondary,
				}}
				className="w-[600px] ml-0.5"
			>
				&quot;
			</span>
		</span>
	);
};

function formatTime(seconds: number): string {
	let value: {
		amount: number;
		unit: "seconds" | "minutes" | "hours";
	} = {
		amount: seconds,
		unit: "seconds",
	};

	if (seconds >= 60 && seconds < 3600) {
		value = {
			amount: Math.floor(seconds / 60),
			unit: "minutes",
		};
	} else {
		value = {
			amount: seconds / 3600,
			unit: "hours",
		};
	}

	if (value.amount === 1) {
		const singularUnit = value.unit.slice(0, -1);
		return `${value.amount} ${singularUnit}`;
	}

	return `${value.amount.toLocaleString(undefined, {
		maximumFractionDigits: 1,
		minimumFractionDigits: 0,
	})} ${value.unit}`;
}

function toISOLocal(d: Date, offset: number) {
	return formatDateTime(d, `YYYY-MM-DD[T]HH:mm:ss${formatOffset(offset)}`);
}

function formatOffset(offset: number): string {
	// A negative offset means that this is a positive timezone, e.g. GMT+2 = -120.
	const isPositiveTimezone = offset <= 0;
	const absoluteOffset = Math.abs(offset);
	const hours = Math.floor(absoluteOffset / 60);
	const minutes = Math.abs(offset) % 60;
	const formattedHours = `${isPositiveTimezone ? "+" : "-"}${String(
		hours,
	).padStart(2, "0")}`;
	const formattedMinutes = String(minutes).padStart(2, "0");
	return `${formattedHours}:${formattedMinutes}`;
}<|MERGE_RESOLUTION|>--- conflicted
+++ resolved
@@ -245,28 +245,18 @@
 				/>
 				<UsersLatencyPanel data={userLatency.data} error={userLatency.error} />
 				<TemplateUsagePanel
-<<<<<<< HEAD
 					className="col-span-2"
-					data={templateInsights?.report?.apps_usage}
-=======
-					css={{ gridColumn: "span 2" }}
 					data={templateInsights.data?.report?.apps_usage}
 					error={templateInsights.error}
 				/>
 				<UsersActivityPanel
 					data={userActivity.data}
 					error={userActivity.error}
->>>>>>> 27f04133
 				/>
 				<TemplateParametersUsagePanel
-<<<<<<< HEAD
 					className="col-span-3"
-					data={templateInsights?.report?.parameters_usage}
-=======
-					css={{ gridColumn: "span 3" }}
 					data={templateInsights.data?.report?.parameters_usage}
 					error={templateInsights.error}
->>>>>>> 27f04133
 				/>
 			</div>
 		</>
@@ -295,13 +285,8 @@
 				</PanelTitle>
 			</PanelHeader>
 			<PanelContent>
-<<<<<<< HEAD
-				{!data && <Loader className="h-full" />}
-				{data && data.length === 0 && <NoDataAvailable />}
-=======
-				{!error && !data && <Loader css={{ height: "100%" }} />}
+				{!error && !data && <Loader className="h-full" />}
 				{(error || data?.length === 0) && <NoDataAvailable error={error} />}
->>>>>>> 27f04133
 				{data && data.length > 0 && (
 					<ActiveUserChart
 						data={data.map((d) => ({
@@ -346,13 +331,8 @@
 			</PanelHeader>
 
 			<PanelContent>
-<<<<<<< HEAD
-				{!data && <Loader className="h-full" />}
-				{users && users.length === 0 && <NoDataAvailable />}
-=======
-				{!error && !users && <Loader css={{ height: "100%" }} />}
+				{!error && !users && <Loader className="h-full" />}
 				{(error || users?.length === 0) && <NoDataAvailable error={error} />}
->>>>>>> 27f04133
 				{users &&
 					[...users]
 						.sort((a, b) => b.latency_ms.p50 - a.latency_ms.p50)
@@ -412,13 +392,8 @@
 				</PanelTitle>
 			</PanelHeader>
 			<PanelContent>
-<<<<<<< HEAD
-				{!data && <Loader className="h-full" />}
-				{users && users.length === 0 && <NoDataAvailable />}
-=======
-				{!error && !users && <Loader css={{ height: "100%" }} />}
+				{!error && !users && <Loader className="h-full" />}
 				{(error || users?.length === 0) && <NoDataAvailable error={error} />}
->>>>>>> 27f04133
 				{users &&
 					[...users]
 						.sort((a, b) => b.seconds - a.seconds)
@@ -474,25 +449,12 @@
 				<PanelTitle>App & IDE Usage</PanelTitle>
 			</PanelHeader>
 			<PanelContent>
-<<<<<<< HEAD
-				{!data && <Loader className="h-full" />}
-				{data && !hasDataAvailable && <NoDataAvailable />}
-				{data && hasDataAvailable && (
-					<div className="flex flex-col gap-6">
-=======
-				{!error && !data && <Loader css={{ height: "100%" }} />}
+				{!error && !data && <Loader className="h-full" />}
 				{(error || validUsage?.length === 0) && (
 					<NoDataAvailable error={error} />
 				)}
 				{validUsage && validUsage.length > 0 && (
-					<div
-						css={{
-							display: "flex",
-							flexDirection: "column",
-							gap: 24,
-						}}
-					>
->>>>>>> 27f04133
+					<div className="flex flex-col gap-6">
 						{validUsage.map((usage, i) => {
 							const percentage = (usage.seconds / totalInSeconds) * 100;
 							return (
@@ -576,63 +538,9 @@
 				<PanelTitle>Parameters usage</PanelTitle>
 			</PanelHeader>
 			<PanelContent>
-<<<<<<< HEAD
-				{!data && <Loader className="h-[200px]" />}
-				{data && data.length === 0 && <NoDataAvailable className="h-[200px]" />}
-				{data &&
-					data.length > 0 &&
-					data.map((parameter, parameterIndex) => {
-						const label =
-							parameter.display_name !== ""
-								? parameter.display_name
-								: parameter.name;
-						return (
-							<div
-								key={parameter.name}
-								className="flex items-start p-6 -mx-6 w-[calc(100%_+_48px)] first-of-type:border-t-0 gap-6"
-							>
-								<div className="flex-1">
-									<div className="font-medium">{label}</div>
-									<p className="text-sm leading-none max-w-[400px] m-0">
-										{parameter.description}
-									</p>
-								</div>
-								<div className="flex-1 font-sm flex-grow-2">
-									<ParameterUsageRow
-										css={{
-											color: theme.palette.text.secondary,
-										}}
-										className="font-medium text-[13px] cursor-default"
-									>
-										<div>Value</div>
-										<Tooltip>
-											<TooltipTrigger asChild>
-												<div>Count</div>
-											</TooltipTrigger>
-											<TooltipContent>
-												The number of workspaces using this value
-											</TooltipContent>
-										</Tooltip>
-									</ParameterUsageRow>
-									{[...parameter.values]
-										.sort((a, b) => b.count - a.count)
-										.filter((usage) => filterOrphanValues(usage, parameter))
-										.map((usage, usageIndex) => (
-											<ParameterUsageRow
-												key={`${parameterIndex}-${usageIndex}`}
-											>
-												<ParameterUsageLabel
-													usage={usage}
-													parameter={parameter}
-												/>
-												<div className="text-right">{usage.count}</div>
-											</ParameterUsageRow>
-										))}
-								</div>
-=======
-				{!error && !data && <Loader css={{ height: 200 }} />}
+				{!error && !data && <Loader className="h-[200px]" />}
 				{(error || data?.length === 0) && (
-					<NoDataAvailable error={error} css={{ height: 200 }} />
+					<NoDataAvailable error={error} className="h-[200px]" />
 				)}
 				{data?.map((parameter, parameterIndex) => {
 					const label =
@@ -642,33 +550,13 @@
 					return (
 						<div
 							key={parameter.name}
-							css={{
-								display: "flex",
-								alignItems: "start",
-								padding: 24,
-								marginLeft: -24,
-								marginRight: -24,
-								borderTop: `1px solid ${theme.palette.divider}`,
-								width: "calc(100% + 48px)",
-								"&:first-of-type": {
-									borderTop: 0,
-								},
-								gap: 24,
-							}}
+							className="flex items-start p-6 -mx-6 w-[calc(100%_+_48px)] first-of-type:border-t-0 gap-6"
 						>
-							<div css={{ flex: 1 }}>
-								<div css={{ fontWeight: 500 }}>{label}</div>
-								<p
-									css={{
-										fontSize: 14,
-										color: theme.palette.text.secondary,
-										maxWidth: 400,
-										margin: 0,
-									}}
-								>
+							<div className="flex-1">
+								<div className="font-medium">{label}</div>
+								<p className="text-sm leading-none max-w-[400px] m-0">
 									{parameter.description}
 								</p>
->>>>>>> 27f04133
 							</div>
 							<div css={{ flex: 1, fontSize: 14, flexGrow: 2 }}>
 								<ParameterUsageRow
