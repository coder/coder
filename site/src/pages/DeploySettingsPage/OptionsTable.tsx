import { css } from "@emotion/react";
import Table from "@mui/material/Table";
import TableBody from "@mui/material/TableBody";
import TableCell from "@mui/material/TableCell";
import TableContainer from "@mui/material/TableContainer";
import TableHead from "@mui/material/TableHead";
import TableRow from "@mui/material/TableRow";
<<<<<<< HEAD
import { type FC } from "react";
import { css } from "@emotion/react";
import type { SerpentOption } from "api/typesGenerated";
=======
import type { FC } from "react";
import type { ClibaseOption } from "api/typesGenerated";
>>>>>>> 47cb5840
import {
  OptionConfig,
  OptionConfigFlag,
  OptionDescription,
  OptionName,
  OptionValue,
} from "./Option";
import { optionValue } from "./optionValue";

interface OptionsTableProps {
  options: SerpentOption[];
  additionalValues?: string[];
}

const OptionsTable: FC<OptionsTableProps> = ({ options, additionalValues }) => {
  if (options.length === 0) {
    return <p>No options to configure</p>;
  }

  return (
    <TableContainer>
      <Table
        css={css`
          & td {
            padding-top: 24px;
            padding-bottom: 24px;
          }

          & td:last-child,
          & th:last-child {
            padding-left: 32px;
          }
        `}
      >
        <TableHead>
          <TableRow>
            <TableCell width="50%">Option</TableCell>
            <TableCell width="50%">Value</TableCell>
          </TableRow>
        </TableHead>
        <TableBody>
          {Object.values(options).map((option) => {
            if (
              option.value === null ||
              option.value === "" ||
              option.value === undefined
            ) {
              return null;
            }
            return (
              <TableRow key={option.flag}>
                <TableCell>
                  <OptionName>{option.name}</OptionName>
                  <OptionDescription>{option.description}</OptionDescription>
                  <div
                    css={{
                      marginTop: 24,
                      display: "flex",
                      flexWrap: "wrap",
                      gap: 8,
                    }}
                  >
                    {option.flag && (
                      <OptionConfig isSource={option.value_source === "flag"}>
                        <OptionConfigFlag>CLI</OptionConfigFlag>
                        --{option.flag}
                      </OptionConfig>
                    )}
                    {option.flag_shorthand && (
                      <OptionConfig isSource={option.value_source === "flag"}>
                        <OptionConfigFlag>CLI</OptionConfigFlag>-
                        {option.flag_shorthand}
                      </OptionConfig>
                    )}
                    {option.env && (
                      <OptionConfig isSource={option.value_source === "env"}>
                        <OptionConfigFlag>ENV</OptionConfigFlag>
                        {option.env}
                      </OptionConfig>
                    )}
                    {option.yaml && (
                      <OptionConfig isSource={option.value_source === "yaml"}>
                        <OptionConfigFlag>YAML</OptionConfigFlag>
                        {option.yaml}
                      </OptionConfig>
                    )}
                  </div>
                </TableCell>

                <TableCell>
                  <OptionValue>
                    {optionValue(option, additionalValues)}
                  </OptionValue>
                </TableCell>
              </TableRow>
            );
          })}
        </TableBody>
      </Table>
    </TableContainer>
  );
};

export default OptionsTable;<|MERGE_RESOLUTION|>--- conflicted
+++ resolved
@@ -5,14 +5,8 @@
 import TableContainer from "@mui/material/TableContainer";
 import TableHead from "@mui/material/TableHead";
 import TableRow from "@mui/material/TableRow";
-<<<<<<< HEAD
-import { type FC } from "react";
-import { css } from "@emotion/react";
-import type { SerpentOption } from "api/typesGenerated";
-=======
 import type { FC } from "react";
 import type { ClibaseOption } from "api/typesGenerated";
->>>>>>> 47cb5840
 import {
   OptionConfig,
   OptionConfigFlag,
@@ -23,7 +17,7 @@
 import { optionValue } from "./optionValue";
 
 interface OptionsTableProps {
-  options: SerpentOption[];
+  options: ClibaseOption[];
   additionalValues?: string[];
 }
 
