<<<<<<< HEAD
import { type FC } from "react";
import type { SerpentOption } from "api/typesGenerated";
=======
import type { FC } from "react";
import type { ClibaseOption } from "api/typesGenerated";
>>>>>>> 47cb5840
import {
  Badges,
  DisabledBadge,
  EnabledBadge,
  EnterpriseBadge,
} from "components/Badges/Badges";
import { Stack } from "components/Stack/Stack";
import {
  deploymentGroupHasParent,
  useDeploymentOptions,
} from "utils/deployOptions";
import { docs } from "utils/docs";
import { Header } from "../Header";
import OptionsTable from "../OptionsTable";

export type SecuritySettingsPageViewProps = {
  options: SerpentOption[];
  featureBrowserOnlyEnabled: boolean;
};

export const SecuritySettingsPageView: FC<SecuritySettingsPageViewProps> = ({
  options: options,
  featureBrowserOnlyEnabled,
}) => {
  const tlsOptions = options.filter((o) =>
    deploymentGroupHasParent(o.group, "TLS"),
  );

  return (
    <Stack direction="column" spacing={6}>
      <div>
        <Header
          title="Security"
          description="Ensure your Coder deployment is secure."
        />

        <OptionsTable
          options={useDeploymentOptions(
            options,
            "SSH Keygen Algorithm",
            "Secure Auth Cookie",
            "Disable Owner Workspace Access",
          )}
        />
      </div>

      <div>
        <Header
          title="Browser Only Connections"
          secondary
          description="Block all workspace access via SSH, port forward, and other non-browser connections."
          docsHref={docs("/networking#browser-only-connections-enterprise")}
        />

        <Badges>
          {featureBrowserOnlyEnabled ? <EnabledBadge /> : <DisabledBadge />}
          <EnterpriseBadge />
        </Badges>
      </div>

      {tlsOptions.length > 0 && (
        <div>
          <Header
            title="TLS"
            secondary
            description="Ensure TLS is properly configured for your Coder deployment."
          />

          <OptionsTable options={tlsOptions} />
        </div>
      )}
    </Stack>
  );
};<|MERGE_RESOLUTION|>--- conflicted
+++ resolved
@@ -1,10 +1,5 @@
-<<<<<<< HEAD
-import { type FC } from "react";
-import type { SerpentOption } from "api/typesGenerated";
-=======
 import type { FC } from "react";
 import type { ClibaseOption } from "api/typesGenerated";
->>>>>>> 47cb5840
 import {
   Badges,
   DisabledBadge,
@@ -21,7 +16,7 @@
 import OptionsTable from "../OptionsTable";
 
 export type SecuritySettingsPageViewProps = {
-  options: SerpentOption[];
+  options: ClibaseOption[];
   featureBrowserOnlyEnabled: boolean;
 };
 
