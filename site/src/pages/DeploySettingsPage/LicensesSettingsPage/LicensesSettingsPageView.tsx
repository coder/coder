<<<<<<< HEAD
import Button from "@material-ui/core/Button"
import { makeStyles, useTheme } from "@material-ui/core/styles"
import AddIcon from "@material-ui/icons/AddOutlined"
import Skeleton from "@material-ui/lab/Skeleton"
=======
import Button from "@mui/material/Button"
import { makeStyles, useTheme } from "@mui/styles"
import Skeleton from "@mui/material/Skeleton"
>>>>>>> 6bb4a4c3
import { GetLicensesResponse } from "api/api"
import { Header } from "components/DeploySettingsLayout/Header"
import { LicenseCard } from "components/LicenseCard/LicenseCard"
import { Stack } from "components/Stack/Stack"
import { FC } from "react"
import Confetti from "react-confetti"
import { Link } from "react-router-dom"
import useWindowSize from "react-use/lib/useWindowSize"

type Props = {
  showConfetti: boolean
  isLoading: boolean
  userLimitActual?: number
  userLimitLimit?: number
  licenses?: GetLicensesResponse[]
  isRemovingLicense: boolean
  removeLicense: (licenseId: number) => void
}

const LicensesSettingsPageView: FC<Props> = ({
  showConfetti,
  isLoading,
  userLimitActual,
  userLimitLimit,
  licenses,
  isRemovingLicense,
  removeLicense,
}) => {
  const styles = useStyles()
  const { width, height } = useWindowSize()

  const theme = useTheme()

  return (
    <>
      <Confetti
        // For some reason this overflows the window and adds scrollbars if we don't subtract here.
        width={width - 1}
        height={height - 1}
        numberOfPieces={showConfetti ? 200 : 0}
        colors={[theme.palette.primary.main, theme.palette.secondary.main]}
      />
      <Stack
        alignItems="baseline"
        direction="row"
        justifyContent="space-between"
      >
        <Header
          title="Licenses"
          description="Manage licenses to unlock Enterprise features."
        />

<<<<<<< HEAD
        <Button
          variant="outlined"
          component={Link}
          to="/settings/deployment/licenses/add"
          startIcon={<AddIcon />}
        >
          Add a License
=======
        <Button component={Link} to="/settings/deployment/licenses/add">
          Add new license
>>>>>>> 6bb4a4c3
        </Button>
      </Stack>

      {isLoading && <Skeleton variant="rectangular" height={200} />}

      {!isLoading && licenses && licenses?.length > 0 && (
        <Stack spacing={4}>
          {licenses?.map((license) => (
            <LicenseCard
              key={license.id}
              license={license}
              userLimitActual={userLimitActual}
              userLimitLimit={userLimitLimit}
              isRemoving={isRemovingLicense}
              onRemove={removeLicense}
            />
          ))}
        </Stack>
      )}

      {!isLoading && licenses === null && (
        <div className={styles.root}>
          <Stack alignItems="center" spacing={1}>
            <Stack alignItems="center" spacing={0.5}>
              <span className={styles.title}>
                You don{"'"}t have any licenses!
              </span>
              <span className={styles.description}>
                You{"'"}re missing out on high availability, RBAC, quotas, and
                much more. Contact <a href="mailto:sales@coder.com">sales</a> or{" "}
                <a href="https://coder.com/trial">request a trial license</a> to
                get started.
              </span>
            </Stack>
          </Stack>
        </div>
      )}
    </>
  )
}

const useStyles = makeStyles((theme) => ({
  title: {
    fontSize: theme.spacing(2),
  },

  root: {
    minHeight: theme.spacing(30),
    display: "flex",
    alignItems: "center",
    justifyContent: "center",
    borderRadius: theme.shape.borderRadius,
    border: `1px solid ${theme.palette.divider}`,
    padding: theme.spacing(6),
  },

  description: {
    color: theme.palette.text.secondary,
    textAlign: "center",
    maxWidth: theme.spacing(58),
    marginTop: theme.spacing(1),
  },
}))

export default LicensesSettingsPageView<|MERGE_RESOLUTION|>--- conflicted
+++ resolved
@@ -1,13 +1,7 @@
-<<<<<<< HEAD
-import Button from "@material-ui/core/Button"
-import { makeStyles, useTheme } from "@material-ui/core/styles"
-import AddIcon from "@material-ui/icons/AddOutlined"
-import Skeleton from "@material-ui/lab/Skeleton"
-=======
 import Button from "@mui/material/Button"
 import { makeStyles, useTheme } from "@mui/styles"
 import Skeleton from "@mui/material/Skeleton"
->>>>>>> 6bb4a4c3
+import AddIcon from "@mui/icons-material/AddOutlined"
 import { GetLicensesResponse } from "api/api"
 import { Header } from "components/DeploySettingsLayout/Header"
 import { LicenseCard } from "components/LicenseCard/LicenseCard"
@@ -60,18 +54,12 @@
           description="Manage licenses to unlock Enterprise features."
         />
 
-<<<<<<< HEAD
         <Button
-          variant="outlined"
           component={Link}
           to="/settings/deployment/licenses/add"
           startIcon={<AddIcon />}
         >
           Add a License
-=======
-        <Button component={Link} to="/settings/deployment/licenses/add">
-          Add new license
->>>>>>> 6bb4a4c3
         </Button>
       </Stack>
 
