import Button from "@mui/material/Button"
import TextField from "@mui/material/TextField"
import { makeStyles } from "@mui/styles"
import { AlertBanner } from "components/AlertBanner/AlertBanner"
import { Fieldset } from "components/DeploySettingsLayout/Fieldset"
import { Header } from "components/DeploySettingsLayout/Header"
import { FileUpload } from "components/FileUpload/FileUpload"
import KeyboardArrowLeft from "@material-ui/icons/KeyboardArrowLeft"
import { displayError } from "components/GlobalSnackbar/utils"
import { Stack } from "components/Stack/Stack"
import { DividerWithText } from "pages/DeploySettingsPage/LicensesSettingsPage/DividerWithText"
import { FC } from "react"
import { Link as RouterLink } from "react-router-dom"

type AddNewLicenseProps = {
  onSaveLicenseKey: (license: string) => void
  isSavingLicense: boolean
  savingLicenseError?: unknown
}

export const AddNewLicensePageView: FC<AddNewLicenseProps> = ({
  onSaveLicenseKey,
  isSavingLicense,
  savingLicenseError,
}) => {
  const styles = useStyles()

  function handleFileUploaded(files: File[]) {
    const fileReader = new FileReader()
    fileReader.onload = () => {
      const licenseKey = fileReader.result as string

      onSaveLicenseKey(licenseKey)

      fileReader.onerror = () => {
        displayError("Failed to read file")
      }
    }

    fileReader.readAsText(files[0])
  }

  const isUploading = false

  function onUpload(file: File) {
    handleFileUploaded([file])
  }

  return (
    <>
      <Stack
        alignItems="baseline"
        direction="row"
        justifyContent="space-between"
      >
        <Header
          title="Add a License"
          description="Get access to high availability, RBAC, quotas, and more."
        />
<<<<<<< HEAD
        <Button
          component={RouterLink}
          to="/settings/deployment/licenses"
          variant="outlined"
          startIcon={<KeyboardArrowLeft />}
        >
          All Licenses
=======
        <Button component={RouterLink} to="/settings/deployment/licenses">
          Back to licenses
>>>>>>> 6bb4a4c3
        </Button>
      </Stack>

      {savingLicenseError && (
        <AlertBanner severity="error" error={savingLicenseError}></AlertBanner>
      )}

      <FileUpload
        isUploading={isUploading}
        onUpload={onUpload}
        removeLabel="Remove File"
        title="Upload Your License"
        description="Select a text file that contains your license key."
      />

      <Stack className={styles.main}>
        <DividerWithText>or</DividerWithText>

        <Fieldset
          title="Paste Your License"
          onSubmit={(e) => {
            e.preventDefault()

            const form = e.target
            const formData = new FormData(form as HTMLFormElement)

            const licenseKey = formData.get("licenseKey")

            onSaveLicenseKey(licenseKey?.toString() || "")
          }}
          button={
            <Button type="submit" disabled={isSavingLicense}>
              Upload License
            </Button>
          }
        >
          <TextField
            name="licenseKey"
            placeholder="Enter your license..."
            multiline
            rows={1}
            fullWidth
          />
        </Fieldset>
      </Stack>
    </>
  )
}

const useStyles = makeStyles((theme) => ({
  main: {
    paddingTop: theme.spacing(5),
  },
}))<|MERGE_RESOLUTION|>--- conflicted
+++ resolved
@@ -5,7 +5,7 @@
 import { Fieldset } from "components/DeploySettingsLayout/Fieldset"
 import { Header } from "components/DeploySettingsLayout/Header"
 import { FileUpload } from "components/FileUpload/FileUpload"
-import KeyboardArrowLeft from "@material-ui/icons/KeyboardArrowLeft"
+import KeyboardArrowLeft from "@mui/icons-material/KeyboardArrowLeft"
 import { displayError } from "components/GlobalSnackbar/utils"
 import { Stack } from "components/Stack/Stack"
 import { DividerWithText } from "pages/DeploySettingsPage/LicensesSettingsPage/DividerWithText"
@@ -57,18 +57,12 @@
           title="Add a License"
           description="Get access to high availability, RBAC, quotas, and more."
         />
-<<<<<<< HEAD
         <Button
           component={RouterLink}
+          startIcon={<KeyboardArrowLeft />}
           to="/settings/deployment/licenses"
-          variant="outlined"
-          startIcon={<KeyboardArrowLeft />}
         >
           All Licenses
-=======
-        <Button component={RouterLink} to="/settings/deployment/licenses">
-          Back to licenses
->>>>>>> 6bb4a4c3
         </Button>
       </Stack>
 
