--- conflicted
+++ resolved
@@ -4,12 +4,9 @@
 import { pageTitle } from "utils/page";
 import { deploymentDAUs } from "api/queries/deployment";
 import { entitlements } from "api/queries/entitlements";
-<<<<<<< HEAD
 import { updatedExperiments } from "api/queries/experiments";
-=======
 import { useDeploySettings } from "components/DeploySettingsLayout/DeploySettingsLayout";
 import { GeneralSettingsPageView } from "./GeneralSettingsPageView";
->>>>>>> 2029543e
 
 const GeneralSettingsPage: FC = () => {
   const { deploymentValues } = useDeploySettings();
