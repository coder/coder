--- conflicted
+++ resolved
@@ -21,7 +21,6 @@
   const [entitlementsState] = useActor(xServices.entitlementsXService)
 
   return (
-<<<<<<< HEAD
     <>
       <Helmet>
         <title>{pageTitle("Security Settings")}</title>
@@ -31,7 +30,6 @@
           <Header
             title="Security"
             description="Ensure your Coder deployment is secure."
-            docsHref="https://coder.com/docs/coder-oss/latest/admin/auth#openid-connect-with-google"
           />
 
           <OptionsTable
@@ -100,203 +98,6 @@
         </div>
       </Stack>
     </>
-=======
-    <Stack direction="column" spacing={6}>
-      <div>
-        <Header
-          title="Security"
-          description="Ensure your Coder deployment is secure."
-        />
-
-        <TableContainer>
-          <Table>
-            <TableHead>
-              <TableRow>
-                <TableCell width="50%">Option</TableCell>
-                <TableCell width="50%">Value</TableCell>
-              </TableRow>
-            </TableHead>
-            <TableBody>
-              <TableRow>
-                <TableCell>
-                  <OptionName>
-                    {deploymentFlags.ssh_keygen_algorithm.name}
-                  </OptionName>
-                  <OptionDescription>
-                    {deploymentFlags.ssh_keygen_algorithm.description}
-                  </OptionDescription>
-                </TableCell>
-
-                <TableCell>
-                  <OptionValue>
-                    {deploymentFlags.ssh_keygen_algorithm.value}
-                  </OptionValue>
-                </TableCell>
-              </TableRow>
-              <TableRow>
-                <TableCell>
-                  <OptionName>
-                    {deploymentFlags.secure_auth_cookie.name}
-                  </OptionName>
-                  <OptionDescription>
-                    {deploymentFlags.secure_auth_cookie.description}
-                  </OptionDescription>
-                </TableCell>
-
-                <TableCell>
-                  <OptionValue>
-                    {deploymentFlags.secure_auth_cookie.value ? (
-                      <EnabledBadge />
-                    ) : (
-                      <DisabledBadge />
-                    )}
-                  </OptionValue>
-                </TableCell>
-              </TableRow>
-            </TableBody>
-          </Table>
-        </TableContainer>
-      </div>
-
-      <div>
-        <Header
-          title="Audit Logging"
-          secondary
-          description="Allow auditors to monitor user operations in your deployment."
-          docsHref="https://coder.com/docs/coder-oss/latest/admin/audit-logs"
-        />
-
-        <Badges>
-          {entitlementsState.context.entitlements.features[
-            FeatureNames.AuditLog
-          ].enabled ? (
-            <EnabledBadge />
-          ) : (
-            <DisabledBadge />
-          )}
-          <EnterpriseBadge />
-        </Badges>
-      </div>
-
-      <div>
-        <Header
-          title="Browser Only Connections"
-          secondary
-          description="Block all workspace access via SSH, port forward, and other non-browser connections."
-          docsHref="https://coder.com/docs/coder-oss/latest/networking#browser-only-connections-enterprise"
-        />
-
-        <Badges>
-          {entitlementsState.context.entitlements.features[
-            FeatureNames.BrowserOnly
-          ].enabled ? (
-            <EnabledBadge />
-          ) : (
-            <DisabledBadge />
-          )}
-          <EnterpriseBadge />
-        </Badges>
-      </div>
-
-      <div>
-        <Header
-          title="TLS"
-          secondary
-          description="Ensure TLS is properly configured for your Coder deployment."
-        />
-
-        <TableContainer>
-          <Table>
-            <TableHead>
-              <TableRow>
-                <TableCell width="50%">Option</TableCell>
-                <TableCell width="50%">Value</TableCell>
-              </TableRow>
-            </TableHead>
-            <TableBody>
-              <TableRow>
-                <TableCell>
-                  <OptionName>{deploymentFlags.tls_enable.name}</OptionName>
-                  <OptionDescription>
-                    {deploymentFlags.tls_enable.description}
-                  </OptionDescription>
-                </TableCell>
-
-                <TableCell>
-                  <OptionValue>
-                    {deploymentFlags.tls_enable.value ? (
-                      <EnabledBadge />
-                    ) : (
-                      <DisabledBadge />
-                    )}
-                  </OptionValue>
-                </TableCell>
-              </TableRow>
-
-              <TableRow>
-                <TableCell>
-                  <OptionName>{deploymentFlags.tls_cert_files.name}</OptionName>
-                  <OptionDescription>
-                    {deploymentFlags.tls_cert_files.description}
-                  </OptionDescription>
-                </TableCell>
-
-                <TableCell>
-                  <OptionValue>
-                    <ul>
-                      {deploymentFlags.tls_cert_files.value.map(
-                        (file, index) => (
-                          <li key={index}>{file}</li>
-                        ),
-                      )}
-                    </ul>
-                  </OptionValue>
-                </TableCell>
-              </TableRow>
-
-              <TableRow>
-                <TableCell>
-                  <OptionName>{deploymentFlags.tls_key_files.name}</OptionName>
-                  <OptionDescription>
-                    {deploymentFlags.tls_key_files.description}
-                  </OptionDescription>
-                </TableCell>
-
-                <TableCell>
-                  <OptionValue>
-                    <ul>
-                      {deploymentFlags.tls_key_files.value.map(
-                        (file, index) => (
-                          <li key={index}>{file}</li>
-                        ),
-                      )}
-                    </ul>
-                  </OptionValue>
-                </TableCell>
-              </TableRow>
-
-              <TableRow>
-                <TableCell>
-                  <OptionName>
-                    {deploymentFlags.tls_min_version.name}
-                  </OptionName>
-                  <OptionDescription>
-                    {deploymentFlags.tls_min_version.description}
-                  </OptionDescription>
-                </TableCell>
-
-                <TableCell>
-                  <OptionValue>
-                    {deploymentFlags.tls_min_version.value}
-                  </OptionValue>
-                </TableCell>
-              </TableRow>
-            </TableBody>
-          </Table>
-        </TableContainer>
-      </div>
-    </Stack>
->>>>>>> 1984932d
   )
 }
 
