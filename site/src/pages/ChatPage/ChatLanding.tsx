import { useTheme } from "@emotion/react";
<<<<<<< HEAD
import SendIcon from "@mui/icons-material/Send";
import { Button } from "components/Button/Button";
=======
import Button from "@mui/material/Button";
>>>>>>> 3011eca0
import IconButton from "@mui/material/IconButton";
import Paper from "@mui/material/Paper";
import Stack from "@mui/material/Stack";
import TextField from "@mui/material/TextField";
import { createChat } from "api/queries/chats";
import type { Chat } from "api/typesGenerated";
import { Margins } from "components/Margins/Margins";
import { useAuthenticated } from "hooks";
import { SendIcon } from "lucide-react";
import { type FC, type FormEvent, useState } from "react";
import { useMutation, useQueryClient } from "react-query";
import { useNavigate } from "react-router-dom";
import { LanguageModelSelector } from "./LanguageModelSelector";

export interface ChatLandingLocationState {
	chat: Chat;
	message: string;
}

const ChatLanding: FC = () => {
	const { user } = useAuthenticated();
	const theme = useTheme();
	const [input, setInput] = useState("");
	const navigate = useNavigate();
	const queryClient = useQueryClient();
	const createChatMutation = useMutation(createChat(queryClient));

	return (
		<Margins>
			<div
				css={{
					display: "flex",
					flexDirection: "column",
					marginTop: theme.spacing(24),
					alignItems: "center",
					paddingBottom: theme.spacing(4),
				}}
			>
				{/* Initial Welcome Message Area */}
				<div
					css={{
						flexGrow: 1,
						display: "flex",
						flexDirection: "column",
						justifyContent: "center",
						alignItems: "center",
						gap: theme.spacing(1),
						padding: theme.spacing(1),
						width: "100%",
						maxWidth: "700px",
						marginBottom: theme.spacing(4),
					}}
				>
					<h1
						css={{
							fontSize: theme.typography.h4.fontSize,
							fontWeight: theme.typography.h4.fontWeight,
							lineHeight: theme.typography.h4.lineHeight,
							marginBottom: theme.spacing(1),
							textAlign: "center",
						}}
					>
						Good evening, {user?.name.split(" ")[0]}
					</h1>
					<p
						css={{
							fontSize: theme.typography.h6.fontSize,
							fontWeight: theme.typography.h6.fontWeight,
							lineHeight: theme.typography.h6.lineHeight,
							color: theme.palette.text.secondary,
							textAlign: "center",
							margin: 0,
							maxWidth: "500px",
							marginInline: "auto",
						}}
					>
						How can I help you today?
					</p>
				</div>

				{/* Input Form and Suggestions - Always Visible */}
				<div css={{ width: "100%", maxWidth: "700px", marginTop: "auto" }}>
					<Stack
						direction="row"
						spacing={2}
						justifyContent="center"
						sx={{ mb: 2 }}
					>
						<Button
							variant="outline"
							onClick={() => setInput("Help me work on issue #...")}
						>
							Work on Issue
						</Button>
						<Button
							variant="outline"
							onClick={() => setInput("Help me build a template for...")}
						>
							Build a Template
						</Button>
						<Button
							variant="outline"
							onClick={() => setInput("Help me start a new project using...")}
						>
							Start a Project
						</Button>
					</Stack>
					<LanguageModelSelector />
					<Paper
						component="form"
						onSubmit={async (e: FormEvent<HTMLFormElement>) => {
							e.preventDefault();
							setInput("");
							const chat = await createChatMutation.mutateAsync();
							navigate(`/chat/${chat.id}`, {
								state: {
									chat,
									message: input,
								},
							});
						}}
						elevation={2}
						css={{
							padding: "16px",
							display: "flex",
							alignItems: "center",
							width: "100%",
							borderRadius: "12px",
							border: `1px solid ${theme.palette.divider}`,
						}}
					>
						<TextField
							value={input}
							onChange={(event: React.ChangeEvent<HTMLInputElement>) => {
								setInput(event.target.value);
							}}
							placeholder="Ask Coder..."
							required
							fullWidth
							variant="outlined"
							multiline
							maxRows={5}
							css={{
								marginRight: theme.spacing(1),
								"& .MuiOutlinedInput-root": {
									borderRadius: "8px",
									padding: "10px 14px",
								},
							}}
							autoFocus
						/>
						<IconButton type="submit" color="primary" disabled={!input.trim()}>
							<SendIcon />
						</IconButton>
					</Paper>
				</div>
			</div>
		</Margins>
	);
};

export default ChatLanding;<|MERGE_RESOLUTION|>--- conflicted
+++ resolved
@@ -1,10 +1,5 @@
 import { useTheme } from "@emotion/react";
-<<<<<<< HEAD
-import SendIcon from "@mui/icons-material/Send";
 import { Button } from "components/Button/Button";
-=======
-import Button from "@mui/material/Button";
->>>>>>> 3011eca0
 import IconButton from "@mui/material/IconButton";
 import Paper from "@mui/material/Paper";
 import Stack from "@mui/material/Stack";
