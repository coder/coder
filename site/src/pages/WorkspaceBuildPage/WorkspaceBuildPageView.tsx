--- conflicted
+++ resolved
@@ -246,7 +246,9 @@
 		syncParentSize();
 		const resizeObserver = new ResizeObserver(syncParentSize);
 		resizeObserver.observe(document.body);
-		return () => resizeObserver.disconnect();
+		return () => {
+			resizeObserver.disconnect();
+		};
 	}, []);
 
 	return (
@@ -274,15 +276,12 @@
 			className="border-none [&_.logs-header:first-of-type]:pt-4"
 			style={{ "--log-line-side-padding": `${TAB_PADDING_X}px` }}
 			build={build}
-<<<<<<< HEAD
 			logs={[...logs].sort((a, b) => {
 				return (
 					new Date(a.created_at).getTime() - new Date(b.created_at).getTime()
 				);
 			})}
-=======
 			disableAutoscroll
->>>>>>> 679179f4
 		/>
 	);
 };
