import type { WorkspaceAgent, WorkspaceApp } from "api/typesGenerated";
import { Button } from "components/Button/Button";
import {
	DropdownMenu,
	DropdownMenuContent,
	DropdownMenuItem,
	DropdownMenuTrigger,
} from "components/DropdownMenu/DropdownMenu";
import { ExternalImage } from "components/ExternalImage/ExternalImage";
import { InfoTooltip } from "components/InfoTooltip/InfoTooltip";
import { Link } from "components/Link/Link";
<<<<<<< HEAD
import { ScrollArea, ScrollBar } from "components/ScrollArea/ScrollArea";
=======
import { useProxy } from "contexts/ProxyContext";
>>>>>>> 0601cc8f
import { ChevronDownIcon, LayoutGridIcon } from "lucide-react";
import { useAppLink } from "modules/apps/useAppLink";
import type { Task } from "modules/tasks/tasks";
import type React from "react";
import { type FC, useState } from "react";
import { Link as RouterLink } from "react-router";
import { cn } from "utils/cn";
import { docs } from "utils/docs";
import { TaskAppIFrame } from "./TaskAppIframe";
import { TaskWildcardWarning } from "./TaskWildcardWarning";

type TaskAppsProps = {
	task: Task;
};

type WorkspaceAppWithAgent = WorkspaceApp & {
	agent: WorkspaceAgent;
};

export const TaskApps: FC<TaskAppsProps> = ({ task }) => {
<<<<<<< HEAD
	const apps = getTaskApps(task);
	const [embeddedApps, externalApps] = splitEmbeddedAndExternalApps(apps);
	const [activeAppId, setActiveAppId] = useState(embeddedApps.at(0)?.id);
=======
	const { proxy } = useProxy();

	const agents = task.workspace.latest_build.resources
		.flatMap((r) => r.agents)
		.filter((a) => !!a);

	// The Chat UI app will be displayed in the sidebar, so we don't want to show
	// it here
	const apps = agents
		.flatMap((agent) =>
			agent.apps.map((app) => ({
				app,
				agent,
			})),
		)
		.filter(
			({ app }) =>
				!!app && app.id !== task.workspace.latest_build.ai_task_sidebar_app_id,
		);

	const embeddedApps = apps.filter(({ app }) => !app.external);
	const externalApps = apps.filter(({ app }) => app.external);

	const [activeAppId, setActiveAppId] = useState<string | undefined>(
		embeddedApps[0]?.app.id,
	);
>>>>>>> 0601cc8f

	const activeApp = embeddedApps.find(({ app }) => app.id === activeAppId)?.app;
	const shouldDisplayWildcardWarning =
		activeApp?.subdomain && !proxy.proxy?.wildcard_hostname;

	return (
		<main className="flex flex-col">
			<div className="w-full flex items-center border-0 border-b border-border border-solid">
				<ScrollArea className="max-w-full">
					<div className="flex w-max gap-2 items-center p-2 pb-0">
						{embeddedApps.map((app) => (
							<TaskAppTab
								key={app.id}
								task={task}
								app={app}
								active={app.id === activeAppId}
								onClick={(e) => {
									e.preventDefault();
									setActiveAppId(app.id);
								}}
							/>
						))}
					</div>
					<ScrollBar orientation="horizontal" className="h-2" />
				</ScrollArea>

				{externalApps.length > 0 && (
					<ExternalAppsDropdown task={task} externalApps={externalApps} />
				)}
			</div>

			{embeddedApps.length > 0 ? (
<<<<<<< HEAD
				<div className="flex-1">
					{embeddedApps.map((app) => {
						return (
=======
				shouldDisplayWildcardWarning ? (
					<div className="flex-1 flex flex-col items-center justify-center pb-4">
						<TaskWildcardWarning className="max-w-xl" />
					</div>
				) : (
					<div className="flex-1">
						{embeddedApps.map(({ app }) => (
>>>>>>> 0601cc8f
							<TaskAppIFrame
								key={app.id}
								active={activeAppId === app.id}
								app={app}
								task={task}
							/>
						))}
					</div>
				)
			) : (
				<div className="mx-auto my-auto flex flex-col items-center">
					<h3 className="font-medium text-content-primary text-base">
						No embedded apps found.
					</h3>

					<span className="text-content-secondary text-sm">
						<Link
							href={docs("/ai-coder/tasks")}
							target="_blank"
							rel="noreferrer"
						>
							Learn how to configure apps
						</Link>{" "}
						for your tasks.
					</span>
				</div>
			)}
		</main>
	);
};

type ExternalAppsDropdownProps = {
	task: Task;
	externalApps: WorkspaceAppWithAgent[];
};

const ExternalAppsDropdown: FC<ExternalAppsDropdownProps> = ({
	task,
	externalApps,
}) => {
	return (
		<div className="ml-auto">
			<DropdownMenu>
				<DropdownMenuTrigger asChild>
					<Button size="sm" variant="subtle">
						Open locally
						<ChevronDownIcon />
					</Button>
				</DropdownMenuTrigger>
				<DropdownMenuContent>
					{externalApps.map((app) => (
						<ExternalAppMenuItem key={app.id} app={app} task={task} />
					))}
				</DropdownMenuContent>
			</DropdownMenu>
		</div>
	);
};

const ExternalAppMenuItem: FC<{
	app: WorkspaceAppWithAgent;
	task: Task;
}> = ({ app, task }) => {
	const link = useAppLink(app, {
		agent: app.agent,
		workspace: task.workspace,
	});

	return (
		<DropdownMenuItem asChild>
			<RouterLink to={link.href}>
				{app.icon ? <ExternalImage src={app.icon} /> : <LayoutGridIcon />}
				{link.label}
			</RouterLink>
		</DropdownMenuItem>
	);
};

type TaskAppTabProps = {
	task: Task;
	app: WorkspaceAppWithAgent;
	active: boolean;
	onClick: (e: React.MouseEvent<HTMLAnchorElement>) => void;
};

const TaskAppTab: FC<TaskAppTabProps> = ({ task, app, active, onClick }) => {
	const link = useAppLink(app, {
		agent: app.agent,
		workspace: task.workspace,
	});

	return (
		<Button
			size="sm"
			variant="subtle"
			key={app.id}
			asChild
			className={cn([
				"px-3",
				{
					"text-content-primary bg-surface-tertiary rounded-sm rounded-b-none":
						active,
				},
				{ "opacity-75 hover:opacity-100": !active },
			])}
		>
			<RouterLink to={link.href} onClick={onClick}>
				{app.icon ? <ExternalImage src={app.icon} /> : <LayoutGridIcon />}
				{link.label}
				{app.health === "unhealthy" && (
					<InfoTooltip
						title="This app is unhealthy."
						message="The health check failed."
						type="warning"
					/>
				)}
			</RouterLink>
		</Button>
	);
};

function getTaskApps(task: Task): WorkspaceAppWithAgent[] {
	return (
		task.workspace.latest_build.resources
			.flatMap((r) => r.agents)
			.filter((a) => a !== undefined)
			.flatMap((agent) =>
				agent.apps.map((app) => ({
					...app,
					agent,
				})),
			)
			// The Chat UI app will be displayed in the sidebar, so we don't want to
			// show it as a tab.
			.filter(
				(app) => app.id !== task.workspace.latest_build.ai_task_sidebar_app_id,
			)
	);
}

function splitEmbeddedAndExternalApps(
	apps: WorkspaceAppWithAgent[],
): [WorkspaceAppWithAgent[], WorkspaceAppWithAgent[]] {
	const embeddedApps = [];
	const externalApps = [];

	for (const app of apps) {
		if (app.external) {
			externalApps.push(app);
		} else {
			embeddedApps.push(app);
		}
	}

	return [embeddedApps, externalApps];
}<|MERGE_RESOLUTION|>--- conflicted
+++ resolved
@@ -1,4 +1,3 @@
-import type { WorkspaceAgent, WorkspaceApp } from "api/typesGenerated";
 import { Button } from "components/Button/Button";
 import {
 	DropdownMenu,
@@ -9,11 +8,7 @@
 import { ExternalImage } from "components/ExternalImage/ExternalImage";
 import { InfoTooltip } from "components/InfoTooltip/InfoTooltip";
 import { Link } from "components/Link/Link";
-<<<<<<< HEAD
 import { ScrollArea, ScrollBar } from "components/ScrollArea/ScrollArea";
-=======
-import { useProxy } from "contexts/ProxyContext";
->>>>>>> 0601cc8f
 import { ChevronDownIcon, LayoutGridIcon } from "lucide-react";
 import { useAppLink } from "modules/apps/useAppLink";
 import type { Task } from "modules/tasks/tasks";
@@ -23,53 +18,16 @@
 import { cn } from "utils/cn";
 import { docs } from "utils/docs";
 import { TaskAppIFrame } from "./TaskAppIframe";
-import { TaskWildcardWarning } from "./TaskWildcardWarning";
+import type { WorkspaceAppWithAgent } from "./types";
 
 type TaskAppsProps = {
 	task: Task;
 };
 
-type WorkspaceAppWithAgent = WorkspaceApp & {
-	agent: WorkspaceAgent;
-};
-
 export const TaskApps: FC<TaskAppsProps> = ({ task }) => {
-<<<<<<< HEAD
 	const apps = getTaskApps(task);
 	const [embeddedApps, externalApps] = splitEmbeddedAndExternalApps(apps);
 	const [activeAppId, setActiveAppId] = useState(embeddedApps.at(0)?.id);
-=======
-	const { proxy } = useProxy();
-
-	const agents = task.workspace.latest_build.resources
-		.flatMap((r) => r.agents)
-		.filter((a) => !!a);
-
-	// The Chat UI app will be displayed in the sidebar, so we don't want to show
-	// it here
-	const apps = agents
-		.flatMap((agent) =>
-			agent.apps.map((app) => ({
-				app,
-				agent,
-			})),
-		)
-		.filter(
-			({ app }) =>
-				!!app && app.id !== task.workspace.latest_build.ai_task_sidebar_app_id,
-		);
-
-	const embeddedApps = apps.filter(({ app }) => !app.external);
-	const externalApps = apps.filter(({ app }) => app.external);
-
-	const [activeAppId, setActiveAppId] = useState<string | undefined>(
-		embeddedApps[0]?.app.id,
-	);
->>>>>>> 0601cc8f
-
-	const activeApp = embeddedApps.find(({ app }) => app.id === activeAppId)?.app;
-	const shouldDisplayWildcardWarning =
-		activeApp?.subdomain && !proxy.proxy?.wildcard_hostname;
 
 	return (
 		<main className="flex flex-col">
@@ -98,28 +56,16 @@
 			</div>
 
 			{embeddedApps.length > 0 ? (
-<<<<<<< HEAD
 				<div className="flex-1">
-					{embeddedApps.map((app) => {
-						return (
-=======
-				shouldDisplayWildcardWarning ? (
-					<div className="flex-1 flex flex-col items-center justify-center pb-4">
-						<TaskWildcardWarning className="max-w-xl" />
-					</div>
-				) : (
-					<div className="flex-1">
-						{embeddedApps.map(({ app }) => (
->>>>>>> 0601cc8f
-							<TaskAppIFrame
-								key={app.id}
-								active={activeAppId === app.id}
-								app={app}
-								task={task}
-							/>
-						))}
-					</div>
-				)
+					{embeddedApps.map((app) => (
+						<TaskAppIFrame
+							key={app.id}
+							active={activeAppId === app.id}
+							app={app}
+							task={task}
+						/>
+					))}
+				</div>
 			) : (
 				<div className="mx-auto my-auto flex flex-col items-center">
 					<h3 className="font-medium text-content-primary text-base">
