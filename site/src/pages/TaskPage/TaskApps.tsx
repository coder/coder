--- conflicted
+++ resolved
@@ -34,11 +34,7 @@
 		// The Chat UI app will be displayed in the sidebar, so we don't want to
 		// show it as a web app.
 		(app) =>
-<<<<<<< HEAD
-			app.id !== workspace.latest_build.ai_task_sidebar_app_id &&
-=======
-			app.id !== task.workspace.latest_build.task_app_id &&
->>>>>>> c6e551f5
+			app.id !== workspace.latest_build.task_app_id &&
 			app.health !== "disabled",
 	);
 	const [embeddedApps, externalApps] = splitEmbeddedAndExternalApps(apps);
