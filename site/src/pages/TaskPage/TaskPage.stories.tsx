import {
	MockFailedWorkspace,
	MockStartingWorkspace,
	MockStoppedWorkspace,
	MockTask,
	MockTasks,
	MockUserOwner,
	MockWorkspace,
	MockWorkspaceAgentLogSource,
	MockWorkspaceAgentReady,
	MockWorkspaceAgentStarting,
	MockWorkspaceApp,
	MockWorkspaceAppStatus,
	MockWorkspaceResource,
	mockApiError,
} from "testHelpers/entities";
import {
	withAuthProvider,
	withGlobalSnackbar,
	withProxyProvider,
	withWebSocket,
} from "testHelpers/storybook";
import type { Meta, StoryObj } from "@storybook/react-vite";
import { API } from "api/api";
import type { Workspace, WorkspaceApp } from "api/typesGenerated";
import { expect, spyOn, userEvent, waitFor, within } from "storybook/test";
import { reactRouterParameters } from "storybook-addon-remix-react-router";
import TaskPage from "./TaskPage";

const MockClaudeCodeApp: WorkspaceApp = {
	...MockWorkspaceApp,
	id: "claude-code",
	display_name: "Claude Code",
	slug: "claude-code",
	icon: "/icon/claude.svg",
	health: "healthy",
	healthcheck: {
		url: "http://localhost:3000/health",
		interval: 10,
		threshold: 3,
	},
	statuses: [
		MockWorkspaceAppStatus,
		{
			...MockWorkspaceAppStatus,
			id: "2",
			message: "Planning changes",
			state: "working",
		},
	],
};

const MockVSCodeApp: WorkspaceApp = {
	...MockWorkspaceApp,
	id: "vscode",
	slug: "vscode",
	display_name: "VS Code Web",
	icon: "/icon/code.svg",
	health: "healthy",
};

const meta: Meta<typeof TaskPage> = {
	title: "pages/TaskPage",
	component: TaskPage,
	decorators: [withProxyProvider(), withAuthProvider],
	beforeEach: () => {
		spyOn(API.experimental, "getTasks").mockResolvedValue(MockTasks);
	},
	parameters: {
		layout: "fullscreen",
		user: MockUserOwner,
		reactRouter: reactRouterParameters({
			location: {
				pathParams: {
					task: MockTasks[0].id,
				},
			},
			routing: { path: "/tasks/:task" },
		}),
	},
};

export default meta;
type Story = StoryObj<typeof TaskPage>;

export const LoadingTask: Story = {
	beforeEach: () => {
		spyOn(API.experimental, "getTask").mockImplementation(
			() => new Promise(() => {}),
		);
	},
};

export const LoadingWorkspace: Story = {
	beforeEach: () => {
		spyOn(API.experimental, "getTask").mockResolvedValue(MockTask);
		spyOn(API, "getWorkspaceByOwnerAndName").mockImplementation(
			() => new Promise(() => {}),
		);
	},
};

export const LoadingTaskError: Story = {
	beforeEach: () => {
		spyOn(API.experimental, "getTask").mockRejectedValue(
			mockApiError({
				message: "Failed to load task",
				detail: "You don't have permission to access this resource.",
			}),
		);
	},
};

export const LoadingWorkspaceError: Story = {
	beforeEach: () => {
		spyOn(API.experimental, "getTask").mockResolvedValue(MockTask);
		spyOn(API, "getWorkspaceByOwnerAndName").mockRejectedValue(
			mockApiError({
				message: "Failed to load workspace",
				detail: "You don't have permission to access this resource.",
			}),
		);
	},
};

export const WaitingOnBuild: Story = {
	beforeEach: () => {
		spyOn(API.experimental, "getTask").mockResolvedValue(MockTask);
		spyOn(API, "getWorkspaceByOwnerAndName").mockResolvedValue(
			MockStartingWorkspace,
		);
	},
};

export const FailedBuild: Story = {
	beforeEach: () => {
		spyOn(API.experimental, "getTask").mockResolvedValue(MockTask);
		spyOn(API, "getWorkspaceByOwnerAndName").mockResolvedValue(
			MockFailedWorkspace,
		);
	},
};

export const TerminatedBuild: Story = {
	beforeEach: () => {
		spyOn(API.experimental, "getTask").mockResolvedValue(MockTask);
		spyOn(API, "getWorkspaceByOwnerAndName").mockResolvedValue(
			MockStoppedWorkspace,
		);
	},
};

export const TerminatedBuildWithStatus: Story = {
	beforeEach: () => {
		spyOn(API.experimental, "getTask").mockResolvedValue(MockTask);
		spyOn(API, "getWorkspaceByOwnerAndName").mockResolvedValue({
			...MockStoppedWorkspace,
			latest_app_status: MockWorkspaceAppStatus,
		});
	},
};

export const WaitingStartupScripts: Story = {
	beforeEach: () => {
		spyOn(API.experimental, "getTask").mockResolvedValue(MockTask);
		spyOn(API, "getWorkspaceByOwnerAndName").mockResolvedValue({
			...MockWorkspace,
			latest_build: {
				...MockWorkspace.latest_build,
				has_ai_task: true,
				resources: [
					{ ...MockWorkspaceResource, agents: [MockWorkspaceAgentStarting] },
				],
			},
		});
	},
	decorators: [withWebSocket],
	parameters: {
		webSocket: [
			{
				event: "message",
				data: JSON.stringify(
					[
						"\x1b[91mCloning Git repository...",
						"\x1b[2;37;41mStarting Docker Daemon...",
						"\x1b[1;95mAdding some 🧙magic🧙...",
						"Starting VS Code...",
						"\r  0     0    0     0    0     0      0      0 --:--:-- --:--:-- --:--:--     0\r100  1475    0  1475    0     0   4231      0 --:--:-- --:--:-- --:--:--  4238",
					].map((line, index) => ({
						id: index,
						level: "info",
						output: line,
						source_id: MockWorkspaceAgentLogSource.id,
						created_at: new Date("2024-01-01T12:00:00Z").toISOString(),
					})),
				),
			},
		],
	},
};

export const SidebarAppNotFound: Story = {
	beforeEach: () => {
		const workspace = mockTaskWorkspace(MockClaudeCodeApp, MockVSCodeApp);
<<<<<<< HEAD
		spyOn(API.experimental, "getTask").mockResolvedValue(MockTask);
		spyOn(API, "getWorkspaceByOwnerAndName").mockResolvedValue({
			...workspace,
			latest_build: {
				...workspace.latest_build,
				ai_task_sidebar_app_id: "non-existent-app-id",
=======
		spyOn(data, "fetchTask").mockResolvedValue({
			prompt: "Create competitors page",
			workspace: {
				...workspace,
				latest_build: {
					...workspace.latest_build,
					task_app_id: "non-existent-app-id",
				},
>>>>>>> c6e551f5
			},
		});
	},
};

export const SidebarAppHealthDisabled: Story = {
	beforeEach: () => {
		spyOn(API.experimental, "getTask").mockResolvedValue(MockTask);
		spyOn(API, "getWorkspaceByOwnerAndName").mockResolvedValue(
			mockTaskWorkspace(
				{
					...MockClaudeCodeApp,
					health: "disabled",
				},
				MockVSCodeApp,
			),
		);
	},
};

export const SidebarAppInitializing: Story = {
	beforeEach: () => {
		spyOn(API.experimental, "getTask").mockResolvedValue(MockTask);
		spyOn(API, "getWorkspaceByOwnerAndName").mockResolvedValue(
			mockTaskWorkspace(
				{
					...MockClaudeCodeApp,
					health: "initializing",
				},
				MockVSCodeApp,
			),
		);
	},
};

export const SidebarAppHealthy: Story = {
	beforeEach: () => {
		spyOn(API.experimental, "getTask").mockResolvedValue(MockTask);
		spyOn(API, "getWorkspaceByOwnerAndName").mockResolvedValue(
			mockTaskWorkspace(
				{
					...MockClaudeCodeApp,
					health: "healthy",
				},
				MockVSCodeApp,
			),
		);
	},
};

export const SidebarAppUnhealthy: Story = {
	beforeEach: () => {
		spyOn(API.experimental, "getTask").mockResolvedValue(MockTask);
		spyOn(API, "getWorkspaceByOwnerAndName").mockResolvedValue(
			mockTaskWorkspace(
				{
					...MockClaudeCodeApp,
					health: "unhealthy",
				},
				MockVSCodeApp,
			),
		);
	},
};

const mainAppHealthStory = (health: WorkspaceApp["health"]) => ({
	beforeEach: () => {
		spyOn(API.experimental, "getTask").mockResolvedValue(MockTask);
		spyOn(API, "getWorkspaceByOwnerAndName").mockResolvedValue(
			mockTaskWorkspace(MockClaudeCodeApp, {
				...MockVSCodeApp,
				health,
			}),
		);
	},
});

export const MainAppHealthy: Story = mainAppHealthStory("healthy");
export const MainAppInitializing: Story = mainAppHealthStory("initializing");
export const MainAppUnhealthy: Story = mainAppHealthStory("unhealthy");

export const Active: Story = {
	decorators: [withProxyProvider()],
	beforeEach: () => {
		spyOn(API.experimental, "getTask").mockResolvedValue(MockTask);
		spyOn(API, "getWorkspaceByOwnerAndName").mockResolvedValue(
			mockTaskWorkspace(MockClaudeCodeApp, MockVSCodeApp),
		);
	},
	play: async ({ canvasElement }) => {
		const canvas = within(canvasElement);

		const vscodeIframe = await canvas.findByTitle("VS Code Web");
		const zedIframe = await canvas.findByTitle("Zed");
		const claudeIframe = await canvas.findByTitle("Claude Code");

		expect(vscodeIframe).toBeVisible();
		expect(zedIframe).not.toBeVisible();
		expect(claudeIframe).toBeVisible();
	},
};

export const ActivePreview: Story = {
	decorators: [withProxyProvider()],
	beforeEach: () => {
		spyOn(API.experimental, "getTask").mockResolvedValue(MockTask);
		spyOn(API, "getWorkspaceByOwnerAndName").mockResolvedValue(
			mockTaskWorkspace(MockClaudeCodeApp, MockVSCodeApp),
		);
	},
	play: async ({ canvasElement }) => {
		const canvas = within(canvasElement);
		const button = await canvas.findByText("Preview", { exact: false });
		userEvent.click(button);
	},
};

export const WorkspaceStarting: Story = {
	decorators: [withGlobalSnackbar],
	beforeEach: () => {
		spyOn(API.experimental, "getTask").mockResolvedValue(MockTask);
		spyOn(API, "getWorkspaceByOwnerAndName").mockResolvedValue(
			MockStoppedWorkspace,
		);
		spyOn(API, "startWorkspace").mockResolvedValue(
			MockStartingWorkspace.latest_build,
		);
	},
	parameters: {
		reactRouter: reactRouterParameters({
			location: {
				pathParams: {
					username: MockStoppedWorkspace.owner_name,
					task: MockTask.id,
				},
			},
			routing: {
				path: "/tasks/:username/:taskId",
			},
		}),
	},
	play: async ({ canvasElement }) => {
		const canvas = within(canvasElement);

		const startButton = await canvas.findByText("Start workspace");
		expect(startButton).toBeInTheDocument();

		await userEvent.click(startButton);

		await waitFor(async () => {
			expect(API.startWorkspace).toBeCalled();
		});
	},
};

export const WorkspaceStartFailure: Story = {
	decorators: [withGlobalSnackbar],
	beforeEach: () => {
		spyOn(API.experimental, "getTask").mockResolvedValue(MockTask);
		spyOn(API, "getWorkspaceByOwnerAndName").mockResolvedValue(
			MockStoppedWorkspace,
		);
		spyOn(API, "startWorkspace").mockRejectedValue(
			new Error("Some unexpected error"),
		);
	},
	parameters: {
		reactRouter: reactRouterParameters({
			location: {
				pathParams: {
					username: MockStoppedWorkspace.owner_name,
					task: MockTask.id,
				},
			},
			routing: {
				path: "/tasks/:username/:taskId",
			},
		}),
	},
	play: async ({ canvasElement }) => {
		const canvas = within(canvasElement);

		const startButton = await canvas.findByText("Start workspace");
		expect(startButton).toBeInTheDocument();

		await userEvent.click(startButton);

		await waitFor(async () => {
			const errorMessage = await canvas.findByText("Some unexpected error");
			expect(errorMessage).toBeInTheDocument();
		});
	},
};

export const WorkspaceStartFailureWithDialog: Story = {
	beforeEach: () => {
		spyOn(API.experimental, "getTask").mockResolvedValue(MockTask);
		spyOn(API, "getWorkspaceByOwnerAndName").mockResolvedValue(
			MockStoppedWorkspace,
		);
		spyOn(API, "startWorkspace").mockRejectedValue({
			...mockApiError({
				message: "Bad Request",
				detail: "Invalid build parameters provided",
			}),
			code: "ERR_BAD_REQUEST",
		});
	},
	parameters: {
		reactRouter: reactRouterParameters({
			location: {
				pathParams: {
					username: MockStoppedWorkspace.owner_name,
					task: MockTask.id,
				},
			},
			routing: {
				path: "/tasks/:username/:taskId",
			},
		}),
	},
	play: async ({ canvasElement }) => {
		const canvas = within(canvasElement);

		const startButton = await canvas.findByText("Start workspace");
		expect(startButton).toBeInTheDocument();

		await userEvent.click(startButton);

		await waitFor(async () => {
			const body = within(canvasElement.ownerDocument.body);
			const dialogTitle = await body.findByText("Error building workspace");
			expect(dialogTitle).toBeInTheDocument();
		});
	},
};

function mockTaskWorkspace(
	sidebarApp: WorkspaceApp,
	activeApp: WorkspaceApp,
): Workspace {
	return {
		...MockWorkspace,
		latest_build: {
			...MockWorkspace.latest_build,
			has_ai_task: true,
			task_app_id: sidebarApp.id,
			resources: [
				{
					...MockWorkspaceResource,
					agents: [
						{
							...MockWorkspaceAgentReady,
							apps: [
								sidebarApp,
								activeApp,
								{
									...MockWorkspaceApp,
									slug: "zed",
									id: "zed",
									display_name: "Zed",
									icon: "/icon/zed.svg",
									health: "healthy",
								},
								{
									...MockWorkspaceApp,
									slug: "preview",
									id: "preview",
									display_name: "Preview",
									health: "healthy",
								},
								{
									...MockWorkspaceApp,
									slug: "disabled",
									id: "disabled",
									display_name: "Disabled",
								},
							],
						},
					],
				},
			],
		},
	};
}<|MERGE_RESOLUTION|>--- conflicted
+++ resolved
@@ -202,23 +202,12 @@
 export const SidebarAppNotFound: Story = {
 	beforeEach: () => {
 		const workspace = mockTaskWorkspace(MockClaudeCodeApp, MockVSCodeApp);
-<<<<<<< HEAD
 		spyOn(API.experimental, "getTask").mockResolvedValue(MockTask);
 		spyOn(API, "getWorkspaceByOwnerAndName").mockResolvedValue({
 			...workspace,
 			latest_build: {
 				...workspace.latest_build,
-				ai_task_sidebar_app_id: "non-existent-app-id",
-=======
-		spyOn(data, "fetchTask").mockResolvedValue({
-			prompt: "Create competitors page",
-			workspace: {
-				...workspace,
-				latest_build: {
-					...workspace.latest_build,
-					task_app_id: "non-existent-app-id",
-				},
->>>>>>> c6e551f5
+				task_app_id: "non-existent-app-id",
 			},
 		});
 	},
