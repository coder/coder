--- conflicted
+++ resolved
@@ -326,11 +326,6 @@
 			prompt,
 		} satisfies Task;
 	},
-<<<<<<< HEAD
-};
-
-const ellipsizeText = (text: string, maxLength = 80): string => {
-	return text.length <= maxLength ? text : `${text.slice(0, maxLength - 3)}...`;
 };
 
 function selectAgent(task: Task) {
@@ -339,7 +334,4 @@
 		.filter((a) => !!a);
 
 	return agents.at(0);
-}
-=======
-};
->>>>>>> a1546b54
+}