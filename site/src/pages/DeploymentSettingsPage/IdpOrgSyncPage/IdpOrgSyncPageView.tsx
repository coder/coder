import { TooltipProvider } from "@radix-ui/react-tooltip";
import type {
	Organization,
	OrganizationSyncSettings,
} from "api/typesGenerated";
import { ErrorAlert } from "components/Alert/ErrorAlert";
import { Button } from "components/Button/Button";
import { Combobox } from "components/Combobox/Combobox";
import { ChooseOne, Cond } from "components/Conditionals/ChooseOne";
import {
	Dialog,
	DialogContent,
	DialogDescription,
	DialogFooter,
	DialogHeader,
	DialogTitle,
} from "components/Dialog/Dialog";
import { EmptyState } from "components/EmptyState/EmptyState";
import {
	HelpTooltip,
	HelpTooltipContent,
	HelpTooltipText,
	HelpTooltipTrigger,
} from "components/HelpTooltip/HelpTooltip";
import { Input } from "components/Input/Input";
import { Label } from "components/Label/Label";
import { Link } from "components/Link/Link";
import {
	MultiSelectCombobox,
	type Option,
} from "components/MultiSelectCombobox/MultiSelectCombobox";
import { Spinner } from "components/Spinner/Spinner";
import { Stack } from "components/Stack/Stack";
import { Switch } from "components/Switch/Switch";
import {
	Table,
	TableBody,
	TableCell,
	TableHeader,
	TableRow,
} from "components/Table/Table";
import {
	Tooltip,
	TooltipContent,
	TooltipTrigger,
<<<<<<< HEAD
	TooltipProvider,
=======
>>>>>>> bcfeb726
} from "components/Tooltip/Tooltip";
import { useFormik } from "formik";
import { Plus, Trash, TriangleAlert } from "lucide-react";
import { type FC, type KeyboardEventHandler, useId, useState } from "react";
import { docs } from "utils/docs";
import { isUUID } from "utils/uuid";
import * as Yup from "yup";
import { OrganizationPills } from "./OrganizationPills";

interface IdpSyncPageViewProps {
	organizationSyncSettings: OrganizationSyncSettings | undefined;
	claimFieldValues: readonly string[] | undefined;
	organizations: readonly Organization[];
	onSubmit: (data: OrganizationSyncSettings) => void;
	onSyncFieldChange: (value: string) => void;
	error?: unknown;
}

const validationSchema = Yup.object({
	field: Yup.string().trim(),
	organization_assign_default: Yup.boolean(),
	mapping: Yup.object()
		.test(
			"valid-mapping",
			"Invalid organization sync settings mapping structure",
			(value) => {
				if (!value) return true;
				return Object.entries(value).every(
					([key, arr]) =>
						typeof key === "string" &&
						Array.isArray(arr) &&
						arr.every((item) => {
							return typeof item === "string" && isUUID(item);
						}),
				);
			},
		)
		.default({}),
});

export const IdpOrgSyncPageView: FC<IdpSyncPageViewProps> = ({
	organizationSyncSettings,
	claimFieldValues,
	organizations,
	onSubmit,
	onSyncFieldChange,
	error,
}) => {
	const form = useFormik<OrganizationSyncSettings>({
		initialValues: {
			field: organizationSyncSettings?.field ?? "",
			organization_assign_default:
				organizationSyncSettings?.organization_assign_default ?? true,
			mapping: organizationSyncSettings?.mapping ?? {},
		},
		validationSchema: validationSchema,
		onSubmit,
		enableReinitialize: Boolean(organizationSyncSettings),
	});
	const [coderOrgs, setCoderOrgs] = useState<Option[]>([]);
	const [idpOrgName, setIdpOrgName] = useState("");
	const [inputValue, setInputValue] = useState("");
	const organizationMappingCount = form.values.mapping
		? Object.entries(form.values.mapping).length
		: 0;
	const [isDialogOpen, setIsDialogOpen] = useState(false);
	const id = useId();
	const [open, setOpen] = useState(false);

	const getOrgNames = (orgIds: readonly string[]) => {
		return orgIds.map(
			(orgId) =>
				organizations.find((org) => org.id === orgId)?.display_name || orgId,
		);
	};

	const handleDelete = async (idpOrg: string) => {
		const newMapping = Object.fromEntries(
			Object.entries(form.values.mapping || {}).filter(
				([key]) => key !== idpOrg,
			),
		);
		const newSyncSettings = {
			...form.values,
			mapping: newMapping,
		};
		void form.setFieldValue("mapping", newSyncSettings.mapping);
		form.handleSubmit();
	};

	const handleKeyDown: KeyboardEventHandler<HTMLInputElement> = (event) => {
		if (
			event.key === "Enter" &&
			inputValue &&
			!claimFieldValues?.some((value) => value === inputValue.toLowerCase())
		) {
			event.preventDefault();
			setIdpOrgName(inputValue);
			setInputValue("");
			setOpen(false);
		}
	};

	return (
		<div className="flex flex-col gap-2">
			{Boolean(error) && <ErrorAlert error={error} />}
			<form onSubmit={form.handleSubmit}>
				<fieldset disabled={form.isSubmitting} className="border-none">
					<div className="flex flex-row">
						<div className="grid items-center gap-1">
							<Label className="text-sm" htmlFor={`${id}-sync-field`}>
								Organization sync field
							</Label>
							<div className="flex flex-row items-center gap-5">
								<div className="flex flex-row gap-2 w-72">
									<Input
										id={`${id}-sync-field`}
										value={form.values.field}
										onChange={(event) => {
											void form.setFieldValue("field", event.target.value);
											onSyncFieldChange(event.target.value);
										}}
									/>
									<Button
										className="w-20"
										type="submit"
										disabled={form.isSubmitting || !form.dirty}
										onClick={(event) => {
											event.preventDefault();
											form.handleSubmit();
										}}
									>
										<Spinner loading={form.isSubmitting} />
										Save
									</Button>
								</div>
								<div className="flex flex-row items-center gap-3">
									<Switch
										id={`${id}-assign-default-org`}
										checked={form.values.organization_assign_default}
										onCheckedChange={(checked) => {
											if (!checked) {
												setIsDialogOpen(true);
											} else {
												void form.setFieldValue(
													"organization_assign_default",
													checked,
												);
												form.handleSubmit();
											}
										}}
									/>
									<span className="flex flex-row items-center gap-1">
										<Label htmlFor={`${id}-assign-default-org`}>
											Assign Default Organization
										</Label>
										<AssignDefaultOrgHelpTooltip />
									</span>
								</div>
							</div>
							<p className="text-content-secondary text-2xs m-0">
								If empty, organization sync is deactivated
							</p>
						</div>
					</div>
					{form.errors.field && (
						<p className="text-content-danger text-sm m-0">
							{form.errors.field}
						</p>
					)}
					<div className="flex flex-col gap-7">
						<div className="flex flex-row pt-8 gap-2 justify-between items-start">
							<div className="grid items-center gap-1">
								<Label className="text-sm" htmlFor={`${id}-idp-org-name`}>
									IdP organization name
								</Label>

								{claimFieldValues ? (
									<Combobox
										value={idpOrgName}
										options={claimFieldValues}
										placeholder="Select IdP organization"
										open={open}
										onOpenChange={setOpen}
										inputValue={inputValue}
										onInputChange={setInputValue}
										onKeyDown={handleKeyDown}
										onSelect={(value: string) => {
											setIdpOrgName(value);
											setOpen(false);
										}}
									/>
								) : (
									<Input
										id={`${id}-idp-org-name`}
										value={idpOrgName}
										className="w-72"
										onChange={(event) => {
											setIdpOrgName(event.target.value);
										}}
									/>
								)}
							</div>
							<div className="grid items-center gap-1 flex-1">
								<Label className="text-sm" htmlFor={`${id}-coder-org`}>
									Coder organization
								</Label>
								<MultiSelectCombobox
									inputProps={{
										id: `${id}-coder-org`,
									}}
									className="min-w-60 max-w-3xl"
									value={coderOrgs}
									onChange={setCoderOrgs}
									defaultOptions={organizations.map((org) => ({
										label: org.display_name,
										value: org.id,
									}))}
									hidePlaceholderWhenSelected
									placeholder="Select organization"
									emptyIndicator={
										<p className="text-center text-md text-content-primary">
											No organizations found
										</p>
									}
								/>
							</div>
							<div className="grid grid-rows-[28px_auto]">
								<div />
								<Button
									type="submit"
									className="min-w-fit"
									disabled={!idpOrgName || coderOrgs.length === 0}
									onClick={async () => {
										const newSyncSettings = {
											...form.values,
											mapping: {
												...form.values.mapping,
												[idpOrgName]: coderOrgs.map((org) => org.value),
											},
										};
										void form.setFieldValue("mapping", newSyncSettings.mapping);
										form.handleSubmit();
										setIdpOrgName("");
										setCoderOrgs([]);
									}}
								>
									<Spinner loading={form.isSubmitting}>
										<Plus size={14} />
									</Spinner>
									Add IdP organization
								</Button>
							</div>
						</div>
						{form.errors.mapping && (
							<p className="text-content-danger text-sm m-0">
								{Object.values(form.errors.mapping || {})}
							</p>
						)}
						<IdpMappingTable isEmpty={organizationMappingCount === 0}>
							{form.values.mapping &&
								Object.entries(form.values.mapping)
									.sort(([a], [b]) =>
										a.toLowerCase().localeCompare(b.toLowerCase()),
									)
									.map(([idpOrg, organizations]) => (
										<OrganizationRow
											key={idpOrg}
											idpOrg={idpOrg}
											coderOrgs={getOrgNames(organizations)}
											onDelete={handleDelete}
											exists={claimFieldValues?.includes(idpOrg)}
										/>
									))}
						</IdpMappingTable>
					</div>
				</fieldset>
			</form>

			<Dialog open={isDialogOpen} onOpenChange={setIsDialogOpen}>
				<DialogContent className="flex flex-col gap-12 max-w-lg">
					<DialogHeader className="flex flex-col gap-4">
						<DialogTitle>
							Switch off default organization assignment
						</DialogTitle>
						<DialogDescription>
							Warning: This will remove all users from the default organization
							unless otherwise specified in an organization mapping defined
							below.
						</DialogDescription>
					</DialogHeader>
					<DialogFooter className="flex flex-row">
						<Button variant="outline" onClick={() => setIsDialogOpen(false)}>
							Cancel
						</Button>
						<Button
							onClick={() => {
								void form.setFieldValue("organization_assign_default", false);
								setIsDialogOpen(false);
								form.handleSubmit();
							}}
							type="submit"
						>
							<Spinner loading={form.isSubmitting} />
							Confirm
						</Button>
					</DialogFooter>
				</DialogContent>
			</Dialog>
		</div>
	);
};

interface IdpMappingTableProps {
	isEmpty: boolean;
	children: React.ReactNode;
}

const IdpMappingTable: FC<IdpMappingTableProps> = ({ isEmpty, children }) => {
	return (
		<Table>
			<TableHeader>
				<TableRow>
					<TableCell width="45%">IdP organization</TableCell>
					<TableCell width="55%">Coder organization</TableCell>
					<TableCell width="10%" />
				</TableRow>
			</TableHeader>
			<TableBody>
				<ChooseOne>
					<Cond condition={isEmpty}>
						<TableRow>
							<TableCell colSpan={999}>
								<EmptyState
									message={"No organization mappings"}
									isCompact
									cta={
										<Link
											href={docs("/admin/users/idp-sync#organization-sync")}
										>
											How to set up IdP organization sync
										</Link>
									}
								/>
							</TableCell>
						</TableRow>
					</Cond>

					<Cond>{children}</Cond>
				</ChooseOne>
			</TableBody>
		</Table>
	);
};

interface OrganizationRowProps {
	idpOrg: string;
	exists: boolean | undefined;
	coderOrgs: readonly string[];
	onDelete: (idpOrg: string) => void;
}

const OrganizationRow: FC<OrganizationRowProps> = ({
	idpOrg,
	exists = true,
	coderOrgs,
	onDelete,
}) => {
	return (
		<TableRow data-testid={`idp-org-${idpOrg}`}>
			<TableCell>
				<div className="flex flex-row items-center gap-2 text-content-primary">
					{idpOrg}
					{!exists && (
						<TooltipProvider>
							<Tooltip>
								<TooltipTrigger asChild>
									<TriangleAlert className="size-icon-xs cursor-pointer text-content-warning" />
								</TooltipTrigger>
								<TooltipContent
									align="start"
									alignOffset={-8}
									sideOffset={8}
									className="p-2 text-xs text-content-secondary max-w-sm"
								>
									This value has not be seen in the specified claim field
									before. You might want to check your IdP configuration and
									ensure that this value is not misspelled.
								</TooltipContent>
							</Tooltip>
						</TooltipProvider>
					)}
				</div>
			</TableCell>
			<TableCell>
				<OrganizationPills organizations={coderOrgs} />
			</TableCell>
			<TableCell>
				<Button
					variant="outline"
					size="icon"
					className="text-content-primary"
					aria-label="delete"
					onClick={() => onDelete(idpOrg)}
				>
					<Trash />
					<span className="sr-only">Delete IdP mapping</span>
				</Button>
			</TableCell>
		</TableRow>
	);
};

export const AssignDefaultOrgHelpTooltip: FC = () => {
	return (
		<HelpTooltip>
			<HelpTooltipTrigger />
			<HelpTooltipContent>
				<HelpTooltipText>
					Disabling will remove all users from the default organization if a
					mapping for the default organization is not defined.
				</HelpTooltipText>
			</HelpTooltipContent>
		</HelpTooltip>
	);
};

export default IdpOrgSyncPageView;<|MERGE_RESOLUTION|>--- conflicted
+++ resolved
@@ -1,4 +1,3 @@
-import { TooltipProvider } from "@radix-ui/react-tooltip";
 import type {
 	Organization,
 	OrganizationSyncSettings,
@@ -42,11 +41,8 @@
 import {
 	Tooltip,
 	TooltipContent,
+	TooltipProvider,
 	TooltipTrigger,
-<<<<<<< HEAD
-	TooltipProvider,
-=======
->>>>>>> bcfeb726
 } from "components/Tooltip/Tooltip";
 import { useFormik } from "formik";
 import { Plus, Trash, TriangleAlert } from "lucide-react";
