--- conflicted
+++ resolved
@@ -1,4 +1,3 @@
-import { TooltipProvider } from "@radix-ui/react-tooltip";
 import type {
 	Organization,
 	OrganizationSyncSettings,
@@ -29,17 +28,7 @@
 	MultiSelectCombobox,
 	type Option,
 } from "components/MultiSelectCombobox/MultiSelectCombobox";
-<<<<<<< HEAD
-import {
-	Tooltip,
-	TooltipContent,
-	TooltipTrigger,
-	TooltipProvider,
-} from "components/Tooltip/Tooltip";
-=======
->>>>>>> 820cca33
 import { Spinner } from "components/Spinner/Spinner";
-import { Stack } from "components/Stack/Stack";
 import { Switch } from "components/Switch/Switch";
 import {
 	Table,
@@ -52,6 +41,7 @@
 	Tooltip,
 	TooltipContent,
 	TooltipTrigger,
+	TooltipProvider,
 } from "components/Tooltip/Tooltip";
 import { useFormik } from "formik";
 import { Plus, Trash, TriangleAlert } from "lucide-react";
@@ -60,10 +50,6 @@
 import { isUUID } from "utils/uuid";
 import * as Yup from "yup";
 import { OrganizationPills } from "./OrganizationPills";
-<<<<<<< HEAD
-import { Stack } from "components/Stack/Stack";
-=======
->>>>>>> 820cca33
 
 interface IdpSyncPageViewProps {
 	organizationSyncSettings: OrganizationSyncSettings | undefined;
