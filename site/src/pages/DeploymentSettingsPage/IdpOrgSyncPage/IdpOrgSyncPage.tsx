--- conflicted
+++ resolved
@@ -3,7 +3,6 @@
 	organizationIdpSyncSettings,
 	patchOrganizationSyncSettings,
 } from "api/queries/idpsync";
-import { idpSyncClaimFieldValues } from "api/queries/organizations";
 import { ChooseOne, Cond } from "components/Conditionals/ChooseOne";
 import { displayError } from "components/GlobalSnackbar/utils";
 import { displaySuccess } from "components/GlobalSnackbar/utils";
@@ -22,35 +21,23 @@
 import { deploymentIdpSyncFieldValues } from "api/queries/deployment";
 
 export const IdpOrgSyncPage: FC = () => {
-	const [claimField, setClaimField] = useState("");
 	const queryClient = useQueryClient();
 	// IdP sync does not have its own entitlement and is based on templace_rbac
 	const { template_rbac: isIdpSyncEnabled } = useFeatureVisibility();
 	const { organizations } = useDashboard();
-<<<<<<< HEAD
 	const settingsQuery = useQuery(organizationIdpSyncSettings(isIdpSyncEnabled));
 
+	const [field, setField] = useState("");
+	useEffect(() => {
+		if (!settingsQuery.data) {
+			return;
+		}
+
+		setField(settingsQuery.data.field);
+	}, [settingsQuery.data]);
+
 	const fieldValuesQuery = useQuery(
-		settingsQuery.data
-			? deploymentIdpSyncFieldValues(settingsQuery.data.field)
-			: { enabled: false },
-=======
-	const {
-		data: orgSyncSettingsData,
-		isLoading,
-		error,
-	} = useQuery({
-		...organizationIdpSyncSettings(isIdpSyncEnabled),
-		onSuccess: (data) => {
-			if (data?.field) {
-				setClaimField(data.field);
-			}
-		},
-	});
-
-	const { data: claimFieldValues } = useQuery(
-		idpSyncClaimFieldValues(claimField),
->>>>>>> 33a89abf
+		field ? deploymentIdpSyncFieldValues(field) : { enabled: false },
 	);
 
 	const patchOrganizationSyncSettingsMutation = useMutation(
@@ -71,10 +58,6 @@
 	if (settingsQuery.isLoading || fieldValuesQuery.isLoading) {
 		return <Loader />;
 	}
-
-	const handleSyncFieldChange = (value: string) => {
-		setClaimField(value);
-	};
 
 	return (
 		<>
@@ -109,6 +92,7 @@
 							organizationSyncSettings={settingsQuery.data}
 							fieldValues={fieldValuesQuery.data}
 							organizations={organizations}
+							onSyncFieldChange={(field) => setField(field)}
 							onSubmit={async (data) => {
 								try {
 									await patchOrganizationSyncSettingsMutation.mutateAsync(data);
@@ -122,16 +106,6 @@
 									);
 								}
 							}}
-<<<<<<< HEAD
-							error={
-								settingsQuery.error ||
-								patchOrganizationSyncSettingsMutation.error
-							}
-=======
-							onSyncFieldChange={handleSyncFieldChange}
-							claimFieldValues={claimFieldValues}
-							error={error || patchOrganizationSyncSettingsMutation.error}
->>>>>>> 33a89abf
 						/>
 					</Cond>
 				</ChooseOne>
