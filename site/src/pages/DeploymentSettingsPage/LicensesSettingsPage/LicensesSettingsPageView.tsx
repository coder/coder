--- conflicted
+++ resolved
@@ -74,24 +74,13 @@
 				</SettingsHeader>
 
 				<Stack direction="row" spacing={2}>
-<<<<<<< HEAD
-					<MuiButton
-						component={Link}
-						to="/deployment/licenses/add"
-						startIcon={<PlusIcon className="size-icon-sm" />}
-					>
-						Add a license
-					</MuiButton>
-					<MiniTooltip title="Refresh license entitlements. This is done automatically every 10 minutes.">
-=======
 					<Button variant="outline" asChild>
 						<Link to="/deployment/licenses/add">
 							<PlusIcon />
 							Add a license
 						</Link>
 					</Button>
-					<Tooltip title="Refresh license entitlements. This is done automatically every 10 minutes.">
->>>>>>> 97cb19ee
+					<MiniTooltip title="Refresh license entitlements. This is done automatically every 10 minutes.">
 						<Button
 							disabled={isRefreshing}
 							onClick={refreshEntitlements}
