import type { CSSObject, Interpolation, Theme } from "@emotion/react";
import Link from "@mui/material/Link";
<<<<<<< HEAD
import TableCell from "@mui/material/TableCell";
=======
import Tooltip from "@mui/material/Tooltip";
>>>>>>> 97cb19ee
import type { ConnectionLog } from "api/typesGenerated";
import { Avatar } from "components/Avatar/Avatar";
import MiniTooltip from "components/MiniTooltip/MiniTooltip";
import { Stack } from "components/Stack/Stack";
import { StatusPill } from "components/StatusPill/StatusPill";
import { TableCell } from "components/Table/Table";
import { TimelineEntry } from "components/Timeline/TimelineEntry";
import { InfoIcon, NetworkIcon } from "lucide-react";
import type { FC } from "react";
import { Link as RouterLink } from "react-router";
import userAgentParser from "ua-parser-js";
import { connectionTypeIsWeb } from "utils/connection";
import { ConnectionLogDescription } from "./ConnectionLogDescription/ConnectionLogDescription";

interface ConnectionLogRowProps {
	connectionLog: ConnectionLog;
}

export const ConnectionLogRow: FC<ConnectionLogRowProps> = ({
	connectionLog,
}) => {
	const userAgent = connectionLog.web_info?.user_agent
		? userAgentParser(connectionLog.web_info?.user_agent)
		: undefined;
	const isWeb = connectionTypeIsWeb(connectionLog.type);
	const code =
		connectionLog.web_info?.status_code ?? connectionLog.ssh_info?.exit_code;

	return (
		<TimelineEntry
			key={connectionLog.id}
			data-testid={`connection-log-row-${connectionLog.id}`}
			clickable={false}
		>
			<TableCell css={styles.connectionLogCell}>
				<Stack
					direction="row"
					alignItems="center"
					css={styles.connectionLogHeader}
					tabIndex={0}
				>
					<Stack
						direction="row"
						alignItems="center"
						css={styles.connectionLogHeaderInfo}
					>
						{/* Non-web logs don't have an associated user, so we
						 * display a default network icon instead */}
						{connectionLog.web_info?.user ? (
							<Avatar
								fallback={connectionLog.web_info.user.username}
								src={connectionLog.web_info.user.avatar_url}
							/>
						) : (
							<Avatar>
								<NetworkIcon className="h-full w-full p-1" />
							</Avatar>
						)}

						<Stack
							alignItems="center"
							css={styles.fullWidth}
							justifyContent="space-between"
							direction="row"
						>
							<Stack
								css={styles.connectionLogSummary}
								direction="row"
								alignItems="baseline"
								spacing={1}
							>
								<ConnectionLogDescription connectionLog={connectionLog} />
								<span css={styles.connectionLogTime}>
									{new Date(connectionLog.connect_time).toLocaleTimeString()}
									{connectionLog.ssh_info?.disconnect_time &&
										` → ${new Date(connectionLog.ssh_info.disconnect_time).toLocaleTimeString()}`}
								</span>
							</Stack>

							<Stack direction="row" alignItems="center">
								{code !== undefined && (
									<StatusPill
										code={code}
										isHttpCode={isWeb}
										label={isWeb ? "HTTP Status Code" : "SSH Exit Code"}
									/>
								)}
								<MiniTooltip
									title={
										<div css={styles.connectionLogInfoTooltip}>
											{connectionLog.ip && (
												<div>
													<h4 css={styles.connectionLogInfoheader}>IP:</h4>
													<div>{connectionLog.ip}</div>
												</div>
											)}
											{userAgent?.os.name && (
												<div>
													<h4 css={styles.connectionLogInfoheader}>OS:</h4>
													<div>{userAgent.os.name}</div>
												</div>
											)}
											{userAgent?.browser.name && (
												<div>
													<h4 css={styles.connectionLogInfoheader}>Browser:</h4>
													<div>
														{userAgent.browser.name} {userAgent.browser.version}
													</div>
												</div>
											)}
											{connectionLog.organization && (
												<div>
													<h4 css={styles.connectionLogInfoheader}>
														Organization:
													</h4>
													<Link
														component={RouterLink}
														to={`/organizations/${connectionLog.organization.name}`}
													>
														{connectionLog.organization.display_name ||
															connectionLog.organization.name}
													</Link>
												</div>
											)}
											{connectionLog.ssh_info?.disconnect_reason && (
												<div>
													<h4 css={styles.connectionLogInfoheader}>
														Close Reason:
													</h4>
													<div>{connectionLog.ssh_info?.disconnect_reason}</div>
												</div>
											)}
										</div>
									}
								>
									<InfoIcon
										css={(theme) => ({
											color: theme.palette.info.light,
										})}
									/>
								</MiniTooltip>
							</Stack>
						</Stack>
					</Stack>
				</Stack>
			</TableCell>
		</TimelineEntry>
	);
};

const styles = {
	connectionLogCell: {
		padding: "0 !important",
		border: 0,
	},

	connectionLogHeader: {
		padding: "16px 32px",
	},

	connectionLogHeaderInfo: {
		flex: 1,
	},

	connectionLogSummary: (theme) => ({
		...(theme.typography.body1 as CSSObject),
		fontFamily: "inherit",
	}),

	connectionLogTime: (theme) => ({
		color: theme.palette.text.secondary,
		fontSize: 12,
	}),

	connectionLogInfoheader: (theme) => ({
		margin: 0,
		color: theme.palette.text.primary,
		fontSize: 14,
		lineHeight: "150%",
		fontWeight: 600,
	}),

	connectionLogInfoTooltip: {
		display: "flex",
		flexDirection: "column",
		gap: 8,
	},

	fullWidth: {
		width: "100%",
	},
} satisfies Record<string, Interpolation<Theme>>;<|MERGE_RESOLUTION|>--- conflicted
+++ resolved
@@ -1,10 +1,5 @@
 import type { CSSObject, Interpolation, Theme } from "@emotion/react";
 import Link from "@mui/material/Link";
-<<<<<<< HEAD
-import TableCell from "@mui/material/TableCell";
-=======
-import Tooltip from "@mui/material/Tooltip";
->>>>>>> 97cb19ee
 import type { ConnectionLog } from "api/typesGenerated";
 import { Avatar } from "components/Avatar/Avatar";
 import MiniTooltip from "components/MiniTooltip/MiniTooltip";
