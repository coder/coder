import { useMachine } from "@xstate/react";
import { Loader } from "components/Loader/Loader";
import { FC } from "react";
import { useParams } from "react-router-dom";
import { workspaceMachine } from "xServices/workspace/workspaceXService";
import { WorkspaceReadyPage } from "./WorkspaceReadyPage";
import { RequirePermission } from "components/RequirePermission/RequirePermission";
import { ErrorAlert } from "components/Alert/ErrorAlert";
import { useOrganizationId } from "hooks";
import { isAxiosError } from "axios";
import { Margins } from "components/Margins/Margins";
<<<<<<< HEAD
=======
import {
  workspaceQuota,
  workspaceResolveAutostart,
} from "api/queries/workspaceQuota";
>>>>>>> f400d8a0
import { useInfiniteQuery, useQuery } from "react-query";
import { infiniteWorkspaceBuilds } from "api/queries/workspaceBuilds";
import { templateByName } from "api/queries/templates";
import { workspaceByOwnerAndName } from "api/queries/workspaces";
import { checkAuthorization } from "api/queries/authCheck";
import { WorkspacePermissions, workspaceChecks } from "./permissions";

export const WorkspacePage: FC = () => {
  const params = useParams() as {
    username: string;
    workspace: string;
  };
  const workspaceName = params.workspace;
  const username = params.username.replace("@", "");
  const orgId = useOrganizationId();
  const [workspaceState, workspaceSend] = useMachine(workspaceMachine, {
    context: {
      orgId,
      workspaceName,
      username,
    },
    actions: {
      refreshBuilds: async () => {
        await buildsQuery.refetch();
      },
    },
  });

  const workspaceQuery = useQuery(
    workspaceByOwnerAndName(username, workspaceName),
  );
  const workspace = workspaceQuery.data;

  const templateQuery = useQuery({
    ...templateByName(orgId, workspace?.template_name ?? ""),
    enabled: workspace !== undefined,
  });
  const template = templateQuery.data;

  const checks =
    workspace && template ? workspaceChecks(workspace, template) : {};
  const permissionsQuery = useQuery({
    ...checkAuthorization({ checks }),
    enabled: workspace !== undefined && template !== undefined,
  });
  const permissions = permissionsQuery.data as WorkspacePermissions | undefined;

  const buildsQuery = useInfiniteQuery({
    ...infiniteWorkspaceBuilds(workspace?.id ?? ""),
    enabled: workspace !== undefined,
  });

<<<<<<< HEAD
  const pageError =
    workspaceQuery.error ?? templateQuery.error ?? permissionsQuery.error;
  const isLoading = !workspace || !template || !permissions;
=======
  const canAutostartResponse = useQuery(
    workspaceResolveAutostart(workspace?.id ?? ""),
  );

  const canAutostart = !canAutostartResponse.data?.parameter_mismatch ?? false;
>>>>>>> f400d8a0

  if (pageError) {
    return (
      <Margins>
        <ErrorAlert error={pageError} sx={{ my: 2 }} />
      </Margins>
    );
  }

  if (isLoading) {
    return <Loader />;
  }

  return (
    <RequirePermission
      isFeatureVisible={
        !(isAxiosError(pageError) && pageError.response?.status === 404)
      }
    >
      <WorkspaceReadyPage
        workspace={workspace}
        template={template}
        permissions={permissions}
        workspaceState={workspaceState}
        workspaceSend={workspaceSend}
        builds={buildsQuery.data?.pages.flat()}
        buildsError={buildsQuery.error}
        isLoadingMoreBuilds={buildsQuery.isFetchingNextPage}
        onLoadMoreBuilds={async () => {
          await buildsQuery.fetchNextPage();
        }}
        hasMoreBuilds={Boolean(buildsQuery.hasNextPage)}
        canAutostart={canAutostart}
      />
    </RequirePermission>
  );
};

export default WorkspacePage;<|MERGE_RESOLUTION|>--- conflicted
+++ resolved
@@ -9,13 +9,7 @@
 import { useOrganizationId } from "hooks";
 import { isAxiosError } from "axios";
 import { Margins } from "components/Margins/Margins";
-<<<<<<< HEAD
-=======
-import {
-  workspaceQuota,
-  workspaceResolveAutostart,
-} from "api/queries/workspaceQuota";
->>>>>>> f400d8a0
+import { workspaceResolveAutostart } from "api/queries/workspaceQuota";
 import { useInfiniteQuery, useQuery } from "react-query";
 import { infiniteWorkspaceBuilds } from "api/queries/workspaceBuilds";
 import { templateByName } from "api/queries/templates";
@@ -68,17 +62,14 @@
     enabled: workspace !== undefined,
   });
 
-<<<<<<< HEAD
   const pageError =
     workspaceQuery.error ?? templateQuery.error ?? permissionsQuery.error;
   const isLoading = !workspace || !template || !permissions;
-=======
   const canAutostartResponse = useQuery(
     workspaceResolveAutostart(workspace?.id ?? ""),
   );
 
   const canAutostart = !canAutostartResponse.data?.parameter_mismatch ?? false;
->>>>>>> f400d8a0
 
   if (pageError) {
     return (
