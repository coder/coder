--- conflicted
+++ resolved
@@ -1,10 +1,6 @@
 import { makeStyles } from "@material-ui/core/styles"
-<<<<<<< HEAD
-import { useActor, useMachine } from "@xstate/react"
-=======
 import { useActor, useMachine, useSelector } from "@xstate/react"
 import { FeatureNames } from "api/types"
->>>>>>> 80b45f1a
 import dayjs from "dayjs"
 import minMax from "dayjs/plugin/minMax"
 import { FC, useContext, useEffect } from "react"
@@ -32,11 +28,7 @@
   const workspaceName = firstOrItem(workspaceQueryParam, null)
   const { t } = useTranslation("workspacePage")
   const xServices = useContext(XServiceContext)
-<<<<<<< HEAD
-=======
-  const me = useSelector(xServices.authXService, selectUser)
   const featureVisibility = useSelector(xServices.entitlementsXService, selectFeatureVisibility)
->>>>>>> 80b45f1a
 
   const [workspaceState, workspaceSend] = useMachine(workspaceMachine)
   const {
