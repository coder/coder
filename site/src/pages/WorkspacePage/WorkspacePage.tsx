import { makeStyles } from "@material-ui/core/styles"
import { useQuery } from "@tanstack/react-query"
import { useMachine } from "@xstate/react"
import { getWorkspaceBuildLogs } from "api/api"
import { Workspace } from "api/typesGenerated"
import { AlertBanner } from "components/AlertBanner/AlertBanner"
import { ChooseOne, Cond } from "components/Conditionals/ChooseOne"
import { Loader } from "components/Loader/Loader"
import { FC, useRef } from "react"
import { useParams } from "react-router-dom"
import { quotaMachine } from "xServices/quotas/quotasXService"
import { workspaceMachine } from "xServices/workspace/workspaceXService"
import { WorkspaceReadyPage } from "./WorkspaceReadyPage"
import { RequirePermission } from "components/RequirePermission/RequirePermission"

const useFailedBuildLogs = (workspace: Workspace | undefined) => {
  const now = useRef(new Date())
  return useQuery({
    queryKey: ["logs", workspace?.latest_build.id],
    queryFn: () => {
      if (!workspace) {
        throw new Error(
          `Build log query being called before workspace is defined`,
        )
      }

      return getWorkspaceBuildLogs(workspace.latest_build.id, now.current)
    },
    enabled: workspace?.latest_build.job.error !== undefined,
  })
}

export const WorkspacePage: FC = () => {
  const { username, workspace: workspaceName } = useParams() as {
    username: string
    workspace: string
  }
  const [workspaceState, workspaceSend] = useMachine(workspaceMachine, {
    context: {
      workspaceName,
      username,
    },
  })
  const {
    workspace,
    getWorkspaceError,
    getTemplateWarning,
    getTemplateParametersWarning,
    checkPermissionsError,
  } = workspaceState.context
  const [quotaState] = useMachine(quotaMachine, { context: { username } })
  const { getQuotaError } = quotaState.context
  const styles = useStyles()
  const failedBuildLogs = useFailedBuildLogs(workspace)

  return (
<<<<<<< HEAD
    <ChooseOne>
      <Cond condition={workspaceState.matches("error")}>
        <div className={styles.error}>
          {Boolean(getWorkspaceError) && (
            <AlertBanner severity="error" error={getWorkspaceError} />
          )}
          {Boolean(getTemplateWarning) && (
            <AlertBanner severity="error" error={getTemplateWarning} />
          )}
          {Boolean(getTemplateParametersWarning) && (
            <AlertBanner
              severity="error"
              error={getTemplateParametersWarning}
            />
          )}
          {Boolean(checkPermissionsError) && (
            <AlertBanner severity="error" error={checkPermissionsError} />
          )}
          {Boolean(getQuotaError) && (
            <AlertBanner severity="error" error={getQuotaError} />
          )}
        </div>
      </Cond>
      <Cond
        condition={
          Boolean(workspace) &&
          workspaceState.matches("ready") &&
          quotaState.matches("success")
        }
      >
        <WorkspaceReadyPage
          workspaceState={workspaceState}
          quotaState={quotaState}
          workspaceSend={workspaceSend}
          failedBuildLogs={failedBuildLogs.data}
        />
      </Cond>
      <Cond>
        <Loader />
      </Cond>
    </ChooseOne>
=======
    <RequirePermission
      isFeatureVisible={getWorkspaceError?.response?.status !== 404}
    >
      <ChooseOne>
        <Cond condition={workspaceState.matches("error")}>
          <div className={styles.error}>
            {Boolean(getWorkspaceError) && (
              <AlertBanner severity="error" error={getWorkspaceError} />
            )}
            {Boolean(getTemplateWarning) && (
              <AlertBanner severity="error" error={getTemplateWarning} />
            )}
            {Boolean(getTemplateParametersWarning) && (
              <AlertBanner
                severity="error"
                error={getTemplateParametersWarning}
              />
            )}
            {Boolean(checkPermissionsError) && (
              <AlertBanner severity="error" error={checkPermissionsError} />
            )}
            {Boolean(getQuotaError) && (
              <AlertBanner severity="error" error={getQuotaError} />
            )}
          </div>
        </Cond>
        <Cond
          condition={
            Boolean(workspace) &&
            workspaceState.matches("ready") &&
            quotaState.matches("success")
          }
        >
          <WorkspaceReadyPage
            workspaceState={workspaceState}
            quotaState={quotaState}
            workspaceSend={workspaceSend}
          />
        </Cond>
        <Cond>
          <Loader />
        </Cond>
      </ChooseOne>
    </RequirePermission>
>>>>>>> a3643184
  )
}

const useStyles = makeStyles((theme) => ({
  error: {
    margin: theme.spacing(2),
  },
}))

export default WorkspacePage<|MERGE_RESOLUTION|>--- conflicted
+++ resolved
@@ -54,49 +54,6 @@
   const failedBuildLogs = useFailedBuildLogs(workspace)
 
   return (
-<<<<<<< HEAD
-    <ChooseOne>
-      <Cond condition={workspaceState.matches("error")}>
-        <div className={styles.error}>
-          {Boolean(getWorkspaceError) && (
-            <AlertBanner severity="error" error={getWorkspaceError} />
-          )}
-          {Boolean(getTemplateWarning) && (
-            <AlertBanner severity="error" error={getTemplateWarning} />
-          )}
-          {Boolean(getTemplateParametersWarning) && (
-            <AlertBanner
-              severity="error"
-              error={getTemplateParametersWarning}
-            />
-          )}
-          {Boolean(checkPermissionsError) && (
-            <AlertBanner severity="error" error={checkPermissionsError} />
-          )}
-          {Boolean(getQuotaError) && (
-            <AlertBanner severity="error" error={getQuotaError} />
-          )}
-        </div>
-      </Cond>
-      <Cond
-        condition={
-          Boolean(workspace) &&
-          workspaceState.matches("ready") &&
-          quotaState.matches("success")
-        }
-      >
-        <WorkspaceReadyPage
-          workspaceState={workspaceState}
-          quotaState={quotaState}
-          workspaceSend={workspaceSend}
-          failedBuildLogs={failedBuildLogs.data}
-        />
-      </Cond>
-      <Cond>
-        <Loader />
-      </Cond>
-    </ChooseOne>
-=======
     <RequirePermission
       isFeatureVisible={getWorkspaceError?.response?.status !== 404}
     >
@@ -131,6 +88,7 @@
           }
         >
           <WorkspaceReadyPage
+            failedBuildLogs={failedBuildLogs.data}
             workspaceState={workspaceState}
             quotaState={quotaState}
             workspaceSend={workspaceSend}
@@ -141,7 +99,6 @@
         </Cond>
       </ChooseOne>
     </RequirePermission>
->>>>>>> a3643184
   )
 }
 
