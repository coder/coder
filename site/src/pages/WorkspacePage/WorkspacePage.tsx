import { useActor, useSelector } from "@xstate/react"
import React, { useContext, useEffect } from "react"
import { useParams } from "react-router-dom"
import { ErrorSummary } from "../../components/ErrorSummary/ErrorSummary"
import { FullScreenLoader } from "../../components/Loader/FullScreenLoader"
import { Margins } from "../../components/Margins/Margins"
import { Stack } from "../../components/Stack/Stack"
import { Workspace } from "../../components/Workspace/Workspace"
import { firstOrItem } from "../../util/array"
import { getWorkspaceStatus } from "../../util/workspace"
import { XServiceContext } from "../../xServices/StateContext"

export const WorkspacePage: React.FC = () => {
  const { workspace: workspaceQueryParam } = useParams()
  const workspaceId = firstOrItem(workspaceQueryParam, null)

  const xServices = useContext(XServiceContext)
  const [workspaceState, workspaceSend] = useActor(xServices.workspaceXService)
<<<<<<< HEAD
  const { workspace, template, organization, resources, getWorkspaceError, getResourcesError } = workspaceState.context
  const workspaceStatus = useSelector(xServices.workspaceXService, selectWorkspaceStatus)
=======
  const { workspace, getWorkspaceError, getTemplateError, getOrganizationError, builds } = workspaceState.context
  const workspaceStatus = useSelector(xServices.workspaceXService, (state) => {
    return getWorkspaceStatus(state.context.workspace?.latest_build)
  })
>>>>>>> a50a6e86

  /**
   * Get workspace, template, and organization on mount and whenever workspaceId changes.
   * workspaceSend should not change.
   */
  useEffect(() => {
    workspaceId && workspaceSend({ type: "GET_WORKSPACE", workspaceId })
  }, [workspaceId, workspaceSend])

  if (workspaceState.matches("error")) {
    return <ErrorSummary error={getWorkspaceError} />
  } else if (!workspace) {
    return <FullScreenLoader />
  } else {
    return (
      <Margins>
        <Stack spacing={4}>
          <Workspace
            workspace={workspace}
            handleStart={() => workspaceSend("START")}
            handleStop={() => workspaceSend("STOP")}
            handleRetry={() => workspaceSend("RETRY")}
            handleUpdate={() => workspaceSend("UPDATE")}
            workspaceStatus={workspaceStatus}
<<<<<<< HEAD
            resources={resources}
            getResourcesError={getResourcesError instanceof Error ? getResourcesError : undefined}
=======
            builds={builds}
>>>>>>> a50a6e86
          />
        </Stack>
      </Margins>
    )
  }
}<|MERGE_RESOLUTION|>--- conflicted
+++ resolved
@@ -1,4 +1,4 @@
-import { useActor, useSelector } from "@xstate/react"
+import { useActor } from "@xstate/react"
 import React, { useContext, useEffect } from "react"
 import { useParams } from "react-router-dom"
 import { ErrorSummary } from "../../components/ErrorSummary/ErrorSummary"
@@ -16,15 +16,8 @@
 
   const xServices = useContext(XServiceContext)
   const [workspaceState, workspaceSend] = useActor(xServices.workspaceXService)
-<<<<<<< HEAD
-  const { workspace, template, organization, resources, getWorkspaceError, getResourcesError } = workspaceState.context
-  const workspaceStatus = useSelector(xServices.workspaceXService, selectWorkspaceStatus)
-=======
-  const { workspace, getWorkspaceError, getTemplateError, getOrganizationError, builds } = workspaceState.context
-  const workspaceStatus = useSelector(xServices.workspaceXService, (state) => {
-    return getWorkspaceStatus(state.context.workspace?.latest_build)
-  })
->>>>>>> a50a6e86
+  const { workspace, resources, getWorkspaceError, getResourcesError, builds } = workspaceState.context
+  const workspaceStatus = getWorkspaceStatus(workspace?.latest_build)
 
   /**
    * Get workspace, template, and organization on mount and whenever workspaceId changes.
@@ -49,12 +42,9 @@
             handleRetry={() => workspaceSend("RETRY")}
             handleUpdate={() => workspaceSend("UPDATE")}
             workspaceStatus={workspaceStatus}
-<<<<<<< HEAD
             resources={resources}
             getResourcesError={getResourcesError instanceof Error ? getResourcesError : undefined}
-=======
             builds={builds}
->>>>>>> a50a6e86
           />
         </Stack>
       </Margins>
