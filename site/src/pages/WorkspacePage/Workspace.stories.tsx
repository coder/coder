import { action } from "@storybook/addon-actions";
import type { Meta, StoryObj } from "@storybook/react";
import type { ProvisionerJobLog } from "api/typesGenerated";
import * as Mocks from "testHelpers/entities";
import {
	withAuthProvider,
	withDashboardProvider,
	withProxyProvider,
} from "testHelpers/storybook";
import type { WorkspacePermissions } from "../../modules/workspaces/permissions";
import { Workspace } from "./Workspace";

// Helper function to create timestamps easily - Copied from AppStatuses.stories.tsx
const createTimestamp = (
	minuteOffset: number,
	secondOffset: number,
): string => {
	const baseDate = new Date("2024-03-26T15:00:00Z");
	baseDate.setMinutes(baseDate.getMinutes() + minuteOffset);
	baseDate.setSeconds(baseDate.getSeconds() + secondOffset);
	return baseDate.toISOString();
};

const permissions: WorkspacePermissions = {
	readWorkspace: true,
	updateWorkspace: true,
	updateWorkspaceVersion: true,
	deploymentConfig: true,
	deleteFailedWorkspace: true,
};

const meta: Meta<typeof Workspace> = {
	title: "pages/WorkspacePage/Workspace",
	args: { permissions },
	component: Workspace,
	parameters: {
		queries: [
			{
				key: ["buildInfo"],
				data: Mocks.MockBuildInfo,
			},
			{
				key: ["portForward", Mocks.MockWorkspaceAgent.id],
				data: Mocks.MockListeningPortsResponse,
			},
		],
		user: Mocks.MockUserOwner,
	},
<<<<<<< HEAD
	decorators: [
		withAuthProvider,
		withDashboardProvider,
		(Story) => (
			<ProxyContext.Provider
				value={{
					proxyLatencies: Mocks.MockProxyLatencies,
					proxy: getPreferredProxy([], undefined),
					proxies: [],
					isLoading: false,
					latenciesLoaded: true,
					isFetched: true,
					clearProxy: () => {
						return;
					},
					setProxy: () => {
						return;
					},
					refetchProxyLatencies: (): Date => {
						return new Date();
					},
				}}
			>
				<Story />
			</ProxyContext.Provider>
		),
	],
=======
	decorators: [withAuthProvider, withDashboardProvider, withProxyProvider()],
>>>>>>> 513a468a
};

export default meta;
type Story = StoryObj<typeof Workspace>;

export const Running: Story = {
	args: {
		workspace: {
			...Mocks.MockWorkspace,
			latest_build: {
				...Mocks.MockWorkspace.latest_build,
				resources: [
					{
						...Mocks.MockWorkspaceResource,
						agents: [
							{
								...Mocks.MockWorkspaceAgent,
								lifecycle_state: "ready",
							},
						],
					},
				],
				matched_provisioners: {
					count: 0,
					available: 0,
				},
			},
		},
		handleStart: action("start"),
		handleStop: action("stop"),
		buildInfo: Mocks.MockBuildInfo,
		template: Mocks.MockTemplate,
	},
};

export const RunningWithChildAgent: Story = {
	args: {
		...Running.args,
		workspace: {
			...Mocks.MockWorkspace,
			latest_build: {
				...Mocks.MockWorkspace.latest_build,
				resources: [
					{
						...Mocks.MockWorkspaceResource,
						agents: [
							{
								...Mocks.MockWorkspaceAgent,
								lifecycle_state: "ready",
							},
							{
								...Mocks.MockWorkspaceChildAgent,
								lifecycle_state: "ready",
							},
						],
					},
				],
			},
		},
	},
};

export const RunningWithAppStatuses: Story = {
	args: {
		workspace: {
			...Mocks.MockWorkspace,
			latest_build: {
				...Mocks.MockWorkspace.latest_build,
				resources: [
					{
						...Mocks.MockWorkspaceResource,
						agents: [
							{
								...Mocks.MockWorkspaceAgent,
								lifecycle_state: "ready",
								apps: [
									{
										...Mocks.MockWorkspaceApp,
										statuses: [
											{
												...Mocks.MockWorkspaceAppStatus,
												id: "status-7",
												icon: "/emojis/1f4dd.png", // 📝
												message: "Creating PR with gh CLI",
												created_at: createTimestamp(4, 38), // 15:04:38
												uri: "https://github.com/coder/coder/pull/5678",
												state: "working" as const,
												agent_id: Mocks.MockWorkspaceAgent.id,
											},
											{
												...Mocks.MockWorkspaceAppStatus,
												id: "status-6",
												icon: "/emojis/1f680.png", // 🚀
												message: "Pushing branch to remote",
												created_at: createTimestamp(3, 56), // 15:03:56
												uri: "",
												state: "complete" as const,
												agent_id: Mocks.MockWorkspaceAgent.id,
											},
											{
												...Mocks.MockWorkspaceAppStatus,
												id: "status-5",
												icon: "/emojis/1f527.png", // 🔧
												message: "Configuring git identity",
												created_at: createTimestamp(2, 29), // 15:02:29
												uri: "",
												state: "complete" as const,
												agent_id: Mocks.MockWorkspaceAgent.id,
											},
											{
												...Mocks.MockWorkspaceAppStatus,
												id: "status-4",
												icon: "/emojis/1f4be.png", // 💾
												message: "Committing changes",
												created_at: createTimestamp(2, 4), // 15:02:04
												uri: "",
												state: "complete" as const,
												agent_id: Mocks.MockWorkspaceAgent.id,
											},
											{
												...Mocks.MockWorkspaceAppStatus,
												id: "status-3",
												icon: "/emojis/2795.png", // +
												message: "Adding files to staging",
												created_at: createTimestamp(1, 44), // 15:01:44
												uri: "",
												state: "complete" as const,
												agent_id: Mocks.MockWorkspaceAgent.id,
											},
											{
												...Mocks.MockWorkspaceAppStatus,
												id: "status-2",
												icon: "/emojis/1f33f.png", // 🌿
												message: "Creating a new branch for PR",
												created_at: createTimestamp(1, 32), // 15:01:32
												uri: "",
												state: "complete" as const,
												agent_id: Mocks.MockWorkspaceAgent.id,
											},
											{
												...Mocks.MockWorkspaceAppStatus,
												id: "status-1",
												icon: "/emojis/1f680.png", // 🚀
												message: "Starting to create a PR",
												created_at: createTimestamp(1, 0), // 15:01:00
												uri: "",
												state: "complete" as const,
												agent_id: Mocks.MockWorkspaceAgent.id,
											},
										].sort(
											(a, b) =>
												new Date(b.created_at).getTime() -
												new Date(a.created_at).getTime(),
										), // Ensure sorted correctly if component relies on input order
									},
								],
							},
						],
					},
				],
				matched_provisioners: {
					count: 1,
					available: 1,
				},
			},
			latest_app_status: {
				...Mocks.MockWorkspaceAppStatus,
				agent_id: Mocks.MockWorkspaceAgent.id,
			},
		},
		handleStart: action("start"),
		handleStop: action("stop"),
		buildInfo: Mocks.MockBuildInfo,
		template: Mocks.MockTemplate,
	},
};

export const AppIcons: Story = {
	args: {
		...Running.args,
		workspace: {
			...Mocks.MockWorkspace,
			latest_build: {
				...Mocks.MockWorkspace.latest_build,
				resources: [
					{
						...Mocks.MockWorkspaceResource,
						agents: [
							{
								...Mocks.MockWorkspaceAgent,
								apps: [
									{
										...Mocks.MockWorkspaceApp,
										id: "test-app-1",
										slug: "test-app-1",
										display_name: "Default Icon",
									},
									{
										...Mocks.MockWorkspaceApp,
										id: "test-app-2",
										slug: "test-app-2",
										display_name: "Broken Icon",
										icon: "/foobar/broken.png",
									},
								],
							},
						],
					},
				],
			},
		},
	},
};

export const Favorite: Story = {
	args: {
		...Running.args,
		workspace: Mocks.MockFavoriteWorkspace,
	},
};

export const WithoutUpdateAccess: Story = {
	args: {
		...Running.args,
		permissions: {
			...permissions,
			updateWorkspace: false,
		},
	},
};

export const PendingInQueue: Story = {
	args: {
		...Running.args,
		workspace: Mocks.MockPendingWorkspace,
	},
};

export const PendingWithNoProvisioners: Story = {
	args: {
		...Running.args,
		workspace: {
			...Mocks.MockPendingWorkspace,
			latest_build: {
				...Mocks.MockPendingWorkspace.latest_build,
				matched_provisioners: {
					count: 0,
					available: 0,
				},
			},
		},
	},
};

export const PendingWithNoAvailableProvisioners: Story = {
	args: {
		...Running.args,
		workspace: {
			...Mocks.MockPendingWorkspace,
			latest_build: {
				...Mocks.MockPendingWorkspace.latest_build,
				matched_provisioners: {
					count: 1,
					available: 0,
				},
			},
		},
	},
};

export const PendingWithUndefinedProvisioners: Story = {
	args: {
		...Running.args,
		workspace: {
			...Mocks.MockPendingWorkspace,
			latest_build: {
				...Mocks.MockPendingWorkspace.latest_build,
				matched_provisioners: undefined,
			},
		},
	},
};

export const Starting: Story = {
	args: {
		...Running.args,
		workspace: Mocks.MockStartingWorkspace,
	},
};

export const Stopped: Story = {
	args: {
		...Running.args,
		workspace: Mocks.MockStoppedWorkspace,
	},
};

export const Stopping: Story = {
	args: {
		...Running.args,
		workspace: Mocks.MockStoppingWorkspace,
	},
};

export const FailedWithLogs: Story = {
	args: {
		...Running.args,
		workspace: {
			...Mocks.MockFailedWorkspace,
			latest_build: {
				...Mocks.MockFailedWorkspace.latest_build,
				job: {
					...Mocks.MockFailedWorkspace.latest_build.job,
					error:
						"recv workspace provision: plan terraform: terraform plan: exit status 1",
				},
			},
		},
		buildLogs: makeFailedBuildLogs(),
	},
};

export const FailedWithRetry: Story = {
	args: {
		...Running.args,
		workspace: {
			...Mocks.MockFailedWorkspace,
			latest_build: {
				...Mocks.MockFailedWorkspace.latest_build,
				job: {
					...Mocks.MockFailedWorkspace.latest_build.job,
					error:
						"recv workspace provision: plan terraform: terraform plan: exit status 1",
				},
			},
		},
		buildLogs: makeFailedBuildLogs(),
	},
};

export const Deleting: Story = {
	args: {
		...Running.args,
		workspace: Mocks.MockDeletingWorkspace,
	},
};

export const Deleted: Story = {
	args: {
		...Running.args,
		workspace: Mocks.MockDeletedWorkspace,
	},
};

export const Canceling: Story = {
	args: {
		...Running.args,
		workspace: Mocks.MockCancelingWorkspace,
	},
};

export const Canceled: Story = {
	args: {
		...Running.args,
		workspace: Mocks.MockCanceledWorkspace,
	},
};

function makeFailedBuildLogs(): ProvisionerJobLog[] {
	return [
		{
			id: 2362,
			created_at: "2023-03-21T15:57:42.637Z",
			log_source: "provisioner_daemon",
			log_level: "info",
			stage: "Setting up",
			output: "",
		},
		{
			id: 2363,
			created_at: "2023-03-21T15:57:42.674Z",
			log_source: "provisioner",
			log_level: "debug",
			stage: "Planning infrastructure",
			output: "",
		},
		{
			id: 2364,
			created_at: "2023-03-21T15:57:42.674Z",
			log_source: "provisioner",
			log_level: "debug",
			stage: "Planning infrastructure",
			output: "Initializing the backend...",
		},
		{
			id: 2365,
			created_at: "2023-03-21T15:57:42.674Z",
			log_source: "provisioner",
			log_level: "debug",
			stage: "Planning infrastructure",
			output: "",
		},
		{
			id: 2366,
			created_at: "2023-03-21T15:57:42.674Z",
			log_source: "provisioner",
			log_level: "debug",
			stage: "Planning infrastructure",
			output: "Initializing provider plugins...",
		},
		{
			id: 2367,
			created_at: "2023-03-21T15:57:42.674Z",
			log_source: "provisioner",
			log_level: "debug",
			stage: "Planning infrastructure",
			output: '- Finding coder/coder versions matching "~\u003e 0.6.17"...',
		},
		{
			id: 2368,
			created_at: "2023-03-21T15:57:42.84Z",
			log_source: "provisioner",
			log_level: "debug",
			stage: "Planning infrastructure",
			output:
				'- Finding kreuzwerker/docker versions matching "~\u003e 3.0.1"...',
		},
		{
			id: 2369,
			created_at: "2023-03-21T15:57:42.986Z",
			log_source: "provisioner",
			log_level: "debug",
			stage: "Planning infrastructure",
			output:
				"- Using kreuzwerker/docker v3.0.2 from the shared cache directory",
		},
		{
			id: 2370,
			created_at: "2023-03-21T15:57:43.03Z",
			log_source: "provisioner",
			log_level: "debug",
			stage: "Planning infrastructure",
			output: "- Using coder/coder v0.6.20 from the shared cache directory",
		},
		{
			id: 2371,
			created_at: "2023-03-21T15:57:43.059Z",
			log_source: "provisioner",
			log_level: "debug",
			stage: "Planning infrastructure",
			output: "",
		},
		{
			id: 2372,
			created_at: "2023-03-21T15:57:43.059Z",
			log_source: "provisioner",
			log_level: "debug",
			stage: "Planning infrastructure",
			output:
				"Terraform has created a lock file .terraform.lock.hcl to record the provider",
		},
		{
			id: 2373,
			created_at: "2023-03-21T15:57:43.059Z",
			log_source: "provisioner",
			log_level: "debug",
			stage: "Planning infrastructure",
			output:
				"selections it made above. Include this file in your version control repository",
		},
		{
			id: 2374,
			created_at: "2023-03-21T15:57:43.059Z",
			log_source: "provisioner",
			log_level: "debug",
			stage: "Planning infrastructure",
			output:
				"so that Terraform can guarantee to make the same selections by default when",
		},
		{
			id: 2375,
			created_at: "2023-03-21T15:57:43.059Z",
			log_source: "provisioner",
			log_level: "debug",
			stage: "Planning infrastructure",
			output: 'you run "terraform init" in the future.',
		},
		{
			id: 2376,
			created_at: "2023-03-21T15:57:43.059Z",
			log_source: "provisioner",
			log_level: "debug",
			stage: "Planning infrastructure",
			output: "",
		},
		{
			id: 2377,
			created_at: "2023-03-21T15:57:43.059Z",
			log_source: "provisioner",
			log_level: "debug",
			stage: "Planning infrastructure",
			output: "",
		},
		{
			id: 2378,
			created_at: "2023-03-21T15:57:43.059Z",
			log_source: "provisioner",
			log_level: "debug",
			stage: "Planning infrastructure",
			output: "Warning: Incomplete lock file information for providers",
		},
		{
			id: 2379,
			created_at: "2023-03-21T15:57:43.059Z",
			log_source: "provisioner",
			log_level: "debug",
			stage: "Planning infrastructure",
			output: "",
		},
		{
			id: 2380,
			created_at: "2023-03-21T15:57:43.059Z",
			log_source: "provisioner",
			log_level: "debug",
			stage: "Planning infrastructure",
			output:
				"Due to your customized provider installation methods, Terraform was forced to",
		},
		{
			id: 2381,
			created_at: "2023-03-21T15:57:43.059Z",
			log_source: "provisioner",
			log_level: "debug",
			stage: "Planning infrastructure",
			output:
				"calculate lock file checksums locally for the following providers:",
		},
		{
			id: 2382,
			created_at: "2023-03-21T15:57:43.059Z",
			log_source: "provisioner",
			log_level: "debug",
			stage: "Planning infrastructure",
			output: "  - coder/coder",
		},
		{
			id: 2383,
			created_at: "2023-03-21T15:57:43.059Z",
			log_source: "provisioner",
			log_level: "debug",
			stage: "Planning infrastructure",
			output: "  - kreuzwerker/docker",
		},
		{
			id: 2384,
			created_at: "2023-03-21T15:57:43.059Z",
			log_source: "provisioner",
			log_level: "debug",
			stage: "Planning infrastructure",
			output: "",
		},
		{
			id: 2385,
			created_at: "2023-03-21T15:57:43.059Z",
			log_source: "provisioner",
			log_level: "debug",
			stage: "Planning infrastructure",
			output:
				"The current .terraform.lock.hcl file only includes checksums for linux_amd64,",
		},
		{
			id: 2386,
			created_at: "2023-03-21T15:57:43.059Z",
			log_source: "provisioner",
			log_level: "debug",
			stage: "Planning infrastructure",
			output:
				"so Terraform running on another platform will fail to install these",
		},
		{
			id: 2387,
			created_at: "2023-03-21T15:57:43.059Z",
			log_source: "provisioner",
			log_level: "debug",
			stage: "Planning infrastructure",
			output: "providers.",
		},
		{
			id: 2388,
			created_at: "2023-03-21T15:57:43.059Z",
			log_source: "provisioner",
			log_level: "debug",
			stage: "Planning infrastructure",
			output: "",
		},
		{
			id: 2389,
			created_at: "2023-03-21T15:57:43.059Z",
			log_source: "provisioner",
			log_level: "debug",
			stage: "Planning infrastructure",
			output: "To calculate additional checksums for another platform, run:",
		},
		{
			id: 2390,
			created_at: "2023-03-21T15:57:43.059Z",
			log_source: "provisioner",
			log_level: "debug",
			stage: "Planning infrastructure",
			output: "  terraform providers lock -platform=linux_amd64",
		},
		{
			id: 2391,
			created_at: "2023-03-21T15:57:43.059Z",
			log_source: "provisioner",
			log_level: "debug",
			stage: "Planning infrastructure",
			output: "(where linux_amd64 is the platform to generate)",
		},
		{
			id: 2392,
			created_at: "2023-03-21T15:57:43.059Z",
			log_source: "provisioner",
			log_level: "debug",
			stage: "Planning infrastructure",
			output: "",
		},
		{
			id: 2393,
			created_at: "2023-03-21T15:57:43.059Z",
			log_source: "provisioner",
			log_level: "debug",
			stage: "Planning infrastructure",
			output: "Terraform has been successfully initialized!",
		},
		{
			id: 2394,
			created_at: "2023-03-21T15:57:43.059Z",
			log_source: "provisioner",
			log_level: "debug",
			stage: "Planning infrastructure",
			output: "",
		},
		{
			id: 2395,
			created_at: "2023-03-21T15:57:43.059Z",
			log_source: "provisioner",
			log_level: "debug",
			stage: "Planning infrastructure",
			output:
				'You may now begin working with Terraform. Try running "terraform plan" to see',
		},
		{
			id: 2396,
			created_at: "2023-03-21T15:57:43.059Z",
			log_source: "provisioner",
			log_level: "debug",
			stage: "Planning infrastructure",
			output:
				"any changes that are required for your infrastructure. All Terraform commands",
		},
		{
			id: 2397,
			created_at: "2023-03-21T15:57:43.059Z",
			log_source: "provisioner",
			log_level: "debug",
			stage: "Planning infrastructure",
			output: "should now work.",
		},
		{
			id: 2398,
			created_at: "2023-03-21T15:57:43.059Z",
			log_source: "provisioner",
			log_level: "debug",
			stage: "Planning infrastructure",
			output: "",
		},
		{
			id: 2399,
			created_at: "2023-03-21T15:57:43.059Z",
			log_source: "provisioner",
			log_level: "debug",
			stage: "Planning infrastructure",
			output:
				"If you ever set or change modules or backend configuration for Terraform,",
		},
		{
			id: 2400,
			created_at: "2023-03-21T15:57:43.059Z",
			log_source: "provisioner",
			log_level: "debug",
			stage: "Planning infrastructure",
			output:
				"rerun this command to reinitialize your working directory. If you forget, other",
		},
		{
			id: 2401,
			created_at: "2023-03-21T15:57:43.059Z",
			log_source: "provisioner",
			log_level: "debug",
			stage: "Planning infrastructure",
			output: "commands will detect it and remind you to do so if necessary.",
		},
		{
			id: 2402,
			created_at: "2023-03-21T15:57:43.078Z",
			log_source: "provisioner",
			log_level: "info",
			stage: "Planning infrastructure",
			output: "Terraform 1.3.4",
		},
		{
			id: 2403,
			created_at: "2023-03-21T15:57:43.401Z",
			log_source: "provisioner",
			log_level: "info",
			stage: "Planning infrastructure",
			output: "data.coder_provisioner.me: Refreshing...",
		},
		{
			id: 2404,
			created_at: "2023-03-21T15:57:43.402Z",
			log_source: "provisioner",
			log_level: "info",
			stage: "Planning infrastructure",
			output: "data.coder_workspace.me: Refreshing...",
		},
		{
			id: 2405,
			created_at: "2023-03-21T15:57:43.402Z",
			log_source: "provisioner",
			log_level: "info",
			stage: "Planning infrastructure",
			output: "data.coder_parameter.security_groups: Refreshing...",
		},
		{
			id: 2406,
			created_at: "2023-03-21T15:57:43.402Z",
			log_source: "provisioner",
			log_level: "info",
			stage: "Planning infrastructure",
			output:
				"data.coder_provisioner.me: Refresh complete after 0s [id=993f697b-3948-4d31-8377-6c86edc90a83]",
		},
		{
			id: 2407,
			created_at: "2023-03-21T15:57:43.403Z",
			log_source: "provisioner",
			log_level: "info",
			stage: "Planning infrastructure",
			output:
				"data.coder_workspace.me: Refresh complete after 0s [id=ca18ddca-14b5-4f5f-be55-7bfd2e3c2dc9]",
		},
		{
			id: 2408,
			created_at: "2023-03-21T15:57:43.403Z",
			log_source: "provisioner",
			log_level: "info",
			stage: "Planning infrastructure",
			output:
				"data.coder_parameter.security_groups: Refresh complete after 0s [id=9832a15f-267b-4abf-9c23-e4265af0befa]",
		},
		{
			id: 2409,
			created_at: "2023-03-21T15:57:43.405Z",
			log_source: "provisioner",
			log_level: "info",
			stage: "Planning infrastructure",
			output:
				"coder_agent.main: Refreshing state... [id=6c3718cb-605b-4b68-b26f-46dba8767f43]",
		},
		{
			id: 2410,
			created_at: "2023-03-21T15:57:43.406Z",
			log_source: "provisioner",
			log_level: "info",
			stage: "Planning infrastructure",
			output:
				"coder_agent.main: Refresh complete [id=6c3718cb-605b-4b68-b26f-46dba8767f43]",
		},
		{
			id: 2411,
			created_at: "2023-03-21T15:57:43.407Z",
			log_source: "provisioner",
			log_level: "info",
			stage: "Planning infrastructure",
			output:
				"docker_volume.home_volume: Refreshing state... [id=coder-ca18ddca-14b5-4f5f-be55-7bfd2e3c2dc9-home]",
		},
		{
			id: 2412,
			created_at: "2023-03-21T15:57:43.41Z",
			log_source: "provisioner",
			log_level: "info",
			stage: "Planning infrastructure",
			output:
				"coder_app.code-server: Refreshing state... [id=4a45a1cc-9861-4a9c-bd2f-3a2f1abc4c65]",
		},
		{
			id: 2413,
			created_at: "2023-03-21T15:57:43.411Z",
			log_source: "provisioner",
			log_level: "info",
			stage: "Planning infrastructure",
			output:
				"coder_app.code-server: Refresh complete [id=4a45a1cc-9861-4a9c-bd2f-3a2f1abc4c65]",
		},
		{
			id: 2414,
			created_at: "2023-03-21T15:57:43.417Z",
			log_source: "provisioner",
			log_level: "error",
			stage: "Planning infrastructure",
			output:
				"Error: Unable to inspect volume: Error: No such volume: coder-ca18ddca-14b5-4f5f-be55-7bfd2e3c2dc9-home",
		},
		{
			id: 2415,
			created_at: "2023-03-21T15:57:43.418Z",
			log_source: "provisioner",
			log_level: "error",
			stage: "Planning infrastructure",
			output: 'on main.tf line 61, in resource "docker_volume" "home_volume":',
		},
		{
			id: 2416,
			created_at: "2023-03-21T15:57:43.418Z",
			log_source: "provisioner",
			log_level: "error",
			stage: "Planning infrastructure",
			output: '  61: resource "docker_volume" "home_volume" {',
		},
		{
			id: 2417,
			created_at: "2023-03-21T15:57:43.418Z",
			log_source: "provisioner",
			log_level: "error",
			stage: "Planning infrastructure",
			output: "",
		},
		{
			id: 2418,
			created_at: "2023-03-21T15:57:43.419Z",
			log_source: "provisioner",
			log_level: "error",
			stage: "Planning infrastructure",
			output: "",
		},
		{
			id: 2419,
			created_at: "2023-03-21T15:57:43.422Z",
			log_source: "provisioner_daemon",
			log_level: "info",
			stage: "Cleaning Up",
			output: "",
		},
	];
}<|MERGE_RESOLUTION|>--- conflicted
+++ resolved
@@ -46,37 +46,7 @@
 		],
 		user: Mocks.MockUserOwner,
 	},
-<<<<<<< HEAD
-	decorators: [
-		withAuthProvider,
-		withDashboardProvider,
-		(Story) => (
-			<ProxyContext.Provider
-				value={{
-					proxyLatencies: Mocks.MockProxyLatencies,
-					proxy: getPreferredProxy([], undefined),
-					proxies: [],
-					isLoading: false,
-					latenciesLoaded: true,
-					isFetched: true,
-					clearProxy: () => {
-						return;
-					},
-					setProxy: () => {
-						return;
-					},
-					refetchProxyLatencies: (): Date => {
-						return new Date();
-					},
-				}}
-			>
-				<Story />
-			</ProxyContext.Provider>
-		),
-	],
-=======
 	decorators: [withAuthProvider, withDashboardProvider, withProxyProvider()],
->>>>>>> 513a468a
 };
 
 export default meta;
