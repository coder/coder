<<<<<<< HEAD
import { type Workspace, type WorkspaceStatus } from "api/typesGenerated";
import { workspaceUpdatePolicy } from "utils/workspace";
=======
import { Workspace, WorkspaceStatus } from "api/typesGenerated";
import { ReactNode } from "react";
>>>>>>> 65c726eb

/**
 * An iterable of all button types supported by the workspace actions UI
 */
const buttonTypes = [
  "start",
  "starting",
  "stop",
  "stopping",
  "restart",
  "restarting",
  "deleting",
  "update",
  "updating",
  "activate",
  "activating",

  // There's no need for a retrying state because retrying starts a transition
  // into one of the starting, stopping, or deleting states (based on the
  // WorkspaceTransition type)
  "retry",
  "retryDebug",

  // These are buttons that should be used with disabled UI elements
  "canceling",
  "deleted",
  "pending",
] as const;

/**
 * A button type supported by the workspace actions UI
 */
export type ButtonType = (typeof buttonTypes)[number];

type WorkspaceAbilities = {
  actions: readonly ButtonType[];
  canCancel: boolean;
  canAcceptJobs: boolean;
};

type UserInfo = Readonly<{
  canChangeVersions: boolean;
  canRetryDebug: boolean;
}>;

export const actionsByWorkspaceStatus = (
  workspace: Workspace,
<<<<<<< HEAD
  userInfo: UserInfo,
=======
  status: WorkspaceStatus,
>>>>>>> 65c726eb
): WorkspaceAbilities => {
  if (workspace.dormant_at) {
    return {
      actions: ["activate"],
      canCancel: false,
      canAcceptJobs: false,
    };
  }
<<<<<<< HEAD

  const status = workspace.latest_build.status;
  const mustUpdate =
    workspace.outdated &&
    workspaceUpdatePolicy(workspace, userInfo.canChangeVersions) === "always";

  if (mustUpdate) {
    if (status === "running") {
      return {
        actions: ["stop"],
        canCancel: false,
        canAcceptJobs: true,
      };
    }

    if (status === "stopped") {
      return {
        actions: [],
        canCancel: false,
        canAcceptJobs: true,
      };
    }
  }

  if (status === "failed" && userInfo.canRetryDebug) {
    return {
      ...statusToActions.failed,
      actions: ["retry", "retryDebug"],
    };
  }

=======
>>>>>>> 65c726eb
  return statusToActions[status];
};

const statusToActions: Record<WorkspaceStatus, WorkspaceAbilities> = {
  starting: {
    actions: ["starting"],
    canCancel: true,
    canAcceptJobs: false,
  },
  running: {
    actions: ["stop", "restart"],
    canCancel: false,
    canAcceptJobs: true,
  },
  stopping: {
    actions: ["stopping"],
    canCancel: true,
    canAcceptJobs: false,
  },
  stopped: {
    actions: ["start"],
    canCancel: false,
    canAcceptJobs: true,
  },
  canceled: {
    actions: ["start", "stop"],
    canCancel: false,
    canAcceptJobs: true,
  },

  // in the case of an error
  failed: {
    actions: ["retry"],
    canCancel: false,
    canAcceptJobs: true,
  },

  // Disabled states
  canceling: {
    actions: ["canceling"],
    canCancel: false,
    canAcceptJobs: false,
  },
  deleting: {
    actions: ["deleting"],
    canCancel: true,
    canAcceptJobs: false,
  },
  deleted: {
    actions: ["deleted"],
    canCancel: false,
    canAcceptJobs: false,
  },
  pending: {
    actions: ["pending"],
    canCancel: false,
    canAcceptJobs: false,
  },
};<|MERGE_RESOLUTION|>--- conflicted
+++ resolved
@@ -1,10 +1,4 @@
-<<<<<<< HEAD
 import { type Workspace, type WorkspaceStatus } from "api/typesGenerated";
-import { workspaceUpdatePolicy } from "utils/workspace";
-=======
-import { Workspace, WorkspaceStatus } from "api/typesGenerated";
-import { ReactNode } from "react";
->>>>>>> 65c726eb
 
 /**
  * An iterable of all button types supported by the workspace actions UI
@@ -45,18 +39,9 @@
   canAcceptJobs: boolean;
 };
 
-type UserInfo = Readonly<{
-  canChangeVersions: boolean;
-  canRetryDebug: boolean;
-}>;
-
 export const actionsByWorkspaceStatus = (
   workspace: Workspace,
-<<<<<<< HEAD
-  userInfo: UserInfo,
-=======
-  status: WorkspaceStatus,
->>>>>>> 65c726eb
+  canRetryDebug: boolean,
 ): WorkspaceAbilities => {
   if (workspace.dormant_at) {
     return {
@@ -65,40 +50,15 @@
       canAcceptJobs: false,
     };
   }
-<<<<<<< HEAD
 
   const status = workspace.latest_build.status;
-  const mustUpdate =
-    workspace.outdated &&
-    workspaceUpdatePolicy(workspace, userInfo.canChangeVersions) === "always";
-
-  if (mustUpdate) {
-    if (status === "running") {
-      return {
-        actions: ["stop"],
-        canCancel: false,
-        canAcceptJobs: true,
-      };
-    }
-
-    if (status === "stopped") {
-      return {
-        actions: [],
-        canCancel: false,
-        canAcceptJobs: true,
-      };
-    }
-  }
-
-  if (status === "failed" && userInfo.canRetryDebug) {
+  if (status === "failed" && canRetryDebug) {
     return {
       ...statusToActions.failed,
       actions: ["retry", "retryDebug"],
     };
   }
 
-=======
->>>>>>> 65c726eb
   return statusToActions[status];
 };
 
