--- conflicted
+++ resolved
@@ -56,8 +56,7 @@
   );
 };
 
-<<<<<<< HEAD
-type StartButtonProps = Omit<WorkspaceAction, "handleAction"> & {
+type StartButtonProps = Omit<WorkspaceActionProps, "handleAction"> & {
   workspace: Workspace;
   handleAction: (buildParameters?: WorkspaceBuildParameter[]) => void;
 };
@@ -66,25 +65,14 @@
   handleAction,
   workspace,
   loading,
+  disabled,
+  tooltipText,
 }) => {
   return (
     <ButtonGroup
       variant="outlined"
       css={{
         // Workaround to make the border transitions smmothly on button groups
-=======
-export const StartButton: FC<
-  Omit<WorkspaceActionProps, "handleAction"> & {
-    workspace: Workspace;
-    handleAction: (buildParameters?: WorkspaceBuildParameter[]) => void;
-  }
-> = ({ handleAction, workspace, loading, disabled, tooltipText }) => {
-  const buttonContent = (
-    <ButtonGroup
-      variant="outlined"
-      sx={{
-        // Workaround to make the border transitions smoothly on button groups
->>>>>>> ccd5e1a7
         "& > button:hover + button": {
           borderLeft: "1px solid #FFF",
         },
@@ -107,12 +95,6 @@
       />
     </ButtonGroup>
   );
-
-  return tooltipText ? (
-    <Tooltip title={tooltipText}>{buttonContent}</Tooltip>
-  ) : (
-    buttonContent
-  );
 };
 
 export const StopButton: FC<WorkspaceActionProps> = ({
@@ -132,8 +114,7 @@
   );
 };
 
-<<<<<<< HEAD
-type RestartButtonProps = Omit<WorkspaceAction, "handleAction"> & {
+type RestartButtonProps = Omit<WorkspaceActionProps, "handleAction"> & {
   workspace: Workspace;
   handleAction: (buildParameters?: WorkspaceBuildParameter[]) => void;
 };
@@ -142,25 +123,14 @@
   handleAction,
   loading,
   workspace,
+  disabled,
+  tooltipText,
 }) => {
   return (
     <ButtonGroup
       variant="outlined"
       css={{
         // Workaround to make the border transitions smmothly on button groups
-=======
-export const RestartButton: FC<
-  Omit<WorkspaceActionProps, "handleAction"> & {
-    workspace: Workspace;
-    handleAction: (buildParameters?: WorkspaceBuildParameter[]) => void;
-  }
-> = ({ handleAction, loading, workspace, disabled, tooltipText }) => {
-  const buttonContent = (
-    <ButtonGroup
-      variant="outlined"
-      sx={{
-        // Workaround to make the border transitions smoothly on button groups
->>>>>>> ccd5e1a7
         "& > button:hover + button": {
           borderLeft: "1px solid #FFF",
         },
@@ -184,12 +154,6 @@
       />
     </ButtonGroup>
   );
-
-  return tooltipText ? (
-    <Tooltip title={tooltipText}>{buttonContent}</Tooltip>
-  ) : (
-    buttonContent
-  );
 };
 
 export const CancelButton: FC<WorkspaceActionProps> = ({ handleAction }) => {
@@ -224,14 +188,14 @@
   );
 };
 
-type DebugButtonProps = Omit<WorkspaceActionProps, "loading"> & {
+type RetryButtonProps = Omit<WorkspaceActionProps, "loading"> & {
   debug?: boolean;
 };
 
-export const RetryButton = ({
+export const RetryButton: FC<RetryButtonProps> = ({
   handleAction,
   debug = false,
-}: DebugButtonProps) => {
+}) => {
   return (
     <Button
       startIcon={debug ? <RetryDebugIcon /> : <RetryIcon />}
