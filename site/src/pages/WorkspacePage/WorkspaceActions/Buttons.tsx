import Button from "@mui/material/Button";
import BlockIcon from "@mui/icons-material/Block";
import CloudQueueIcon from "@mui/icons-material/CloudQueue";
import CropSquareIcon from "@mui/icons-material/CropSquare";
import PlayCircleOutlineIcon from "@mui/icons-material/PlayCircleOutline";
import ReplayIcon from "@mui/icons-material/Replay";
import { FC } from "react";
import BlockOutlined from "@mui/icons-material/BlockOutlined";
import ButtonGroup from "@mui/material/ButtonGroup";
import { Workspace, WorkspaceBuildParameter } from "api/typesGenerated";
import { BuildParametersPopover } from "./BuildParametersPopover";
import PowerSettingsNewIcon from "@mui/icons-material/PowerSettingsNew";
import LoadingButton from "@mui/lab/LoadingButton";
import Tooltip from "@mui/material/Tooltip";

interface WorkspaceAction {
  loading?: boolean;
  handleAction: () => void;
  disabled?: boolean;
  tooltipText?: string;
}

export const UpdateButton: FC<WorkspaceAction> = ({
  handleAction,
  loading,
}) => {
  return (
    <LoadingButton
      loading={loading}
      loadingPosition="start"
      data-testid="workspace-update-button"
      startIcon={<CloudQueueIcon />}
      onClick={handleAction}
    >
      {loading ? <>Updating&hellip;</> : <>Update&hellip;</>}
    </LoadingButton>
  );
};

export const ActivateButton: FC<WorkspaceAction> = ({
  handleAction,
  loading,
}) => {
  return (
    <LoadingButton
      loading={loading}
      loadingPosition="start"
      startIcon={<PowerSettingsNewIcon />}
      onClick={handleAction}
    >
      {loading ? <>Activating&hellip;</> : "Activate"}
    </LoadingButton>
  );
};

<<<<<<< HEAD
export const StartButton: FC<
  Omit<WorkspaceAction, "handleAction"> & {
    workspace: Workspace;
    handleAction: (buildParameters?: WorkspaceBuildParameter[]) => void;
  }
> = ({ handleAction, workspace, loading, disabled, tooltipText }) => {
  const buttonContent = (
=======
type StartButtonProps = Omit<WorkspaceAction, "handleAction"> & {
  workspace: Workspace;
  handleAction: (buildParameters?: WorkspaceBuildParameter[]) => void;
};

export const StartButton: FC<StartButtonProps> = ({
  handleAction,
  workspace,
  loading,
}) => {
  return (
>>>>>>> 761a4cf0
    <ButtonGroup
      variant="outlined"
      css={{
        // Workaround to make the border transitions smmothly on button groups
        "& > button:hover + button": {
          borderLeft: "1px solid #FFF",
        },
      }}
      disabled={disabled}
    >
      <LoadingButton
        loading={loading}
        loadingPosition="start"
        startIcon={<PlayCircleOutlineIcon />}
        onClick={() => handleAction()}
        disabled={disabled}
      >
        {loading ? <>Starting&hellip;</> : "Start"}
      </LoadingButton>
      <BuildParametersPopover
        workspace={workspace}
        disabled={loading}
        onSubmit={handleAction}
      />
    </ButtonGroup>
  );

  return tooltipText ? (
    <Tooltip title={tooltipText}>{buttonContent}</Tooltip>
  ) : (
    buttonContent
  );
};

export const StopButton: FC<WorkspaceAction> = ({ handleAction, loading }) => {
  return (
    <LoadingButton
      loading={loading}
      loadingPosition="start"
      startIcon={<CropSquareIcon />}
      onClick={handleAction}
      data-testid="workspace-stop-button"
    >
      {loading ? <>Stopping&hellip;</> : "Stop"}
    </LoadingButton>
  );
};

<<<<<<< HEAD
export const RestartButton: FC<
  Omit<WorkspaceAction, "handleAction"> & {
    workspace: Workspace;
    handleAction: (buildParameters?: WorkspaceBuildParameter[]) => void;
  }
> = ({ handleAction, loading, workspace, disabled, tooltipText }) => {
  const buttonContent = (
=======
type RestartButtonProps = Omit<WorkspaceAction, "handleAction"> & {
  workspace: Workspace;
  handleAction: (buildParameters?: WorkspaceBuildParameter[]) => void;
};

export const RestartButton: FC<RestartButtonProps> = ({
  handleAction,
  loading,
  workspace,
}) => {
  return (
>>>>>>> 761a4cf0
    <ButtonGroup
      variant="outlined"
      css={{
        // Workaround to make the border transitions smmothly on button groups
        "& > button:hover + button": {
          borderLeft: "1px solid #FFF",
        },
      }}
      disabled={disabled}
    >
      <LoadingButton
        loading={loading}
        loadingPosition="start"
        startIcon={<ReplayIcon />}
        onClick={() => handleAction()}
        data-testid="workspace-restart-button"
        disabled={disabled}
      >
        {loading ? <>Restarting&hellip;</> : <>Restart&hellip;</>}
      </LoadingButton>
      <BuildParametersPopover
        workspace={workspace}
        disabled={loading}
        onSubmit={handleAction}
      />
    </ButtonGroup>
  );

  return tooltipText ? (
    <Tooltip title={tooltipText}>{buttonContent}</Tooltip>
  ) : (
    buttonContent
  );
};

export const CancelButton: FC<WorkspaceAction> = ({ handleAction }) => {
  return (
    <Button startIcon={<BlockIcon />} onClick={handleAction}>
      Cancel
    </Button>
  );
};

interface DisabledProps {
  label: string;
}

export const DisabledButton: FC<DisabledProps> = ({ label }) => {
  return (
    <Button startIcon={<BlockOutlined />} disabled>
      {label}
    </Button>
  );
};

interface LoadingProps {
  label: string;
}

export const ActionLoadingButton: FC<LoadingProps> = ({ label }) => {
  return (
    <LoadingButton loading loadingPosition="start" startIcon={<ReplayIcon />}>
      {label}
    </LoadingButton>
  );
};<|MERGE_RESOLUTION|>--- conflicted
+++ resolved
@@ -53,15 +53,6 @@
   );
 };
 
-<<<<<<< HEAD
-export const StartButton: FC<
-  Omit<WorkspaceAction, "handleAction"> & {
-    workspace: Workspace;
-    handleAction: (buildParameters?: WorkspaceBuildParameter[]) => void;
-  }
-> = ({ handleAction, workspace, loading, disabled, tooltipText }) => {
-  const buttonContent = (
-=======
 type StartButtonProps = Omit<WorkspaceAction, "handleAction"> & {
   workspace: Workspace;
   handleAction: (buildParameters?: WorkspaceBuildParameter[]) => void;
@@ -73,7 +64,6 @@
   loading,
 }) => {
   return (
->>>>>>> 761a4cf0
     <ButtonGroup
       variant="outlined"
       css={{
@@ -122,15 +112,6 @@
   );
 };
 
-<<<<<<< HEAD
-export const RestartButton: FC<
-  Omit<WorkspaceAction, "handleAction"> & {
-    workspace: Workspace;
-    handleAction: (buildParameters?: WorkspaceBuildParameter[]) => void;
-  }
-> = ({ handleAction, loading, workspace, disabled, tooltipText }) => {
-  const buttonContent = (
-=======
 type RestartButtonProps = Omit<WorkspaceAction, "handleAction"> & {
   workspace: Workspace;
   handleAction: (buildParameters?: WorkspaceBuildParameter[]) => void;
@@ -142,7 +123,6 @@
   workspace,
 }) => {
   return (
->>>>>>> 761a4cf0
     <ButtonGroup
       variant="outlined"
       css={{
