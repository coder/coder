--- conflicted
+++ resolved
@@ -1,11 +1,7 @@
 /* eslint-disable @typescript-eslint/no-floating-promises */
-<<<<<<< HEAD
-import { fireEvent, screen, waitFor, within } from "@testing-library/react"
-import EventSource from "eventsourcemock"
-=======
 import { fireEvent, screen, waitFor } from "@testing-library/react"
 import userEvent from "@testing-library/user-event"
->>>>>>> ceef283b
+import EventSource from "eventsourcemock"
 import i18next from "i18next"
 import { rest } from "msw"
 import * as api from "../../api/api"
