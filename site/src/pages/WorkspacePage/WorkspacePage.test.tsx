--- conflicted
+++ resolved
@@ -1,7 +1,6 @@
 import { screen } from "@testing-library/react"
 import { rest } from "msw"
 import React from "react"
-<<<<<<< HEAD
 import {
   MockFailedWorkspace,
   MockOutdatedWorkspace,
@@ -9,11 +8,8 @@
   MockTemplate,
   MockWorkspace,
   renderWithAuth,
-} from "../../testHelpers"
+} from "../../testHelpers/renderHelpers"
 import { server } from "../../testHelpers/server"
-=======
-import { MockTemplate, MockWorkspace, renderWithAuth } from "../../testHelpers/renderHelpers"
->>>>>>> 56076a0a
 import { WorkspacePage } from "./WorkspacePage"
 
 describe("Workspace Page", () => {
