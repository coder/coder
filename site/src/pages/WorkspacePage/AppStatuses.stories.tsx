import type { Meta, StoryObj } from "@storybook/react";
import {
	MockWorkspace,
	MockWorkspaceAgent,
	MockWorkspaceApp,
	MockWorkspaceAppStatus,
} from "testHelpers/entities";
import { withProxyProvider } from "testHelpers/storybook";
import { AppStatuses } from "./AppStatuses";

const meta: Meta<typeof AppStatuses> = {
	title: "pages/WorkspacePage/AppStatuses",
	component: AppStatuses,
	args: {
		referenceDate: new Date("2024-03-26T15:15:00Z"),
	},
<<<<<<< HEAD
	// Add decorator for ProxyContext
	decorators: [
		(Story) => (
			<ProxyContext.Provider
				value={{
					proxyLatencies: MockProxyLatencies,
					proxy: getPreferredProxy([], undefined),
					proxies: [],
					isLoading: false,
					latenciesLoaded: true,
					isFetched: true,
					clearProxy: () => {
						return;
					},
					setProxy: () => {
						return;
					},
					refetchProxyLatencies: (): Date => {
						return new Date();
					},
				}}
			>
				<Story />
			</ProxyContext.Provider>
		),
	],
=======
	decorators: [withProxyProvider()],
>>>>>>> 513a468a
};

export default meta;

type Story = StoryObj<typeof AppStatuses>;

export const Default: Story = {
	args: {
		workspace: MockWorkspace,
		agent: {
			...MockWorkspaceAgent,
			apps: [
				{
					...MockWorkspaceApp,
					statuses: [
						{
							// This is the latest status chronologically (15:04:38)
							...MockWorkspaceAppStatus,
							id: "status-7",
							icon: "/emojis/1f4dd.png", // 📝
							message: "Creating PR with gh CLI",
							created_at: createTimestamp(4, 38), // 15:04:38
							uri: "https://github.com/coder/coder/pull/5678",
							state: "complete" as const,
						},
						{
							// (15:03:56)
							...MockWorkspaceAppStatus,
							id: "status-6",
							icon: "/emojis/1f680.png", // 🚀
							message: "Pushing branch to remote",
							created_at: createTimestamp(3, 56), // 15:03:56
							uri: "",
							state: "complete" as const,
						},
						{
							// (15:02:29)
							...MockWorkspaceAppStatus,
							id: "status-5",
							icon: "/emojis/1f527.png", // 🔧
							message: "Configuring git identity",
							created_at: createTimestamp(2, 29), // 15:02:29
							uri: "",
							state: "complete" as const,
						},
						{
							// (15:02:04)
							...MockWorkspaceAppStatus,
							id: "status-4",
							icon: "/emojis/1f4be.png", // 💾
							message: "Committing changes",
							created_at: createTimestamp(2, 4), // 15:02:04
							uri: "",
							state: "complete" as const,
						},
						{
							// (15:01:44)
							...MockWorkspaceAppStatus,
							id: "status-3",
							icon: "/emojis/2795.png", // +
							message: "Adding files to staging",
							created_at: createTimestamp(1, 44), // 15:01:44
							uri: "",
							state: "complete" as const,
						},
						{
							// (15:01:32)
							...MockWorkspaceAppStatus,
							id: "status-2",
							icon: "/emojis/1f33f.png", // 🌿
							message: "Creating a new branch for PR",
							created_at: createTimestamp(1, 32), // 15:01:32
							uri: "",
							state: "complete" as const,
						},
						{
							// (15:01:00) - Oldest
							...MockWorkspaceAppStatus,
							id: "status-1",
							icon: "/emojis/1f680.png", // 🚀
							message: "Starting to create a PR",
							created_at: createTimestamp(1, 0), // 15:01:00
							uri: "",
							state: "complete" as const,
						},
					].sort(
						(a, b) =>
							new Date(b.created_at).getTime() -
							new Date(a.created_at).getTime(),
					), // Ensure sorted correctly for component input if needed
				},
			],
		},

		// Pass the reference date to the component for Storybook rendering
	},
};

// Add a story with a "Working" status as the latest
export const WorkingState: Story = {
	args: {
		workspace: MockWorkspace,
		agent: {
			...MockWorkspaceAgent,
			apps: [
				{
					...MockWorkspaceApp,
					statuses: [
						{
							// This is now the latest (15:05:15) and is "working"
							...MockWorkspaceAppStatus,
							id: "status-8",
							icon: "", // Let the component handle the spinner icon
							message: "Processing final checks...",
							created_at: createTimestamp(5, 15), // 15:05:15 (after referenceDate)
							uri: "",
							state: "working" as const,
						},
						{
							// Previous latest (15:04:38)
							...MockWorkspaceAppStatus,
							id: "status-7",
							icon: "/emojis/1f4dd.png", // 📝
							message: "Creating PR with gh CLI",
							created_at: createTimestamp(4, 38), // 15:04:38
							uri: "https://github.com/coder/coder/pull/5678",
							state: "complete" as const,
						},
						{
							// (15:03:56)
							...MockWorkspaceAppStatus,
							id: "status-6",
							icon: "/emojis/1f680.png", // 🚀
							message: "Pushing branch to remote",
							created_at: createTimestamp(3, 56), // 15:03:56
							uri: "",
							state: "complete" as const,
						},
						// ... include other older statuses if desired ...
						{
							// (15:01:00) - Oldest
							...MockWorkspaceAppStatus,
							id: "status-1",
							icon: "/emojis/1f680.png", // 🚀
							message: "Starting to create a PR",
							created_at: createTimestamp(1, 0), // 15:01:00
							uri: "",
							state: "complete" as const,
						},
					].sort(
						(a, b) =>
							new Date(b.created_at).getTime() -
							new Date(a.created_at).getTime(),
					),
				},
			],
		},
	},
};

function createTimestamp(minuteOffset: number, secondOffset: number) {
	const baseDate = new Date("2024-03-26T15:00:00Z");
	baseDate.setMinutes(baseDate.getMinutes() + minuteOffset);
	baseDate.setSeconds(baseDate.getSeconds() + secondOffset);
	return baseDate.toISOString();
}<|MERGE_RESOLUTION|>--- conflicted
+++ resolved
@@ -14,36 +14,7 @@
 	args: {
 		referenceDate: new Date("2024-03-26T15:15:00Z"),
 	},
-<<<<<<< HEAD
-	// Add decorator for ProxyContext
-	decorators: [
-		(Story) => (
-			<ProxyContext.Provider
-				value={{
-					proxyLatencies: MockProxyLatencies,
-					proxy: getPreferredProxy([], undefined),
-					proxies: [],
-					isLoading: false,
-					latenciesLoaded: true,
-					isFetched: true,
-					clearProxy: () => {
-						return;
-					},
-					setProxy: () => {
-						return;
-					},
-					refetchProxyLatencies: (): Date => {
-						return new Date();
-					},
-				}}
-			>
-				<Story />
-			</ProxyContext.Provider>
-		),
-	],
-=======
 	decorators: [withProxyProvider()],
->>>>>>> 513a468a
 };
 
 export default meta;
