import type { Interpolation, Theme } from "@emotion/react";
import { useTheme } from "@emotion/react";
import HistoryOutlined from "@mui/icons-material/HistoryOutlined";
import HubOutlined from "@mui/icons-material/HubOutlined";
import AlertTitle from "@mui/material/AlertTitle";
import type { FC } from "react";
import { useNavigate } from "react-router-dom";
import type * as TypesGen from "api/typesGenerated";
import { Alert, AlertDetail } from "components/Alert/Alert";
<<<<<<< HEAD
import { AgentRow } from "modules/resources/AgentRow";
import { useSearchParamsKey } from "hooks/useSearchParamsKey";
=======
import { SidebarIconButton } from "components/FullPageLayout/Sidebar";
import { useTab } from "hooks";
import { AgentRow } from "modules/resources/AgentRow";
import { HistorySidebar } from "./HistorySidebar";
import type { WorkspacePermissions } from "./permissions";
import { ResourceMetadata } from "./ResourceMetadata";
import { ResourcesSidebar } from "./ResourcesSidebar";
import { resourceOptionValue, useResourcesNav } from "./useResourcesNav";
>>>>>>> cf4f56dc
import {
  ActiveTransition,
  WorkspaceBuildProgress,
} from "./WorkspaceBuildProgress";
import { WorkspaceDeletedBanner } from "./WorkspaceDeletedBanner";
import { WorkspaceTopbar } from "./WorkspaceTopbar";

export interface WorkspaceProps {
  handleStart: (buildParameters?: TypesGen.WorkspaceBuildParameter[]) => void;
  handleStop: () => void;
  handleRestart: (buildParameters?: TypesGen.WorkspaceBuildParameter[]) => void;
  handleDelete: () => void;
  handleUpdate: () => void;
  handleCancel: () => void;
  handleSettings: () => void;
  handleChangeVersion: () => void;
  handleDormantActivate: () => void;
  handleToggleFavorite: () => void;
  isUpdating: boolean;
  isRestarting: boolean;
  workspace: TypesGen.Workspace;
  canChangeVersions: boolean;
  hideSSHButton?: boolean;
  hideVSCodeDesktopButton?: boolean;
  buildInfo?: TypesGen.BuildInfoResponse;
  sshPrefix?: string;
  template: TypesGen.Template;
  canDebugMode: boolean;
  handleRetry: (buildParameters?: TypesGen.WorkspaceBuildParameter[]) => void;
  handleDebug: (buildParameters?: TypesGen.WorkspaceBuildParameter[]) => void;
  buildLogs?: React.ReactNode;
  latestVersion?: TypesGen.TemplateVersion;
  permissions: WorkspacePermissions;
  isOwner: boolean;
}

/**
 * Workspace is the top-level component for viewing an individual workspace
 */
export const Workspace: FC<WorkspaceProps> = ({
  handleStart,
  handleStop,
  handleRestart,
  handleDelete,
  handleUpdate,
  handleCancel,
  handleSettings,
  handleChangeVersion,
  handleDormantActivate,
  handleToggleFavorite,
  workspace,
  isUpdating,
  isRestarting,
  canChangeVersions,
  hideSSHButton,
  hideVSCodeDesktopButton,
  buildInfo,
  sshPrefix,
  template,
  canDebugMode,
  handleRetry,
  handleDebug,
  buildLogs,
  latestVersion,
  permissions,
  isOwner,
}) => {
  const navigate = useNavigate();
  const theme = useTheme();

  const transitionStats =
    template !== undefined ? ActiveTransition(template, workspace) : undefined;

  const sidebarOption = useSearchParamsKey({ key: "sidebar" });
  const setSidebarOption = (newOption: string) => {
    if (sidebarOption.value === newOption) {
      sidebarOption.deleteValue();
    } else {
      sidebarOption.setValue(newOption);
    }
  };

  const resources = [...workspace.latest_build.resources].sort(
    (a, b) => countAgents(b) - countAgents(a),
  );
  const resourcesNav = useResourcesNav(resources);
  const selectedResource = resources.find(
    (r) => resourceOptionValue(r) === resourcesNav.value,
  );

  return (
    <div
      css={{
        flex: 1,
        display: "grid",
        gridTemplate: `
          "topbar topbar topbar" auto
          "leftbar sidebar content" 1fr / auto auto 1fr
        `,
        // We need this to make the sidebar scrollable
        overflow: "hidden",
      }}
    >
      <WorkspaceTopbar
        workspace={workspace}
        handleStart={handleStart}
        handleStop={handleStop}
        handleRestart={handleRestart}
        handleDelete={handleDelete}
        handleUpdate={handleUpdate}
        handleCancel={handleCancel}
        handleSettings={handleSettings}
        handleRetry={handleRetry}
        handleDebug={handleDebug}
        handleChangeVersion={handleChangeVersion}
        handleDormantActivate={handleDormantActivate}
        handleToggleFavorite={handleToggleFavorite}
        canDebugMode={canDebugMode}
        canChangeVersions={canChangeVersions}
        isUpdating={isUpdating}
        isRestarting={isRestarting}
        canUpdateWorkspace={permissions.updateWorkspace}
        isOwner={isOwner}
        template={template}
        permissions={permissions}
        latestVersion={latestVersion}
      />

      <div
        css={{
          gridArea: "leftbar",
          height: "100%",
          overflowY: "auto",
          borderRight: `1px solid ${theme.palette.divider}`,
          display: "flex",
          flexDirection: "column",
        }}
      >
        <SidebarIconButton
          isActive={sidebarOption.value === "resources"}
          onClick={() => {
            setSidebarOption("resources");
          }}
        >
          <HubOutlined />
        </SidebarIconButton>
        <SidebarIconButton
          isActive={sidebarOption.value === "history"}
          onClick={() => {
            setSidebarOption("history");
          }}
        >
          <HistoryOutlined />
        </SidebarIconButton>
      </div>

      {sidebarOption.value === "resources" && (
        <ResourcesSidebar
          failed={workspace.latest_build.status === "failed"}
          resources={resources}
          isSelected={resourcesNav.isSelected}
          onChange={resourcesNav.select}
        />
      )}
      {sidebarOption.value === "history" && (
        <HistorySidebar workspace={workspace} />
      )}

      <div css={[styles.content, styles.dotsBackground]}>
        {selectedResource && (
          <ResourceMetadata
            resource={selectedResource}
            css={{ margin: "-32px -32px 0 -32px", marginBottom: 24 }}
          />
        )}
        <div
          css={{
            display: "flex",
            flexDirection: "column",
            gap: 24,
            maxWidth: 24 * 50,
            margin: "auto",
          }}
        >
          {workspace.latest_build.status === "deleted" && (
            <WorkspaceDeletedBanner
              handleClick={() => navigate(`/templates`)}
            />
          )}

          {workspace.latest_build.job.error && (
            <Alert severity="error">
              <AlertTitle>Workspace build failed</AlertTitle>
              <AlertDetail>{workspace.latest_build.job.error}</AlertDetail>
            </Alert>
          )}

          {transitionStats !== undefined && (
            <WorkspaceBuildProgress
              workspace={workspace}
              transitionStats={transitionStats}
            />
          )}

          {buildLogs}

          {selectedResource && (
            <section
              css={{ display: "flex", flexDirection: "column", gap: 24 }}
            >
              {selectedResource.agents?.map((agent) => (
                <AgentRow
                  key={agent.id}
                  agent={agent}
                  workspace={workspace}
                  template={template}
                  sshPrefix={sshPrefix}
                  showApps={permissions.updateWorkspace}
                  showBuiltinApps={permissions.updateWorkspace}
                  hideSSHButton={hideSSHButton}
                  hideVSCodeDesktopButton={hideVSCodeDesktopButton}
                  serverVersion={buildInfo?.version || ""}
                  serverAPIVersion={buildInfo?.agent_api_version || ""}
                  onUpdateAgent={handleUpdate} // On updating the workspace the agent version is also updated
                />
              ))}

              {(!selectedResource.agents ||
                selectedResource.agents?.length === 0) && (
                <div
                  css={{
                    display: "flex",
                    justifyContent: "center",
                    alignItems: "center",
                    width: "100%",
                    height: "100%",
                  }}
                >
                  <div>
                    <h4 css={{ fontSize: 16, fontWeight: 500 }}>
                      No agents are currently assigned to this resource.
                    </h4>
                  </div>
                </div>
              )}
            </section>
          )}
        </div>
      </div>
    </div>
  );
};

const countAgents = (resource: TypesGen.WorkspaceResource) => {
  return resource.agents ? resource.agents.length : 0;
};

const styles = {
  content: {
    padding: 32,
    gridArea: "content",
    overflowY: "auto",
    position: "relative",
  },

  dotsBackground: (theme) => ({
    "--d": "1px",
    background: `
      radial-gradient(
        circle at
          var(--d)
          var(--d),

        ${theme.palette.dots} calc(var(--d) - 1px),
        ${theme.palette.background.default} var(--d)
      )
      -2px -2px / 16px 16px
    `,
  }),

  actions: (theme) => ({
    [theme.breakpoints.down("md")]: {
      flexDirection: "column",
    },
  }),
} satisfies Record<string, Interpolation<Theme>>;<|MERGE_RESOLUTION|>--- conflicted
+++ resolved
@@ -7,19 +7,14 @@
 import { useNavigate } from "react-router-dom";
 import type * as TypesGen from "api/typesGenerated";
 import { Alert, AlertDetail } from "components/Alert/Alert";
-<<<<<<< HEAD
-import { AgentRow } from "modules/resources/AgentRow";
+import { SidebarIconButton } from "components/FullPageLayout/Sidebar";
 import { useSearchParamsKey } from "hooks/useSearchParamsKey";
-=======
-import { SidebarIconButton } from "components/FullPageLayout/Sidebar";
-import { useTab } from "hooks";
 import { AgentRow } from "modules/resources/AgentRow";
 import { HistorySidebar } from "./HistorySidebar";
 import type { WorkspacePermissions } from "./permissions";
 import { ResourceMetadata } from "./ResourceMetadata";
 import { ResourcesSidebar } from "./ResourcesSidebar";
 import { resourceOptionValue, useResourcesNav } from "./useResourcesNav";
->>>>>>> cf4f56dc
 import {
   ActiveTransition,
   WorkspaceBuildProgress,
