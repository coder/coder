import HistoryOutlined from "@mui/icons-material/HistoryOutlined";
import HubOutlined from "@mui/icons-material/HubOutlined";
import AlertTitle from "@mui/material/AlertTitle";
import type * as TypesGen from "api/typesGenerated";
import { Alert, AlertDetail } from "components/Alert/Alert";
import { SidebarIconButton } from "components/FullPageLayout/Sidebar";
import { useSearchParamsKey } from "hooks/useSearchParamsKey";
import { ProvisionerStatusAlert } from "modules/provisioners/ProvisionerStatusAlert";
import { AgentRow } from "modules/resources/AgentRow";
import { WorkspaceTimings } from "modules/workspaces/WorkspaceTiming/WorkspaceTimings";
import type { FC } from "react";
import { useNavigate } from "react-router";
import type { WorkspacePermissions } from "../../modules/workspaces/permissions";
import { HistorySidebar } from "./HistorySidebar";
import { ResourceMetadata } from "./ResourceMetadata";
import { ResourcesSidebar } from "./ResourcesSidebar";
import { resourceOptionValue, useResourcesNav } from "./useResourcesNav";
import { WorkspaceBuildLogsSection } from "./WorkspaceBuildLogsSection";
import {
	ActiveTransition,
	WorkspaceBuildProgress,
} from "./WorkspaceBuildProgress";
import { WorkspaceDeletedBanner } from "./WorkspaceDeletedBanner";
import { WorkspaceTopbar } from "./WorkspaceTopbar";
<<<<<<< HEAD
import { resourceOptionValue, useResourcesNav } from "./useResourcesNav";
import { findTroubleshootingURL } from "./WorkspaceNotifications/WorkspaceNotifications";
import { NotificationActionButton } from "./WorkspaceNotifications/Notifications";
=======
>>>>>>> 42c4792f

interface WorkspaceProps {
	workspace: TypesGen.Workspace;
	template: TypesGen.Template;
	permissions: WorkspacePermissions;
	isUpdating: boolean;
	isRestarting: boolean;
	buildLogs?: TypesGen.ProvisionerJobLog[];
	latestVersion?: TypesGen.TemplateVersion;
	timings?: TypesGen.WorkspaceBuildTimings;
	handleStart: (buildParameters?: TypesGen.WorkspaceBuildParameter[]) => void;
	handleStop: () => void;
	handleRestart: (buildParameters?: TypesGen.WorkspaceBuildParameter[]) => void;
	handleUpdate: () => void;
	handleCancel: () => void;
	handleDormantActivate: () => void;
	handleToggleFavorite: () => void;
	handleRetry: (buildParameters?: TypesGen.WorkspaceBuildParameter[]) => void;
	handleDebug: (buildParameters?: TypesGen.WorkspaceBuildParameter[]) => void;
}

/**
 * Workspace is the top-level component for viewing an individual workspace
 */
export const Workspace: FC<WorkspaceProps> = ({
	workspace,
	isUpdating,
	isRestarting,
	template,
	buildLogs,
	latestVersion,
	permissions,
	timings,
	handleStart,
	handleStop,
	handleRestart,
	handleUpdate,
	handleCancel,
	handleDormantActivate,
	handleToggleFavorite,
	handleRetry,
	handleDebug,
}) => {
	const navigate = useNavigate();

	const transitionStats =
		template !== undefined ? ActiveTransition(template, workspace) : undefined;

	const sidebarOption = useSearchParamsKey({ key: "sidebar" });
	const setSidebarOption = (newOption: string) => {
		if (sidebarOption.value === newOption) {
			sidebarOption.deleteValue();
		} else {
			sidebarOption.setValue(newOption);
		}
	};

	const resources = [...workspace.latest_build.resources].sort(
		(a, b) => countAgents(b) - countAgents(a),
	);
	const resourcesNav = useResourcesNav(resources);
	const selectedResource = resources.find(
		(r) => resourceOptionValue(r) === resourcesNav.value,
	);

	const workspaceRunning = workspace.latest_build.status === "running";
	const workspacePending = workspace.latest_build.status === "pending";
	const haveBuildLogs = (buildLogs ?? []).length > 0;
	const shouldShowBuildLogs = haveBuildLogs && !workspaceRunning;
	const provisionersHealthy =
		(workspace.latest_build.matched_provisioners?.available ?? 1) > 0;
	const shouldShowProvisionerAlert =
		workspacePending && !haveBuildLogs && !provisionersHealthy && !isRestarting;
	const troubleshootingURL = findTroubleshootingURL(workspace.latest_build);
	const hasActions = permissions.updateWorkspace || troubleshootingURL;

	return (
		<div className="flex flex-col flex-1 min-h-0">
			<WorkspaceTopbar
				workspace={workspace}
				template={template}
				permissions={permissions}
				latestVersion={latestVersion}
				isUpdating={isUpdating}
				isRestarting={isRestarting}
				handleStart={handleStart}
				handleStop={handleStop}
				handleRestart={handleRestart}
				handleUpdate={handleUpdate}
				handleCancel={handleCancel}
				handleRetry={handleRetry}
				handleDebug={handleDebug}
				handleDormantActivate={handleDormantActivate}
				handleToggleFavorite={handleToggleFavorite}
			/>

			<div className="flex flex-1 min-h-0">
				<div className="flex">
					<div className="flex flex-col h-full overflow-y-auto border-solid border-0 border-r border-r-border">
						<SidebarIconButton
							isActive={sidebarOption.value === "resources"}
							onClick={() => {
								setSidebarOption("resources");
							}}
						>
							<HubOutlined />
						</SidebarIconButton>
						<SidebarIconButton
							isActive={sidebarOption.value === "history"}
							onClick={() => {
								setSidebarOption("history");
							}}
						>
							<HistoryOutlined />
						</SidebarIconButton>
					</div>

					{sidebarOption.value === "resources" && (
						<ResourcesSidebar
							failed={workspace.latest_build.status === "failed"}
							resources={resources}
							isSelected={resourcesNav.isSelected}
							onChange={resourcesNav.select}
						/>
					)}
					{sidebarOption.value === "history" && (
						<HistorySidebar workspace={workspace} />
					)}
				</div>

<<<<<<< HEAD
					{!workspace.health.healthy && (
						<Alert severity="warning">
							<AlertTitle>Workspace is unhealthy</AlertTitle>
							<AlertDetail>
								<p>
									Your workspace is running but{" "}
									{workspace.health.failing_agents.length > 1
										? `${workspace.health.failing_agents.length} agents are unhealthy`
										: "1 agent is unhealthy"}
									.
								</p>
								{hasActions && (
									<div className="flex items-center gap-2">
										{permissions.updateWorkspace && (
											<NotificationActionButton onClick={() => handleRestart()}>
												Restart
											</NotificationActionButton>
										)}
										{troubleshootingURL && (
											<NotificationActionButton
												onClick={() =>
													window.open(troubleshootingURL, "_blank")
												}
											>
												Troubleshooting
											</NotificationActionButton>
										)}
									</div>
								)}
							</AlertDetail>
						</Alert>
					)}

					{transitionStats !== undefined && (
						<WorkspaceBuildProgress
							workspace={workspace}
							transitionStats={transitionStats}
=======
				<div
					style={{
						background: `radial-gradient(
			circle at 1px 1px,
			hsl(var(--surface-invert-secondary)) 0,
			transparent 1px
		) -2px -2px / 16px 16px`,
					}}
					className="p-8 overflow-y-auto relative w-full"
				>
					{selectedResource && (
						<ResourceMetadata
							resource={selectedResource}
							className="-mx-8 -mt-8 mb-6"
>>>>>>> 42c4792f
						/>
					)}
					<div className="flex flex-col gap-6 max-w-[1200px] m-auto">
						{workspace.latest_build.status === "deleted" && (
							<WorkspaceDeletedBanner
								handleClick={() => navigate("/templates")}
							/>
						)}

						{shouldShowProvisionerAlert && (
							<ProvisionerStatusAlert
								matchingProvisioners={
									workspace.latest_build.matched_provisioners?.count
								}
								availableProvisioners={
									workspace.latest_build.matched_provisioners?.available ?? 0
								}
								tags={workspace.latest_build.job.tags}
							/>
						)}

						{workspace.latest_build.job.error && (
							<Alert severity="error">
								<AlertTitle>Workspace build failed</AlertTitle>
								<AlertDetail>{workspace.latest_build.job.error}</AlertDetail>
							</Alert>
						)}

						{transitionStats !== undefined && (
							<WorkspaceBuildProgress
								workspace={workspace}
								transitionStats={transitionStats}
							/>
						)}

						{shouldShowBuildLogs && (
							<WorkspaceBuildLogsSection logs={buildLogs} />
						)}

						{selectedResource && (
							<section className="flex flex-col gap-6 flex-grow min-w-0">
								{selectedResource.agents
									// If an agent has a `parent_id`, that means it is
									// child of another agent. We do not want these agents
									// to be displayed at the top-level on this page. We
									// want them to display _as children_ of their parents.
									?.filter((agent) => agent.parent_id === null)
									.map((agent) => (
										<AgentRow
											key={agent.id}
											agent={agent}
											subAgents={selectedResource.agents?.filter(
												(a) => a.parent_id === agent.id,
											)}
											workspace={workspace}
											template={template}
											onUpdateAgent={handleUpdate} // On updating the workspace the agent version is also updated
										/>
									))}

								{(!selectedResource.agents ||
									selectedResource.agents?.length === 0) && (
									<div className="flex justify-center items-center w-full h-full">
										<div>
											<h4 className="text-base font-medium">
												No agents are currently assigned to this resource.
											</h4>
										</div>
									</div>
								)}
							</section>
						)}

						<WorkspaceTimings
							provisionerTimings={timings?.provisioner_timings}
							agentScriptTimings={timings?.agent_script_timings}
							agentConnectionTimings={timings?.agent_connection_timings}
						/>
					</div>
				</div>
			</div>
		</div>
	);
};

const countAgents = (resource: TypesGen.WorkspaceResource) => {
	return resource.agents ? resource.agents.length : 0;
};<|MERGE_RESOLUTION|>--- conflicted
+++ resolved
@@ -22,12 +22,8 @@
 } from "./WorkspaceBuildProgress";
 import { WorkspaceDeletedBanner } from "./WorkspaceDeletedBanner";
 import { WorkspaceTopbar } from "./WorkspaceTopbar";
-<<<<<<< HEAD
-import { resourceOptionValue, useResourcesNav } from "./useResourcesNav";
 import { findTroubleshootingURL } from "./WorkspaceNotifications/WorkspaceNotifications";
 import { NotificationActionButton } from "./WorkspaceNotifications/Notifications";
-=======
->>>>>>> 42c4792f
 
 interface WorkspaceProps {
 	workspace: TypesGen.Workspace;
@@ -158,45 +154,6 @@
 					)}
 				</div>
 
-<<<<<<< HEAD
-					{!workspace.health.healthy && (
-						<Alert severity="warning">
-							<AlertTitle>Workspace is unhealthy</AlertTitle>
-							<AlertDetail>
-								<p>
-									Your workspace is running but{" "}
-									{workspace.health.failing_agents.length > 1
-										? `${workspace.health.failing_agents.length} agents are unhealthy`
-										: "1 agent is unhealthy"}
-									.
-								</p>
-								{hasActions && (
-									<div className="flex items-center gap-2">
-										{permissions.updateWorkspace && (
-											<NotificationActionButton onClick={() => handleRestart()}>
-												Restart
-											</NotificationActionButton>
-										)}
-										{troubleshootingURL && (
-											<NotificationActionButton
-												onClick={() =>
-													window.open(troubleshootingURL, "_blank")
-												}
-											>
-												Troubleshooting
-											</NotificationActionButton>
-										)}
-									</div>
-								)}
-							</AlertDetail>
-						</Alert>
-					)}
-
-					{transitionStats !== undefined && (
-						<WorkspaceBuildProgress
-							workspace={workspace}
-							transitionStats={transitionStats}
-=======
 				<div
 					style={{
 						background: `radial-gradient(
@@ -211,7 +168,6 @@
 						<ResourceMetadata
 							resource={selectedResource}
 							className="-mx-8 -mt-8 mb-6"
->>>>>>> 42c4792f
 						/>
 					)}
 					<div className="flex flex-col gap-6 max-w-[1200px] m-auto">
@@ -237,6 +193,41 @@
 							<Alert severity="error">
 								<AlertTitle>Workspace build failed</AlertTitle>
 								<AlertDetail>{workspace.latest_build.job.error}</AlertDetail>
+							</Alert>
+						)}
+
+						{!workspace.health.healthy && (
+							<Alert severity="warning">
+								<AlertTitle>Workspace is unhealthy</AlertTitle>
+								<AlertDetail>
+									<p>
+										Your workspace is running but{" "}
+										{workspace.health.failing_agents.length > 1
+											? `${workspace.health.failing_agents.length} agents are unhealthy`
+											: "1 agent is unhealthy"}
+										.
+									</p>
+									{hasActions && (
+										<div className="flex items-center gap-2">
+											{permissions.updateWorkspace && (
+												<NotificationActionButton
+													onClick={() => handleRestart()}
+												>
+													Restart
+												</NotificationActionButton>
+											)}
+											{troubleshootingURL && (
+												<NotificationActionButton
+													onClick={() =>
+														window.open(troubleshootingURL, "_blank")
+													}
+												>
+													Troubleshooting
+												</NotificationActionButton>
+											)}
+										</div>
+									)}
+								</AlertDetail>
 							</Alert>
 						)}
 
