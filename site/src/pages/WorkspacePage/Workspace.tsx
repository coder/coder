--- conflicted
+++ resolved
@@ -114,6 +114,7 @@
 }) => {
   const navigate = useNavigate();
   const { saveLocal, getLocal } = useLocalStorage();
+
   const [showAlertPendingInQueue, setShowAlertPendingInQueue] = useState(false);
 
   // 2023-11-08 - MES - This effect will be called every single render because
@@ -146,20 +147,20 @@
       setShowAlertPendingInQueue(true);
     }, t);
 
-    return () => clearTimeout(showTimer);
+    return () => {
+      clearTimeout(showTimer);
+    };
   }, [workspace, now, showAlertPendingInQueue]);
 
-<<<<<<< HEAD
-  const transitionStats =
-    template !== undefined ? ActiveTransition(template, workspace) : undefined;
-=======
   const updateRequired =
     (workspace.template_require_active_version ||
       workspace.automatic_updates === "always") &&
     workspace.outdated;
   const autoStartFailing = workspace.autostart_schedule && !canAutostart;
   const requiresManualUpdate = updateRequired && autoStartFailing;
->>>>>>> 76548388
+
+  const transitionStats =
+    template !== undefined ? ActiveTransition(template, workspace) : undefined;
 
   return (
     <>
@@ -212,23 +213,6 @@
 
       <Margins css={styles.content}>
         <Stack direction="column" css={styles.firstColumnSpacer} spacing={4}>
-<<<<<<< HEAD
-          {workspace.outdated && (
-            <Alert severity="info">
-              <AlertTitle>An update is available for your workspace</AlertTitle>
-              {updateMessage && <AlertDetail>{updateMessage}</AlertDetail>}
-            </Alert>
-          )}
-
-          {Boolean(workspaceErrors.buildError) && (
-            <ErrorAlert error={workspaceErrors.buildError} dismissible />
-          )}
-
-          {Boolean(workspaceErrors.cancellationError) && (
-            <ErrorAlert error={workspaceErrors.cancellationError} dismissible />
-          )}
-
-=======
           {workspace.outdated &&
             (requiresManualUpdate ? (
               <Alert severity="warning">
@@ -248,9 +232,15 @@
                 {updateMessage && <AlertDetail>{updateMessage}</AlertDetail>}
               </Alert>
             ))}
-          {buildError}
-          {cancellationError}
->>>>>>> 76548388
+
+          {Boolean(workspaceErrors.buildError) && (
+            <ErrorAlert error={workspaceErrors.buildError} dismissible />
+          )}
+
+          {Boolean(workspaceErrors.cancellationError) && (
+            <ErrorAlert error={workspaceErrors.cancellationError} dismissible />
+          )}
+
           {workspace.latest_build.status === "running" &&
             !workspace.health.healthy && (
               <Alert
@@ -318,6 +308,7 @@
               actions={
                 canRetryDebugMode && (
                   <Button
+                    key={0}
                     onClick={handleBuildRetry}
                     variant="text"
                     size="small"
