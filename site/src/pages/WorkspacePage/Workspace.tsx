--- conflicted
+++ resolved
@@ -110,15 +110,6 @@
 		(r) => resourceOptionValue(r) === resourcesNav.value,
 	);
 
-<<<<<<< HEAD
-	const workspaceRunning = workspace.latest_build.status === "running";
-	const haveBuildLogs = (buildLogs ?? []).length > 0;
-	const provisionersHealthy =
-		(workspace.latest_build.matched_provisioners?.available ?? 0) > 0;
-	const shouldDisplayBuildLogs = haveBuildLogs && !workspaceRunning;
-	const shouldShowProvisionerAlert =
-		!workspaceRunning && !haveBuildLogs && !provisionersHealthy;
-=======
 	const shouldDisplayBuildLogs =
 		(buildLogs ?? []).length > 0 && workspace.latest_build.status !== "running";
 
@@ -126,7 +117,6 @@
 		(workspace.latest_build.matched_provisioners?.available ?? 0) > 0;
 	const shouldShowProvisionerAlert =
 		!provisionersHealthy && (!buildLogs || buildLogs.length === 0);
->>>>>>> 89fec9ad
 
 	return (
 		<div
