--- conflicted
+++ resolved
@@ -231,11 +231,7 @@
             <WorkspaceBuildLogsSection logs={buildLogs} />
           )
         }
-<<<<<<< HEAD
-=======
-        canAutostart={canAutostart}
         isOwner={isOwner}
->>>>>>> aeb1ab8a
       />
 
       <WorkspaceDeleteDialog
