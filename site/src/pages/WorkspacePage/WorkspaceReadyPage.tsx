import { useDashboard } from "components/Dashboard/DashboardProvider";
import { useFeatureVisibility } from "hooks/useFeatureVisibility";
import { FC, useEffect, useState } from "react";
import { Helmet } from "react-helmet-async";
import { useNavigate } from "react-router-dom";
import {
  getDeadline,
  getMaxDeadline,
  getMaxDeadlineChange,
  getMinDeadline,
} from "utils/schedule";
<<<<<<< HEAD
import { StateFrom } from "xstate";
import { DeleteDialog } from "components/Dialogs/DeleteDialog/DeleteDialog";
import { Workspace } from "./Workspace";
=======
import { Workspace, WorkspaceErrors } from "./Workspace";
>>>>>>> 76548388
import { pageTitle } from "utils/page";
import { hasJobError } from "utils/workspace";
import { UpdateBuildParametersDialog } from "./UpdateBuildParametersDialog";
import { ChangeVersionDialog } from "./ChangeVersionDialog";
import { useMutation, useQuery, useQueryClient } from "react-query";
import { MissingBuildParameters, restartWorkspace } from "api/api";
import {
  ConfirmDialog,
  ConfirmDialogProps,
} from "components/Dialogs/ConfirmDialog/ConfirmDialog";
import * as TypesGen from "api/typesGenerated";
import { WorkspaceBuildLogsSection } from "./WorkspaceBuildLogsSection";
import { templateVersion, templateVersions } from "api/queries/templates";
import { Alert } from "components/Alert/Alert";
import { Stack } from "components/Stack/Stack";
import { useWorkspaceBuildLogs } from "hooks/useWorkspaceBuildLogs";
import {
  activate,
  changeVersion,
  decreaseDeadline,
  deleteWorkspace,
  increaseDeadline,
  updateWorkspace,
  stopWorkspace,
  startWorkspace,
  cancelBuild,
} from "api/queries/workspaces";
import { getErrorMessage } from "api/errors";
import { displaySuccess, displayError } from "components/GlobalSnackbar/utils";
import { deploymentConfig, deploymentSSHConfig } from "api/queries/deployment";
import { WorkspacePermissions } from "./permissions";
import { workspaceResolveAutostart } from "api/queries/workspaceQuota";
import { WorkspaceDeleteDialog } from "./WorkspaceDeleteDialog";
import dayjs from "dayjs";

interface WorkspaceReadyPageProps {
  template: TypesGen.Template;
  workspace: TypesGen.Workspace;
  permissions: WorkspacePermissions;
  builds: TypesGen.WorkspaceBuild[] | undefined;
  buildsError: unknown;
  onLoadMoreBuilds: () => void;
  isLoadingMoreBuilds: boolean;
  hasMoreBuilds: boolean;
}

export const WorkspaceReadyPage = ({
  workspace,
  template,
  permissions,
  builds,
  buildsError,
  onLoadMoreBuilds,
  isLoadingMoreBuilds,
  hasMoreBuilds,
}: WorkspaceReadyPageProps): JSX.Element => {
  const navigate = useNavigate();
  const queryClient = useQueryClient();
  const { buildInfo } = useDashboard();
  const featureVisibility = useFeatureVisibility();
  if (workspace === undefined) {
    throw Error("Workspace is undefined");
  }

  // Debug mode
  const { data: deploymentValues } = useQuery({
    ...deploymentConfig(),
    enabled: permissions?.viewDeploymentValues,
  });
  const canRetryDebugMode = Boolean(
    deploymentValues?.config.enable_terraform_debug_mode,
  );

  // Build logs
  const buildLogs = useWorkspaceBuildLogs(workspace.latest_build.id);
  const shouldDisplayBuildLogs =
    hasJobError(workspace) ||
    ["canceling", "deleting", "pending", "starting", "stopping"].includes(
      workspace.latest_build.status,
    );

  // Restart
  const [confirmingRestart, setConfirmingRestart] = useState<{
    open: boolean;
    buildParameters?: TypesGen.WorkspaceBuildParameter[];
  }>({ open: false });
  const {
    mutate: mutateRestartWorkspace,
    error: restartBuildError,
    isLoading: isRestarting,
  } = useMutation({
    mutationFn: restartWorkspace,
  });

  // Schedule controls
  const deadline = getDeadline(workspace);
  const onDeadlineChangeSuccess = () => {
    displaySuccess("Updated workspace shutdown time.");
  };
  const onDeadlineChangeFails = (error: unknown) => {
    displayError(
      getErrorMessage(error, "Failed to update workspace shutdown time."),
    );
  };
  const decreaseMutation = useMutation({
    ...decreaseDeadline(workspace),
    onSuccess: onDeadlineChangeSuccess,
    onError: onDeadlineChangeFails,
  });
  const increaseMutation = useMutation({
    ...increaseDeadline(workspace),
    onSuccess: onDeadlineChangeSuccess,
    onError: onDeadlineChangeFails,
  });

  // Auto start
  const canAutostartResponse = useQuery(
    workspaceResolveAutostart(workspace.id),
  );
  const canAutostart = !canAutostartResponse.data?.parameter_mismatch ?? false;

  // SSH Prefix
  const sshPrefixQuery = useQuery(deploymentSSHConfig());

  // Favicon
  const favicon = getFaviconByStatus(workspace.latest_build);
  const [faviconTheme, setFaviconTheme] = useState<"light" | "dark">("dark");
  useEffect(() => {
    if (typeof window === "undefined" || !window.matchMedia) {
      return;
    }

    const isDark = window.matchMedia("(prefers-color-scheme: dark)");
    // We want the favicon the opposite of the theme.
    setFaviconTheme(isDark.matches ? "light" : "dark");
  }, []);

  // Change version
  const canChangeVersions = Boolean(permissions?.updateTemplate);
  const [changeVersionDialogOpen, setChangeVersionDialogOpen] = useState(false);
  const changeVersionMutation = useMutation(
    changeVersion(workspace, queryClient),
  );

  // Versions
  const { data: allVersions } = useQuery({
    ...templateVersions(workspace.template_id),
    enabled: changeVersionDialogOpen,
  });
  const { data: latestVersion } = useQuery({
    ...templateVersion(workspace.template_active_version_id),
    enabled: workspace.outdated,
  });

  // Update workspace
  const canUpdateWorkspace = Boolean(permissions?.updateWorkspace);
  const [isConfirmingUpdate, setIsConfirmingUpdate] = useState(false);
  const updateWorkspaceMutation = useMutation(
    updateWorkspace(workspace, queryClient),
  );

  // Delete workspace
  const canDeleteWorkspace = Boolean(permissions?.updateWorkspace);
  const [isConfirmingDelete, setIsConfirmingDelete] = useState(false);
  const deleteWorkspaceMutation = useMutation(
    deleteWorkspace(workspace, queryClient),
  );

  // Activate workspace
  const activateWorkspaceMutation = useMutation(
    activate(workspace, queryClient),
  );

  // Stop workspace
  const stopWorkspaceMutation = useMutation(
    stopWorkspace(workspace, queryClient),
  );

  // Start workspace
  const startWorkspaceMutation = useMutation(
    startWorkspace(workspace, queryClient),
  );

  // Cancel build
  const cancelBuildMutation = useMutation(cancelBuild(workspace, queryClient));

  return (
    <>
      <Helmet>
        <title>{pageTitle(`${workspace.owner_name}/${workspace.name}`)}</title>
        <link
          rel="alternate icon"
          type="image/png"
          href={`/favicons/${favicon}-${faviconTheme}.png`}
        />
        <link
          rel="icon"
          type="image/svg+xml"
          href={`/favicons/${favicon}-${faviconTheme}.svg`}
        />
      </Helmet>

      <Workspace
        scheduleProps={{
          onDeadlineMinus: decreaseMutation.mutate,
          onDeadlinePlus: increaseMutation.mutate,
          maxDeadlineDecrease: getMaxDeadlineChange(deadline, getMinDeadline()),
          maxDeadlineIncrease: getMaxDeadlineChange(
            getMaxDeadline(workspace),
            deadline,
          ),
        }}
        isUpdating={updateWorkspaceMutation.isLoading}
        isRestarting={isRestarting}
        workspace={workspace}
        handleStart={(buildParameters) => {
          startWorkspaceMutation.mutate({ buildParameters });
        }}
        handleStop={() => {
          stopWorkspaceMutation.mutate({});
        }}
        handleDelete={() => {
          setIsConfirmingDelete(true);
        }}
        handleRestart={(buildParameters) => {
          setConfirmingRestart({ open: true, buildParameters });
        }}
        handleUpdate={() => {
          setIsConfirmingUpdate(true);
        }}
        handleCancel={cancelBuildMutation.mutate}
        handleSettings={() => navigate("settings")}
        handleBuildRetry={() => {
          switch (workspace.latest_build.transition) {
            case "start":
              startWorkspaceMutation.mutate({ logLevel: "debug" });
              break;
            case "stop":
              stopWorkspaceMutation.mutate({ logLevel: "debug" });
              break;
            case "delete":
              deleteWorkspaceMutation.mutate({ logLevel: "debug" });
              break;
          }
        }}
        handleChangeVersion={() => {
          setChangeVersionDialogOpen(true);
        }}
        handleDormantActivate={async () => {
          try {
            await activateWorkspaceMutation.mutateAsync();
          } catch (e) {
            const message = getErrorMessage(e, "Error activate workspace.");
            displayError(message);
          }
        }}
        resources={workspace.latest_build.resources}
        builds={builds}
        onLoadMoreBuilds={onLoadMoreBuilds}
        isLoadingMoreBuilds={isLoadingMoreBuilds}
        hasMoreBuilds={hasMoreBuilds}
        canUpdateWorkspace={canUpdateWorkspace}
        updateMessage={latestVersion?.message}
        canRetryDebugMode={canRetryDebugMode}
        canChangeVersions={canChangeVersions}
        hideSSHButton={featureVisibility["browser_only"]}
        hideVSCodeDesktopButton={featureVisibility["browser_only"]}
        workspaceErrors={{
<<<<<<< HEAD
          getBuildsError: buildsError,
          buildError: buildError || restartBuildError,
          cancellationError: cancellationError,
=======
          [WorkspaceErrors.GET_BUILDS_ERROR]: buildsError,
          [WorkspaceErrors.BUILD_ERROR]:
            restartBuildError ??
            startWorkspaceMutation.error ??
            stopWorkspaceMutation.error ??
            deleteWorkspaceMutation.error ??
            updateWorkspaceMutation.error,
          [WorkspaceErrors.CANCELLATION_ERROR]: cancelBuildMutation.error,
>>>>>>> 76548388
        }}
        buildInfo={buildInfo}
        sshPrefix={sshPrefixQuery.data?.hostname_prefix}
        template={template}
        buildLogs={
          shouldDisplayBuildLogs && (
            <WorkspaceBuildLogsSection logs={buildLogs} />
          )
        }
        canAutostart={canAutostart}
      />
      <WorkspaceDeleteDialog
        workspace={workspace}
        canUpdateTemplate={canDeleteWorkspace}
        isOpen={isConfirmingDelete}
        onCancel={() => {
          setIsConfirmingDelete(false);
        }}
        onConfirm={(orphan) => {
          deleteWorkspaceMutation.mutate({ orphan });
          setIsConfirmingDelete(false);
        }}
        workspaceBuildDateStr={dayjs(workspace.created_at).fromNow()}
      />
      <UpdateBuildParametersDialog
        missedParameters={
          changeVersionMutation.error instanceof MissingBuildParameters
            ? changeVersionMutation.error.parameters
            : []
        }
        open={changeVersionMutation.error instanceof MissingBuildParameters}
        onClose={() => {
          changeVersionMutation.reset();
        }}
        onUpdate={(buildParameters) => {
          if (changeVersionMutation.error instanceof MissingBuildParameters) {
            changeVersionMutation.mutate({
              versionId: changeVersionMutation.error.versionId,
              buildParameters,
            });
          }
        }}
      />
      <UpdateBuildParametersDialog
        missedParameters={
          updateWorkspaceMutation.error instanceof MissingBuildParameters
            ? updateWorkspaceMutation.error.parameters
            : []
        }
        open={updateWorkspaceMutation.error instanceof MissingBuildParameters}
        onClose={() => {
          updateWorkspaceMutation.reset();
        }}
        onUpdate={(buildParameters) => {
          if (updateWorkspaceMutation.error instanceof MissingBuildParameters) {
            updateWorkspaceMutation.mutate(buildParameters);
          }
        }}
      />
      <ChangeVersionDialog
        templateVersions={allVersions?.reverse()}
        template={template}
        defaultTemplateVersion={allVersions?.find(
          (v) => workspace.latest_build.template_version_id === v.id,
        )}
        open={changeVersionDialogOpen}
        onClose={() => {
          setChangeVersionDialogOpen(false);
        }}
        onConfirm={(templateVersion) => {
          setChangeVersionDialogOpen(false);
          changeVersionMutation.mutate({ versionId: templateVersion.id });
        }}
      />
      <WarningDialog
        open={isConfirmingUpdate}
        onConfirm={() => {
          updateWorkspaceMutation.mutate(undefined);
          setIsConfirmingUpdate(false);
        }}
        onClose={() => setIsConfirmingUpdate(false)}
        title="Update and restart?"
        confirmText="Update"
        description={
          <Stack>
            <p>
              Restarting your workspace will stop all running processes and{" "}
              <strong>delete non-persistent data</strong>.
            </p>
            {latestVersion?.message && (
              <Alert severity="info">{latestVersion.message}</Alert>
            )}
          </Stack>
        }
      />

      <WarningDialog
        open={confirmingRestart.open}
        onConfirm={() => {
          mutateRestartWorkspace({
            workspace,
            buildParameters: confirmingRestart.buildParameters,
          });
          setConfirmingRestart({ open: false });
        }}
        onClose={() => setConfirmingRestart({ open: false })}
        title="Restart your workspace?"
        confirmText="Restart"
        description={
          <>
            Restarting your workspace will stop all running processes and{" "}
            <strong>delete non-persistent data</strong>.
          </>
        }
      />
    </>
  );
};

const WarningDialog: FC<
  Pick<
    ConfirmDialogProps,
    "open" | "onClose" | "title" | "confirmText" | "description" | "onConfirm"
  >
> = (props) => {
  return <ConfirmDialog type="info" hideCancel={false} {...props} />;
};

// You can see the favicon designs here: https://www.figma.com/file/YIGBkXUcnRGz2ZKNmLaJQf/Coder-v2-Design?node-id=560%3A620
type FaviconType =
  | "favicon"
  | "favicon-success"
  | "favicon-error"
  | "favicon-warning"
  | "favicon-running";

const getFaviconByStatus = (build: TypesGen.WorkspaceBuild): FaviconType => {
  switch (build.status) {
    case undefined:
      return "favicon";
    case "running":
      return "favicon-success";
    case "starting":
      return "favicon-running";
    case "stopping":
      return "favicon-running";
    case "stopped":
      return "favicon";
    case "deleting":
      return "favicon";
    case "deleted":
      return "favicon";
    case "canceling":
      return "favicon-warning";
    case "canceled":
      return "favicon";
    case "failed":
      return "favicon-error";
    case "pending":
      return "favicon";
  }
};<|MERGE_RESOLUTION|>--- conflicted
+++ resolved
@@ -9,13 +9,7 @@
   getMaxDeadlineChange,
   getMinDeadline,
 } from "utils/schedule";
-<<<<<<< HEAD
-import { StateFrom } from "xstate";
-import { DeleteDialog } from "components/Dialogs/DeleteDialog/DeleteDialog";
 import { Workspace } from "./Workspace";
-=======
-import { Workspace, WorkspaceErrors } from "./Workspace";
->>>>>>> 76548388
 import { pageTitle } from "utils/page";
 import { hasJobError } from "utils/workspace";
 import { UpdateBuildParametersDialog } from "./UpdateBuildParametersDialog";
@@ -284,20 +278,14 @@
         hideSSHButton={featureVisibility["browser_only"]}
         hideVSCodeDesktopButton={featureVisibility["browser_only"]}
         workspaceErrors={{
-<<<<<<< HEAD
           getBuildsError: buildsError,
-          buildError: buildError || restartBuildError,
-          cancellationError: cancellationError,
-=======
-          [WorkspaceErrors.GET_BUILDS_ERROR]: buildsError,
-          [WorkspaceErrors.BUILD_ERROR]:
+          buildError:
             restartBuildError ??
             startWorkspaceMutation.error ??
             stopWorkspaceMutation.error ??
             deleteWorkspaceMutation.error ??
             updateWorkspaceMutation.error,
-          [WorkspaceErrors.CANCELLATION_ERROR]: cancelBuildMutation.error,
->>>>>>> 76548388
+          cancellationError: cancelBuildMutation.error,
         }}
         buildInfo={buildInfo}
         sshPrefix={sshPrefixQuery.data?.hostname_prefix}
