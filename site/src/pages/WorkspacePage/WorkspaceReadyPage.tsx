--- conflicted
+++ resolved
@@ -1,42 +1,18 @@
-<<<<<<< HEAD
-=======
 import dayjs from "dayjs";
->>>>>>> f74ef142
 import { type FC, useEffect, useState } from "react";
 import { Helmet } from "react-helmet-async";
 import { useMutation, useQuery, useQueryClient } from "react-query";
 import { useNavigate } from "react-router-dom";
-<<<<<<< HEAD
-import dayjs from "dayjs";
 import { MissingBuildParameters, restartWorkspace } from "api/api";
-import type * as TypesGen from "api/typesGenerated";
-import { useDashboard } from "modules/dashboard/useDashboard";
-import { useFeatureVisibility } from "modules/dashboard/useFeatureVisibility";
-import { pageTitle } from "utils/page";
-=======
-import { MissingBuildParameters, restartWorkspace } from "api/api";
-import { useFeatureVisibility } from "hooks/useFeatureVisibility";
-import { pageTitle } from "utils/page";
 import { getErrorMessage } from "api/errors";
 import type * as TypesGen from "api/typesGenerated";
 import { templateVersion, templateVersions } from "api/queries/templates";
 import { deploymentConfig, deploymentSSHConfig } from "api/queries/deployment";
-import { useDashboard } from "components/Dashboard/DashboardProvider";
->>>>>>> f74ef142
-import {
-  ConfirmDialog,
-  ConfirmDialogProps,
-} from "components/Dialogs/ConfirmDialog/ConfirmDialog";
-<<<<<<< HEAD
-import { getErrorMessage } from "api/errors";
-import { deploymentConfig, deploymentSSHConfig } from "api/queries/deployment";
-import { templateVersion, templateVersions } from "api/queries/templates";
-=======
-import { Alert } from "components/Alert/Alert";
-import { Stack } from "components/Stack/Stack";
 import { useMe } from "contexts/auth/useMe";
 import { useWorkspaceBuildLogs } from "hooks/useWorkspaceBuildLogs";
->>>>>>> f74ef142
+import { useDashboard } from "modules/dashboard/useDashboard";
+import { useFeatureVisibility } from "modules/dashboard/useFeatureVisibility";
+import { pageTitle } from "utils/page";
 import {
   activate,
   changeVersion,
@@ -46,27 +22,19 @@
   startWorkspace,
   cancelBuild,
 } from "api/queries/workspaces";
-<<<<<<< HEAD
 import { Alert } from "components/Alert/Alert";
 import { Stack } from "components/Stack/Stack";
-import { useMe } from "hooks";
-import { useWorkspaceBuildLogs } from "hooks/useWorkspaceBuildLogs";
+import {
+  ConfirmDialog,
+  ConfirmDialogProps,
+} from "components/Dialogs/ConfirmDialog/ConfirmDialog";
 import { displayError } from "components/GlobalSnackbar/utils";
+import { ChangeVersionDialog } from "./ChangeVersionDialog";
 import { WorkspacePermissions } from "./permissions";
-import { WorkspaceBuildLogsSection } from "./WorkspaceBuildLogsSection";
-import { WorkspaceDeleteDialog } from "./WorkspaceDeleteDialog";
-import { Workspace } from "./Workspace";
-import { UpdateBuildParametersDialog } from "./UpdateBuildParametersDialog";
-import { ChangeVersionDialog } from "./ChangeVersionDialog";
-=======
-import { displayError } from "components/GlobalSnackbar/utils";
-import { WorkspacePermissions } from "./permissions";
-import { ChangeVersionDialog } from "./ChangeVersionDialog";
 import { UpdateBuildParametersDialog } from "./UpdateBuildParametersDialog";
 import { Workspace } from "./Workspace";
 import { WorkspaceBuildLogsSection } from "./WorkspaceBuildLogsSection";
 import { WorkspaceDeleteDialog } from "./WorkspaceDeleteDialog";
->>>>>>> f74ef142
 
 interface WorkspaceReadyPageProps {
   template: TypesGen.Template;
