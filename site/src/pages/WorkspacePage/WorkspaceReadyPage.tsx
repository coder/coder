import { useActor } from "@xstate/react"
import { useDashboard } from "components/Dashboard/DashboardProvider"
import dayjs from "dayjs"
import { useFeatureVisibility } from "hooks/useFeatureVisibility"
import { useEffect } from "react"
import { Helmet } from "react-helmet-async"
import { useTranslation } from "react-i18next"
import { useNavigate } from "react-router-dom"
import {
  getDeadline,
  getMaxDeadline,
  getMaxDeadlineChange,
  getMinDeadline,
} from "util/schedule"
import { quotaMachine } from "xServices/quotas/quotasXService"
import { StateFrom } from "xstate"
import { DeleteDialog } from "../../components/Dialogs/DeleteDialog/DeleteDialog"
import {
  Workspace,
  WorkspaceErrors,
} from "../../components/Workspace/Workspace"
import { pageTitle } from "../../util/page"
import { getFaviconByStatus } from "../../util/workspace"
import {
  WorkspaceEvent,
  workspaceMachine,
} from "../../xServices/workspace/workspaceXService"
import { UpdateBuildParametersDialog } from "./UpdateBuildParametersDialog"

interface WorkspaceReadyPageProps {
  workspaceState: StateFrom<typeof workspaceMachine>
  quotaState: StateFrom<typeof quotaMachine>
  workspaceSend: (event: WorkspaceEvent) => void
}

export const WorkspaceReadyPage = ({
  workspaceState,
  quotaState,
  workspaceSend,
}: WorkspaceReadyPageProps): JSX.Element => {
  const [_, bannerSend] = useActor(
    workspaceState.children["scheduleBannerMachine"],
  )
  const { buildInfo } = useDashboard()
  const featureVisibility = useFeatureVisibility()
  const {
    workspace,
    template,
    builds,
    getBuildsError,
    buildError,
    cancellationError,
    applicationsHost,
    permissions,
    missingParameters,
  } = workspaceState.context
  if (workspace === undefined) {
    throw Error("Workspace is undefined")
  }
  const deadline = getDeadline(workspace)
  const canUpdateWorkspace = Boolean(permissions?.updateWorkspace)
  const { t } = useTranslation("workspacePage")
  const favicon = getFaviconByStatus(workspace.latest_build)
  const navigate = useNavigate()

  // keep banner machine in sync with workspace
  useEffect(() => {
    bannerSend({ type: "REFRESH_WORKSPACE", workspace })
  }, [bannerSend, workspace])

  return (
    <>
      <Helmet>
        <title>{pageTitle(`${workspace.owner_name}/${workspace.name}`)}</title>
        <link
          rel="alternate icon"
          type="image/png"
          href={`/favicons/${favicon}.png`}
        />
        <link
          rel="icon"
          type="image/svg+xml"
          href={`/favicons/${favicon}.svg`}
        />
      </Helmet>

      <Workspace
        scheduleProps={{
          onDeadlineMinus: (hours: number) => {
            bannerSend({
              type: "DECREASE_DEADLINE",
              hours,
            })
          },
          onDeadlinePlus: (hours: number) => {
            bannerSend({
              type: "INCREASE_DEADLINE",
              hours,
            })
          },
          maxDeadlineDecrease: getMaxDeadlineChange(deadline, getMinDeadline()),
          maxDeadlineIncrease: getMaxDeadlineChange(
            getMaxDeadline(workspace),
            deadline,
          ),
        }}
        isUpdating={workspaceState.matches("ready.build.requestingUpdate")}
        workspace={workspace}
        handleStart={() => workspaceSend({ type: "START" })}
        handleStop={() => workspaceSend({ type: "STOP" })}
        handleDelete={() => workspaceSend({ type: "ASK_DELETE" })}
        handleUpdate={() => workspaceSend({ type: "UPDATE" })}
        handleCancel={() => workspaceSend({ type: "CANCEL" })}
<<<<<<< HEAD
        handleBuildParameters={() => navigate("build-parameters")}
=======
        handleChangeVersion={() => navigate("change-version")}
        handleSettings={() => navigate("settings")}
>>>>>>> af618477
        resources={workspace.latest_build.resources}
        builds={builds}
        canUpdateWorkspace={canUpdateWorkspace}
        hideSSHButton={featureVisibility["browser_only"]}
        hideVSCodeDesktopButton={featureVisibility["browser_only"]}
        workspaceErrors={{
          [WorkspaceErrors.GET_BUILDS_ERROR]: getBuildsError,
          [WorkspaceErrors.BUILD_ERROR]: buildError,
          [WorkspaceErrors.CANCELLATION_ERROR]: cancellationError,
        }}
        buildInfo={buildInfo}
        applicationsHost={applicationsHost}
        template={template}
        quota_budget={quotaState.context.quota?.budget}
      />
      <DeleteDialog
        entity="workspace"
        name={workspace.name}
        info={t("deleteDialog.info", {
          timeAgo: dayjs(workspace.created_at).fromNow(),
        })}
        isOpen={workspaceState.matches({ ready: { build: "askingDelete" } })}
        onCancel={() => workspaceSend({ type: "CANCEL_DELETE" })}
        onConfirm={() => {
          workspaceSend({ type: "DELETE" })
        }}
      />
      <UpdateBuildParametersDialog
        parameters={missingParameters}
        open={workspaceState.matches(
          "ready.build.askingForMissedBuildParameters",
        )}
        onClose={() => {
          workspaceSend({ type: "CANCEL" })
        }}
        onUpdate={(buildParameters) => {
          workspaceSend({ type: "UPDATE", buildParameters })
        }}
      />
    </>
  )
}<|MERGE_RESOLUTION|>--- conflicted
+++ resolved
@@ -111,12 +111,7 @@
         handleDelete={() => workspaceSend({ type: "ASK_DELETE" })}
         handleUpdate={() => workspaceSend({ type: "UPDATE" })}
         handleCancel={() => workspaceSend({ type: "CANCEL" })}
-<<<<<<< HEAD
-        handleBuildParameters={() => navigate("build-parameters")}
-=======
-        handleChangeVersion={() => navigate("change-version")}
         handleSettings={() => navigate("settings")}
->>>>>>> af618477
         resources={workspace.latest_build.resources}
         builds={builds}
         canUpdateWorkspace={canUpdateWorkspace}
