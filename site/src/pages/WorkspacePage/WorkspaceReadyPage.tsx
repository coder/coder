--- conflicted
+++ resolved
@@ -40,22 +40,8 @@
   const [_, bannerSend] = useActor(
     workspaceState.children["scheduleBannerMachine"],
   )
-<<<<<<< HEAD
-  const { entitlements, buildInfo } = useDashboard()
-  const experimental = entitlements.experimental
+  const { buildInfo, experiments } = useDashboard()
   const featureVisibility = useFeatureVisibility()
-=======
-  const xServices = useContext(XServiceContext)
-  const experiments = useSelector(
-    xServices.experimentsXService,
-    (state) => state.context.experiments || [],
-  )
-  const featureVisibility = useSelector(
-    xServices.entitlementsXService,
-    selectFeatureVisibility,
-  )
-  const [buildInfoState] = useActor(xServices.buildInfoXService)
->>>>>>> a040bcc0
   const {
     workspace,
     template,
