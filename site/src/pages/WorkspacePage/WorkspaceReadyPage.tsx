--- conflicted
+++ resolved
@@ -9,11 +9,6 @@
   getMaxDeadlineChange,
   getMinDeadline,
 } from "utils/schedule";
-<<<<<<< HEAD
-import { DeleteDialog } from "components/Dialogs/DeleteDialog/DeleteDialog";
-=======
-import { StateFrom } from "xstate";
->>>>>>> ef70165a
 import { Workspace, WorkspaceErrors } from "./Workspace";
 import { pageTitle } from "utils/page";
 import { hasJobError } from "utils/workspace";
@@ -44,14 +39,11 @@
 } from "api/queries/workspaces";
 import { getErrorMessage } from "api/errors";
 import { displaySuccess, displayError } from "components/GlobalSnackbar/utils";
-<<<<<<< HEAD
 import { deploymentConfig, deploymentSSHConfig } from "api/queries/deployment";
 import { WorkspacePermissions } from "./permissions";
 import { workspaceResolveAutostart } from "api/queries/workspaceQuota";
-=======
 import { WorkspaceDeleteDialog } from "./WorkspaceDeleteDialog";
 import dayjs from "dayjs";
->>>>>>> ef70165a
 
 interface WorkspaceReadyPageProps {
   template: TypesGen.Template;
@@ -180,6 +172,7 @@
   );
 
   // Delete workspace
+  const canDeleteWorkspace = Boolean(permissions?.updateWorkspace);
   const [isConfirmingDelete, setIsConfirmingDelete] = useState(false);
   const deleteWorkspaceMutation = useMutation(
     deleteWorkspace(workspace, queryClient),
@@ -304,29 +297,16 @@
         }
         canAutostart={canAutostart}
       />
-<<<<<<< HEAD
-      <DeleteDialog
-        entity="workspace"
-        name={workspace.name}
-        info={`This workspace was created ${dayjs(
-          workspace.created_at,
-        ).fromNow()}.`}
+      <WorkspaceDeleteDialog
+        workspace={workspace}
+        canUpdateTemplate={canDeleteWorkspace}
         isOpen={isConfirmingDelete}
         onCancel={() => {
           setIsConfirmingDelete(false);
         }}
-        onConfirm={() => {
-          deleteWorkspaceMutation.mutate({});
+        onConfirm={(orphan) => {
+          deleteWorkspaceMutation.mutate({ orphan });
           setIsConfirmingDelete(false);
-=======
-      <WorkspaceDeleteDialog
-        workspace={workspace}
-        canUpdateTemplate={canUpdateTemplate}
-        isOpen={workspaceState.matches({ ready: { build: "askingDelete" } })}
-        onCancel={() => workspaceSend({ type: "CANCEL_DELETE" })}
-        onConfirm={(orphan) => {
-          workspaceSend({ type: "DELETE", orphan });
->>>>>>> ef70165a
         }}
         workspaceBuildDateStr={dayjs(workspace.created_at).fromNow()}
       />
