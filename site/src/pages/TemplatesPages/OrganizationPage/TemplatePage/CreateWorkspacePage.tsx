--- conflicted
+++ resolved
@@ -3,13 +3,8 @@
 import React, { useCallback, useContext } from "react"
 import { useNavigate, useParams } from "react-router-dom"
 import useSWR from "swr"
-<<<<<<< HEAD
-import * as API from "../../../../api"
+import * as API from "../../../../api/api"
 import * as TypesGen from "../../../../api/typesGenerated"
-=======
-import * as API from "../../../../api/api"
-import * as Types from "../../../../api/types"
->>>>>>> e8e6d3c2
 import { ErrorSummary } from "../../../../components/ErrorSummary/ErrorSummary"
 import { FullScreenLoader } from "../../../../components/Loader/FullScreenLoader"
 import { CreateWorkspaceForm } from "../../../../forms/CreateWorkspaceForm"
