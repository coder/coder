--- conflicted
+++ resolved
@@ -34,47 +34,15 @@
   value: TextEncoder,
 })
 
-<<<<<<< HEAD
 const renderTerminal = async (
   route = `/${MockUser.username}/${MockWorkspace.name}/terminal`,
 ) => {
-  const utils = renderWithAuth(<TerminalPage renderer="dom" />, {
+  const utils = renderWithAuth(<TerminalPage />, {
     route,
     path: "/:username/:workspace/terminal",
   })
   await waitForLoaderToBeRemoved()
   return utils
-=======
-const renderTerminal = () => {
-  // @emyrk using renderWithAuth would be best here, but I was unable to get it to work.
-  return render(
-    <Routes>
-      <Route
-        path="/:username/:workspace/terminal"
-        element={
-          <ProxyContext.Provider
-            value={{
-              proxyLatencies: MockProxyLatencies,
-              proxy: {
-                proxy: MockPrimaryWorkspaceProxy,
-                preferredPathAppURL: "",
-                preferredWildcardHostname: "",
-              },
-              proxies: MockWorkspaceProxies,
-              isFetched: true,
-              isLoading: false,
-              setProxy: jest.fn(),
-              clearProxy: jest.fn(),
-              refetchProxyLatencies: jest.fn(),
-            }}
-          >
-            <TerminalPage />
-          </ProxyContext.Provider>
-        }
-      />
-    </Routes>,
-  )
->>>>>>> 0413ed01
 }
 
 const expectTerminalText = (container: HTMLElement, text: string) => {
