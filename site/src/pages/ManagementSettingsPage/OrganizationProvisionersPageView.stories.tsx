import type { Meta, StoryObj } from "@storybook/react";
import {
	MockBuildInfo,
	MockProvisioner,
	MockProvisioner2,
	MockProvisionerWithTags,
	MockUserProvisioner,
} from "testHelpers/entities";
import { OrganizationProvisionersPageView } from "./OrganizationProvisionersPageView";

const meta: Meta<typeof OrganizationProvisionersPageView> = {
	title: "pages/OrganizationProvisionersPage",
	component: OrganizationProvisionersPageView,
	args: {
		buildInfo: MockBuildInfo,
	},
};

export default meta;
type Story = StoryObj<typeof OrganizationProvisionersPageView>;

export const Provisioners: Story = {
	args: {
		provisioners: {
			builtin: [MockProvisioner, MockProvisioner2],
			psk: [MockProvisioner, MockUserProvisioner, MockProvisionerWithTags],
			userAuth: [],
			keys: new Map([
				[
<<<<<<< HEAD
					"ベン",
					[
						MockProvisioner,
						{
							...MockProvisioner2,
							version: "2.0.0",
							api_version: "1.0",
							warnings: [{ code: "EUNKNOWN", message: "私は時代遅れです" }],
						},
					],
				],
				["じぇいダレン", [MockProvisioner, MockProvisioner2]],
				[
=======
>>>>>>> dda6bdc1
					"ケイラ",
					[
						{
							...MockProvisioner,
							tags: {
								...MockProvisioner.tags,
								都市: "ユタ",
								きっぷ: "yes",
								ちいさい: "no",
							},
							warnings: [
								{ code: "EUNKNOWN", message: "私は日本語が話せません" },
							],
						},
					],
				],
			]),
		},
	},
};<|MERGE_RESOLUTION|>--- conflicted
+++ resolved
@@ -27,7 +27,6 @@
 			userAuth: [],
 			keys: new Map([
 				[
-<<<<<<< HEAD
 					"ベン",
 					[
 						MockProvisioner,
@@ -39,10 +38,8 @@
 						},
 					],
 				],
-				["じぇいダレン", [MockProvisioner, MockProvisioner2]],
+				["ジャイデン", [MockProvisioner, MockProvisioner2]],
 				[
-=======
->>>>>>> dda6bdc1
 					"ケイラ",
 					[
 						{
