import type { Meta, StoryObj } from "@storybook/react";
import {
	MockBuildInfo,
	MockProvisioner,
	MockProvisioner2,
	MockProvisionerWithTags,
	MockUserProvisioner,
} from "testHelpers/entities";
import { OrganizationProvisionersPageView } from "./OrganizationProvisionersPageView";

const meta: Meta<typeof OrganizationProvisionersPageView> = {
	title: "pages/OrganizationProvisionersPage",
	component: OrganizationProvisionersPageView,
	args: {
		buildInfo: MockBuildInfo,
	},
};

export default meta;
type Story = StoryObj<typeof OrganizationProvisionersPageView>;

export const Provisioners: Story = {
	args: {
		provisioners: {
			builtin: [MockProvisioner, MockProvisioner2],
			psk: [MockProvisioner, MockUserProvisioner, MockProvisionerWithTags],
			userAuth: [],
			keys: new Map([
				[
					"ベン",
					[
						MockProvisioner,
						{
							...MockProvisioner2,
							version: "2.0.0",
							api_version: "1.0",
							warnings: [{ code: "EUNKNOWN", message: "私は時代遅れです" }],
						},
					],
				],
<<<<<<< HEAD
				["じぇいダレン", [MockProvisioner, MockProvisioner2]],
=======
				["ジャイデン", [MockProvisioner, MockProvisioner2]],
>>>>>>> bbc7b508
				[
					"ケイラ",
					[
						{
							...MockProvisioner,
							tags: {
								...MockProvisioner.tags,
								都市: "ユタ",
								きっぷ: "yes",
								ちいさい: "no",
							},
							warnings: [
								{ code: "EUNKNOWN", message: "私は日本語が話せません" },
							],
						},
					],
				],
			]),
		},
	},
};<|MERGE_RESOLUTION|>--- conflicted
+++ resolved
@@ -38,11 +38,7 @@
 						},
 					],
 				],
-<<<<<<< HEAD
-				["じぇいダレン", [MockProvisioner, MockProvisioner2]],
-=======
 				["ジャイデン", [MockProvisioner, MockProvisioner2]],
->>>>>>> bbc7b508
 				[
 					"ケイラ",
 					[
