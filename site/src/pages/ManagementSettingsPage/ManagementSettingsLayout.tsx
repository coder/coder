--- conflicted
+++ resolved
@@ -11,17 +11,9 @@
 import { DeploySettingsContext } from "../DeploySettingsPage/DeploySettingsLayout";
 import { Sidebar } from "./Sidebar";
 
-<<<<<<< HEAD
-type OrganizationSettingsContextValue = {
+type OrganizationSettingsValue = {
   organizations: Organization[] | undefined;
 };
-
-const OrganizationSettingsContext = createContext<
-  OrganizationSettingsContextValue | undefined
->(undefined);
-=======
-type OrganizationSettingsValue = { organizations: Organization[] };
->>>>>>> 0ad5f606
 
 export const useOrganizationSettings = (): OrganizationSettingsValue => {
   const { organizations } = useDashboard();
@@ -36,7 +28,6 @@
  */
 export const ManagementSettingsLayout: FC = () => {
   const { permissions } = useAuthenticated();
-<<<<<<< HEAD
   const deploymentConfigQuery = useQuery(
     // TODO: This is probably normally fine because we will not show links to
     //       pages that need this data, but if you manually visit the page you
@@ -44,11 +35,6 @@
     //       denied" error or at least a 404 instead.
     permissions.viewDeploymentValues ? deploymentConfig() : { enabled: false },
   );
-  const organizationsQuery = useQuery(organizations());
-=======
-  const { experiments } = useDashboard();
-  const deploymentConfigQuery = useQuery(deploymentConfig());
->>>>>>> 0ad5f606
 
   // The deployment settings page also contains users, audit logs, groups and
   // organizations, so this page must be visible if you can see any of these.
@@ -62,37 +48,18 @@
     <RequirePermission isFeatureVisible={canViewDeploymentSettingsPage}>
       <Margins>
         <Stack css={{ padding: "48px 0" }} direction="row" spacing={6}>
-<<<<<<< HEAD
-          <OrganizationSettingsContext.Provider
-            value={{ organizations: organizationsQuery.data }}
-          >
-            <Sidebar />
-            <main css={{ width: "100%" }}>
-              <DeploySettingsContext.Provider
-                value={{
-                  deploymentValues: deploymentConfigQuery.data,
-                }}
-=======
           <Sidebar />
           <main css={{ width: "100%" }}>
-            {deploymentConfigQuery.data ? (
-              <DeploySettingsContext.Provider
-                value={{ deploymentValues: deploymentConfigQuery.data }}
->>>>>>> 0ad5f606
-              >
-                <Suspense fallback={<Loader />}>
-                  <Outlet />
-                </Suspense>
-              </DeploySettingsContext.Provider>
-<<<<<<< HEAD
-            </main>
-          </OrganizationSettingsContext.Provider>
-=======
-            ) : (
-              <Loader />
-            )}
+            <DeploySettingsContext.Provider
+              value={{
+                deploymentValues: deploymentConfigQuery.data,
+              }}
+            >
+              <Suspense fallback={<Loader />}>
+                <Outlet />
+              </Suspense>
+            </DeploySettingsContext.Provider>
           </main>
->>>>>>> 0ad5f606
         </Stack>
       </Margins>
     </RequirePermission>
