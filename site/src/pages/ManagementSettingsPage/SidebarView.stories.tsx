import type { Meta, StoryObj } from "@storybook/react";
import {
  MockOrganization,
  MockOrganization2,
  MockPermissions,
} from "testHelpers/entities";
import { withDashboardProvider } from "testHelpers/storybook";
import { SidebarView } from "./SidebarView";

const meta: Meta<typeof SidebarView> = {
  title: "components/MultiOrgSidebarView",
  component: SidebarView,
  decorators: [withDashboardProvider],
  args: {
    activeSettings: true,
    activeOrganizationName: undefined,
    organizations: [
      {
        ...MockOrganization,
        permissions: {
          editOrganization: true,
          editMembers: true,
          editGroups: true,
          auditOrganization: true,
        },
      },
      {
        ...MockOrganization2,
        permissions: {
          editOrganization: true,
          editMembers: true,
          editGroups: true,
          auditOrganization: true,
        },
      },
    ],
    permissions: MockPermissions,
  },
};

export default meta;
type Story = StoryObj<typeof SidebarView>;

export const LoadingOrganizations: Story = {
  args: {
    organizations: undefined,
  },
};

export const NoCreateOrg: Story = {
  args: {
    permissions: {
      ...MockPermissions,
      createOrganization: false,
    },
  },
};

export const NoViewUsers: Story = {
  args: {
    permissions: {
      ...MockPermissions,
      viewAllUsers: false,
    },
  },
};

export const NoAuditLog: Story = {
  args: {
    permissions: {
      ...MockPermissions,
      viewAnyAuditLog: false,
    },
  },
};

export const NoLicenses: Story = {
  args: {
    permissions: {
      ...MockPermissions,
      viewAllLicenses: false,
    },
  },
};

export const NoDeploymentValues: Story = {
  args: {
    permissions: {
      ...MockPermissions,
      viewDeploymentValues: false,
      editDeploymentValues: false,
    },
  },
};

export const NoPermissions: Story = {
  args: {
    permissions: {},
  },
};

export const NoSelected: Story = {
  args: {
    activeSettings: false,
  },
};

export const SelectedOrgNoMatch: Story = {
  args: {
    activeOrganizationName: MockOrganization.name,
    organizations: [],
  },
};

export const SelectedOrgAdmin: Story = {
  args: {
<<<<<<< HEAD
    activeOrganizationName: MockOrganization.name,
    organizations: [
      {
        ...MockOrganization,
        permissions: {
          editOrganization: true,
          editMembers: true,
          editGroups: true,
          auditOrganization: true,
        },
      },
    ],
=======
    activeOrganization: MockOrganization,
    activeOrgPermissions: {
      editOrganization: true,
      viewMembers: true,
      viewGroups: true,
      auditOrganization: true,
      assignOrgRole: true,
    },
>>>>>>> d6c4d472
  },
};

export const SelectedOrgAuditor: Story = {
  args: {
    activeOrganizationName: MockOrganization.name,
    permissions: {
      ...MockPermissions,
      createOrganization: false,
    },
    organizations: [
      {
        ...MockOrganization,
        permissions: {
          editOrganization: false,
          editMembers: false,
          editGroups: false,
          auditOrganization: true,
        },
      },
    ],
  },
};

export const SelectedOrgUserAdmin: Story = {
  args: {
    activeOrganizationName: MockOrganization.name,
    permissions: {
      ...MockPermissions,
      createOrganization: false,
    },
    organizations: [
      {
        ...MockOrganization,
        permissions: {
          editOrganization: false,
          editMembers: true,
          editGroups: true,
          auditOrganization: false,
        },
      },
    ],
  },
};

export const MultiOrgAdminAndUserAdmin: Story = {
  args: {
    organizations: [
      {
        ...MockOrganization,
        permissions: {
          editOrganization: false,
          editMembers: false,
          editGroups: false,
          auditOrganization: true,
        },
      },
      {
        ...MockOrganization2,
        permissions: {
          editOrganization: false,
          editMembers: true,
          editGroups: true,
          auditOrganization: false,
        },
      },
    ],
  },
};

export const SelectedMultiOrgAdminAndUserAdmin: Story = {
  args: {
    activeOrganizationName: MockOrganization2.name,
    organizations: [
      {
        ...MockOrganization,
        permissions: {
          editOrganization: false,
          editMembers: false,
          editGroups: false,
          auditOrganization: true,
        },
      },
      {
        ...MockOrganization2,
        permissions: {
          editOrganization: false,
          editMembers: true,
          editGroups: true,
          auditOrganization: false,
        },
      },
    ],
  },
};<|MERGE_RESOLUTION|>--- conflicted
+++ resolved
@@ -114,7 +114,6 @@
 
 export const SelectedOrgAdmin: Story = {
   args: {
-<<<<<<< HEAD
     activeOrganizationName: MockOrganization.name,
     organizations: [
       {
@@ -124,19 +123,10 @@
           editMembers: true,
           editGroups: true,
           auditOrganization: true,
-        },
-      },
-    ],
-=======
-    activeOrganization: MockOrganization,
-    activeOrgPermissions: {
-      editOrganization: true,
-      viewMembers: true,
-      viewGroups: true,
-      auditOrganization: true,
-      assignOrgRole: true,
-    },
->>>>>>> d6c4d472
+          assignOrgRole: true,
+        },
+      },
+    ],
   },
 };
 
