import OpenInNewIcon from "@mui/icons-material/OpenInNew";
import Button from "@mui/material/Button";
import type {
	BuildInfoResponse,
	ProvisionerKey,
	ProvisionerKeyDaemons,
} from "api/typesGenerated";
import { ErrorAlert } from "components/Alert/ErrorAlert";
import { EmptyState } from "components/EmptyState/EmptyState";
<<<<<<< HEAD
import { FeatureStageBadge } from "components/FeatureStageBadge/FeatureStageBadge";
import { Loader } from "components/Loader/Loader";
import { Paywall } from "components/Paywall/Paywall";
=======
>>>>>>> aef400c2
import { SettingsHeader } from "components/SettingsHeader/SettingsHeader";
import { Stack } from "components/Stack/Stack";
import { ProvisionerGroup } from "modules/provisioners/ProvisionerGroup";
import type { FC } from "react";
import { docs } from "utils/docs";

interface OrganizationProvisionersPageViewProps {
	/** Determines if the paywall will be shown or not */
	showPaywall?: boolean;

	/** An error to display instead of the page content */
	error?: unknown;

	/** Info about the version of coderd */
	buildInfo?: BuildInfoResponse;

	/** Groups of provisioners, along with their key information */
	provisioners?: readonly ProvisionerKeyDaemons[];
}

export const OrganizationProvisionersPageView: FC<
	OrganizationProvisionersPageViewProps
> = ({ showPaywall, error, buildInfo, provisioners }) => {
	return (
		<div>
			<Stack
				alignItems="baseline"
				direction="row"
				justifyContent="space-between"
			>
<<<<<<< HEAD
				<SettingsHeader
					title="Provisioners"
					badges={<FeatureStageBadge contentType="beta" size="lg" />}
				/>
				{!showPaywall && (
					<Button
						endIcon={<OpenInNewIcon />}
						target="_blank"
						href={docs("/admin/provisioners")}
					>
						Create a provisioner
					</Button>
				)}
=======
				<SettingsHeader title="Provisioners" />
				<Button
					endIcon={<OpenInNewIcon />}
					target="_blank"
					href={docs("/admin/provisioners")}
				>
					Create a provisioner
				</Button>
>>>>>>> aef400c2
			</Stack>
			{showPaywall ? (
				<Paywall
					message="Provisioners"
					description="Provisioners run your Terraform to create templates and workspaces. You need a Premium license to use this feature for multiple organizations."
					documentationLink={docs("/")}
				/>
			) : error ? (
				<ErrorAlert error={error} />
			) : !buildInfo || !provisioners ? (
				<Loader />
			) : (
				<ViewContent buildInfo={buildInfo} provisioners={provisioners} />
			)}
		</div>
	);
};

type ViewContentProps = Required<
	Pick<OrganizationProvisionersPageViewProps, "buildInfo" | "provisioners">
>;

const ViewContent: FC<ViewContentProps> = ({ buildInfo, provisioners }) => {
	const isEmpty = provisioners.every((group) => group.daemons.length === 0);

	const provisionerGroupsCount = provisioners.length;
	const provisionersCount = provisioners.reduce(
		(a, group) => a + group.daemons.length,
		0,
	);

	return (
		<>
			{isEmpty ? (
				<EmptyState
					message="No provisioners"
					description="A provisioner is required before you can create templates and workspaces. You can connect your first provisioner by following our documentation."
					cta={
						<Button
							endIcon={<OpenInNewIcon />}
							target="_blank"
							href={docs("/admin/provisioners")}
						>
							Show me how to create a provisioner
						</Button>
					}
				/>
			) : (
				<div
					css={(theme) => ({
						margin: 0,
						fontSize: 12,
						paddingBottom: 18,
						color: theme.palette.text.secondary,
					})}
				>
					Showing {provisionerGroupsCount} groups and {provisionersCount}{" "}
					provisioners
				</div>
			)}
			<Stack spacing={4.5}>
				{provisioners.map((group) => {
					const type = getGroupType(group.key);

					// We intentionally hide user-authenticated provisioners for now
					// because there are 1. some grouping issues on the backend and 2. we
					// should ideally group them by the user who authenticated them, and
					// not just lump them all together.
					if (type === "userAuth") {
						return null;
					}

					return (
						<ProvisionerGroup
							key={group.key.id}
							buildInfo={buildInfo}
							keyName={group.key.name}
							keyTags={group.key.tags}
							type={type}
							provisioners={group.daemons}
						/>
					);
				})}
			</Stack>
		</>
	);
};

// Ideally these would be generated and appear in typesGenerated.ts, but that is
// not currently the case. In the meantime, these are taken from verbatim from
// the corresponding codersdk declarations. The names remain unchanged to keep
// usage of these special values "grep-able".
// https://github.com/coder/coder/blob/7c77a3cc832fb35d9da4ca27df163c740f786137/codersdk/provisionerdaemons.go#L291-L295
const ProvisionerKeyIDBuiltIn = "00000000-0000-0000-0000-000000000001";
const ProvisionerKeyIDUserAuth = "00000000-0000-0000-0000-000000000002";
const ProvisionerKeyIDPSK = "00000000-0000-0000-0000-000000000003";

function getGroupType(key: ProvisionerKey) {
	switch (key.id) {
		case ProvisionerKeyIDBuiltIn:
			return "builtin";
		case ProvisionerKeyIDUserAuth:
			return "userAuth";
		case ProvisionerKeyIDPSK:
			return "psk";
		default:
			return "key";
	}
}<|MERGE_RESOLUTION|>--- conflicted
+++ resolved
@@ -7,12 +7,8 @@
 } from "api/typesGenerated";
 import { ErrorAlert } from "components/Alert/ErrorAlert";
 import { EmptyState } from "components/EmptyState/EmptyState";
-<<<<<<< HEAD
-import { FeatureStageBadge } from "components/FeatureStageBadge/FeatureStageBadge";
 import { Loader } from "components/Loader/Loader";
 import { Paywall } from "components/Paywall/Paywall";
-=======
->>>>>>> aef400c2
 import { SettingsHeader } from "components/SettingsHeader/SettingsHeader";
 import { Stack } from "components/Stack/Stack";
 import { ProvisionerGroup } from "modules/provisioners/ProvisionerGroup";
@@ -43,11 +39,7 @@
 				direction="row"
 				justifyContent="space-between"
 			>
-<<<<<<< HEAD
-				<SettingsHeader
-					title="Provisioners"
-					badges={<FeatureStageBadge contentType="beta" size="lg" />}
-				/>
+				<SettingsHeader title="Provisioners" />
 				{!showPaywall && (
 					<Button
 						endIcon={<OpenInNewIcon />}
@@ -57,16 +49,6 @@
 						Create a provisioner
 					</Button>
 				)}
-=======
-				<SettingsHeader title="Provisioners" />
-				<Button
-					endIcon={<OpenInNewIcon />}
-					target="_blank"
-					href={docs("/admin/provisioners")}
-				>
-					Create a provisioner
-				</Button>
->>>>>>> aef400c2
 			</Stack>
 			{showPaywall ? (
 				<Paywall
