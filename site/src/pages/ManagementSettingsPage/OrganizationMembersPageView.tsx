import type { Interpolation, Theme } from "@emotion/react";
import PersonAdd from "@mui/icons-material/PersonAdd";
import LoadingButton from "@mui/lab/LoadingButton";
import Table from "@mui/material/Table";
import TableBody from "@mui/material/TableBody";
import TableCell from "@mui/material/TableCell";
import TableContainer from "@mui/material/TableContainer";
import TableHead from "@mui/material/TableHead";
import TableRow from "@mui/material/TableRow";
import { getErrorMessage } from "api/errors";
import type { GroupsByUserId } from "api/queries/groups";
import type {
	Group,
	Organization,
	OrganizationMemberWithUserData,
	SlimRole,
	User,
} from "api/typesGenerated";
import { ErrorAlert } from "components/Alert/ErrorAlert";
import { AvatarData } from "components/AvatarData/AvatarData";
import { Breadcrumbs, Crumb } from "components/Breadcrumbs/Breadcrumbs";
import { displayError, displaySuccess } from "components/GlobalSnackbar/utils";
import {
	MoreMenu,
	MoreMenuContent,
	MoreMenuItem,
	MoreMenuTrigger,
	ThreeDotsButton,
} from "components/MoreMenu/MoreMenu";
import { Stack } from "components/Stack/Stack";
import { UserAutocomplete } from "components/UserAutocomplete/UserAutocomplete";
import { UserAvatar } from "components/UserAvatar/UserAvatar";
import { type FC, useState } from "react";
import { TableColumnHelpTooltip } from "./UserTable/TableColumnHelpTooltip";
import { UserRoleCell } from "./UserTable/UserRoleCell";

interface OrganizationMembersPageViewProps {
	allAvailableRoles: readonly SlimRole[] | undefined;
	canEditMembers: boolean;
	error: unknown;
	isAddingMember: boolean;
	isUpdatingMemberRoles: boolean;
	organization: Organization;
	me: User;
	members: Array<OrganizationMemberTableEntry> | undefined;
	groupsByUserId: GroupsByUserId | undefined;
	addMember: (user: User) => Promise<void>;
	removeMember: (member: OrganizationMemberWithUserData) => void;
	updateMemberRoles: (
		member: OrganizationMemberWithUserData,
		newRoles: string[],
	) => Promise<void>;
}

interface OrganizationMemberTableEntry extends OrganizationMemberWithUserData {
	groups: readonly Group[] | undefined;
}

export const OrganizationMembersPageView: FC<
	OrganizationMembersPageViewProps
> = ({
	allAvailableRoles,
	canEditMembers,
	error,
	isAddingMember,
	isUpdatingMemberRoles,
	organization,
	me,
	members,
	addMember,
	removeMember,
	updateMemberRoles,
}) => {
	return (
		<Stack>
			<Breadcrumbs>
				<Crumb>Organizations</Crumb>
				<Crumb href={`/organizations/${organization}`}>
					{organization.display_name || organization.name}
				</Crumb>
				<Crumb href={`/organizations/${organization}/members`} active>
					Members
				</Crumb>
			</Breadcrumbs>

			{Boolean(error) && <ErrorAlert error={error} />}

			{canEditMembers && (
				<AddOrganizationMember
					isLoading={isAddingMember}
					onSubmit={addMember}
				/>
			)}

			<TableContainer>
				<Table>
					<TableHead>
						<TableRow>
							<TableCell width="50%">User</TableCell>
							<TableCell width="49%">
								<Stack direction="row" spacing={1} alignItems="center">
									<span>Roles</span>
									<TableColumnHelpTooltip variant="roles" />
								</Stack>
							</TableCell>
							<TableCell width="1%"></TableCell>
						</TableRow>
					</TableHead>
					<TableBody>
						{members?.map((member) => (
							<TableRow key={member.user_id}>
								<TableCell>
									<AvatarData
										avatar={
											<UserAvatar
												username={member.username}
												avatarURL={member.avatar_url}
											/>
										}
										title={member.name || member.username}
										subtitle={member.email}
									/>
								</TableCell>
								<UserRoleCell
									inheritedRoles={member.global_roles}
									roles={member.roles}
									allAvailableRoles={allAvailableRoles}
									oidcRoleSyncEnabled={false}
									isLoading={isUpdatingMemberRoles}
									canEditUsers={canEditMembers}
									onEditRoles={async (roles) => {
										try {
											await updateMemberRoles(member, roles);
											displaySuccess("Roles updated successfully.");
										} catch (error) {
											displayError(
												getErrorMessage(error, "Failed to update roles."),
											);
										}
									}}
								/>
								<TableCell>
									{member.user_id !== me.id && canEditMembers && (
										<MoreMenu>
											<MoreMenuTrigger>
												<ThreeDotsButton />
											</MoreMenuTrigger>
											<MoreMenuContent>
												<MoreMenuItem
													danger
													onClick={async () => {
														try {
															await removeMember(member);
															displaySuccess("Member removed successfully.");
														} catch (error) {
															displayError(
																getErrorMessage(
																	error,
																	"Failed to remove member.",
																),
															);
														}
													}}
												>
													Remove
												</MoreMenuItem>
											</MoreMenuContent>
										</MoreMenu>
									)}
								</TableCell>
							</TableRow>
<<<<<<< HEAD
						))}
					</TableBody>
				</Table>
			</TableContainer>
		</Stack>
=======
						</TableHead>
						<TableBody>
							{props.members?.map((member) => (
								<TableRow key={member.user_id}>
									<TableCell>
										<AvatarData
											avatar={
												<UserAvatar
													username={member.username}
													avatarURL={member.avatar_url}
												/>
											}
											title={member.name || member.username}
											subtitle={member.email}
										/>
									</TableCell>
									<UserRoleCell
										inheritedRoles={member.global_roles}
										roles={member.roles}
										allAvailableRoles={props.allAvailableRoles}
										oidcRoleSyncEnabled={false}
										isLoading={props.isUpdatingMemberRoles}
										canEditUsers={props.canEditMembers}
										onEditRoles={async (roles) => {
											try {
												await props.updateMemberRoles(member, roles);
												displaySuccess("Roles updated successfully.");
											} catch (error) {
												displayError(
													getErrorMessage(error, "Failed to update roles."),
												);
											}
										}}
									/>
									<UserGroupsCell userGroups={member.groups} />
									<TableCell>
										{member.user_id !== props.me.id && props.canEditMembers && (
											<MoreMenu>
												<MoreMenuTrigger>
													<ThreeDotsButton />
												</MoreMenuTrigger>
												<MoreMenuContent>
													<MoreMenuItem
														danger
														onClick={() => props.removeMember(member)}
													>
														Remove
													</MoreMenuItem>
												</MoreMenuContent>
											</MoreMenu>
										)}
									</TableCell>
								</TableRow>
							))}
						</TableBody>
					</Table>
				</TableContainer>
			</Stack>
		</div>
>>>>>>> 5246f8d1
	);
};

interface AddOrganizationMemberProps {
	isLoading: boolean;
	onSubmit: (user: User) => Promise<void>;
}

const AddOrganizationMember: FC<AddOrganizationMemberProps> = ({
	isLoading,
	onSubmit,
}) => {
	const [selectedUser, setSelectedUser] = useState<User | null>(null);

	return (
		<form
			onSubmit={async (event) => {
				event.preventDefault();

				if (selectedUser) {
					try {
						await onSubmit(selectedUser);
						setSelectedUser(null);
					} catch (error) {
						displayError(getErrorMessage(error, "Failed to add member."));
					}
				}
			}}
		>
			<Stack direction="row" alignItems="center" spacing={1}>
				<UserAutocomplete
					css={styles.autoComplete}
					value={selectedUser}
					onChange={(newValue) => {
						setSelectedUser(newValue);
					}}
				/>

				<LoadingButton
					loadingPosition="start"
					disabled={!selectedUser}
					type="submit"
					startIcon={<PersonAdd />}
					loading={isLoading}
				>
					Add user
				</LoadingButton>
			</Stack>
		</form>
	);
};

const styles = {
	role: (theme) => ({
		backgroundColor: theme.roles.notice.background,
		borderColor: theme.roles.notice.outline,
	}),
	globalRole: (theme) => ({
		backgroundColor: theme.roles.inactive.background,
		borderColor: theme.roles.inactive.outline,
	}),
	autoComplete: {
		width: 300,
	},
} satisfies Record<string, Interpolation<Theme>>;<|MERGE_RESOLUTION|>--- conflicted
+++ resolved
@@ -169,73 +169,11 @@
 									)}
 								</TableCell>
 							</TableRow>
-<<<<<<< HEAD
 						))}
 					</TableBody>
 				</Table>
 			</TableContainer>
 		</Stack>
-=======
-						</TableHead>
-						<TableBody>
-							{props.members?.map((member) => (
-								<TableRow key={member.user_id}>
-									<TableCell>
-										<AvatarData
-											avatar={
-												<UserAvatar
-													username={member.username}
-													avatarURL={member.avatar_url}
-												/>
-											}
-											title={member.name || member.username}
-											subtitle={member.email}
-										/>
-									</TableCell>
-									<UserRoleCell
-										inheritedRoles={member.global_roles}
-										roles={member.roles}
-										allAvailableRoles={props.allAvailableRoles}
-										oidcRoleSyncEnabled={false}
-										isLoading={props.isUpdatingMemberRoles}
-										canEditUsers={props.canEditMembers}
-										onEditRoles={async (roles) => {
-											try {
-												await props.updateMemberRoles(member, roles);
-												displaySuccess("Roles updated successfully.");
-											} catch (error) {
-												displayError(
-													getErrorMessage(error, "Failed to update roles."),
-												);
-											}
-										}}
-									/>
-									<UserGroupsCell userGroups={member.groups} />
-									<TableCell>
-										{member.user_id !== props.me.id && props.canEditMembers && (
-											<MoreMenu>
-												<MoreMenuTrigger>
-													<ThreeDotsButton />
-												</MoreMenuTrigger>
-												<MoreMenuContent>
-													<MoreMenuItem
-														danger
-														onClick={() => props.removeMember(member)}
-													>
-														Remove
-													</MoreMenuItem>
-												</MoreMenuContent>
-											</MoreMenu>
-										)}
-									</TableCell>
-								</TableRow>
-							))}
-						</TableBody>
-					</Table>
-				</TableContainer>
-			</Stack>
-		</div>
->>>>>>> 5246f8d1
 	);
 };
 
