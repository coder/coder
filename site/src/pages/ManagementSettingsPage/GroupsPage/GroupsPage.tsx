import GroupAdd from "@mui/icons-material/GroupAddOutlined";
import Button from "@mui/material/Button";
import { type FC, useEffect } from "react";
import { Helmet } from "react-helmet-async";
import { useQuery } from "react-query";
import { Navigate, Link as RouterLink, useParams } from "react-router-dom";
import { getErrorMessage } from "api/errors";
import { groups } from "api/queries/groups";
import { organizationPermissions } from "api/queries/organizations";
import type { Organization } from "api/typesGenerated";
import { displayError } from "components/GlobalSnackbar/utils";
import { Loader } from "components/Loader/Loader";
import { PageHeader, PageHeaderTitle } from "components/PageHeader/PageHeader";
import { useFeatureVisibility } from "modules/dashboard/useFeatureVisibility";
import { pageTitle } from "utils/page";
import { useOrganizationSettings } from "../ManagementSettingsLayout";
import GroupsPageView from "./GroupsPageView";

export const GroupsPage: FC = () => {
<<<<<<< HEAD
  const feats = useFeatureVisibility();
  const { organization: organizationName } = useParams() as {
    organization: string;
  };
  const groupsQuery = useQuery(
    organizationName ? groups(organizationName) : { enabled: false },
  );
=======
  const { permissions } = useAuthenticated();
  const { createGroup: canCreateGroup } = permissions;
  const {
    multiple_organizations: organizationsEnabled,
    template_rbac: isTemplateRBACEnabled,
  } = useFeatureVisibility();
  const { experiments } = useDashboard();
  const location = useLocation();
  const { organization = "default" } = useParams() as { organization?: string };
  const groupsQuery = useQuery(groups(organization));
>>>>>>> 0ad5f606
  const { organizations } = useOrganizationSettings();
  // TODO: If we could query permissions based on the name then we would not
  //       have to cascade off the organizations query.
  const organization = organizations?.find((o) => o.name === organizationName);
  const permissionsQuery = useQuery(organizationPermissions(organization?.id));

  useEffect(() => {
    if (groupsQuery.error) {
      displayError(
        getErrorMessage(groupsQuery.error, "Unable to load groups."),
      );
    }
  }, [groupsQuery.error]);

  useEffect(() => {
    if (permissionsQuery.error) {
      displayError(
        getErrorMessage(permissionsQuery.error, "Unable to load permissions."),
      );
    }
  }, [permissionsQuery.error]);

  if (!organizations) {
    return <Loader />;
  }

  if (!organizationName) {
    const defaultName = getOrganizationNameByDefault(organizations);
    if (defaultName) {
      return <Navigate to={`/organizations/${defaultName}/groups`} replace />;
    }
    // We expect there to always be a default organization.
    throw new Error("No default organization found")
  }

  const permissions = permissionsQuery.data;
  if (!permissions) {
    return <Loader />;
  }

  return (
    <>
      <Helmet>
        <title>{pageTitle("Groups")}</title>
      </Helmet>

      <PageHeader
        actions={
          <>
            {permissions.createGroup && feats.template_rbac && (
              <Button
                component={RouterLink}
                startIcon={<GroupAdd />}
                to="create"
              >
                Create group
              </Button>
            )}
          </>
        }
      >
        <PageHeaderTitle>Groups</PageHeaderTitle>
      </PageHeader>

      <GroupsPageView
        groups={groupsQuery.data}
        canCreateGroup={permissions.createGroup}
        isTemplateRBACEnabled={feats.template_rbac}
      />
    </>
  );
};

export default GroupsPage;

export const getOrganizationNameByDefault = (organizations: Organization[]) =>
  organizations.find((org) => org.is_default)?.name;<|MERGE_RESOLUTION|>--- conflicted
+++ resolved
@@ -17,26 +17,13 @@
 import GroupsPageView from "./GroupsPageView";
 
 export const GroupsPage: FC = () => {
-<<<<<<< HEAD
   const feats = useFeatureVisibility();
   const { organization: organizationName } = useParams() as {
-    organization: string;
+    organization?: string;
   };
   const groupsQuery = useQuery(
     organizationName ? groups(organizationName) : { enabled: false },
   );
-=======
-  const { permissions } = useAuthenticated();
-  const { createGroup: canCreateGroup } = permissions;
-  const {
-    multiple_organizations: organizationsEnabled,
-    template_rbac: isTemplateRBACEnabled,
-  } = useFeatureVisibility();
-  const { experiments } = useDashboard();
-  const location = useLocation();
-  const { organization = "default" } = useParams() as { organization?: string };
-  const groupsQuery = useQuery(groups(organization));
->>>>>>> 0ad5f606
   const { organizations } = useOrganizationSettings();
   // TODO: If we could query permissions based on the name then we would not
   //       have to cascade off the organizations query.
