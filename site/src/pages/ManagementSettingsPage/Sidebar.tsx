--- conflicted
+++ resolved
@@ -16,189 +16,6 @@
 export const Sidebar: FC = () => {
   const { permissions } = useAuthenticated();
   const { organizations } = useOrganizationSettings();
-<<<<<<< HEAD
-  const { organization } = useParams() as { organization?: string };
-  const { multiple_organizations: organizationsEnabled } =
-    useFeatureVisibility();
-
-  let organizationName = organization;
-  if (location.pathname === "/organizations") {
-    organizationName = getOrganizationNameByDefault(organizations);
-  }
-
-  // TODO: Do something nice to scroll to the active org.
-
-  return (
-    <BaseSidebar>
-      {organizationsEnabled && (
-        <header css={styles.sidebarHeader}>Deployment</header>
-      )}
-      <DeploymentSettingsNavigation
-        organizationsEnabled={organizationsEnabled}
-      />
-      {organizationsEnabled && (
-        <>
-          <header css={styles.sidebarHeader}>Organizations</header>
-          <SidebarNavItem
-            active="auto"
-            href="/organizations/new"
-            icon={<AddIcon />}
-          >
-            New organization
-          </SidebarNavItem>
-          {organizations.map((org) => (
-            <OrganizationSettingsNavigation
-              key={org.id}
-              organization={org}
-              active={org.name === organizationName}
-            />
-          ))}
-        </>
-      )}
-    </BaseSidebar>
-  );
-};
-
-interface DeploymentSettingsNavigationProps {
-  organizationsEnabled?: boolean;
-}
-
-const DeploymentSettingsNavigation: FC<DeploymentSettingsNavigationProps> = ({
-  organizationsEnabled,
-}) => {
-  const location = useLocation();
-  const active = location.pathname.startsWith("/deployment");
-
-  return (
-    <div css={{ paddingBottom: 12 }}>
-      <SidebarNavItem
-        active={active}
-        href="/deployment/general"
-        // 24px matches the width of the organization icons, and the component is smart enough
-        // to keep the icon itself square. It looks too big if it's 24x24.
-        icon={<SettingsIcon css={{ width: 24, height: 20 }} />}
-      >
-        Deployment
-      </SidebarNavItem>
-      {active && (
-        <Stack spacing={0.5} css={{ marginBottom: 8, marginTop: 8 }}>
-          <SidebarNavSubItem href="general">General</SidebarNavSubItem>
-          <SidebarNavSubItem href="licenses">Licenses</SidebarNavSubItem>
-          <SidebarNavSubItem href="appearance">Appearance</SidebarNavSubItem>
-          <SidebarNavSubItem href="userauth">
-            User Authentication
-          </SidebarNavSubItem>
-          <SidebarNavSubItem href="external-auth">
-            External Authentication
-          </SidebarNavSubItem>
-          {/* Not exposing this yet since token exchange is not finished yet.
-          <SidebarNavSubItem href="oauth2-provider/ap>
-            OAuth2 Applications
-          </SidebarNavSubItem>*/}
-          <SidebarNavSubItem href="network">Network</SidebarNavSubItem>
-          <SidebarNavSubItem href="workspace-proxies">
-            Workspace Proxies
-          </SidebarNavSubItem>
-          <SidebarNavSubItem href="security">Security</SidebarNavSubItem>
-          <SidebarNavSubItem href="observability">
-            Observability
-          </SidebarNavSubItem>
-          <SidebarNavSubItem href={linkToUsers.slice(1)}>
-            Users
-          </SidebarNavSubItem>
-          {!organizationsEnabled && (
-            <SidebarNavSubItem href="groups">Groups</SidebarNavSubItem>
-          )}
-          <SidebarNavSubItem href={linkToAuditing.slice(1)}>
-            Auditing
-          </SidebarNavSubItem>
-          <SidebarNavSubItem href="notifications">
-            Notifications
-          </SidebarNavSubItem>
-        </Stack>
-      )}
-    </div>
-  );
-};
-
-function urlForSubpage(organizationName: string, subpage: string = ""): string {
-  return `/organizations/${organizationName}/${subpage}`;
-}
-
-interface OrganizationSettingsNavigationProps {
-  organization: Organization;
-  active: boolean;
-}
-
-export const OrganizationSettingsNavigation: FC<
-  OrganizationSettingsNavigationProps
-> = ({ organization, active }) => {
-  return (
-    <>
-      <SidebarNavItem
-        active={active}
-        href={urlForSubpage(organization.name)}
-        icon={
-          <UserAvatar
-            key={organization.id}
-            size="sm"
-            username={organization.display_name}
-            avatarURL={organization.icon}
-          />
-        }
-      >
-        {organization.display_name}
-      </SidebarNavItem>
-      {active && (
-        <Stack spacing={0.5} css={{ marginBottom: 8, marginTop: 8 }}>
-          <SidebarNavSubItem end href={urlForSubpage(organization.name)}>
-            Organization settings
-          </SidebarNavSubItem>
-          <SidebarNavSubItem href={urlForSubpage(organization.name, "members")}>
-            Members
-          </SidebarNavSubItem>
-          <SidebarNavSubItem href={urlForSubpage(organization.name, "groups")}>
-            Groups
-          </SidebarNavSubItem>
-          {/* For now redirect to the site-wide audit page with the organization
-              pre-filled into the filter.  Based on user feedback we might want
-              to serve a copy of the audit page or even delete this link. */}
-          <SidebarNavSubItem
-            href={`/deployment${withFilter(
-              linkToAuditing,
-              `organization:${organization.name}`,
-            )}`}
-          >
-            Auditing
-          </SidebarNavSubItem>
-        </Stack>
-      )}
-    </>
-  );
-};
-
-interface SidebarNavItemProps {
-  active?: boolean | "auto";
-  children?: ReactNode;
-  icon?: ReactNode;
-  href: string;
-}
-
-export const SidebarNavItem: FC<SidebarNavItemProps> = ({
-  active,
-  children,
-  href,
-  icon,
-}) => {
-  const link = useClassName(classNames.link, []);
-  const activeLink = useClassName(classNames.activeLink, []);
-
-  const content = (
-    <Stack alignItems="center" spacing={1.5} direction="row">
-      {icon}
-      {children}
-    </Stack>
-=======
   const { organization: organizationName } = useParams() as {
     organization?: string;
   };
@@ -208,7 +25,6 @@
   // organization name.
   const activeOrganization = organizations?.find(
     (o) => o.name === organizationName,
->>>>>>> 70a694ed
   );
   const activeOrgPermissionsQuery = useQuery(
     organizationPermissions(activeOrganization?.id),
