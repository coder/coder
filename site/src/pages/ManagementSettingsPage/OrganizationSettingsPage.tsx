--- conflicted
+++ resolved
@@ -3,21 +3,27 @@
 	organizationsPermissions,
 	updateOrganization,
 } from "api/queries/organizations";
+import type { Organization } from "api/typesGenerated";
 import { ErrorAlert } from "components/Alert/ErrorAlert";
 import { EmptyState } from "components/EmptyState/EmptyState";
 import { displaySuccess } from "components/GlobalSnackbar/utils";
 import { Loader } from "components/Loader/Loader";
-import { useDashboard } from "modules/dashboard/useDashboard";
 import { useFeatureVisibility } from "modules/dashboard/useFeatureVisibility";
-import { canEditOrganization } from "modules/management/ManagementSettingsLayout";
+import {
+	canEditOrganization,
+	useManagementSettings,
+} from "modules/management/ManagementSettingsLayout";
 import type { FC } from "react";
 import { useMutation, useQuery, useQueryClient } from "react-query";
-import { Navigate, useNavigate } from "react-router-dom";
+import { Navigate, useNavigate, useParams } from "react-router-dom";
 import { OrganizationSettingsPageView } from "./OrganizationSettingsPageView";
 import { OrganizationSummaryPageView } from "./OrganizationSummaryPageView";
 
 const OrganizationSettingsPage: FC = () => {
-	const { organizations, activeOrganization } = useDashboard();
+	const { organization: organizationName } = useParams() as {
+		organization?: string;
+	};
+	const { organizations } = useManagementSettings();
 	const feats = useFeatureVisibility();
 
 	const navigate = useNavigate();
@@ -28,8 +34,13 @@
 	const deleteOrganizationMutation = useMutation(
 		deleteOrganization(queryClient),
 	);
+
+	const organization =
+		organizations && organizationName
+			? getOrganizationByName(organizations, organizationName)
+			: undefined;
 	const permissionsQuery = useQuery(
-		organizationsPermissions(organizations.map((o) => o.id)),
+		organizationsPermissions(organizations?.map((o) => o.id)),
 	);
 
 	if (permissionsQuery.isLoading) {
@@ -41,15 +52,9 @@
 		return <ErrorAlert error={permissionsQuery.error} />;
 	}
 
-<<<<<<< HEAD
-	// Redirect /organizations => /organizations/default-org, or if they cannot
-	// edit the default org, then the first org they can edit, if any.
-	if (!activeOrganization?.name) {
-=======
 	// Redirect /organizations => /organizations/default-org, or if they cannot edit
 	// the default org, then the first org they can edit, if any.
 	if (!organizationName) {
->>>>>>> 4496a75c
 		// .find will stop at the first match found; make sure default
 		// organizations are placed first
 		const editableOrg = [...organizations]
@@ -63,35 +68,26 @@
 				return 0;
 			})
 			.find((org) => canEditOrganization(permissions[org.id]));
-
 		if (editableOrg) {
 			return <Navigate to={`/organizations/${editableOrg.name}`} replace />;
 		}
-
 		return <EmptyState message="No organizations found" />;
 	}
 
-	if (!activeOrganization || !organizations.includes(activeOrganization)) {
+	if (!organization) {
 		return <EmptyState message="Organization not found" />;
 	}
 
-	// The user may not be able to edit this org but they can still see it
-	// because they can edit members, etc. In this case they will be shown a
-	// read-only summary page instead of the settings form.
-	// Similarly, if the feature is not entitled then the user will not be able
-	// to edit the organization.
-	const userCannotEditOrg =
-		/**
-		 * @todo 2024-10-25 - MES - Do not remove the ?. chaining, even though
-		 * the compiler will let you do it
-		 *
-		 * We need to tighten up the compiler settings more so that we're forced
-		 * to deal with the case where a key does not exist in a Record
-		 */
-		!permissions[activeOrganization.id]?.editOrganization ||
-		!feats.multiple_organizations;
-	if (userCannotEditOrg) {
-		return <OrganizationSummaryPageView organization={activeOrganization} />;
+	// The user may not be able to edit this org but they can still see it because
+	// they can edit members, etc.  In this case they will be shown a read-only
+	// summary page instead of the settings form.
+	// Similarly, if the feature is not entitled then the user will not be able to
+	// edit the organization.
+	if (
+		!permissions[organization.id]?.editOrganization ||
+		!feats.multiple_organizations
+	) {
+		return <OrganizationSummaryPageView organization={organization} />;
 	}
 
 	const error =
@@ -99,19 +95,19 @@
 
 	return (
 		<OrganizationSettingsPageView
-			organization={activeOrganization}
+			organization={organization}
 			error={error}
 			onSubmit={async (values) => {
 				const updatedOrganization =
 					await updateOrganizationMutation.mutateAsync({
-						organizationId: activeOrganization.id,
+						organizationId: organization.id,
 						req: values,
 					});
 				navigate(`/organizations/${updatedOrganization.name}`);
 				displaySuccess("Organization settings updated.");
 			}}
 			onDeleteOrganization={() => {
-				deleteOrganizationMutation.mutate(activeOrganization.id);
+				deleteOrganizationMutation.mutate(organization.id);
 				displaySuccess("Organization deleted.");
 				navigate("/organizations");
 			}}
@@ -119,4 +115,11 @@
 	);
 };
 
-export default OrganizationSettingsPage;+export default OrganizationSettingsPage;
+
+const getOrganizationByName = (
+	organizations: readonly Organization[],
+	name: string,
+) => {
+	return organizations.find((org) => org.name === name);
+};