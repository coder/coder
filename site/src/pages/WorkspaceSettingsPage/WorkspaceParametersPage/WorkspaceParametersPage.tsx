import { getWorkspaceParameters } from "api/api";
import { Helmet } from "react-helmet-async";
import { pageTitle } from "utils/page";
import { useWorkspaceSettings } from "../WorkspaceSettingsLayout";
import { useMutation, useQuery } from "react-query";
import { Loader } from "components/Loader/Loader";
import {
  WorkspaceParametersFormValues,
  WorkspaceParametersForm,
} from "./WorkspaceParametersForm";
import { useNavigate } from "react-router-dom";
import { PageHeader, PageHeaderTitle } from "components/PageHeader/PageHeader";
import { FC } from "react";
import { isApiValidationError } from "api/errors";
import { ErrorAlert } from "components/Alert/ErrorAlert";
<<<<<<< HEAD
import {
  updateWorkspaceParameters,
  workspaceParameters,
} from "api/queries/workspaces";
=======
import { WorkspaceBuildParameter } from "api/typesGenerated";
import { EmptyState } from "components/EmptyState/EmptyState";
import Button from "@mui/material/Button";
import OpenInNewOutlined from "@mui/icons-material/OpenInNewOutlined";
import { docs } from "utils/docs";
>>>>>>> b7990148

const WorkspaceParametersPage = () => {
  const workspace = useWorkspaceSettings();
  const parameters = useQuery(workspaceParameters(workspace));
  const navigate = useNavigate();

  const updateParameters = useMutation({
    ...updateWorkspaceParameters(workspace.id),
    onSuccess: () => {
      navigate(`/${workspace.owner_name}/${workspace.name}`);
    },
  });

  return (
    <>
      <Helmet>
        <title>{pageTitle([workspace.name, "Parameters"])}</title>
      </Helmet>

      <WorkspaceParametersPageView
        data={parameters.data}
        submitError={updateParameters.error}
        isSubmitting={updateParameters.isLoading}
        onSubmit={(values) => {
          // When updating the parameters, the API does not accept immutable
          // values so we need to filter them
          const onlyMultableValues = parameters
            .data!.templateVersionRichParameters.filter((p) => p.mutable)
            .map(
              (p) =>
                values.rich_parameter_values.find((v) => v.name === p.name)!,
            );
          updateParameters.mutate(onlyMultableValues);
        }}
        onCancel={() => {
          navigate("../..");
        }}
      />
    </>
  );
};

export type WorkspaceParametersPageViewProps = {
  data: Awaited<ReturnType<typeof getWorkspaceParameters>> | undefined;
  submitError: unknown;
  isSubmitting: boolean;
  onSubmit: (formValues: WorkspaceParametersFormValues) => void;
  onCancel: () => void;
};

export const WorkspaceParametersPageView: FC<
  WorkspaceParametersPageViewProps
> = ({ data, submitError, isSubmitting, onSubmit, onCancel }) => {
  return (
    <>
      <PageHeader
        css={{
          paddingTop: 0,
        }}
      >
        <PageHeaderTitle>Workspace parameters</PageHeaderTitle>
      </PageHeader>

      {submitError && !isApiValidationError(submitError) && (
        <ErrorAlert error={submitError} sx={{ mb: 6 }} />
      )}

      {data ? (
        data.templateVersionRichParameters.length > 0 ? (
          <WorkspaceParametersForm
            buildParameters={data.buildParameters}
            templateVersionRichParameters={data.templateVersionRichParameters}
            error={submitError}
            isSubmitting={isSubmitting}
            onSubmit={onSubmit}
            onCancel={onCancel}
          />
        ) : (
          <EmptyState
            message="This workspace has no parameters"
            cta={
              <Button
                component="a"
                href={docs("/templates/parameters")}
                startIcon={<OpenInNewOutlined />}
                variant="contained"
                target="_blank"
                rel="noreferrer"
              >
                Learn more about parameters
              </Button>
            }
            css={(theme) => ({
              border: `1px solid ${theme.palette.divider}`,
              borderRadius: theme.shape.borderRadius,
            })}
          />
        )
      ) : (
        <Loader />
      )}
    </>
  );
};

export default WorkspaceParametersPage;<|MERGE_RESOLUTION|>--- conflicted
+++ resolved
@@ -13,18 +13,14 @@
 import { FC } from "react";
 import { isApiValidationError } from "api/errors";
 import { ErrorAlert } from "components/Alert/ErrorAlert";
-<<<<<<< HEAD
 import {
   updateWorkspaceParameters,
   workspaceParameters,
 } from "api/queries/workspaces";
-=======
-import { WorkspaceBuildParameter } from "api/typesGenerated";
 import { EmptyState } from "components/EmptyState/EmptyState";
 import Button from "@mui/material/Button";
 import OpenInNewOutlined from "@mui/icons-material/OpenInNewOutlined";
 import { docs } from "utils/docs";
->>>>>>> b7990148
 
 const WorkspaceParametersPage = () => {
   const workspace = useWorkspaceSettings();
