import ScheduleIcon from "@mui/icons-material/TimerOutlined";
import type { Workspace } from "api/typesGenerated";
<<<<<<< HEAD
import { Stack } from "components/Stack/Stack";
import { type FC, type PropsWithChildren, type ReactNode } from "react";
import { Link, NavLink } from "react-router-dom";
import { combineClasses } from "utils/combineClasses";
=======
import { type FC } from "react";
>>>>>>> 6ecba0fd
import GeneralIcon from "@mui/icons-material/SettingsOutlined";
import ParameterIcon from "@mui/icons-material/CodeOutlined";
import { Avatar } from "components/Avatar/Avatar";
import {
  Sidebar as BaseSidebar,
  SidebarHeader,
  SidebarNavItem,
} from "components/Sidebar/Sidebar";

<<<<<<< HEAD
const SidebarNavItem: FC<
  PropsWithChildren<{ href: string; icon: ReactNode }>
> = ({ children, href, icon }) => {
  const theme = useTheme();

  const linkStyles = css({
    color: "inherit",
    display: "block",
    fontSize: 14,
    textDecoration: "none",
    padding: "12px 12px 12px 16px",
    borderRadius: 4,
    transition: "background-color 0.15s ease-in-out",
    marginBottom: 1,
    position: "relative",

    "&:hover": {
      backgroundColor: theme.palette.action.hover,
    },
  });

  const activeLinkStyles = css({
    backgroundColor: theme.palette.action.hover,

    "&:before": {
      content: '""',
      display: "block",
      width: 3,
      height: "100%",
      position: "absolute",
      left: 0,
      top: 0,
      backgroundColor: theme.palette.secondary.dark,
      borderTopLeftRadius: 8,
      borderBottomLeftRadius: 8,
    },
  });

  return (
    <NavLink
      end
      to={href}
      className={({ isActive }) =>
        combineClasses([linkStyles, isActive ? activeLinkStyles : undefined])
      }
    >
      <Stack alignItems="center" spacing={1.5} direction="row">
        {icon}
        {children}
      </Stack>
    </NavLink>
  );
};

export const Sidebar: FC<{ username: string; workspace: Workspace }> = ({
  username,
  workspace,
}) => {
  return (
    <nav css={styles.sidebar}>
      <Stack direction="row" alignItems="center" css={styles.workspaceInfo}>
        <Avatar src={workspace.template_icon} variant="square" fitImage />
        <Stack spacing={0} css={styles.workspaceData}>
          <Link css={styles.name} to={`/@${username}/${workspace.name}`}>
            {workspace.name}
          </Link>
          <span css={styles.secondary}>
            {workspace.template_display_name ?? workspace.template_name}
          </span>
        </Stack>
      </Stack>

      <SidebarNavItem
        href=""
        icon={<GeneralIcon css={styles.sidebarItemIcon} />}
      >
        General
      </SidebarNavItem>
      <SidebarNavItem
        href="parameters"
        icon={<ParameterIcon css={styles.sidebarItemIcon} />}
      >
        Parameters
      </SidebarNavItem>
      <SidebarNavItem
        href="schedule"
        icon={<ScheduleIcon css={styles.sidebarItemIcon} />}
      >
=======
interface SidebarProps {
  username: string;
  workspace: Workspace;
}

export const Sidebar: FC<SidebarProps> = ({ username, workspace }) => {
  return (
    <BaseSidebar>
      <SidebarHeader
        avatar={
          <Avatar src={workspace.template_icon} variant="square" fitImage />
        }
        title={workspace.name}
        linkTo={`/@${username}/${workspace.name}`}
        subtitle={workspace.template_display_name ?? workspace.template_name}
      />

      <SidebarNavItem href="" icon={GeneralIcon}>
        General
      </SidebarNavItem>
      <SidebarNavItem href="parameters" icon={ParameterIcon}>
        Parameters
      </SidebarNavItem>
      <SidebarNavItem href="schedule" icon={ScheduleIcon}>
>>>>>>> 6ecba0fd
        Schedule
      </SidebarNavItem>
    </BaseSidebar>
  );
<<<<<<< HEAD
};

const styles = {
  sidebar: {
    width: 245,
    flexShrink: 0,
  },
  sidebarItemIcon: {
    width: 16,
    height: 16,
  },
  workspaceInfo: (theme) => ({
    ...(theme.typography.body2 as CSSObject),
    marginBottom: 16,
  }),
  workspaceData: {
    overflow: "hidden",
  },
  name: (theme) => ({
    fontWeight: 600,
    overflow: "hidden",
    textOverflow: "ellipsis",
    whiteSpace: "nowrap",
    color: theme.palette.text.primary,
    textDecoration: "none",
  }),
  secondary: (theme) => ({
    color: theme.palette.text.secondary,
    fontSize: 12,
    overflow: "hidden",
    textOverflow: "ellipsis",
  }),
} satisfies Record<string, Interpolation<Theme>>;
=======
};
>>>>>>> 6ecba0fd
<|MERGE_RESOLUTION|>--- conflicted
+++ resolved
@@ -1,13 +1,6 @@
 import ScheduleIcon from "@mui/icons-material/TimerOutlined";
 import type { Workspace } from "api/typesGenerated";
-<<<<<<< HEAD
-import { Stack } from "components/Stack/Stack";
-import { type FC, type PropsWithChildren, type ReactNode } from "react";
-import { Link, NavLink } from "react-router-dom";
-import { combineClasses } from "utils/combineClasses";
-=======
 import { type FC } from "react";
->>>>>>> 6ecba0fd
 import GeneralIcon from "@mui/icons-material/SettingsOutlined";
 import ParameterIcon from "@mui/icons-material/CodeOutlined";
 import { Avatar } from "components/Avatar/Avatar";
@@ -17,96 +10,6 @@
   SidebarNavItem,
 } from "components/Sidebar/Sidebar";
 
-<<<<<<< HEAD
-const SidebarNavItem: FC<
-  PropsWithChildren<{ href: string; icon: ReactNode }>
-> = ({ children, href, icon }) => {
-  const theme = useTheme();
-
-  const linkStyles = css({
-    color: "inherit",
-    display: "block",
-    fontSize: 14,
-    textDecoration: "none",
-    padding: "12px 12px 12px 16px",
-    borderRadius: 4,
-    transition: "background-color 0.15s ease-in-out",
-    marginBottom: 1,
-    position: "relative",
-
-    "&:hover": {
-      backgroundColor: theme.palette.action.hover,
-    },
-  });
-
-  const activeLinkStyles = css({
-    backgroundColor: theme.palette.action.hover,
-
-    "&:before": {
-      content: '""',
-      display: "block",
-      width: 3,
-      height: "100%",
-      position: "absolute",
-      left: 0,
-      top: 0,
-      backgroundColor: theme.palette.secondary.dark,
-      borderTopLeftRadius: 8,
-      borderBottomLeftRadius: 8,
-    },
-  });
-
-  return (
-    <NavLink
-      end
-      to={href}
-      className={({ isActive }) =>
-        combineClasses([linkStyles, isActive ? activeLinkStyles : undefined])
-      }
-    >
-      <Stack alignItems="center" spacing={1.5} direction="row">
-        {icon}
-        {children}
-      </Stack>
-    </NavLink>
-  );
-};
-
-export const Sidebar: FC<{ username: string; workspace: Workspace }> = ({
-  username,
-  workspace,
-}) => {
-  return (
-    <nav css={styles.sidebar}>
-      <Stack direction="row" alignItems="center" css={styles.workspaceInfo}>
-        <Avatar src={workspace.template_icon} variant="square" fitImage />
-        <Stack spacing={0} css={styles.workspaceData}>
-          <Link css={styles.name} to={`/@${username}/${workspace.name}`}>
-            {workspace.name}
-          </Link>
-          <span css={styles.secondary}>
-            {workspace.template_display_name ?? workspace.template_name}
-          </span>
-        </Stack>
-      </Stack>
-
-      <SidebarNavItem
-        href=""
-        icon={<GeneralIcon css={styles.sidebarItemIcon} />}
-      >
-        General
-      </SidebarNavItem>
-      <SidebarNavItem
-        href="parameters"
-        icon={<ParameterIcon css={styles.sidebarItemIcon} />}
-      >
-        Parameters
-      </SidebarNavItem>
-      <SidebarNavItem
-        href="schedule"
-        icon={<ScheduleIcon css={styles.sidebarItemIcon} />}
-      >
-=======
 interface SidebarProps {
   username: string;
   workspace: Workspace;
@@ -131,45 +34,8 @@
         Parameters
       </SidebarNavItem>
       <SidebarNavItem href="schedule" icon={ScheduleIcon}>
->>>>>>> 6ecba0fd
         Schedule
       </SidebarNavItem>
     </BaseSidebar>
   );
-<<<<<<< HEAD
-};
-
-const styles = {
-  sidebar: {
-    width: 245,
-    flexShrink: 0,
-  },
-  sidebarItemIcon: {
-    width: 16,
-    height: 16,
-  },
-  workspaceInfo: (theme) => ({
-    ...(theme.typography.body2 as CSSObject),
-    marginBottom: 16,
-  }),
-  workspaceData: {
-    overflow: "hidden",
-  },
-  name: (theme) => ({
-    fontWeight: 600,
-    overflow: "hidden",
-    textOverflow: "ellipsis",
-    whiteSpace: "nowrap",
-    color: theme.palette.text.primary,
-    textDecoration: "none",
-  }),
-  secondary: (theme) => ({
-    color: theme.palette.text.secondary,
-    fontSize: 12,
-    overflow: "hidden",
-    textOverflow: "ellipsis",
-  }),
-} satisfies Record<string, Interpolation<Theme>>;
-=======
-};
->>>>>>> 6ecba0fd
+};