import { useMachine } from "@xstate/react"
import { FC, useEffect } from "react"
import { Helmet } from "react-helmet"
import { useSearchParams } from "react-router-dom"
import { workspaceFilterQuery } from "../../util/filters"
import { pageTitle } from "../../util/page"
import { workspacesMachine } from "../../xServices/workspaces/workspacesXService"
import { WorkspacesPageView } from "./WorkspacesPageView"

const WorkspacesPage: FC = () => {
  const [workspacesState, send] = useMachine(workspacesMachine)
  const [searchParams, setSearchParams] = useSearchParams()
  const { workspaceRefs } = workspacesState.context

  // On page load, populate the table with workspaces
  useEffect(() => {
    const filter = searchParams.get("filter")
<<<<<<< HEAD
    const query = filter !== null ? filter : workspaceFilterQuery.me
    // const query = workspaceFilterQuery.me
=======
    const query = filter ?? workspaceFilterQuery.me
>>>>>>> a06bea7a

    send({
      type: "GET_WORKSPACES",
      query,
    })
    // eslint-disable-next-line react-hooks/exhaustive-deps
  }, [])

  return (
    <>
      <Helmet>
        <title>{pageTitle("Workspaces")}</title>
      </Helmet>

      <WorkspacesPageView
        filter={workspacesState.context.filter}
        loading={workspacesState.hasTag("loading")}
        workspaceRefs={workspaceRefs}
        onFilter={(query) => {
          setSearchParams({ filter: query })
          send({
            type: "GET_WORKSPACES",
            query,
          })
        }}
      />
    </>
  )
}

export default WorkspacesPage<|MERGE_RESOLUTION|>--- conflicted
+++ resolved
@@ -15,12 +15,7 @@
   // On page load, populate the table with workspaces
   useEffect(() => {
     const filter = searchParams.get("filter")
-<<<<<<< HEAD
-    const query = filter !== null ? filter : workspaceFilterQuery.me
-    // const query = workspaceFilterQuery.me
-=======
     const query = filter ?? workspaceFilterQuery.me
->>>>>>> a06bea7a
 
     send({
       type: "GET_WORKSPACES",
