import { usePagination } from "hooks/usePagination"
import { Workspace } from "api/typesGenerated"
import { useDashboard } from "components/Dashboard/DashboardProvider"
import { FC, useEffect, useState } from "react"
import { Helmet } from "react-helmet-async"
import { pageTitle } from "utils/page"
import { useWorkspacesData, useWorkspaceUpdate } from "./data"
import { WorkspacesPageView } from "./WorkspacesPageView"
import { useOrganizationId, usePermissions } from "hooks"
import { useTemplateFilterMenu, useStatusFilterMenu } from "./filter/menus"
import { useSearchParams } from "react-router-dom"
import { useFilter } from "components/Filter/filter"
import { useUserFilterMenu } from "components/Filter/UserFilter"
import { getWorkspaces, updateWorkspaceVersion } from "api/api"

const WorkspacesPage: FC = () => {
<<<<<<< HEAD
  const orgId = useOrganizationId()
  const [lockedWorkspaces, setLockedWorkspaces] = useState<Workspace[]>([])
=======
>>>>>>> 4456d0bf
  // If we use a useSearchParams for each hook, the values will not be in sync.
  // So we have to use a single one, centralizing the values, and pass it to
  // each hook.
  const searchParamsResult = useSearchParams()
  const pagination = usePagination({ searchParamsResult })
  const filterProps = useWorkspacesFilter({ searchParamsResult, pagination })
  const { data, error, queryKey } = useWorkspacesData({
    ...pagination,
    query: filterProps.filter.query,
  })
  const updateWorkspace = useWorkspaceUpdate(queryKey)

  return (
    <>
      <Helmet>
        <title>{pageTitle("Workspaces")}</title>
      </Helmet>

      <WorkspacesPageView
        workspaces={data?.workspaces}
        error={error}
        count={data?.count}
        page={pagination.page}
        limit={pagination.limit}
        onPageChange={pagination.goToPage}
        filterProps={filterProps}
        onUpdateWorkspace={(workspace) => {
          updateWorkspace.mutate(workspace)
        }}
      />
    </>
  )
}

export default WorkspacesPage

type UseWorkspacesFilterOptions = {
  searchParamsResult: ReturnType<typeof useSearchParams>
  pagination: ReturnType<typeof usePagination>
}

const useWorkspacesFilter = ({
  searchParamsResult,
  pagination,
}: UseWorkspacesFilterOptions) => {
  const orgId = useOrganizationId()
  const filter = useFilter({
    initialValue: `owner:me`,
    searchParamsResult,
    onUpdate: () => {
      pagination.goToPage(1)
    },
  })
<<<<<<< HEAD
  const { data, error, queryKey } = useWorkspacesData({
    ...pagination,
    query: filter.query,
  })

  const { entitlements, experiments } = useDashboard()
  const allowAdvancedScheduling =
    entitlements.features["advanced_template_scheduling"].enabled
  // This check can be removed when https://github.com/coder/coder/milestone/19
  // is merged up
  const allowWorkspaceActions = experiments.includes("workspace_actions")

  if (allowWorkspaceActions && allowAdvancedScheduling) {
    const includesLocked = filter.query.includes("locked_at")
    const lockedQuery = includesLocked
      ? filter.query
      : filter.query + " locked_at:1970-01-01"

    useEffect(() => {
      if (includesLocked && data) {
        setLockedWorkspaces(data.workspaces)
      } else {
        getWorkspaces({ q: lockedQuery })
          .then((resp) => {
            setLockedWorkspaces(resp.workspaces)
          })
          .catch((err) => {
            console.log(err)
          })
      }
    })
  } else {
    // If the experiment isn't included then we'll pretend
    // like locked workspaces don't exist.
    setLockedWorkspaces([])
  }

  const updateWorkspace = useWorkspaceUpdate(queryKey)
=======
>>>>>>> 4456d0bf
  const permissions = usePermissions()
  const canFilterByUser = permissions.viewDeploymentValues
  const userMenu = useUserFilterMenu({
    value: filter.values.owner,
    onChange: (option) =>
      filter.update({ ...filter.values, owner: option?.value }),
    enabled: canFilterByUser,
  })
  const templateMenu = useTemplateFilterMenu({
    orgId,
    value: filter.values.template,
    onChange: (option) =>
      filter.update({ ...filter.values, template: option?.value }),
  })
  const statusMenu = useStatusFilterMenu({
    value: filter.values.status,
    onChange: (option) =>
      filter.update({ ...filter.values, status: option?.value }),
  })

<<<<<<< HEAD
  return (
    <>
      <Helmet>
        <title>{pageTitle("Workspaces")}</title>
      </Helmet>

      <WorkspacesPageView
        workspaces={data?.workspaces}
        lockedWorkspaces={lockedWorkspaces}
        error={error}
        count={data?.count}
        page={pagination.page}
        limit={pagination.limit}
        onPageChange={pagination.goToPage}
        filterProps={{
          filter,
          menus: {
            user: canFilterByUser ? userMenu : undefined,
            template: templateMenu,
            status: statusMenu,
          },
        }}
        onUpdateWorkspace={(workspace) => {
          updateWorkspace.mutate(workspace)
        }}
      />
    </>
  )
}

export default WorkspacesPage
=======
  return {
    filter,
    menus: {
      user: canFilterByUser ? userMenu : undefined,
      template: templateMenu,
      status: statusMenu,
    },
  }
}
>>>>>>> 4456d0bf
<|MERGE_RESOLUTION|>--- conflicted
+++ resolved
@@ -14,11 +14,8 @@
 import { getWorkspaces, updateWorkspaceVersion } from "api/api"
 
 const WorkspacesPage: FC = () => {
-<<<<<<< HEAD
   const orgId = useOrganizationId()
   const [lockedWorkspaces, setLockedWorkspaces] = useState<Workspace[]>([])
-=======
->>>>>>> 4456d0bf
   // If we use a useSearchParams for each hook, the values will not be in sync.
   // So we have to use a single one, centralizing the values, and pass it to
   // each hook.
@@ -29,6 +26,39 @@
     ...pagination,
     query: filterProps.filter.query,
   })
+
+  const { entitlements, experiments } = useDashboard()
+  const allowAdvancedScheduling =
+    entitlements.features["advanced_template_scheduling"].enabled
+  // This check can be removed when https://github.com/coder/coder/milestone/19
+  // is merged up
+  const allowWorkspaceActions = experiments.includes("workspace_actions")
+
+  if (allowWorkspaceActions && allowAdvancedScheduling) {
+    const includesLocked = filterProps.filter.query.includes("locked_at")
+    const lockedQuery = includesLocked
+      ? filterProps.filter.query
+      : filterProps.filter.query + " locked_at:1970-01-01"
+
+    useEffect(() => {
+      if (includesLocked && data) {
+        setLockedWorkspaces(data.workspaces)
+      } else {
+        getWorkspaces({ q: lockedQuery })
+          .then((resp) => {
+            setLockedWorkspaces(resp.workspaces)
+          })
+          .catch((err) => {
+            console.log(err)
+          })
+      }
+    })
+  } else {
+    // If the experiment isn't included then we'll pretend
+    // like locked workspaces don't exist.
+    setLockedWorkspaces([])
+  }
+
   const updateWorkspace = useWorkspaceUpdate(queryKey)
 
   return (
@@ -72,47 +102,6 @@
       pagination.goToPage(1)
     },
   })
-<<<<<<< HEAD
-  const { data, error, queryKey } = useWorkspacesData({
-    ...pagination,
-    query: filter.query,
-  })
-
-  const { entitlements, experiments } = useDashboard()
-  const allowAdvancedScheduling =
-    entitlements.features["advanced_template_scheduling"].enabled
-  // This check can be removed when https://github.com/coder/coder/milestone/19
-  // is merged up
-  const allowWorkspaceActions = experiments.includes("workspace_actions")
-
-  if (allowWorkspaceActions && allowAdvancedScheduling) {
-    const includesLocked = filter.query.includes("locked_at")
-    const lockedQuery = includesLocked
-      ? filter.query
-      : filter.query + " locked_at:1970-01-01"
-
-    useEffect(() => {
-      if (includesLocked && data) {
-        setLockedWorkspaces(data.workspaces)
-      } else {
-        getWorkspaces({ q: lockedQuery })
-          .then((resp) => {
-            setLockedWorkspaces(resp.workspaces)
-          })
-          .catch((err) => {
-            console.log(err)
-          })
-      }
-    })
-  } else {
-    // If the experiment isn't included then we'll pretend
-    // like locked workspaces don't exist.
-    setLockedWorkspaces([])
-  }
-
-  const updateWorkspace = useWorkspaceUpdate(queryKey)
-=======
->>>>>>> 4456d0bf
   const permissions = usePermissions()
   const canFilterByUser = permissions.viewDeploymentValues
   const userMenu = useUserFilterMenu({
@@ -133,39 +122,6 @@
       filter.update({ ...filter.values, status: option?.value }),
   })
 
-<<<<<<< HEAD
-  return (
-    <>
-      <Helmet>
-        <title>{pageTitle("Workspaces")}</title>
-      </Helmet>
-
-      <WorkspacesPageView
-        workspaces={data?.workspaces}
-        lockedWorkspaces={lockedWorkspaces}
-        error={error}
-        count={data?.count}
-        page={pagination.page}
-        limit={pagination.limit}
-        onPageChange={pagination.goToPage}
-        filterProps={{
-          filter,
-          menus: {
-            user: canFilterByUser ? userMenu : undefined,
-            template: templateMenu,
-            status: statusMenu,
-          },
-        }}
-        onUpdateWorkspace={(workspace) => {
-          updateWorkspace.mutate(workspace)
-        }}
-      />
-    </>
-  )
-}
-
-export default WorkspacesPage
-=======
   return {
     filter,
     menus: {
@@ -174,5 +130,4 @@
       status: statusMenu,
     },
   }
-}
->>>>>>> 4456d0bf
+}