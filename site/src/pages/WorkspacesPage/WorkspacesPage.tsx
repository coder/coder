--- conflicted
+++ resolved
@@ -6,10 +6,7 @@
 	templateVersionRoot,
 } from "api/queries/templates";
 import { workspaces } from "api/queries/workspaces";
-<<<<<<< HEAD
-=======
-import type { Workspace, WorkspaceStatus } from "api/typesGenerated";
->>>>>>> dad033ee
+import type { WorkspaceStatus } from "api/typesGenerated";
 import { useFilter } from "components/Filter/Filter";
 import { useUserFilterMenu } from "components/Filter/UserFilter";
 import { displayError } from "components/GlobalSnackbar/utils";
@@ -29,9 +26,6 @@
 import { useStatusFilterMenu, useTemplateFilterMenu } from "./filter/menus";
 import { BatchUpdateModalForm } from "./BatchUpdateModalForm";
 
-<<<<<<< HEAD
-function useSafeSearchParams(): ReturnType<typeof useSearchParams> {
-=======
 // To reduce the number of fetches, we reduce the fetch interval if there are no
 // active workspace builds.
 const ACTIVE_BUILD_STATUSES: WorkspaceStatus[] = [
@@ -45,7 +39,6 @@
 const NO_ACTIVE_BUILDS_REFRESH_INTERVAL = 30_000;
 
 function useSafeSearchParams() {
->>>>>>> dad033ee
 	// Have to wrap setSearchParams because React Router doesn't make sure that
 	// the function's memory reference stays stable on each render, even though
 	// its logic never changes, and even though it has function update support
@@ -245,17 +238,10 @@
 				workspacesToUpdate={checkedWorkspaces}
 				onCancel={() => setActiveBatchAction(undefined)}
 				onSubmit={async () => {
-					window.alert("Hooray!");
-					/**
-					 * @todo Make sure this gets added back in once more of the
-					 * component has been fleshed out
-					 */
-					if (false) {
-						await batchActions.updateTemplateVersions({
-							workspaces: checkedWorkspaces,
-							isDynamicParametersEnabled: false,
-						});
-					}
+					await batchActions.updateTemplateVersions({
+						workspaces: checkedWorkspaces,
+						isDynamicParametersEnabled: false,
+					});
 					setActiveBatchAction(undefined);
 				}}
 			/>
