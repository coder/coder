--- conflicted
+++ resolved
@@ -203,113 +203,4 @@
       status: statusMenu,
     },
   };
-<<<<<<< HEAD
-};
-
-const BatchDeleteConfirmation = ({
-  checkedWorkspaces,
-  open,
-  onClose,
-  onDelete,
-}: {
-  checkedWorkspaces: Workspace[];
-  open: boolean;
-  onClose: () => void;
-  onDelete: () => void;
-}) => {
-  const [confirmValue, setConfirmValue] = useState("");
-  const [confirmError, setConfirmError] = useState(false);
-  const [isDeleting, setIsDeleting] = useState(false);
-
-  const close = () => {
-    if (isDeleting) {
-      return;
-    }
-
-    onClose();
-    setConfirmValue("");
-    setConfirmError(false);
-    setIsDeleting(false);
-  };
-
-  const confirmDeletion = async () => {
-    setConfirmError(false);
-
-    if (confirmValue !== "DELETE") {
-      setConfirmError(true);
-      return;
-    }
-
-    try {
-      setIsDeleting(true);
-      await Promise.all(checkedWorkspaces.map((w) => deleteWorkspace(w.id)));
-    } catch (e) {
-      displayError(
-        "Error on deleting workspaces",
-        getErrorMessage(e, "An error occurred while deleting the workspaces"),
-      );
-    } finally {
-      close();
-      onDelete();
-    }
-  };
-
-  return (
-    <ConfirmDialog
-      type="danger"
-      open={open}
-      confirmLoading={isDeleting}
-      onConfirm={confirmDeletion}
-      onClose={() => {
-        onClose();
-        setConfirmValue("");
-        setConfirmError(false);
-      }}
-      title={`Delete ${checkedWorkspaces?.length} ${
-        checkedWorkspaces.length === 1 ? "workspace" : "workspaces"
-      }`}
-      description={
-        <form
-          onSubmit={async (e) => {
-            e.preventDefault();
-            await confirmDeletion();
-          }}
-        >
-          <Box>
-            Deleting these workspaces is irreversible! Are you sure you want to
-            proceed? Type{" "}
-            <Box
-              component="code"
-              sx={{
-                fontFamily: MONOSPACE_FONT_FAMILY,
-                color: (theme) => theme.palette.text.primary,
-                fontWeight: 600,
-              }}
-            >
-              `DELETE`
-            </Box>{" "}
-            to confirm.
-          </Box>
-          <TextField
-            value={confirmValue}
-            required
-            autoFocus
-            fullWidth
-            inputProps={{
-              "aria-label": "Type DELETE to confirm",
-            }}
-            placeholder="Type DELETE to confirm"
-            sx={{ mt: 2 }}
-            onChange={(e) => {
-              setConfirmValue(e.currentTarget.value);
-            }}
-            error={confirmError}
-            helperText={confirmError && "Please type DELETE to confirm"}
-          />
-        </form>
-      }
-    />
-  );
-=======
->>>>>>> 63a4f5f4
 };