--- conflicted
+++ resolved
@@ -10,11 +10,7 @@
 	PopoverContent,
 	PopoverTrigger,
 } from "components/Popover/Popover";
-<<<<<<< HEAD
-import { SearchEmpty, searchStyles } from "components/Search/Search";
-=======
 import { SearchEmpty } from "components/Search/Search";
->>>>>>> 669984c9
 import { ChevronDownIcon, ExternalLinkIcon } from "lucide-react";
 import { linkToTemplate, useLinks } from "modules/navigation";
 import { type FC, type ReactNode, useState } from "react";
@@ -67,12 +63,6 @@
 			<PopoverContent
 				align="end"
 				className="bg-surface-secondary border-surface-quaternary w-[320px]"
-<<<<<<< HEAD
-				css={{
-					".MuiPaper-root": searchStyles.content,
-				}}
-=======
->>>>>>> 669984c9
 			>
 				<MenuSearch
 					value={searchTerm}
