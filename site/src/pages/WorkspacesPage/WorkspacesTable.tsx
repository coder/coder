--- conflicted
+++ resolved
@@ -663,11 +663,7 @@
 
 	if (builtinApps.has("vscode")) {
 		buttons.push(
-<<<<<<< HEAD
-			<AppLink
-=======
 			<BaseIconLink
->>>>>>> 799a0ba5
 				key="vscode"
 				isLoading={!token}
 				label="Open VSCode"
@@ -686,11 +682,7 @@
 
 	if (builtinApps.has("vscode_insiders")) {
 		buttons.push(
-<<<<<<< HEAD
-			<AppLink
-=======
 			<BaseIconLink
->>>>>>> 799a0ba5
 				key="vscode-insiders"
 				label="Open VSCode Insiders"
 				isLoading={!token}
@@ -725,11 +717,7 @@
 			agent: agent.name,
 		});
 		buttons.push(
-<<<<<<< HEAD
-			<AppLink
-=======
 			<BaseIconLink
->>>>>>> 799a0ba5
 				key="terminal"
 				href={href}
 				onClick={(e) => {
