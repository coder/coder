<<<<<<< HEAD
import LoadingButton from "@mui/lab/LoadingButton";
=======
import CloudQueue from "@mui/icons-material/CloudQueue";
>>>>>>> c42a3156
import { hasError, isApiValidationError } from "api/errors";
import type { Template, Workspace } from "api/typesGenerated";
import { ErrorAlert } from "components/Alert/ErrorAlert";
import { Button } from "components/Button/Button";
import {
	DropdownMenu,
	DropdownMenuContent,
	DropdownMenuItem,
	DropdownMenuSeparator,
	DropdownMenuTrigger,
} from "components/DropdownMenu/DropdownMenu";
import { EmptyState } from "components/EmptyState/EmptyState";
import { Margins } from "components/Margins/Margins";
import { PageHeader, PageHeaderTitle } from "components/PageHeader/PageHeader";
import { PaginationHeader } from "components/PaginationWidget/PaginationHeader";
import { PaginationWidgetBase } from "components/PaginationWidget/PaginationWidgetBase";
import { Spinner } from "components/Spinner/Spinner";
import { Stack } from "components/Stack/Stack";
import { TableToolbar } from "components/TableToolbar/TableToolbar";
import { CloudIcon } from "lucide-react";
import { ChevronDownIcon, PlayIcon, SquareIcon, TrashIcon } from "lucide-react";
import { WorkspacesTable } from "pages/WorkspacesPage/WorkspacesTable";
import type { FC } from "react";
import type { UseQueryResult } from "react-query";
import { mustUpdateWorkspace } from "utils/workspace";
import { WorkspaceHelpTooltip } from "./WorkspaceHelpTooltip";
import { WorkspacesButton } from "./WorkspacesButton";
import {
	type WorkspaceFilterProps,
	WorkspacesFilter,
} from "./filter/WorkspacesFilter";

const Language = {
	pageTitle: "Workspaces",
	yourWorkspacesButton: "Your workspaces",
	allWorkspacesButton: "All workspaces",
	runningWorkspacesButton: "Running workspaces",
	seeAllTemplates: "See all templates",
	template: "Template",
};

type TemplateQuery = UseQueryResult<Template[]>;

export interface WorkspacesPageViewProps {
	error: unknown;
	workspaces?: readonly Workspace[];
	checkedWorkspaces: readonly Workspace[];
	count?: number;
	filterProps: WorkspaceFilterProps;
	page: number;
	limit: number;
	onPageChange: (page: number) => void;
	onCheckChange: (checkedWorkspaces: readonly Workspace[]) => void;
	isRunningBatchAction: boolean;
	onDeleteAll: () => void;
	onUpdateAll: () => void;
	onStartAll: () => void;
	onStopAll: () => void;
	canCheckWorkspaces: boolean;
	templatesFetchStatus: TemplateQuery["status"];
	templates: TemplateQuery["data"];
	canCreateTemplate: boolean;
	canChangeVersions: boolean;
	onActionSuccess: () => Promise<void>;
	onActionError: (error: unknown) => void;
}

export const WorkspacesPageView: FC<WorkspacesPageViewProps> = ({
	workspaces,
	error,
	limit,
	count,
	filterProps,
	onPageChange,
	page,
	checkedWorkspaces,
	onCheckChange,
	onDeleteAll,
	onUpdateAll,
	onStopAll,
	onStartAll,
	isRunningBatchAction,
	canCheckWorkspaces,
	templates,
	templatesFetchStatus,
	canCreateTemplate,
	canChangeVersions,
	onActionSuccess,
	onActionError,
}) => {
	// Let's say the user has 5 workspaces, but tried to hit page 100, which does
	// not exist. In this case, the page is not valid and we want to show a better
	// error message.
	const invalidPageNumber = page !== 1 && workspaces?.length === 0;

	return (
		<Margins>
			<PageHeader
				actions={
					<WorkspacesButton
						templates={templates}
						templatesFetchStatus={templatesFetchStatus}
					>
						New workspace
					</WorkspacesButton>
				}
			>
				<PageHeaderTitle>
					<Stack direction="row" spacing={1} alignItems="center">
						<span>{Language.pageTitle}</span>
						<WorkspaceHelpTooltip />
					</Stack>
				</PageHeaderTitle>
			</PageHeader>

			<Stack>
				{hasError(error) && !isApiValidationError(error) && (
					<ErrorAlert error={error} />
				)}
				<WorkspacesFilter
					filter={filterProps.filter}
					menus={filterProps.menus}
					error={error}
				/>
			</Stack>

			<TableToolbar>
				{checkedWorkspaces.length > 0 ? (
					<>
						<div>
							Selected <strong>{checkedWorkspaces.length}</strong> of{" "}
							<strong>{workspaces?.length}</strong>{" "}
							{workspaces?.length === 1 ? "workspace" : "workspaces"}
						</div>

						<DropdownMenu>
							<DropdownMenuTrigger asChild>
								<Button
									disabled={isRunningBatchAction}
									variant="outline"
									size="sm"
									css={{ borderRadius: 9999, marginLeft: "auto" }}
								>
									Bulk actions
									<Spinner loading={isRunningBatchAction}>
										<ChevronDownIcon className="size-4" />
									</Spinner>
								</Button>
							</DropdownMenuTrigger>
							<DropdownMenuContent align="end">
								<DropdownMenuItem
									disabled={
										!checkedWorkspaces?.every(
											(w) =>
												w.latest_build.status === "stopped" &&
												!mustUpdateWorkspace(w, canChangeVersions),
										)
									}
									onClick={onStartAll}
								>
									<PlayIcon /> Start
								</DropdownMenuItem>
								<DropdownMenuItem
									disabled={
										!checkedWorkspaces?.every(
											(w) => w.latest_build.status === "running",
										)
									}
									onClick={onStopAll}
								>
									<SquareIcon /> Stop
								</DropdownMenuItem>
								<DropdownMenuSeparator />
								<DropdownMenuItem onClick={onUpdateAll}>
									<CloudIcon className="size-icon-sm" /> Update&hellip;
								</DropdownMenuItem>
								<DropdownMenuItem
									className="text-content-destructive focus:text-content-destructive"
									onClick={onDeleteAll}
								>
									<TrashIcon /> Delete&hellip;
								</DropdownMenuItem>
							</DropdownMenuContent>
						</DropdownMenu>
					</>
				) : (
					!invalidPageNumber && (
						<PaginationHeader
							paginationUnitLabel="workspaces"
							limit={limit}
							totalRecords={count}
							currentOffsetStart={(page - 1) * limit + 1}
							css={{ paddingBottom: "0" }}
						/>
					)
				)}
			</TableToolbar>

			{invalidPageNumber ? (
				<EmptyState
					css={(theme) => ({
						border: `1px solid ${theme.palette.divider}`,
						borderRadius: theme.shape.borderRadius,
					})}
					message="Page not found"
					description="The page you are trying to access does not exist."
					cta={
						<Button
							onClick={() => {
								onPageChange(1);
							}}
						>
							Back to the first page
						</Button>
					}
				/>
			) : (
				<WorkspacesTable
					canCreateTemplate={canCreateTemplate}
					workspaces={workspaces}
					isUsingFilter={filterProps.filter.used}
					checkedWorkspaces={checkedWorkspaces}
					onCheckChange={onCheckChange}
					canCheckWorkspaces={canCheckWorkspaces}
					templates={templates}
					onActionSuccess={onActionSuccess}
					onActionError={onActionError}
				/>
			)}

			{count !== undefined && (
				// Temporary styling stopgap before component is migrated to using
				// PaginationContainer (which renders PaginationWidgetBase using CSS
				// flexbox gaps)
				<div css={{ paddingTop: "16px" }}>
					<PaginationWidgetBase
						totalRecords={count}
						pageSize={limit}
						onPageChange={onPageChange}
						currentPage={page}
					/>
				</div>
			)}
		</Margins>
	);
};<|MERGE_RESOLUTION|>--- conflicted
+++ resolved
@@ -1,8 +1,3 @@
-<<<<<<< HEAD
-import LoadingButton from "@mui/lab/LoadingButton";
-=======
-import CloudQueue from "@mui/icons-material/CloudQueue";
->>>>>>> c42a3156
 import { hasError, isApiValidationError } from "api/errors";
 import type { Template, Workspace } from "api/typesGenerated";
 import { ErrorAlert } from "components/Alert/ErrorAlert";
