--- conflicted
+++ resolved
@@ -98,13 +98,8 @@
       <Stack>
         {hasError(error) && !isApiValidationError(error) && (
           <ErrorAlert error={error} />
-<<<<<<< HEAD
         )}
-        {/* <ImpendingDeletionBanner/> determines its own visibility */}
-=======
-        </Maybe>
         {/* <DormantWorkspaceBanner/> determines its own visibility */}
->>>>>>> 726a4dad
         <DormantWorkspaceBanner
           workspaces={dormantWorkspaces}
           shouldRedisplayBanner={hasDormantWorkspace}
