--- conflicted
+++ resolved
@@ -11,15 +11,7 @@
 import { ErrorAlert } from "components/Alert/ErrorAlert";
 import { WorkspacesFilter } from "./filter/filter";
 import { hasError, isApiValidationError } from "api/errors";
-<<<<<<< HEAD
-import {
-  PaginationStatus,
-  TableToolbar,
-} from "components/TableToolbar/TableToolbar";
-=======
 import { TableToolbar } from "components/TableToolbar/TableToolbar";
-import Box from "@mui/material/Box";
->>>>>>> ccd5e1a7
 import DeleteOutlined from "@mui/icons-material/DeleteOutlined";
 import { WorkspacesButton } from "./WorkspacesButton";
 import { UseQueryResult } from "react-query";
