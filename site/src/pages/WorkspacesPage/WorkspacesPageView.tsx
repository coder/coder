--- conflicted
+++ resolved
@@ -18,11 +18,8 @@
 import { workspaceFilterQuery } from "utils/filters"
 import { useLocalStorage } from "hooks"
 import difference from "lodash/difference"
-<<<<<<< HEAD
 import { ImpendingDeletionBanner } from "components/WorkspaceDeletion"
-=======
 import { ErrorAlert } from "components/Alert/ErrorAlert"
->>>>>>> 8e31ed40
 
 export const Language = {
   pageTitle: "Workspaces",
@@ -121,7 +118,6 @@
         <Maybe condition={Boolean(error)}>
           <ErrorAlert error={error} />
         </Maybe>
-<<<<<<< HEAD
         <ImpendingDeletionBanner
           workspace={workspaces?.find((workspace) => workspace.deleting_at)}
           displayImpendingDeletionBanner={isNewWorkspacesImpendingDeletion()}
@@ -132,22 +128,6 @@
             )
           }
         />
-=======
-        <Maybe condition={displayImpendingDeletionBanner}>
-          <Alert
-            severity="info"
-            onDismiss={() =>
-              saveLocal(
-                "dismissedWorkspaceList",
-                JSON.stringify(workspaceIdsWithImpendingDeletions),
-              )
-            }
-            dismissible
-          >
-            You have workspaces that will be deleted soon.
-          </Alert>
-        </Maybe>
->>>>>>> 8e31ed40
 
         <SearchBarWithFilter
           filter={filter}
