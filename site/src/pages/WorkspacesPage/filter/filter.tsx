--- conflicted
+++ resolved
@@ -13,9 +13,7 @@
   SearchFieldSkeleton,
   useFilter,
 } from "components/Filter/filter"
-<<<<<<< HEAD
 import { UserFilterMenu, UserMenu } from "components/Filter/UserFilter"
-=======
 import { workspaceFilterQuery } from "utils/filters"
 
 const PRESET_FILTERS = [
@@ -30,7 +28,6 @@
     name: "Failed workspaces",
   },
 ]
->>>>>>> 91dd3fbf
 
 export const WorkspacesFilter = ({
   filter,
