<<<<<<< HEAD
import { useActor } from "@xstate/react"
import { DeleteDialog } from "components/Dialogs/DeleteDialog/DeleteDialog"
=======
import { useActor, useMachine } from "@xstate/react"
>>>>>>> 9e9a9e0c
import { FC, ReactNode, useContext, useEffect } from "react"
import { Helmet } from "react-helmet-async"
import { useNavigate } from "react-router"
import { useSearchParams } from "react-router-dom"
import { usersMachine } from "xServices/users/usersXService"
import { ConfirmDialog } from "../../components/Dialogs/ConfirmDialog/ConfirmDialog"
import { ResetPasswordDialog } from "../../components/Dialogs/ResetPasswordDialog/ResetPasswordDialog"
import { pageTitle } from "../../util/page"
import { XServiceContext } from "../../xServices/StateContext"
import { UsersPageView } from "./UsersPageView"

export const Language = {
  suspendDialogTitle: "Suspend user",
  suspendDialogAction: "Suspend",
  suspendDialogMessagePrefix: "Do you want to suspend the user",
  activateDialogTitle: "Activate user",
  activateDialogAction: "Activate",
  activateDialogMessagePrefix: "Do you want to activate the user",
}

export const UsersPage: FC<{ children?: ReactNode }> = () => {
  const xServices = useContext(XServiceContext)
  const navigate = useNavigate()
  const [searchParams, setSearchParams] = useSearchParams()
  const filter = searchParams.get("filter") ?? undefined
  const [usersState, usersSend] = useMachine(usersMachine, {
    context: {
      filter,
    },
  })
  const {
    users,
    getUsersError,
    userIdToDelete,
    userIdToSuspend,
    userIdToActivate,
    userIdToResetPassword,
    newUserPassword,
  } = usersState.context

  const userToBeSuspended = users?.find((u) => u.id === userIdToSuspend)
  const userToBeDeleted = users?.find((u) => u.id === userIdToDelete)
  const userToBeActivated = users?.find((u) => u.id === userIdToActivate)
  const userToResetPassword = users?.find((u) => u.id === userIdToResetPassword)

  const [authState, _] = useActor(xServices.authXService)
  const { permissions } = authState.context
  const canEditUsers = permissions && permissions.updateUsers
  const canCreateUser = permissions && permissions.createUser

  const [rolesState, rolesSend] = useActor(xServices.siteRolesXService)
  const { roles } = rolesState.context

  // Is loading if
  // - permissions are loading or
  // - users are loading or
  // - the user can edit the users but the roles are loading
  const isLoading =
    authState.matches("gettingPermissions") ||
    usersState.matches("gettingUsers") ||
    (canEditUsers && rolesState.matches("gettingRoles"))

  // Fetch users on component mount
  useEffect(() => {
    usersSend({
      type: "GET_USERS",
      query: filter,
    })
  }, [filter, usersSend])

  // Fetch roles on component mount
  useEffect(() => {
    // Only fetch the roles if the user has permission for it
    if (canEditUsers) {
      rolesSend({
        type: "GET_ROLES",
      })
    }
  }, [canEditUsers, rolesSend])

  return (
    <>
      <Helmet>
        <title>{pageTitle("Users")}</title>
      </Helmet>
      <UsersPageView
        roles={roles}
        users={users}
        openUserCreationDialog={() => {
          navigate("/users/create")
        }}
        onListWorkspaces={(user) => {
          navigate("/workspaces?filter=" + encodeURIComponent(`owner:${user.username}`))
        }}
        onDeleteUser={(user) => {
          usersSend({ type: "DELETE_USER", userId: user.id })
        }}
        onSuspendUser={(user) => {
          usersSend({ type: "SUSPEND_USER", userId: user.id })
        }}
        onActivateUser={(user) => {
          usersSend({ type: "ACTIVATE_USER", userId: user.id })
        }}
        onResetUserPassword={(user) => {
          usersSend({ type: "RESET_USER_PASSWORD", userId: user.id })
        }}
        onUpdateUserRoles={(user, roles) => {
          usersSend({
            type: "UPDATE_USER_ROLES",
            userId: user.id,
            roles,
          })
        }}
        error={getUsersError}
        isUpdatingUserRoles={usersState.matches("updatingUserRoles")}
        isLoading={isLoading}
        canEditUsers={canEditUsers}
        canCreateUser={canCreateUser}
        filter={usersState.context.filter}
        onFilter={(query) => {
          searchParams.set("filter", query)
          setSearchParams(searchParams)
        }}
      />

      {userToBeDeleted && (
        <DeleteDialog
          isOpen={usersState.matches("confirmUserDeletion")}
          confirmLoading={usersState.matches("deletingUser")}
          name={userToBeDeleted.username}
          entity="user"
          onConfirm={() => {
            usersSend("CONFIRM_USER_DELETE")
          }}
          onCancel={() => {
            usersSend("CANCEL_USER_DELETE")
          }}
        />
      )}

      <ConfirmDialog
        type="delete"
        hideCancel={false}
        open={usersState.matches("confirmUserSuspension")}
        confirmLoading={usersState.matches("suspendingUser")}
        title={Language.suspendDialogTitle}
        confirmText={Language.suspendDialogAction}
        onConfirm={() => {
          usersSend("CONFIRM_USER_SUSPENSION")
        }}
        onClose={() => {
          usersSend("CANCEL_USER_SUSPENSION")
        }}
        description={
          <>
            {Language.suspendDialogMessagePrefix} <strong>{userToBeSuspended?.username}</strong>?
          </>
        }
      />

      <ConfirmDialog
        type="success"
        hideCancel={false}
        open={usersState.matches("confirmUserActivation")}
        confirmLoading={usersState.matches("activatingUser")}
        title={Language.activateDialogTitle}
        confirmText={Language.activateDialogAction}
        onConfirm={() => {
          usersSend("CONFIRM_USER_ACTIVATION")
        }}
        onClose={() => {
          usersSend("CANCEL_USER_ACTIVATION")
        }}
        description={
          <>
            {Language.activateDialogMessagePrefix} <strong>{userToBeActivated?.username}</strong>?
          </>
        }
      />

      <ResetPasswordDialog
        loading={usersState.matches("resettingUserPassword")}
        user={userToResetPassword}
        newPassword={newUserPassword}
        open={usersState.matches("confirmUserPasswordReset")}
        onClose={() => {
          usersSend("CANCEL_USER_PASSWORD_RESET")
        }}
        onConfirm={() => {
          usersSend("CONFIRM_USER_PASSWORD_RESET")
        }}
      />
    </>
  )
}<|MERGE_RESOLUTION|>--- conflicted
+++ resolved
@@ -1,9 +1,5 @@
-<<<<<<< HEAD
-import { useActor } from "@xstate/react"
+import { useActor, useMachine } from "@xstate/react"
 import { DeleteDialog } from "components/Dialogs/DeleteDialog/DeleteDialog"
-=======
-import { useActor, useMachine } from "@xstate/react"
->>>>>>> 9e9a9e0c
 import { FC, ReactNode, useContext, useEffect } from "react"
 import { Helmet } from "react-helmet-async"
 import { useNavigate } from "react-router"
