import { useTheme } from "@emotion/react";
import List from "@mui/material/List";
import ListItem from "@mui/material/ListItem";
import type { Group } from "api/typesGenerated";
import { Avatar } from "components/Avatar/Avatar";
import { OverflowY } from "components/OverflowY/OverflowY";
import { TableCell } from "components/Table/Table";
<<<<<<< HEAD
import {
	Tooltip,
	TooltipContent,
	TooltipProvider,
	TooltipTrigger,
} from "components/Tooltip/Tooltip";
=======
import { UsersIcon } from "lucide-react";
>>>>>>> d29a5246
import type { FC } from "react";
import { cn } from "utils/cn";

type GroupsCellProps = {
	userGroups: readonly Group[] | undefined;
};

export const UserGroupsCell: FC<GroupsCellProps> = ({ userGroups }) => {
	const theme = useTheme();

	return (
		<TableCell>
			{userGroups === undefined ? (
				// Felt right to add emphasis to the undefined state for semantics
				// ("hey, this isn't normal"), but the default italics looked weird in
				// the table UI
				<em css={{ fontStyle: "normal" }}>N/A</em>
			) : (
<<<<<<< HEAD
				<TooltipProvider>
					<Tooltip delayDuration={0}>
						<TooltipTrigger asChild>
							<button
=======
				<Popover mode="hover">
					<PopoverTrigger>
						<button
							css={{
								cursor: "pointer",
								backgroundColor: "transparent",
								border: "none",
								padding: 0,
								color: "inherit",
								lineHeight: "1",
							}}
							type="button"
						>
							<div className="flex flex-row gap-2 items-center">
								<UsersIcon
									className={cn([
										"size-4 opacity-50",
										{
											"opacity-80": userGroups.length > 0,
										},
									])}
								/>

								<span>
									{userGroups.length} Group{userGroups.length !== 1 && "s"}
								</span>
							</div>
						</button>
					</PopoverTrigger>

					<PopoverContent
						disableScrollLock
						disableRestoreFocus
						css={{
							".MuiPaper-root": {
								minWidth: "auto",
							},
						}}
						anchorOrigin={{
							vertical: "top",
							horizontal: "center",
						}}
						transformOrigin={{
							vertical: "bottom",
							horizontal: "center",
						}}
					>
						<OverflowY maxHeight={400}>
							<List
								component="ul"
>>>>>>> d29a5246
								css={{
									cursor: "pointer",
									backgroundColor: "transparent",
									border: "none",
									padding: 0,
									color: "inherit",
									lineHeight: "1",
								}}
								type="button"
							>
								<div className="flex flex-row gap-2 items-center">
									<GroupIcon
										css={{
											width: "1rem",
											height: "1rem",
											opacity: userGroups.length > 0 ? 0.8 : 0.5,
										}}
									/>

									<span>
										{userGroups.length} Group{userGroups.length !== 1 && "s"}
									</span>
								</div>
							</button>
						</TooltipTrigger>

						<TooltipContent className="p-0 bg-surface-secondary border-surface-quaternary text-white">
							<OverflowY maxHeight={400}>
								<List
									component="ul"
									css={{
										display: "flex",
										flexFlow: "column nowrap",
										fontSize: theme.typography.body2.fontSize,
										padding: "4px 2px",
										gap: 0,
									}}
								>
									{userGroups.map((group) => {
										const groupName = group.display_name || group.name;
										return (
											<ListItem
												key={group.id}
												css={{
													columnGap: 10,
													alignItems: "center",
												}}
											>
												<Avatar
													size="sm"
													variant="icon"
													src={group.avatar_url}
													fallback={groupName}
												/>

												<span
													css={{
														whiteSpace: "nowrap",
														textOverflow: "ellipsis",
														overflow: "hidden",
														lineHeight: 1,
														margin: 0,
													}}
												>
													{groupName || <em>N/A</em>}
												</span>
											</ListItem>
										);
									})}
								</List>
							</OverflowY>
						</TooltipContent>
					</Tooltip>
				</TooltipProvider>
			)}
		</TableCell>
	);
};<|MERGE_RESOLUTION|>--- conflicted
+++ resolved
@@ -5,16 +5,13 @@
 import { Avatar } from "components/Avatar/Avatar";
 import { OverflowY } from "components/OverflowY/OverflowY";
 import { TableCell } from "components/Table/Table";
-<<<<<<< HEAD
 import {
 	Tooltip,
 	TooltipContent,
 	TooltipProvider,
 	TooltipTrigger,
 } from "components/Tooltip/Tooltip";
-=======
 import { UsersIcon } from "lucide-react";
->>>>>>> d29a5246
 import type { FC } from "react";
 import { cn } from "utils/cn";
 
@@ -33,63 +30,10 @@
 				// the table UI
 				<em css={{ fontStyle: "normal" }}>N/A</em>
 			) : (
-<<<<<<< HEAD
 				<TooltipProvider>
 					<Tooltip delayDuration={0}>
 						<TooltipTrigger asChild>
 							<button
-=======
-				<Popover mode="hover">
-					<PopoverTrigger>
-						<button
-							css={{
-								cursor: "pointer",
-								backgroundColor: "transparent",
-								border: "none",
-								padding: 0,
-								color: "inherit",
-								lineHeight: "1",
-							}}
-							type="button"
-						>
-							<div className="flex flex-row gap-2 items-center">
-								<UsersIcon
-									className={cn([
-										"size-4 opacity-50",
-										{
-											"opacity-80": userGroups.length > 0,
-										},
-									])}
-								/>
-
-								<span>
-									{userGroups.length} Group{userGroups.length !== 1 && "s"}
-								</span>
-							</div>
-						</button>
-					</PopoverTrigger>
-
-					<PopoverContent
-						disableScrollLock
-						disableRestoreFocus
-						css={{
-							".MuiPaper-root": {
-								minWidth: "auto",
-							},
-						}}
-						anchorOrigin={{
-							vertical: "top",
-							horizontal: "center",
-						}}
-						transformOrigin={{
-							vertical: "bottom",
-							horizontal: "center",
-						}}
-					>
-						<OverflowY maxHeight={400}>
-							<List
-								component="ul"
->>>>>>> d29a5246
 								css={{
 									cursor: "pointer",
 									backgroundColor: "transparent",
@@ -101,12 +45,11 @@
 								type="button"
 							>
 								<div className="flex flex-row gap-2 items-center">
-									<GroupIcon
-										css={{
-											width: "1rem",
-											height: "1rem",
-											opacity: userGroups.length > 0 ? 0.8 : 0.5,
-										}}
+									<UsersIcon
+										className={cn([
+											"size-4 opacity-50",
+											userGroups.length > 0 && "opacity-80",
+										])}
 									/>
 
 									<span>
