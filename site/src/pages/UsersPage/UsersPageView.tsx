--- conflicted
+++ resolved
@@ -18,31 +18,18 @@
   error?: unknown
 }
 
-<<<<<<< HEAD
 export const UsersPageView: React.FC<UsersPageViewProps> = ({
   users,
   openUserCreationDialog,
   onSuspendUser,
   error,
 }) => {
-  const styles = useStyles()
-
-=======
-export const UsersPageView: React.FC<UsersPageViewProps> = ({ users, openUserCreationDialog }) => {
->>>>>>> 34b91fd5
   return (
     <Stack spacing={4}>
       <Header title={Language.pageTitle} action={{ text: Language.newUserButton, onClick: openUserCreationDialog }} />
-<<<<<<< HEAD
-      <Paper style={{ maxWidth: "1380px", margin: "1em auto", width: "100%" }}>
+      <Margins>
         {error ? <ErrorSummary error={error} /> : <UsersTable users={users} onSuspendUser={onSuspendUser} />}
-      </Paper>
-    </div>
-=======
-      <Margins>
-        <UsersTable users={users} />
       </Margins>
     </Stack>
->>>>>>> 34b91fd5
   )
 }