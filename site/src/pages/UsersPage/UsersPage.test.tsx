--- conflicted
+++ resolved
@@ -198,41 +198,6 @@
     expect(users.length).toEqual(3)
   })
 
-<<<<<<< HEAD
-=======
-  it("shows 'Create user' button to an authorized user", async () => {
-    render(<UsersPage />)
-    const createUserButton = await screen.findByText(
-      UsersViewLanguage.createButton,
-    )
-    // wait for users page to finish loading
-    await screen.findAllByLabelText("more")
-    expect(createUserButton).toBeDefined()
-  })
-
-  it("does not show 'Create user' button to unauthorized user", async () => {
-    server.use(
-      rest.post("/api/v2/authcheck", async (req, res, ctx) => {
-        const permissions = Object.keys(permissionsToCheck)
-        const response = permissions.reduce((obj, permission) => {
-          return {
-            ...obj,
-            [permission]: true,
-            createUser: false,
-          }
-        }, {})
-
-        return res(ctx.status(200), ctx.json(response))
-      }),
-    )
-    render(<UsersPage />)
-    const createUserButton = screen.queryByText(UsersViewLanguage.createButton)
-    // wait for users page to finish loading
-    await screen.findAllByLabelText("more")
-    expect(createUserButton).toBeNull()
-  })
-
->>>>>>> d22996ea
   describe("suspend user", () => {
     describe("when it is success", () => {
       it("shows a success message and refresh the page", async () => {
