--- conflicted
+++ resolved
@@ -1,12 +1,8 @@
 import Link from "@mui/material/Link";
 import type { AuditLog } from "api/typesGenerated";
 import { type FC, useMemo } from "react";
-<<<<<<< HEAD
 import { Link as RouterLink } from "react-router";
-=======
-import { Link as RouterLink } from "react-router-dom";
 import { systemBuildReasons } from "utils/workspace";
->>>>>>> 72b8ab53
 
 interface BuildAuditDescriptionProps {
 	auditLog: AuditLog;
@@ -19,7 +15,7 @@
 	// workspaces can be started/stopped/deleted by a user, or kicked off automatically by Coder
 	const user =
 		auditLog.additional_fields?.build_reason &&
-		systemBuildReasons.includes(auditLog.additional_fields?.build_reason)
+			systemBuildReasons.includes(auditLog.additional_fields?.build_reason)
 			? "Coder automatically"
 			: auditLog.user
 				? auditLog.user.username.trim()
