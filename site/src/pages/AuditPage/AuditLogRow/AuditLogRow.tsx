import type { CSSObject, Interpolation, Theme } from "@emotion/react";
import Collapse from "@mui/material/Collapse";
import Link from "@mui/material/Link";
<<<<<<< HEAD
import TableCell from "@mui/material/TableCell";
=======
import Tooltip from "@mui/material/Tooltip";
>>>>>>> 97cb19ee
import type { AuditLog, BuildReason } from "api/typesGenerated";
import { Avatar } from "components/Avatar/Avatar";
import { DropdownArrow } from "components/DropdownArrow/DropdownArrow";
import MiniTooltip from "components/MiniTooltip/MiniTooltip";
import { Stack } from "components/Stack/Stack";
import { StatusPill } from "components/StatusPill/StatusPill";
import { TableCell } from "components/Table/Table";
import { TimelineEntry } from "components/Timeline/TimelineEntry";
import { InfoIcon, NetworkIcon } from "lucide-react";
import { type FC, useState } from "react";
import { Link as RouterLink } from "react-router";
import userAgentParser from "ua-parser-js";
import { buildReasonLabels } from "utils/workspace";
import { AuditLogDescription } from "./AuditLogDescription/AuditLogDescription";
import { AuditLogDiff } from "./AuditLogDiff/AuditLogDiff";
import {
	determineGroupDiff,
	determineIdPSyncMappingDiff,
} from "./AuditLogDiff/auditUtils";

interface AuditLogRowProps {
	auditLog: AuditLog;
	// Useful for Storybook
	defaultIsDiffOpen?: boolean;
	showOrgDetails: boolean;
}

export const AuditLogRow: FC<AuditLogRowProps> = ({
	auditLog,
	defaultIsDiffOpen = false,
	showOrgDetails,
}) => {
	const [isDiffOpen, setIsDiffOpen] = useState(defaultIsDiffOpen);
	const diffs = Object.entries(auditLog.diff);
	const shouldDisplayDiff = diffs.length > 0;
	const userAgent = auditLog.user_agent
		? userAgentParser(auditLog.user_agent)
		: undefined;

	let auditDiff = auditLog.diff;

	// groups have nested diffs (group members)
	if (auditLog.resource_type === "group") {
		auditDiff = determineGroupDiff(auditLog.diff);
	}

	if (
		auditLog.resource_type === "idp_sync_settings_organization" ||
		auditLog.resource_type === "idp_sync_settings_group" ||
		auditLog.resource_type === "idp_sync_settings_role"
	) {
		auditDiff = determineIdPSyncMappingDiff(auditLog.diff);
	}

	const toggle = () => {
		if (shouldDisplayDiff) {
			setIsDiffOpen((v) => !v);
		}
	};

	return (
		<TimelineEntry
			key={auditLog.id}
			data-testid={`audit-log-row-${auditLog.id}`}
			clickable={shouldDisplayDiff}
		>
			<TableCell css={styles.auditLogCell}>
				<Stack
					direction="row"
					alignItems="center"
					css={styles.auditLogHeader}
					tabIndex={0}
					onClick={toggle}
					onKeyDown={(event) => {
						if (event.key === "Enter") {
							toggle();
						}
					}}
				>
					<Stack
						direction="row"
						alignItems="center"
						css={styles.auditLogHeaderInfo}
					>
						<Stack direction="row" alignItems="center" css={styles.fullWidth}>
							{/*
							 * Session logs don't have an associated user to the log,
							 * so when it happens we display a default icon to represent non user actions
							 */}
							{auditLog.user ? (
								<Avatar
									fallback={auditLog.user.username}
									src={auditLog.user.avatar_url}
								/>
							) : (
								<Avatar>
									<NetworkIcon className="h-full w-full p-1" />
								</Avatar>
							)}

							<Stack
								alignItems="baseline"
								css={styles.fullWidth}
								justifyContent="space-between"
								direction="row"
							>
								<Stack
									css={styles.auditLogSummary}
									direction="row"
									alignItems="baseline"
									spacing={1}
								>
									<AuditLogDescription auditLog={auditLog} />
									{auditLog.is_deleted && (
										<span css={styles.deletedLabel}>(deleted)</span>
									)}
									<span css={styles.auditLogTime}>
										{new Date(auditLog.time).toLocaleTimeString()}
									</span>
								</Stack>

								<Stack direction="row" alignItems="center">
									<StatusPill isHttpCode={true} code={auditLog.status_code} />

									{/* With multi-org, there is not enough space so show
                      everything in a tooltip. */}
									{showOrgDetails ? (
										<MiniTooltip
											title={
												<div css={styles.auditLogInfoTooltip}>
													{auditLog.ip && (
														<div>
															<h4 css={styles.auditLogInfoHeader}>IP:</h4>
															<div>{auditLog.ip}</div>
														</div>
													)}
													{userAgent?.os.name && (
														<div>
															<h4 css={styles.auditLogInfoHeader}>OS:</h4>
															<div>{userAgent.os.name}</div>
														</div>
													)}
													{userAgent?.browser.name && (
														<div>
															<h4 css={styles.auditLogInfoHeader}>Browser:</h4>
															<div>
																{userAgent.browser.name}{" "}
																{userAgent.browser.version}
															</div>
														</div>
													)}
													{auditLog.organization && (
														<div>
															<h4 css={styles.auditLogInfoHeader}>
																Organization:
															</h4>
															<Link
																component={RouterLink}
																to={`/organizations/${auditLog.organization.name}`}
															>
																{auditLog.organization.display_name ||
																	auditLog.organization.name}
															</Link>
														</div>
													)}
													{auditLog.additional_fields?.build_reason &&
														auditLog.action === "start" && (
															<div>
																<h4 css={styles.auditLogInfoHeader}>Reason:</h4>
																<div>
																	{
																		buildReasonLabels[
																			auditLog.additional_fields
																				.build_reason as BuildReason
																		]
																	}
																</div>
															</div>
														)}
												</div>
											}
										>
											<InfoIcon
												css={(theme) => ({
													color: theme.palette.info.light,
												})}
											/>
										</MiniTooltip>
									) : (
										<Stack direction="row" spacing={1} alignItems="baseline">
											{auditLog.ip && (
												<span css={styles.auditLogInfo}>
													<span>IP: </span>
													<strong>{auditLog.ip}</strong>
												</span>
											)}
											{userAgent?.os.name && (
												<span css={styles.auditLogInfo}>
													<span>OS: </span>
													<strong>{userAgent.os.name}</strong>
												</span>
											)}
											{userAgent?.browser.name && (
												<span css={styles.auditLogInfo}>
													<span>Browser: </span>
													<strong>
														{userAgent.browser.name} {userAgent.browser.version}
													</strong>
												</span>
											)}
											{auditLog.additional_fields?.build_reason &&
												auditLog.action === "start" && (
													<span css={styles.auditLogInfo}>
														<span>Reason: </span>
														<strong>
															{
																buildReasonLabels[
																	auditLog.additional_fields
																		.build_reason as BuildReason
																]
															}
														</strong>
													</span>
												)}
										</Stack>
									)}
								</Stack>
							</Stack>
						</Stack>
					</Stack>

					{shouldDisplayDiff ? (
						<div> {<DropdownArrow close={isDiffOpen} />}</div>
					) : (
						<div css={styles.columnWithoutDiff} />
					)}
				</Stack>

				{shouldDisplayDiff && (
					<Collapse in={isDiffOpen}>
						<AuditLogDiff diff={auditDiff} />
					</Collapse>
				)}
			</TableCell>
		</TimelineEntry>
	);
};

const styles = {
	auditLogCell: {
		padding: "0 !important",
		border: 0,
	},

	auditLogHeader: {
		padding: "16px 32px",
	},

	auditLogHeaderInfo: {
		flex: 1,
	},

	auditLogSummary: (theme) => ({
		...(theme.typography.body1 as CSSObject),
		fontFamily: "inherit",
	}),

	auditLogTime: (theme) => ({
		color: theme.palette.text.secondary,
		fontSize: 12,
	}),

	auditLogInfo: (theme) => ({
		...(theme.typography.body2 as CSSObject),
		fontSize: 12,
		fontFamily: "inherit",
		color: theme.palette.text.secondary,
		display: "block",
	}),

	auditLogInfoHeader: (theme) => ({
		margin: 0,
		color: theme.palette.text.primary,
		fontSize: 14,
		lineHeight: "150%",
		fontWeight: 600,
	}),

	auditLogInfoTooltip: {
		display: "flex",
		flexDirection: "column",
		gap: 8,
	},

	// offset the absence of the arrow icon on diff-less logs
	columnWithoutDiff: {
		marginLeft: "24px",
	},

	fullWidth: {
		width: "100%",
	},

	deletedLabel: (theme) => ({
		...(theme.typography.caption as CSSObject),
		color: theme.palette.text.secondary,
	}),
} satisfies Record<string, Interpolation<Theme>>;<|MERGE_RESOLUTION|>--- conflicted
+++ resolved
@@ -1,11 +1,6 @@
 import type { CSSObject, Interpolation, Theme } from "@emotion/react";
 import Collapse from "@mui/material/Collapse";
 import Link from "@mui/material/Link";
-<<<<<<< HEAD
-import TableCell from "@mui/material/TableCell";
-=======
-import Tooltip from "@mui/material/Tooltip";
->>>>>>> 97cb19ee
 import type { AuditLog, BuildReason } from "api/typesGenerated";
 import { Avatar } from "components/Avatar/Avatar";
 import { DropdownArrow } from "components/DropdownArrow/DropdownArrow";
