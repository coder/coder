--- conflicted
+++ resolved
@@ -18,12 +18,8 @@
 import { TableDateRow } from "components/TableDateRow/TableDateRow"
 import { TableLoader } from "components/TableLoader/TableLoader"
 import { AuditHelpTooltip } from "components/Tooltips"
-<<<<<<< HEAD
 import { FC, Fragment } from "react"
-=======
-import { FC } from "react"
 import { PaginationMachineRef } from "xServices/pagination/paginationXService"
->>>>>>> 820306a3
 
 export const Language = {
   title: "Audit",
