--- conflicted
+++ resolved
@@ -8,12 +8,11 @@
 import { Link } from "components/Link/Link";
 import { Loader } from "components/Loader/Loader";
 import {
-<<<<<<< HEAD
 	SettingsHeader,
 	SettingsHeaderDescription,
 	SettingsHeaderTitle,
 } from "components/SettingsHeader/SettingsHeader";
-=======
+import {
 	Select,
 	SelectContent,
 	SelectGroup,
@@ -26,7 +25,6 @@
 	StatusIndicatorDot,
 	type StatusIndicatorProps,
 } from "components/StatusIndicator/StatusIndicator";
->>>>>>> 8a24372e
 import {
 	Table,
 	TableBody,
@@ -112,34 +110,32 @@
 					</SettingsHeaderDescription>
 				</SettingsHeader>
 
-				<div>
-					<Select
-						value={filter.status}
-						onValueChange={(status) => {
-							onFilterChange({ status: status as ProvisionerJobStatus });
-						}}
-					>
-						<SelectTrigger className="w-[180px]" data-testid="status-filter">
-							<SelectValue placeholder="All statuses" />
-						</SelectTrigger>
-						<SelectContent>
-							<SelectGroup>
-								{StatusFilters.map((status) => (
-									<SelectItem key={status} value={status}>
-										<StatusIndicator variant={variantByStatus[status]}>
-											<StatusIndicatorDot />
-											<span className="block first-letter:uppercase">
-												{status}
-											</span>
-										</StatusIndicator>
-									</SelectItem>
-								))}
-							</SelectGroup>
-						</SelectContent>
-					</Select>
-				</div>
+				<Select
+					value={filter.status}
+					onValueChange={(status) => {
+						onFilterChange({ status: status as ProvisionerJobStatus });
+					}}
+				>
+					<SelectTrigger className="w-[180px]" data-testid="status-filter">
+						<SelectValue placeholder="All statuses" />
+					</SelectTrigger>
+					<SelectContent>
+						<SelectGroup>
+							{StatusFilters.map((status) => (
+								<SelectItem key={status} value={status}>
+									<StatusIndicator variant={variantByStatus[status]}>
+										<StatusIndicatorDot />
+										<span className="block first-letter:uppercase">
+											{status}
+										</span>
+									</StatusIndicator>
+								</SelectItem>
+							))}
+						</SelectGroup>
+					</SelectContent>
+				</Select>
 
-				<Table>
+				<Table className="mt-6">
 					<TableHeader>
 						<TableRow>
 							<TableHead>Created</TableHead>
