--- conflicted
+++ resolved
@@ -143,14 +143,10 @@
 				</Tooltip>
 			</PopoverTrigger>
 
-<<<<<<< HEAD
-			<PopoverContent className="w-96 bg-surface-secondary border-surface-quaternary">
-=======
 			<PopoverContent
 				align="start"
 				className="w-96 bg-surface-secondary border-surface-quaternary"
 			>
->>>>>>> 669984c9
 				<fieldset
 					className="border-0 m-0 p-0 disabled:opacity-50"
 					disabled={isLoading}
