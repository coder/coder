import { useTheme } from "@emotion/react";
import type { HealthcheckReport } from "api/typesGenerated";
import { Alert } from "components/Alert/Alert";
<<<<<<< HEAD
import MiniTooltip from "components/MiniTooltip/MiniTooltip";
import { EarthIcon, HashIcon } from "lucide-react";
=======
import { GlobeIcon, HashIcon } from "lucide-react";
>>>>>>> 97cb19ee
import type { FC } from "react";
import { useOutletContext } from "react-router";
import { createDayString } from "utils/createDayString";
import { pageTitle } from "utils/page";
import {
	BooleanPill,
	Header,
	HeaderTitle,
	HealthMessageDocsLink,
	HealthyDot,
	Main,
	Pill,
} from "./Content";
import { DismissWarningButton } from "./DismissWarningButton";

const WorkspaceProxyPage: FC = () => {
	const healthStatus = useOutletContext<HealthcheckReport>();
	const { workspace_proxy } = healthStatus;
	const { regions } = workspace_proxy.workspace_proxies;
	const theme = useTheme();

	return (
		<>
			<title>{pageTitle("Workspace Proxy - Health")}</title>

			<Header>
				<HeaderTitle>
					<HealthyDot severity={workspace_proxy.severity} />
					Workspace Proxy
				</HeaderTitle>
				<DismissWarningButton healthcheck="WorkspaceProxy" />
			</Header>

			<Main>
				{workspace_proxy.error && (
					<Alert severity="error">{workspace_proxy.error}</Alert>
				)}
				{workspace_proxy.warnings.map((warning) => {
					return (
						<Alert
							actions={<HealthMessageDocsLink {...warning} />}
							key={warning.code}
							severity="warning"
						>
							{warning.message}
						</Alert>
					);
				})}

				{regions.map((region) => {
					const errors = region.status?.report?.errors ?? [];
					const warnings = region.status?.report?.warnings ?? [];

					return (
						<div
							key={region.id}
							css={{
								borderRadius: 8,
								border: `1px solid ${
									region.healthy
										? theme.palette.divider
										: theme.palette.warning.light
								}`,
								fontSize: 14,
							}}
						>
							<header
								css={{
									padding: 24,
									display: "flex",
									alignItems: "center",
									justifyContent: "space-between",
									gap: 24,
								}}
							>
								<div css={{ display: "flex", alignItems: "center", gap: 24 }}>
									<div
										css={{
											width: 36,
											height: 36,
											display: "flex",
											alignItems: "center",
											justifyContent: "center",
										}}
									>
										<img
											src={region.icon_url}
											css={{ objectFit: "fill", width: "100%", height: "100%" }}
											alt=""
										/>
									</div>
									<div css={{ lineHeight: "160%" }}>
										<h4 css={{ fontWeight: 500, margin: 0 }}>
											{region.display_name}
										</h4>
										<span css={{ color: theme.palette.text.secondary }}>
											{region.version}
										</span>
									</div>
								</div>

								<div css={{ display: "flex", flexWrap: "wrap", gap: 12 }}>
									{region.wildcard_hostname && (
<<<<<<< HEAD
										<MiniTooltip title="Wildcard Hostname">
											<Pill icon={<EarthIcon />}>
=======
										<Tooltip title="Wildcard Hostname">
											<Pill icon={<GlobeIcon />}>
>>>>>>> 97cb19ee
												{region.wildcard_hostname}
											</Pill>
										</MiniTooltip>
									)}
									{region.version && (
										<MiniTooltip title="Version">
											<Pill icon={<HashIcon className="size-icon-sm" />}>
												{region.version}
											</Pill>
										</MiniTooltip>
									)}
									{region.derp_enabled && (
										<BooleanPill value={region.derp_enabled}>
											DERP Enabled
										</BooleanPill>
									)}
									{region.derp_only && (
										<BooleanPill value={region.derp_only}>
											DERP Only
										</BooleanPill>
									)}
									{region.deleted && (
										<BooleanPill value={region.deleted}>Deleted</BooleanPill>
									)}
								</div>
							</header>

							<div
								css={{
									borderTop: `1px solid ${theme.palette.divider}`,
									display: "flex",
									alignItems: "center",
									justifyContent: "space-between",
									padding: "8px 24px",
									fontSize: 12,
									color: theme.palette.text.secondary,
								}}
							>
								{region.status?.status === "unregistered" ? (
									<span>Has not connected yet</span>
								) : warnings.length === 0 && errors.length === 0 ? (
									<span>OK</span>
								) : (
									<div css={{ display: "flex", flexDirection: "column" }}>
										{[...errors, ...warnings].map((msg) => (
											<span
												key={msg}
												css={{
													":first-letter": { textTransform: "uppercase" },
												}}
											>
												{msg}
											</span>
										))}
									</div>
								)}
								<span data-chromatic="ignore">
									{createDayString(region.updated_at)}
								</span>
							</div>
						</div>
					);
				})}
			</Main>
		</>
	);
};

export default WorkspaceProxyPage;<|MERGE_RESOLUTION|>--- conflicted
+++ resolved
@@ -1,12 +1,8 @@
 import { useTheme } from "@emotion/react";
 import type { HealthcheckReport } from "api/typesGenerated";
 import { Alert } from "components/Alert/Alert";
-<<<<<<< HEAD
 import MiniTooltip from "components/MiniTooltip/MiniTooltip";
-import { EarthIcon, HashIcon } from "lucide-react";
-=======
 import { GlobeIcon, HashIcon } from "lucide-react";
->>>>>>> 97cb19ee
 import type { FC } from "react";
 import { useOutletContext } from "react-router";
 import { createDayString } from "utils/createDayString";
@@ -110,13 +106,8 @@
 
 								<div css={{ display: "flex", flexWrap: "wrap", gap: 12 }}>
 									{region.wildcard_hostname && (
-<<<<<<< HEAD
 										<MiniTooltip title="Wildcard Hostname">
-											<Pill icon={<EarthIcon />}>
-=======
-										<Tooltip title="Wildcard Hostname">
 											<Pill icon={<GlobeIcon />}>
->>>>>>> 97cb19ee
 												{region.wildcard_hostname}
 											</Pill>
 										</MiniTooltip>
