--- conflicted
+++ resolved
@@ -52,16 +52,6 @@
 	} as const;
 	const visibleSections = filterVisibleSections(sections);
 
-<<<<<<< HEAD
-	const link = `
-		text-content-secondary border-none text-sm w-full flex items-center gap-3
-		text-left h-9 px-6 cursor-pointer no-underline transition-colors
-		hover:bg-surface-secondary hover:text-content-primary
-	`;
-	const activeLink = "bg-surface-secondary text-content-primary";
-
-=======
->>>>>>> 1d1a16ea
 	if (isLoading) {
 		return (
 			<div className="p-6">
@@ -109,11 +99,7 @@
 										</IconButton>
 									</Tooltip>
 								</div>
-<<<<<<< HEAD
-								<div className="text-medium mt-4">
-=======
 								<div className="font-medium mt-4">
->>>>>>> 1d1a16ea
 									{healthStatus.healthy ? "Healthy" : "Unhealthy"}
 								</div>
 								<div className="text-content-secondary line-height-[150%]">
@@ -130,11 +116,7 @@
 							</div>
 
 							<div className="flex flex-col">
-<<<<<<< HEAD
-								<span className="text-medium">Last check</span>
-=======
 								<span className="font-medium">Last check</span>
->>>>>>> 1d1a16ea
 								<span
 									data-chromatic="ignore"
 									className="text-content-secondary line-height-[150%]"
@@ -143,13 +125,8 @@
 								</span>
 							</div>
 
-<<<<<<< HEAD
-							<div css={{ display: "flex", flexDirection: "column" }}>
-								<span className="text-medium">Version</span>
-=======
 							<div className="flex flex-col">
 								<span className="font-medium">Version</span>
->>>>>>> 1d1a16ea
 								<span
 									data-chromatic="ignore"
 									className="text-content-secondary line-height-[150%]"
@@ -172,11 +149,7 @@
 											key={key}
 											to={`/health/${kebabCase(key)}`}
 											className={({ isActive }) =>
-<<<<<<< HEAD
-												cn(link, isActive && activeLink)
-=======
 												cn(linkStyles.normal, isActive && linkStyles.active)
->>>>>>> 1d1a16ea
 											}
 										>
 											<HealthIcon
