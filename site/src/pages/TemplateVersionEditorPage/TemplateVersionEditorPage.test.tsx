--- conflicted
+++ resolved
@@ -20,15 +20,10 @@
   waitForLoaderToBeRemoved,
 } from "testHelpers/renderHelpers";
 import { server } from "testHelpers/server";
-<<<<<<< HEAD
-import { Language } from "./PublishTemplateVersionDialog";
-import TemplateVersionEditorPage from "./TemplateVersionEditorPage";
-=======
 import { rest } from "msw";
 import { AppProviders } from "App";
 import { TemplateVersion } from "api/typesGenerated";
 import { MonacoEditorProps } from "./MonacoEditor";
->>>>>>> 17c486c5
 
 // For some reason this component in Jest is throwing a MUI style warning so,
 // since we don't need it for this test, we can mock it out
