<<<<<<< HEAD
=======
import Button from "@mui/material/Button";
import IconButton from "@mui/material/IconButton";
import Tooltip from "@mui/material/Tooltip";
import CreateIcon from "@mui/icons-material/AddOutlined";
import {
  Link as RouterLink,
  unstable_usePrompt as usePrompt,
} from "react-router-dom";
>>>>>>> 17c486c5
import { type Interpolation, type Theme, useTheme } from "@emotion/react";
import CreateIcon from "@mui/icons-material/AddOutlined";
import ArrowBackOutlined from "@mui/icons-material/ArrowBackOutlined";
import CloseOutlined from "@mui/icons-material/CloseOutlined";
import PlayArrowOutlined from "@mui/icons-material/PlayArrowOutlined";
import WarningOutlined from "@mui/icons-material/WarningOutlined";
import AlertTitle from "@mui/material/AlertTitle";
import Button from "@mui/material/Button";
import ButtonGroup from "@mui/material/ButtonGroup";
import IconButton from "@mui/material/IconButton";
import Tooltip from "@mui/material/Tooltip";
import { type FC, useCallback, useEffect, useRef, useState } from "react";
import { Link as RouterLink } from "react-router-dom";
import type {
  ProvisionerJobLog,
  Template,
  TemplateVersion,
  TemplateVersionVariable,
  VariableValue,
  WorkspaceResource,
} from "api/typesGenerated";
import { Alert, AlertDetail } from "components/Alert/Alert";
import { Sidebar } from "components/FullPageLayout/Sidebar";
import {
  Topbar,
  TopbarAvatar,
  TopbarButton,
  TopbarData,
  TopbarDivider,
  TopbarIconButton,
} from "components/FullPageLayout/Topbar";
import { Loader } from "components/Loader/Loader";
import { isBinaryData } from "modules/templates/TemplateFiles/isBinaryData";
import { TemplateFileTree } from "modules/templates/TemplateFiles/TemplateFileTree";
import { TemplateResourcesTable } from "modules/templates/TemplateResourcesTable/TemplateResourcesTable";
import { WorkspaceBuildLogs } from "modules/workspaces/WorkspaceBuildLogs/WorkspaceBuildLogs";
import type { PublishVersionData } from "pages/TemplateVersionEditorPage/types";
import { MONOSPACE_FONT_FAMILY } from "theme/constants";
import type { FileTree } from "utils/filetree";
import {
  createFile,
  existsFile,
  getFileText,
  isFolder,
  moveFile,
  removeFile,
  updateFile,
} from "utils/filetree";
import {
  CreateFileDialog,
  DeleteFileDialog,
  RenameFileDialog,
} from "./FileDialog";
import { MissingTemplateVariablesDialog } from "./MissingTemplateVariablesDialog";
import { MonacoEditor } from "./MonacoEditor";
import { ProvisionerTagsPopover } from "./ProvisionerTagsPopover";
import { PublishTemplateVersionDialog } from "./PublishTemplateVersionDialog";
import { TemplateVersionStatusBadge } from "./TemplateVersionStatusBadge";

type Tab = "logs" | "resources" | undefined; // Undefined is to hide the tab

export interface TemplateVersionEditorProps {
  template: Template;
  templateVersion: TemplateVersion;
  defaultFileTree: FileTree;
  buildLogs?: ProvisionerJobLog[];
  resources?: WorkspaceResource[];
  isBuilding: boolean;
  canPublish: boolean;
  onPreview: (files: FileTree) => Promise<void>;
  onPublish: () => void;
  onConfirmPublish: (data: PublishVersionData) => void;
  onCancelPublish: () => void;
  publishingError?: unknown;
  publishedVersion?: TemplateVersion;
  onCreateWorkspace: () => void;
  isAskingPublishParameters: boolean;
  isPromptingMissingVariables: boolean;
  isPublishing: boolean;
  missingVariables?: TemplateVersionVariable[];
  onSubmitMissingVariableValues: (values: VariableValue[]) => void;
  onCancelSubmitMissingVariableValues: () => void;
  defaultTab?: Tab;
  provisionerTags: Record<string, string>;
  onUpdateProvisionerTags: (tags: Record<string, string>) => void;
  activePath: string | undefined;
  onActivePathChange: (path: string | undefined) => void;
}

export const TemplateVersionEditor: FC<TemplateVersionEditorProps> = ({
  isBuilding,
  canPublish,
  template,
  templateVersion,
  defaultFileTree,
  onPreview,
  onPublish,
  onConfirmPublish,
  onCancelPublish,
  isAskingPublishParameters,
  isPublishing,
  publishingError,
  publishedVersion,
  onCreateWorkspace,
  buildLogs,
  resources,
  isPromptingMissingVariables,
  missingVariables,
  onSubmitMissingVariableValues,
  onCancelSubmitMissingVariableValues,
  defaultTab,
  provisionerTags,
  onUpdateProvisionerTags,
  activePath,
  onActivePathChange,
}) => {
  const theme = useTheme();
  const [selectedTab, setSelectedTab] = useState<Tab>(defaultTab);
  const [fileTree, setFileTree] = useState(defaultFileTree);
  const [createFileOpen, setCreateFileOpen] = useState(false);
  const [deleteFileOpen, setDeleteFileOpen] = useState<string>();
  const [renameFileOpen, setRenameFileOpen] = useState<string>();
  const [dirty, setDirty] = useState(false);

  const triggerPreview = useCallback(async () => {
    await onPreview(fileTree);
    setSelectedTab("logs");
  }, [fileTree, onPreview]);

  // Stop ctrl+s from saving files and make ctrl+enter trigger a preview.
  useEffect(() => {
    const keyListener = async (event: KeyboardEvent) => {
      if (!(navigator.platform.match("Mac") ? event.metaKey : event.ctrlKey)) {
        return;
      }
      switch (event.key) {
        case "s":
          // Prevent opening the save dialog!
          event.preventDefault();
          break;
        case "Enter":
          event.preventDefault();
          await triggerPreview();
          break;
      }
    };
    document.addEventListener("keydown", keyListener);
    return () => {
      document.removeEventListener("keydown", keyListener);
    };
  }, [triggerPreview]);

  // Automatically switch to the template preview tab when the build succeeds.
  const previousVersion = useRef<TemplateVersion>();
  useEffect(() => {
    if (!previousVersion.current) {
      previousVersion.current = templateVersion;
      return;
    }

    if (
      ["running", "pending"].includes(previousVersion.current.job.status) &&
      templateVersion.job.status === "succeeded"
    ) {
      setDirty(false);
    }
    previousVersion.current = templateVersion;
  }, [templateVersion]);

  const editorValue = activePath ? getFileText(activePath, fileTree) : "";
  const isEditorValueBinary =
    typeof editorValue === "string" ? isBinaryData(editorValue) : false;

  // Auto scroll
  const buildLogsRef = useRef<HTMLDivElement>(null);
  useEffect(() => {
    if (buildLogsRef.current) {
      buildLogsRef.current.scrollTop = buildLogsRef.current.scrollHeight;
    }
  }, [buildLogs]);

  useLeaveSiteWarning(canPublish);

  const canBuild = !isBuilding && dirty;

  return (
    <>
      <div css={{ height: "100%", display: "flex", flexDirection: "column" }}>
        <Topbar
          css={{
            display: "grid",
            gridTemplateColumns: "1fr 2fr 1fr",
          }}
          data-testid="topbar"
        >
          <div>
            <Tooltip title="Back to the template">
              <TopbarIconButton
                component={RouterLink}
                to={`/templates/${template.name}`}
              >
                <ArrowBackOutlined />
              </TopbarIconButton>
            </Tooltip>
          </div>

          <TopbarData>
            <TopbarAvatar src={template.icon} />
            <RouterLink
              to={`/templates/${template.name}`}
              css={{
                color: theme.palette.text.primary,
                textDecoration: "none",

                "&:hover": {
                  textDecoration: "underline",
                },
              }}
            >
              {template.display_name || template.name}
            </RouterLink>
            <TopbarDivider />
            <span css={{ color: theme.palette.text.secondary }}>
              {templateVersion.name}
            </span>
          </TopbarData>

          <div
            css={{
              display: "flex",
              alignItems: "center",
              justifyContent: "flex-end",
              gap: 8,
              paddingRight: 16,
            }}
          >
            {buildLogs && (
              <TemplateVersionStatusBadge version={templateVersion} />
            )}

            <ButtonGroup
              variant="outlined"
              css={{
                // Workaround to make the border transitions smoothly on button groups
                "& > button:hover + button": {
                  borderLeft: "1px solid #FFF",
                },
              }}
              disabled={!canBuild}
            >
              <TopbarButton
                startIcon={
                  <PlayArrowOutlined
                    css={{ color: theme.palette.success.light }}
                  />
                }
                title="Build template (Ctrl + Enter)"
                disabled={!canBuild}
                onClick={async () => {
                  await triggerPreview();
                }}
              >
                Build
              </TopbarButton>
              <ProvisionerTagsPopover
                tags={provisionerTags}
                onSubmit={({ key, value }) => {
                  onUpdateProvisionerTags({
                    ...provisionerTags,
                    [key]: value,
                  });
                }}
                onDelete={(key) => {
                  const newTags = { ...provisionerTags };
                  delete newTags[key];
                  onUpdateProvisionerTags(newTags);
                }}
              />
            </ButtonGroup>

            <TopbarButton
              variant="contained"
              disabled={dirty || !canPublish}
              onClick={onPublish}
            >
              Publish
            </TopbarButton>
          </div>
        </Topbar>

        <div
          css={{
            display: "flex",
            flex: 1,
            flexBasis: 0,
            overflow: "hidden",
            position: "relative",
          }}
        >
          {publishedVersion && (
            <div
              // We need this to reset the dismissable state of the component
              // when the published version changes
              key={publishedVersion.id}
              css={{
                position: "absolute",
                width: "100%",
                display: "flex",
                justifyContent: "center",
                padding: 12,
                zIndex: 10,
              }}
            >
              <Alert
                severity="success"
                dismissible
                actions={
                  <Button
                    variant="text"
                    size="small"
                    onClick={onCreateWorkspace}
                  >
                    Create a workspace
                  </Button>
                }
              >
                Successfully published {publishedVersion.name}!
              </Alert>
            </div>
          )}

          <Sidebar>
            <div
              css={{
                height: 42,
                padding: "0 8px 0 16px",
                display: "flex",
                alignItems: "center",
              }}
            >
              <span
                css={{
                  color: theme.palette.text.primary,
                  fontSize: 13,
                }}
              >
                Files
              </span>

              <div
                css={{
                  marginLeft: "auto",
                  "& svg": {
                    fill: theme.palette.text.primary,
                  },
                }}
              >
                <Tooltip title="Create File" placement="top">
                  <IconButton
                    aria-label="Create File"
                    onClick={(event) => {
                      setCreateFileOpen(true);
                      event.currentTarget.blur();
                    }}
                  >
                    <CreateIcon css={{ width: 16, height: 16 }} />
                  </IconButton>
                </Tooltip>
              </div>
              <CreateFileDialog
                fileTree={fileTree}
                open={createFileOpen}
                onClose={() => {
                  setCreateFileOpen(false);
                }}
                checkExists={(path) => existsFile(path, fileTree)}
                onConfirm={(path) => {
                  setFileTree((fileTree) => createFile(path, fileTree, ""));
                  onActivePathChange(path);
                  setCreateFileOpen(false);
                  setDirty(true);
                }}
              />
              <DeleteFileDialog
                onConfirm={() => {
                  if (!deleteFileOpen) {
                    throw new Error("delete file must be set");
                  }
                  setFileTree((fileTree) =>
                    removeFile(deleteFileOpen, fileTree),
                  );
                  setDeleteFileOpen(undefined);
                  if (activePath === deleteFileOpen) {
                    onActivePathChange(undefined);
                  }
                  setDirty(true);
                }}
                open={Boolean(deleteFileOpen)}
                onClose={() => setDeleteFileOpen(undefined)}
                filename={deleteFileOpen || ""}
              />
              <RenameFileDialog
                fileTree={fileTree}
                open={Boolean(renameFileOpen)}
                onClose={() => {
                  setRenameFileOpen(undefined);
                }}
                filename={renameFileOpen || ""}
                checkExists={(path) => existsFile(path, fileTree)}
                onConfirm={(newPath) => {
                  if (!renameFileOpen) {
                    return;
                  }
                  setFileTree((fileTree) =>
                    moveFile(renameFileOpen, newPath, fileTree),
                  );
                  onActivePathChange(newPath);
                  setRenameFileOpen(undefined);
                  setDirty(true);
                }}
              />
            </div>
            <TemplateFileTree
              fileTree={fileTree}
              onDelete={(file) => setDeleteFileOpen(file)}
              onSelect={(filePath) => {
                if (!isFolder(filePath, fileTree)) {
                  onActivePathChange(filePath);
                }
              }}
              onRename={(file) => setRenameFileOpen(file)}
              activePath={activePath}
            />
          </Sidebar>

          <div
            css={{
              display: "flex",
              flexDirection: "column",
              width: "100%",
              minHeight: "100%",
              overflow: "hidden",
            }}
          >
            <div css={{ flex: 1, overflowY: "auto" }} data-chromatic="ignore">
              {activePath ? (
                isEditorValueBinary ? (
                  <div
                    role="alert"
                    css={{
                      width: "100%",
                      height: "100%",
                      display: "flex",
                      alignItems: "center",
                      justifyContent: "center",
                      padding: 40,
                    }}
                  >
                    <div
                      css={{
                        display: "flex",
                        flexDirection: "column",
                        alignItems: "center",
                        maxWidth: 420,
                        textAlign: "center",
                      }}
                    >
                      <WarningOutlined
                        css={{
                          fontSize: 48,
                          color: theme.roles.warning.fill.outline,
                        }}
                      />
                      <p
                        css={{
                          margin: 0,
                          padding: 0,
                          marginTop: 24,
                        }}
                      >
                        The file is not displayed in the text editor because it
                        is either binary or uses an unsupported text encoding.
                      </p>
                    </div>
                  </div>
                ) : (
                  <MonacoEditor
                    value={editorValue}
                    path={activePath}
                    onChange={(value) => {
                      if (!activePath) {
                        return;
                      }
                      setFileTree((fileTree) =>
                        updateFile(activePath, value, fileTree),
                      );
                      setDirty(true);
                    }}
                  />
                )
              ) : (
                <div>No file opened</div>
              )}
            </div>

            <div
              css={{
                borderTop: `1px solid ${theme.palette.divider}`,
                overflow: "hidden",
                display: "flex",
                flexDirection: "column",
              }}
            >
              <div
                css={{
                  display: "flex",
                  alignItems: "center",
                  borderBottom: selectedTab
                    ? `1px solid ${theme.palette.divider}`
                    : 0,
                }}
              >
                <div
                  css={{
                    display: "flex",

                    "& .MuiTab-root": {
                      padding: 0,
                      fontSize: 14,
                      textTransform: "none",
                      letterSpacing: "unset",
                    },
                  }}
                >
                  <button
                    disabled={!buildLogs}
                    css={styles.tab}
                    className={selectedTab === "logs" ? "active" : ""}
                    onClick={() => {
                      setSelectedTab("logs");
                    }}
                  >
                    Output
                  </button>

                  <button
                    disabled={!canPublish}
                    css={styles.tab}
                    className={selectedTab === "resources" ? "active" : ""}
                    onClick={() => {
                      setSelectedTab("resources");
                    }}
                  >
                    Resources
                  </button>
                </div>

                {selectedTab && (
                  <IconButton
                    onClick={() => {
                      setSelectedTab(undefined);
                    }}
                    css={{
                      marginLeft: "auto",
                      width: 36,
                      height: 36,
                      borderRadius: 0,
                    }}
                  >
                    <CloseOutlined css={{ width: 16, height: 16 }} />
                  </IconButton>
                )}
              </div>

              <div
                ref={buildLogsRef}
                css={{
                  display: selectedTab !== "logs" ? "none" : "flex",
                  height: selectedTab ? 280 : 0,
                  flexDirection: "column",
                  overflowY: "auto",
                }}
              >
                {templateVersion.job.error && (
                  <div>
                    <Alert
                      severity="error"
                      css={{
                        borderRadius: 0,
                        border: 0,
                        borderBottom: `1px solid ${theme.palette.divider}`,
                        borderLeft: `2px solid ${theme.palette.error.main}`,
                      }}
                    >
                      <AlertTitle>Error during the build</AlertTitle>
                      <AlertDetail>{templateVersion.job.error}</AlertDetail>
                    </Alert>
                  </div>
                )}

                {buildLogs && buildLogs.length === 0 && (
                  <Loader css={{ height: "100%" }} />
                )}

                {buildLogs && buildLogs.length > 0 && (
                  <WorkspaceBuildLogs
                    css={styles.buildLogs}
                    hideTimestamps
                    logs={buildLogs}
                  />
                )}
              </div>

              <div
                css={[
                  {
                    display: selectedTab !== "resources" ? "none" : undefined,
                    height: selectedTab ? 280 : 0,
                  },
                  styles.resources,
                ]}
              >
                {resources && (
                  <TemplateResourcesTable
                    resources={resources.filter(
                      (r) => r.workspace_transition === "start",
                    )}
                  />
                )}
              </div>
            </div>
          </div>
        </div>
      </div>

      <PublishTemplateVersionDialog
        key={templateVersion.name}
        publishingError={publishingError}
        open={isAskingPublishParameters || isPublishing}
        onClose={onCancelPublish}
        onConfirm={onConfirmPublish}
        isPublishing={isPublishing}
        defaultName={templateVersion.name}
      />

      <MissingTemplateVariablesDialog
        open={isPromptingMissingVariables}
        onClose={onCancelSubmitMissingVariableValues}
        onSubmit={onSubmitMissingVariableValues}
        missingVariables={missingVariables}
      />
    </>
  );
};

const useLeaveSiteWarning = (enabled: boolean) => {
  const MESSAGE =
    "You have unpublished changes. Are you sure you want to leave?";

  // This works for regular browser actions like close tab and back button
  useEffect(() => {
    const onBeforeUnload = (e: BeforeUnloadEvent) => {
      if (enabled) {
        e.preventDefault();
        return MESSAGE;
      }
    };

    window.addEventListener("beforeunload", onBeforeUnload);

    return () => {
      window.removeEventListener("beforeunload", onBeforeUnload);
    };
  }, [enabled]);

  // This is used for react router navigation that is not triggered by the
  // browser
  usePrompt({
    message: MESSAGE,
    when: ({ nextLocation }) => {
      // We need to check the path because we change the URL when new template
      // version is created during builds
      return enabled && !nextLocation.pathname.endsWith("/edit");
    },
  });
};

const styles = {
  tab: (theme) => ({
    "&:not(:disabled)": {
      cursor: "pointer",
    },
    padding: 12,
    fontSize: 10,
    textTransform: "uppercase",
    letterSpacing: "0.5px",
    fontWeight: 500,
    background: "transparent",
    fontFamily: "inherit",
    border: 0,
    color: theme.palette.text.secondary,
    transition: "150ms ease all",
    display: "flex",
    gap: 8,
    alignItems: "center",
    justifyContent: "center",
    position: "relative",

    "& svg": {
      maxWidth: 12,
      maxHeight: 12,
    },

    "&.active": {
      color: theme.palette.text.primary,
      "&:after": {
        content: '""',
        display: "block",
        width: "100%",
        height: 1,
        backgroundColor: theme.palette.primary.main,
        bottom: -1,
        position: "absolute",
      },
    },

    "&:not(:disabled):hover": {
      color: theme.palette.text.primary,
    },

    "&:disabled": {
      color: theme.palette.text.disabled,
    },
  }),

  tabBar: (theme) => ({
    padding: "8px 16px",
    position: "sticky",
    top: 0,
    background: theme.palette.background.default,
    borderBottom: `1px solid ${theme.palette.divider}`,
    color: theme.palette.text.primary,
    textTransform: "uppercase",
    fontSize: 12,

    "&.top": {
      borderTop: `1px solid ${theme.palette.divider}`,
    },
  }),

  buildLogs: {
    borderRadius: 0,
    border: 0,

    // Hack to update logs header and lines
    "& .logs-header": {
      border: 0,
      padding: "8px 16px",
      fontFamily: MONOSPACE_FONT_FAMILY,

      "&:first-of-type": {
        paddingTop: 16,
      },

      "&:last-child": {
        paddingBottom: 16,
      },
    },

    "& .logs-line": {
      paddingLeft: 16,
    },

    "& .logs-container": {
      border: "0 !important",
    },
  },

  resources: {
    overflowY: "auto",

    // Hack to access customize resource-card from here
    "& .resource-card": {
      borderLeft: 0,
      borderRight: 0,

      "&:first-of-type": {
        borderTop: 0,
      },

      "&:last-child": {
        borderBottom: 0,
      },
    },
  },
} satisfies Record<string, Interpolation<Theme>>;<|MERGE_RESOLUTION|>--- conflicted
+++ resolved
@@ -1,5 +1,3 @@
-<<<<<<< HEAD
-=======
 import Button from "@mui/material/Button";
 import IconButton from "@mui/material/IconButton";
 import Tooltip from "@mui/material/Tooltip";
@@ -8,7 +6,6 @@
   Link as RouterLink,
   unstable_usePrompt as usePrompt,
 } from "react-router-dom";
->>>>>>> 17c486c5
 import { type Interpolation, type Theme, useTheme } from "@emotion/react";
 import CreateIcon from "@mui/icons-material/AddOutlined";
 import ArrowBackOutlined from "@mui/icons-material/ArrowBackOutlined";
