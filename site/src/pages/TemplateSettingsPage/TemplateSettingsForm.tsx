--- conflicted
+++ resolved
@@ -12,12 +12,8 @@
 export const Language = {
   nameLabel: "Name",
   descriptionLabel: "Description",
-<<<<<<< HEAD
   maxTtlLabel: "Auto-stop limit",
-=======
   iconLabel: "Icon",
-  maxTtlLabel: "Max TTL",
->>>>>>> a4c90c59
   // This is the same from the CLI on https://github.com/coder/coder/blob/546157b63ef9204658acf58cb653aa9936b70c49/cli/templateedit.go#L59
   maxTtlHelperText: "Edit the template maximum time before shutdown in seconds",
   formAriaLabel: "Template settings form",
@@ -28,11 +24,6 @@
   description: Yup.string(),
   max_ttl_ms: Yup.number(),
 })
-export interface UpdateTemplateFormMeta {
-  readonly name?: string
-  readonly description?: string
-  readonly max_ttl?: number
-}
 
 export interface TemplateSettingsForm {
   template: Template
@@ -41,7 +32,7 @@
   isSubmitting: boolean
   error?: unknown
   // Helpful to show field errors on Storybook
-  initialTouched?: FormikTouched<UpdateTemplateFormMeta>
+  initialTouched?: FormikTouched<UpdateTemplateMeta>
 }
 
 export const TemplateSettingsForm: FC<TemplateSettingsForm> = ({
@@ -52,33 +43,21 @@
   isSubmitting,
   initialTouched,
 }) => {
-  const form: FormikContextType<UpdateTemplateFormMeta> = useFormik<UpdateTemplateFormMeta>({
+  const form: FormikContextType<UpdateTemplateMeta> = useFormik<UpdateTemplateMeta>({
     initialValues: {
       name: template.name,
       description: template.description,
-<<<<<<< HEAD
-      max_ttl: template.max_ttl_ms / 1000,
-=======
       max_ttl_ms: template.max_ttl_ms,
       icon: template.icon,
->>>>>>> a4c90c59
     },
     validationSchema,
-    onSubmit: (data) => {
-      onSubmit({
-        ...data,
-        max_ttl_ms: data.max_ttl !== undefined ? data.max_ttl * 1000 : undefined,
-      })
-    },
+    onSubmit,
     initialTouched,
   })
-<<<<<<< HEAD
-  const getFieldHelpers = getFormHelpersWithError<UpdateTemplateFormMeta>(form, error)
-=======
   const getFieldHelpers = getFormHelpersWithError<UpdateTemplateMeta>(form, error)
   const styles = useStyles()
   const hasIcon = form.values.icon && form.values.icon !== ""
->>>>>>> a4c90c59
+  const maxTtlMsFieldHelpers = getFieldHelpers("max_ttl_ms")
 
   return (
     <form onSubmit={form.handleSubmit} aria-label={Language.formAriaLabel}>
@@ -104,9 +83,6 @@
         />
 
         <TextField
-<<<<<<< HEAD
-          {...getFieldHelpers("max_ttl")}
-=======
           {...getFieldHelpers("icon")}
           disabled={isSubmitting}
           fullWidth
@@ -130,14 +106,17 @@
         />
 
         <TextField
-          {...getFieldHelpers("max_ttl_ms")}
->>>>>>> a4c90c59
+          {...maxTtlMsFieldHelpers}
           helperText={Language.maxTtlHelperText}
           disabled={isSubmitting}
           fullWidth
           inputProps={{ min: 0, step: 1 }}
           label={Language.maxTtlLabel}
           variant="outlined"
+          // Display seconds from ms
+          value={form.values.max_ttl_ms ? form.values.max_ttl_ms / 1000 : undefined}
+          // Convert ms to seconds
+          onChange={(event) => Number(event.currentTarget.value) * 1000}
         />
       </Stack>
 
