--- conflicted
+++ resolved
@@ -20,18 +20,10 @@
     entitlements.features["advanced_template_scheduling"].enabled;
   // This check can be removed when https://github.com/coder/coder/milestone/19
   // is merged up
-<<<<<<< HEAD
   const allowWorkspaceActions = experiments.includes("workspace_actions")
   const allowAutostopRequirement =
     entitlements.features["template_autostop_requirement"].enabled
   const { clearLocal } = useLocalStorage()
-=======
-  const allowWorkspaceActions = experiments.includes("workspace_actions");
-  const allowAutostopRequirement = experiments.includes(
-    "template_autostop_requirement",
-  );
-  const { clearLocal } = useLocalStorage();
->>>>>>> 3dc1e22d
 
   const {
     mutate: updateTemplate,
