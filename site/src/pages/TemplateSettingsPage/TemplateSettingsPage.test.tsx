--- conflicted
+++ resolved
@@ -1,15 +1,13 @@
 import { screen, waitFor } from "@testing-library/react"
 import userEvent from "@testing-library/user-event"
 import * as API from "api/api"
-import { Entitlements, UpdateTemplateMeta } from "api/typesGenerated"
+import { UpdateTemplateMeta } from "api/typesGenerated"
 import { Language as FooterFormLanguage } from "components/FormFooter/FormFooter"
-import { MockEntitlements, MockTemplate } from "../../testHelpers/entities"
+import { MockTemplate } from "../../testHelpers/entities"
 import { renderWithAuth } from "../../testHelpers/renderHelpers"
-import { server } from "../../testHelpers/server"
 import { getValidationSchema } from "./TemplateSettingsForm"
 import { TemplateSettingsPage } from "./TemplateSettingsPage"
 import i18next from "i18next"
-import { rest } from "msw"
 
 const { t } = i18next
 
@@ -122,74 +120,6 @@
     })
 
     await fillAndSubmitForm(validFormValues)
-<<<<<<< HEAD
-    expect(
-      screen.getByDisplayValue(validFormValues.default_ttl_ms),
-    ).toBeInTheDocument()
-    expect(
-      screen.queryAllByDisplayValue(validFormValues.max_ttl_ms),
-    ).toHaveLength(0)
-    await waitFor(() => expect(API.updateTemplateMeta).toBeCalledTimes(1))
-
-    await waitFor(() =>
-      expect(API.updateTemplateMeta).toBeCalledWith(
-        "test-template",
-        expect.objectContaining({
-          ...validFormValues,
-          // convert from the display value (hours) to ms
-          default_ttl_ms: validFormValues.default_ttl_ms * 3600000,
-          // this value is undefined if not entitled
-          max_ttl_ms: undefined,
-        }),
-      ),
-    )
-  })
-
-  test("max ttl shows if entitled", async () => {
-    const entitlements: Entitlements = {
-      ...MockEntitlements,
-      has_license: true,
-      features: {
-        ...MockEntitlements.features,
-        advanced_template_scheduling: {
-          entitlement: "entitled",
-          enabled: true,
-        },
-      },
-    }
-    server.use(
-      rest.get("/api/v2/entitlements", (req, res, ctx) => {
-        return res(ctx.status(200), ctx.json(entitlements))
-      }),
-    )
-
-    await renderTemplateSettingsPage()
-
-    jest.spyOn(API, "updateTemplateMeta").mockResolvedValueOnce({
-      ...MockTemplate,
-      ...validFormValues,
-    })
-
-    await fillAndSubmitForm(validFormValues)
-    expect(
-      screen.getByDisplayValue(validFormValues.default_ttl_ms),
-    ).toBeInTheDocument()
-    expect(
-      screen.getByDisplayValue(validFormValues.max_ttl_ms),
-    ).toBeInTheDocument()
-    await waitFor(() => expect(API.updateTemplateMeta).toBeCalledTimes(1))
-
-    await waitFor(() =>
-      expect(API.updateTemplateMeta).toBeCalledWith(
-        "test-template",
-        expect.objectContaining({
-          ...validFormValues,
-          // convert from the display value (hours) to ms
-          default_ttl_ms: validFormValues.default_ttl_ms * 3600000,
-          max_ttl_ms: validFormValues.max_ttl_ms * 3600000,
-        }),
-      ),
-=======
     await waitFor(() => expect(API.updateTemplateMeta).toBeCalledTimes(1))
     expect(API.updateTemplateMeta).toBeCalledWith(
       "test-template",
@@ -197,7 +127,6 @@
         ...validFormValues,
         default_ttl_ms: 3600000, // the default_ttl_ms to ms
       }),
->>>>>>> 8a6635bf
     )
   })
 
