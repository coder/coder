import Button from "@mui/material/Button";
import Link from "@mui/material/Link";
import ArrowRightAltOutlined from "@mui/icons-material/ArrowRightAltOutlined";
import { type FC } from "react";
import { Helmet } from "react-helmet-async";
import { useMutation, useQuery, useQueryClient } from "react-query";
import { setGroupRole, setUserRole, templateACL } from "api/queries/templates";
import { Paywall } from "components/Paywall/Paywall";
import { Stack } from "components/Stack/Stack";
<<<<<<< HEAD
import { useFeatureVisibility } from "modules/dashboard/useFeatureVisibility";
import { useOrganizationId } from "hooks/useOrganizationId";
import { type FC } from "react";
import { Helmet } from "react-helmet-async";
=======
import { displaySuccess } from "components/GlobalSnackbar/utils";
import { useFeatureVisibility } from "hooks/useFeatureVisibility";
import { useOrganizationId } from "contexts/auth/useOrganizationId";
>>>>>>> f74ef142
import { pageTitle } from "utils/page";
import { docs } from "utils/docs";
import { useTemplateSettings } from "../TemplateSettingsLayout";
import { TemplatePermissionsPageView } from "./TemplatePermissionsPageView";

export const TemplatePermissionsPage: FC = () => {
  const organizationId = useOrganizationId();
  const { template, permissions } = useTemplateSettings();
  const { template_rbac: isTemplateRBACEnabled } = useFeatureVisibility();
  const templateACLQuery = useQuery(templateACL(template.id));
  const queryClient = useQueryClient();

  const addUserMutation = useMutation(setUserRole(queryClient));
  const updateUserMutation = useMutation(setUserRole(queryClient));
  const removeUserMutation = useMutation(setUserRole(queryClient));

  const addGroupMutation = useMutation(setGroupRole(queryClient));
  const updateGroupMutation = useMutation(setGroupRole(queryClient));
  const removeGroupMutation = useMutation(setGroupRole(queryClient));

  return (
    <>
      <Helmet>
        <title>{pageTitle([template.name, "Permissions"])}</title>
      </Helmet>
      {!isTemplateRBACEnabled ? (
        <Paywall
          message="Template permissions"
          description="Manage your template permissions to allow users or groups to view or admin the template. To use this feature, you have to upgrade your account."
          cta={
            <Stack direction="row" alignItems="center">
              <Link
                href={docs("/admin/upgrade")}
                target="_blank"
                rel="noreferrer"
              >
                <Button
                  startIcon={<ArrowRightAltOutlined />}
                  variant="contained"
                >
                  See how to upgrade
                </Button>
              </Link>
              <Link href={docs("/admin/rbac")} target="_blank" rel="noreferrer">
                Read the documentation
              </Link>
            </Stack>
          }
        />
      ) : (
        <TemplatePermissionsPageView
          organizationId={organizationId}
          templateID={template.id}
          templateACL={templateACLQuery.data}
          canUpdatePermissions={Boolean(permissions?.canUpdateTemplate)}
          onAddUser={async (user, role, reset) => {
            await addUserMutation.mutateAsync({
              templateId: template.id,
              userId: user.id,
              role,
            });
            reset();
          }}
          isAddingUser={addUserMutation.isLoading}
          onUpdateUser={async (user, role) => {
            await updateUserMutation.mutateAsync({
              templateId: template.id,
              userId: user.id,
              role,
            });
            displaySuccess("User role updated successfully!");
          }}
          updatingUserId={
            updateUserMutation.isLoading
              ? updateUserMutation.variables?.userId
              : undefined
          }
          onRemoveUser={async (user) => {
            await removeUserMutation.mutateAsync({
              templateId: template.id,
              userId: user.id,
              role: "",
            });
            displaySuccess("User removed successfully!");
          }}
          onAddGroup={async (group, role, reset) => {
            await addGroupMutation.mutateAsync({
              templateId: template.id,
              groupId: group.id,
              role,
            });
            reset();
          }}
          isAddingGroup={addGroupMutation.isLoading}
          onUpdateGroup={async (group, role) => {
            await updateGroupMutation.mutateAsync({
              templateId: template.id,
              groupId: group.id,
              role,
            });
            displaySuccess("Group role updated successfully!");
          }}
          updatingGroupId={
            updateGroupMutation.isLoading
              ? updateGroupMutation.variables?.groupId
              : undefined
          }
          onRemoveGroup={async (group) => {
            await removeGroupMutation.mutateAsync({
              groupId: group.id,
              templateId: template.id,
              role: "",
            });
            displaySuccess("Group removed successfully!");
          }}
        />
      )}
    </>
  );
};

export default TemplatePermissionsPage;<|MERGE_RESOLUTION|>--- conflicted
+++ resolved
@@ -7,16 +7,9 @@
 import { setGroupRole, setUserRole, templateACL } from "api/queries/templates";
 import { Paywall } from "components/Paywall/Paywall";
 import { Stack } from "components/Stack/Stack";
-<<<<<<< HEAD
+import { displaySuccess } from "components/GlobalSnackbar/utils";
+import { useOrganizationId } from "contexts/auth/useOrganizationId";
 import { useFeatureVisibility } from "modules/dashboard/useFeatureVisibility";
-import { useOrganizationId } from "hooks/useOrganizationId";
-import { type FC } from "react";
-import { Helmet } from "react-helmet-async";
-=======
-import { displaySuccess } from "components/GlobalSnackbar/utils";
-import { useFeatureVisibility } from "hooks/useFeatureVisibility";
-import { useOrganizationId } from "contexts/auth/useOrganizationId";
->>>>>>> f74ef142
 import { pageTitle } from "utils/page";
 import { docs } from "utils/docs";
 import { useTemplateSettings } from "../TemplateSettingsLayout";
