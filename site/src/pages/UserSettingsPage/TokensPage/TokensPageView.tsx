--- conflicted
+++ resolved
@@ -115,11 +115,7 @@
 														size="medium"
 														aria-label="Delete token"
 													>
-<<<<<<< HEAD
-														<TrashIcon />
-=======
 														<TrashIcon className="size-icon-sm" />
->>>>>>> 4970fb9b
 													</IconButton>
 												</span>
 											</TableCell>
