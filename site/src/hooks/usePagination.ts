import { DEFAULT_RECORDS_PER_PAGE } from "components/PaginationWidget/utils";

const paginationKey = "page";

type UsePaginationOptions = Readonly<{
	searchParams: URLSearchParams;
	onSearchParamsChange: (newParams: URLSearchParams) => void;
}>;

type UsePaginationResult = Readonly<{
	page: number;
	limit: number;
	offset: number;
	goToPage: (page: number) => void;
}>;

export function usePagination(
	options: UsePaginationOptions,
): UsePaginationResult {
	const { searchParams, onSearchParamsChange } = options;
	const limit = DEFAULT_RECORDS_PER_PAGE;
	const rawPage = Number.parseInt(searchParams.get(paginationKey) || "1", 10);
	const page = Number.isNaN(rawPage) || rawPage <= 0 ? 1 : rawPage;

	return {
		page,
		limit,
		offset: Math.max(0, (page - 1) * limit),
		goToPage: (newPage) => {
			const abortNavigation =
<<<<<<< HEAD
				page === newPage || !Number.isFinite(page) || !Number.isInteger(page);
=======
				page === newPage ||
				!Number.isFinite(newPage) ||
				!Number.isInteger(newPage);
>>>>>>> 0c203b0c
			if (abortNavigation) {
				return;
			}

			const copy = new URLSearchParams(searchParams);
<<<<<<< HEAD
			copy.set("page", page.toString());
=======
			copy.set("page", newPage.toString());
>>>>>>> 0c203b0c
			onSearchParamsChange(copy);
		},
	};
}<|MERGE_RESOLUTION|>--- conflicted
+++ resolved
@@ -28,23 +28,15 @@
 		offset: Math.max(0, (page - 1) * limit),
 		goToPage: (newPage) => {
 			const abortNavigation =
-<<<<<<< HEAD
-				page === newPage || !Number.isFinite(page) || !Number.isInteger(page);
-=======
 				page === newPage ||
 				!Number.isFinite(newPage) ||
 				!Number.isInteger(newPage);
->>>>>>> 0c203b0c
 			if (abortNavigation) {
 				return;
 			}
 
 			const copy = new URLSearchParams(searchParams);
-<<<<<<< HEAD
-			copy.set("page", page.toString());
-=======
 			copy.set("page", newPage.toString());
->>>>>>> 0c203b0c
 			onSearchParamsChange(copy);
 		},
 	};
