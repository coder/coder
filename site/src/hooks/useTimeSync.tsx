/**
 * @todo Things that still need to be done before this can be called done:
 *
 * 1. Revamp the entire class definition, and fill out all missing methods
 * 2. Update the class to respect the resyncOnNewSubscription option
<<<<<<< HEAD
 * 3. Add tests
 * 4. See if there's a way to make sure that if you provide a type parameter to
 *    the hook, you must also provide a select function
=======
 * 3. Make it so that if you provide an explicit type parameter to the hook
 *    call, you must provide a runtime select function
 * 4. Add tests
>>>>>>> 8c5c49db
 */
import {
	type FC,
	type PropsWithChildren,
	createContext,
	useCallback,
	useContext,
	useId,
	useState,
	useSyncExternalStore,
} from "react";
import { useEffectEvent } from "./hookPolyfills";

export const IDEAL_REFRESH_ONE_SECOND = 1_000;
export const IDEAL_REFRESH_ONE_MINUTE = 60 * 1_000;
export const IDEAL_REFRESH_ONE_HOUR = 60 * 60 * 1_000;
export const IDEAL_REFRESH_ONE_DAY = 24 * 60 * 60 * 1_000;

type SetInterval = (fn: () => void, intervalMs: number) => number;
type ClearInterval = (id: number | undefined) => void;

type TimeSyncInitOptions = Readonly<{
	/**
	 * Configures whether adding a new subscription will immediately create a
	 * new time snapshot and use it to update all other subscriptions.
	 */
	resyncOnNewSubscription: boolean;

	/**
	 * The Date value to use when initializing a TimeSync instance.
	 */
	initialDatetime: Date;

	/**
	 * The function to use when creating a new datetime snapshot when a TimeSync
	 * needs to update on an interval.
	 */
	createNewDatetime: (prevDatetime: Date) => Date;

	/**
	 * The function to use when creating new intervals.
	 */
	setInterval: SetInterval;

	/**
	 * The function to use when clearing intervals.
	 *
	 * (e.g., Clearing a previous interval because the TimeSync needs to make a
	 * new interval to increase/decrease its update speed.)
	 */
	clearInterval: ClearInterval;
}>;

const defaultOptions: TimeSyncInitOptions = {
	initialDatetime: new Date(),
	resyncOnNewSubscription: true,
	createNewDatetime: () => new Date(),
	setInterval: window.setInterval,
	clearInterval: window.clearInterval,
};

type SubscriptionEntry = Readonly<{
	id: string;
	idealRefreshIntervalMs: number;
	onUpdate: (newDatetime: Date) => void;
	select?: (newSnapshot: Date) => unknown;
}>;

interface TimeSyncApi {
	subscribe: (entry: SubscriptionEntry) => () => void;
	unsubscribe: (id: string) => void;
	getTimeSnapshot: () => Date;
	getSelectionSnapshot: <T = unknown>(id: string) => T;
}

/**
 * TimeSync provides a centralized authority for working with time values in a
 * more structured, "pure function-ish" way, where all dependents for the time
 * values must stay in sync with each other. (e.g., in a React codebase, you
 * want multiple components that rely on time values to update together, to
 * avoid screen tearing and stale data for only some parts of the screen).
 *
 * It lets any number of consumers subscribe to it, requiring that subscribers
 * define the slowest possible update interval they need to receive new time
 * values for. A value of positive Infinity indicates that a subscriber doesn't
 * need updates; if all subscriptions have an update interval of Infinity, the
 * class may not dispatch updates.
 *
 * The class aggregates all the update intervals, and will dispatch updates to
 * all consumers based on the fastest refresh interval needed. (e.g., if
 * subscriber A needs no updates, but subscriber B needs updates every second,
 * BOTH will update every second until subscriber B unsubscribes. After that,
 * TimeSync will stop dispatching updates until subscription C gets added, and C
 * has a non-Infinite update interval).
 *
 * By design, there is no way to make one subscriber disable updates. That
 * defeats the goal of needing to keep everything in sync with each other. If
 * updates are happening too frequently in React, restructure how you're
 * composing your components to minimize the costs of re-renders.
 */
export class TimeSync implements TimeSyncApi {
	readonly #resyncOnNewSubscription: boolean;
	readonly #createNewDatetime: (prev: Date) => Date;
	readonly #setInterval: SetInterval;
	readonly #clearInterval: ClearInterval;
	readonly #selectionCache: Map<string, unknown>;

	#latestDateSnapshot: Date;
	#subscriptions: SubscriptionEntry[];
	#latestIntervalId: number | undefined;

	constructor(options: Partial<TimeSyncInitOptions>) {
		const {
			initialDatetime = defaultOptions.initialDatetime,
			resyncOnNewSubscription = defaultOptions.resyncOnNewSubscription,
			createNewDatetime = defaultOptions.createNewDatetime,
			setInterval = defaultOptions.setInterval,
			clearInterval = defaultOptions.clearInterval,
		} = options;

		this.#setInterval = setInterval;
		this.#clearInterval = clearInterval;
		this.#createNewDatetime = createNewDatetime;
		this.#resyncOnNewSubscription = resyncOnNewSubscription;

		this.#latestDateSnapshot = initialDatetime;
		this.#subscriptions = [];
		this.#selectionCache = new Map();
		this.#latestIntervalId = undefined;
	}

	#reconcileRefreshIntervals(): void {
		if (this.#subscriptions.length === 0) {
			this.#clearInterval(this.#latestIntervalId);
			return;
		}

		const prevFastestInterval =
			this.#subscriptions[0]?.idealRefreshIntervalMs ??
			Number.POSITIVE_INFINITY;
		if (this.#subscriptions.length > 1) {
			this.#subscriptions.sort(
				(e1, e2) => e1.idealRefreshIntervalMs - e2.idealRefreshIntervalMs,
			);
		}

		const newFastestInterval =
			this.#subscriptions[0]?.idealRefreshIntervalMs ??
			Number.POSITIVE_INFINITY;
		if (prevFastestInterval === newFastestInterval) {
			return;
		}
		if (newFastestInterval === Number.POSITIVE_INFINITY) {
			this.#clearInterval(this.#latestIntervalId);
			return;
		}

		/**
		 * @todo Figure out the conditions when the interval should be set up, and
		 * when/how it should be updated
		 */
		this.#latestIntervalId = this.#setInterval(() => {
			this.#latestDateSnapshot = this.#createNewDatetime(
				this.#latestDateSnapshot,
			);
			this.#flushUpdateToSubscriptions();
		}, newFastestInterval);
	}

	#flushUpdateToSubscriptions(): void {
		for (const subEntry of this.#subscriptions) {
			if (subEntry.select === undefined) {
				subEntry.onUpdate(this.#latestDateSnapshot);
				continue;
			}

			// Keeping things simple by only comparing values React-style with ===.
			// If that becomes a problem down the line, we can beef the class up
			const prevSelection = this.#selectionCache.get(subEntry.id);
			const newSelection = subEntry.select(this.#latestDateSnapshot);
			if (prevSelection !== newSelection) {
				this.#selectionCache.set(subEntry.id, newSelection);
				subEntry.onUpdate(this.#latestDateSnapshot);
			}
		}
	}

	// All functions that are part of the public interface must be defined as
	// arrow functions, so that they work properly with React

	getTimeSnapshot = (): Date => {
		return this.#latestDateSnapshot;
	};

	getSelectionSnapshot = <T,>(id: string): T => {
		return this.#selectionCache.get(id) as T;
	};

	unsubscribe = (id: string): void => {
		const updated = this.#subscriptions.filter((s) => s.id !== id);
		if (updated.length === this.#subscriptions.length) {
			return;
		}

		this.#subscriptions = updated;
		this.#reconcileRefreshIntervals();
	};

	subscribe = (entry: SubscriptionEntry): (() => void) => {
		if (entry.idealRefreshIntervalMs <= 0) {
			throw new Error(
				`Refresh interval ${entry.idealRefreshIntervalMs} must be a positive integer (or Infinity)`,
			);
		}

		const unsub = () => this.unsubscribe(entry.id);
		const subIndex = this.#subscriptions.findIndex((s) => s.id === entry.id);
		if (subIndex === -1) {
			this.#subscriptions.push(entry);
			this.#reconcileRefreshIntervals();
			return unsub;
		}

		const prev = this.#subscriptions[subIndex];
		if (prev === undefined) {
			throw new Error("Went out of bounds");
		}

		this.#subscriptions[subIndex] = entry;
		if (prev.idealRefreshIntervalMs !== entry.idealRefreshIntervalMs) {
			this.#reconcileRefreshIntervals();
		}
		return unsub;
	};
}

const timeSyncContext = createContext<TimeSync | null>(null);

type TimeSyncProviderProps = Readonly<
	PropsWithChildren<{
		options?: Partial<TimeSyncInitOptions>;
	}>
>;

/**
 * TimeSyncProvider provides an easy way to dependency-inject a TimeSync
 * instance throughout a React application.
 *
 * Note that whatever options are provided on the first render will be locked in
 * for the lifetime of the provider. There is no way to reconfigure options on
 * re-renders.
 */
export const TimeSyncProvider: FC<TimeSyncProviderProps> = ({
	children,
	options,
}) => {
	// Making the TimeSync instance be initialized via React State, so that it's
	// easy to mock it out for component and story tests. TimeSync itself should
	// be treated like a pseudo-ref value, where its values can only be used in
	// very specific, React-approved ways
	const [readonlySync] = useState(
		() => new TimeSync(options ?? defaultOptions),
	);

	return (
		<timeSyncContext.Provider value={readonlySync}>
			{children}
		</timeSyncContext.Provider>
	);
};

type UseTimeSyncOptions<T = Date> = Readonly<{
	idealRefreshIntervalMs: number;

	/**
	 * Allows you to transform any date values received from the TimeSync class.
	 * Select functions work similarly to the selects from React Query and Redux
	 * Toolkit – you don't need to memoize them, and they will only run when the
	 * underlying TimeSync state has changed.
	 *
	 * Select functions must not be async. The hook will error out at the type
	 * level if you provide one by mistake.
	 */
	select?: (latestDatetime: Date) => T extends Promise<unknown> ? never : T;
}>;

/**
 * useTimeSync provides React bindings for the TimeSync class, letting a React
 * component bind its update lifecycles to interval updates from TimeSync. This
 * hook should be used anytime you would want to use a Date instance directly in
 * a component render path.
 *
 * By default, it returns the raw Date value from the most recent update, but
 * by providing a `select` callback in the options, you can get a transformed
 * version of the time value, using 100% pure functions.
 *
 * By specifying a value of positive Infinity, that indicates that the hook will
 * not update by itself. But if another component is mounted with a more
 * frequent update interval, both component instances will update on that
 * interval.
 */
export function useTimeSync<T = Date>(options: UseTimeSyncOptions<T>): T {
	const { select, idealRefreshIntervalMs } = options;
	const timeSync = useContext(timeSyncContext);
	if (timeSync === null) {
		throw new Error("Cannot call useTimeSync outside of a TimeSyncProvider");
	}

	// Abusing useId a little bit here. It's mainly meant to be used for
	// accessibility, but it also gives us a globally unique ID associated with
	// whichever component instance is consuming this hook
	const hookId = useId();

	// This is the one place where we're borderline breaking the React rules.
	// useEffectEvent is meant to be used only in useEffect calls, and normally
	// shouldn't be called inside a render. But its behavior lines up with
	// useSyncExternalStore, letting us cheat a little. useSyncExternalStore's
	// state getter callback is called in two scenarios:
	// (1) Mid-render on mount
	// (2) Whenever React is notified of a state change (outside of React).
	//
	// Case 2 is basically an effect with extra steps (and single-threaded JS
	// gives us assurance about correctness). And for (1), useEffectEvent will be
	// initialized with whatever callback you give it on mount. So for the
	// mounting render alone, it's safe to call a useEffectEvent callback from
	// inside a render.
	const stableSelect = useEffectEvent((date: Date): T => {
		const recast = date as Date & T;
		return select?.(recast) ?? recast;
	});

	// We need to define this callback using useCallback instead of
	// useEffectEvent because we want the memoization to be invaliated when the
	// refresh interval changes. (When the subscription callback changes by
	// reference, that causes useSyncExternalStore to redo the subscription with
	// the new callback). All other values need to be included in the dependency
	// array for correctness, but they should always maintain stable memory
	// addresses
	type ReactSubscriptionCallback = (notifyReact: () => void) => () => void;
	const subscribe = useCallback<ReactSubscriptionCallback>(
		(notifyReact) => {
			return timeSync.subscribe({
				idealRefreshIntervalMs,
				id: hookId,
				onUpdate: notifyReact,
				select: stableSelect,
			});
		},
		[timeSync, hookId, stableSelect, idealRefreshIntervalMs],
	);

	const snapshot = useSyncExternalStore<T>(subscribe, () =>
		timeSync.getSelectionSnapshot(hookId),
	);

	return snapshot;
}<|MERGE_RESOLUTION|>--- conflicted
+++ resolved
@@ -3,15 +3,9 @@
  *
  * 1. Revamp the entire class definition, and fill out all missing methods
  * 2. Update the class to respect the resyncOnNewSubscription option
-<<<<<<< HEAD
  * 3. Add tests
  * 4. See if there's a way to make sure that if you provide a type parameter to
  *    the hook, you must also provide a select function
-=======
- * 3. Make it so that if you provide an explicit type parameter to the hook
- *    call, you must provide a runtime select function
- * 4. Add tests
->>>>>>> 8c5c49db
  */
 import {
 	type FC,
