import { Suspense, lazy } from "react";
import {
  createBrowserRouter,
  createRoutesFromChildren,
  Navigate,
  Outlet,
  Route,
} from "react-router-dom";
import { Loader } from "./components/Loader/Loader";
import { RequireAuth } from "./contexts/auth/RequireAuth";
import { DashboardLayout } from "./modules/dashboard/DashboardLayout";
import AuditPage from "./pages/AuditPage/AuditPage";
import { DeploySettingsLayout } from "./pages/DeploySettingsPage/DeploySettingsLayout";
import { HealthLayout } from "./pages/HealthPage/HealthLayout";
import LoginPage from "./pages/LoginPage/LoginPage";
import { ManagementSettingsLayout } from "./pages/ManagementSettingsPage/ManagementSettingsLayout";
import { SetupPage } from "./pages/SetupPage/SetupPage";
import { TemplateLayout } from "./pages/TemplatePage/TemplateLayout";
import { TemplateSettingsLayout } from "./pages/TemplateSettingsPage/TemplateSettingsLayout";
import TemplatesPage from "./pages/TemplatesPage/TemplatesPage";
import UserSettingsLayout from "./pages/UserSettingsPage/Layout";
import { UsersLayout } from "./pages/UsersPage/UsersLayout";
import UsersPage from "./pages/UsersPage/UsersPage";
import { WorkspaceSettingsLayout } from "./pages/WorkspaceSettingsPage/WorkspaceSettingsLayout";
import WorkspacesPage from "./pages/WorkspacesPage/WorkspacesPage";

// Lazy load pages
// - Pages that are secondary, not in the main navigation or not usually accessed
// - Pages that use heavy dependencies like charts or time libraries
const NotFoundPage = lazy(() => import("./pages/404Page/404Page"));
const CliAuthenticationPage = lazy(
  () => import("./pages/CliAuthPage/CliAuthPage"),
);
const AccountPage = lazy(
  () => import("./pages/UserSettingsPage/AccountPage/AccountPage"),
);
const AppearancePage = lazy(
  () => import("./pages/UserSettingsPage/AppearancePage/AppearancePage"),
);
const SchedulePage = lazy(
  () => import("./pages/UserSettingsPage/SchedulePage/SchedulePage"),
);
const SecurityPage = lazy(
  () => import("./pages/UserSettingsPage/SecurityPage/SecurityPage"),
);
const SSHKeysPage = lazy(
  () => import("./pages/UserSettingsPage/SSHKeysPage/SSHKeysPage"),
);
const TokensPage = lazy(
  () => import("./pages/UserSettingsPage/TokensPage/TokensPage"),
);
const WorkspaceProxyPage = lazy(
  () =>
    import("./pages/UserSettingsPage/WorkspaceProxyPage/WorkspaceProxyPage"),
);
const CreateUserPage = lazy(
  () => import("./pages/CreateUserPage/CreateUserPage"),
);
const WorkspaceBuildPage = lazy(
  () => import("./pages/WorkspaceBuildPage/WorkspaceBuildPage"),
);
const WorkspacePage = lazy(() => import("./pages/WorkspacePage/WorkspacePage"));
const WorkspaceSchedulePage = lazy(
  () =>
    import(
      "./pages/WorkspaceSettingsPage/WorkspaceSchedulePage/WorkspaceSchedulePage"
    ),
);
const WorkspaceParametersPage = lazy(
  () =>
    import(
      "./pages/WorkspaceSettingsPage/WorkspaceParametersPage/WorkspaceParametersPage"
    ),
);
const TerminalPage = lazy(() => import("./pages/TerminalPage/TerminalPage"));
const TemplatePermissionsPage = lazy(
  () =>
    import(
      "./pages/TemplateSettingsPage/TemplatePermissionsPage/TemplatePermissionsPage"
    ),
);
const TemplateSummaryPage = lazy(
  () => import("./pages/TemplatePage/TemplateSummaryPage/TemplateSummaryPage"),
);
const CreateWorkspacePage = lazy(
  () => import("./pages/CreateWorkspacePage/CreateWorkspacePage"),
);
const CreateGroupPage = lazy(
  () => import("./pages/GroupsPage/CreateGroupPage"),
);
const GroupPage = lazy(() => import("./pages/GroupsPage/GroupPage"));
const SettingsGroupPage = lazy(
  () => import("./pages/GroupsPage/SettingsGroupPage"),
);
const GeneralSettingsPage = lazy(
  () =>
    import(
      "./pages/DeploySettingsPage/GeneralSettingsPage/GeneralSettingsPage"
    ),
);
const SecuritySettingsPage = lazy(
  () =>
    import(
      "./pages/DeploySettingsPage/SecuritySettingsPage/SecuritySettingsPage"
    ),
);
const AppearanceSettingsPage = lazy(
  () =>
    import(
      "./pages/DeploySettingsPage/AppearanceSettingsPage/AppearanceSettingsPage"
    ),
);
const UserAuthSettingsPage = lazy(
  () =>
    import(
      "./pages/DeploySettingsPage/UserAuthSettingsPage/UserAuthSettingsPage"
    ),
);
const ExternalAuthSettingsPage = lazy(
  () =>
    import(
      "./pages/DeploySettingsPage/ExternalAuthSettingsPage/ExternalAuthSettingsPage"
    ),
);
const OAuth2AppsSettingsPage = lazy(
  () =>
    import(
      "./pages/DeploySettingsPage/OAuth2AppsSettingsPage/OAuth2AppsSettingsPage"
    ),
);
const EditOAuth2AppPage = lazy(
  () =>
    import(
      "./pages/DeploySettingsPage/OAuth2AppsSettingsPage/EditOAuth2AppPage"
    ),
);
const CreateOAuth2AppPage = lazy(
  () =>
    import(
      "./pages/DeploySettingsPage/OAuth2AppsSettingsPage/CreateOAuth2AppPage"
    ),
);
const NetworkSettingsPage = lazy(
  () =>
    import(
      "./pages/DeploySettingsPage/NetworkSettingsPage/NetworkSettingsPage"
    ),
);
const ObservabilitySettingsPage = lazy(
  () =>
    import(
      "./pages/DeploySettingsPage/ObservabilitySettingsPage/ObservabilitySettingsPage"
    ),
);
const ExternalAuthPage = lazy(
  () => import("./pages/ExternalAuthPage/ExternalAuthPage"),
);
const UserExternalAuthSettingsPage = lazy(
  () => import("./pages/UserSettingsPage/ExternalAuthPage/ExternalAuthPage"),
);
const UserOAuth2ProviderSettingsPage = lazy(
  () =>
    import("./pages/UserSettingsPage/OAuth2ProviderPage/OAuth2ProviderPage"),
);
const TemplateVersionPage = lazy(
  () => import("./pages/TemplateVersionPage/TemplateVersionPage"),
);
const TemplateVersionEditorPage = lazy(
  () => import("./pages/TemplateVersionEditorPage/TemplateVersionEditorPage"),
);
const CreateTemplatesGalleryPage = lazy(
  () => import("./pages/CreateTemplatesGalleryPage/CreateTemplatesGalleryPage"),
);
const StarterTemplatePage = lazy(
  () => import("pages/StarterTemplatePage/StarterTemplatePage"),
);
const CreateTemplatePage = lazy(
  () => import("./pages/CreateTemplatePage/CreateTemplatePage"),
);
const TemplateVariablesPage = lazy(
  () =>
    import(
      "./pages/TemplateSettingsPage/TemplateVariablesPage/TemplateVariablesPage"
    ),
);
const WorkspaceSettingsPage = lazy(
  () => import("./pages/WorkspaceSettingsPage/WorkspaceSettingsPage"),
);
const CreateTokenPage = lazy(
  () => import("./pages/CreateTokenPage/CreateTokenPage"),
);
const TemplateDocsPage = lazy(
  () => import("./pages/TemplatePage/TemplateDocsPage/TemplateDocsPage"),
);
const TemplateFilesPage = lazy(
  () => import("./pages/TemplatePage/TemplateFilesPage/TemplateFilesPage"),
);
const TemplateVersionsPage = lazy(
  () =>
    import("./pages/TemplatePage/TemplateVersionsPage/TemplateVersionsPage"),
);
const TemplateSchedulePage = lazy(
  () =>
    import(
      "./pages/TemplateSettingsPage/TemplateSchedulePage/TemplateSchedulePage"
    ),
);
const TemplateSettingsPage = lazy(
  () =>
    import(
      "./pages/TemplateSettingsPage/TemplateGeneralSettingsPage/TemplateSettingsPage"
    ),
);
const LicensesSettingsPage = lazy(
  () =>
    import(
      "./pages/DeploySettingsPage/LicensesSettingsPage/LicensesSettingsPage"
    ),
);
const AddNewLicensePage = lazy(
  () =>
    import("./pages/DeploySettingsPage/LicensesSettingsPage/AddNewLicensePage"),
);
const CreateOrganizationPage = lazy(
  () => import("./pages/ManagementSettingsPage/CreateOrganizationPage"),
);
const OrganizationSettingsPage = lazy(
  () => import("./pages/ManagementSettingsPage/OrganizationSettingsPage"),
);
const OrganizationGroupsPage = lazy(
  () => import("./pages/ManagementSettingsPage/GroupsPage/GroupsPage"),
);
const CreateOrganizationGroupPage = lazy(
  () => import("./pages/ManagementSettingsPage/GroupsPage/CreateGroupPage"),
);
const OrganizationGroupPage = lazy(
  () => import("./pages/ManagementSettingsPage/GroupsPage/GroupPage"),
);
const OrganizationGroupSettingsPage = lazy(
  () => import("./pages/ManagementSettingsPage/GroupsPage/GroupSettingsPage"),
);
const OrganizationMembersPage = lazy(
  () => import("./pages/ManagementSettingsPage/OrganizationMembersPage"),
);
const OrganizationCustomRolesPage = lazy(
  () =>
    import("./pages/ManagementSettingsPage/CustomRolesPage/CustomRolesPage"),
);
const CreateEditRolePage = lazy(
  () =>
    import("./pages/ManagementSettingsPage/CustomRolesPage/CreateEditRolePage"),
);
const TemplateEmbedPage = lazy(
  () => import("./pages/TemplatePage/TemplateEmbedPage/TemplateEmbedPage"),
);
const TemplateInsightsPage = lazy(
  () =>
    import("./pages/TemplatePage/TemplateInsightsPage/TemplateInsightsPage"),
);
const GroupsPage = lazy(() => import("./pages/GroupsPage/GroupsPage"));
const IconsPage = lazy(() => import("./pages/IconsPage/IconsPage"));
const AccessURLPage = lazy(() => import("./pages/HealthPage/AccessURLPage"));
const DatabasePage = lazy(() => import("./pages/HealthPage/DatabasePage"));
const DERPPage = lazy(() => import("./pages/HealthPage/DERPPage"));
const DERPRegionPage = lazy(() => import("./pages/HealthPage/DERPRegionPage"));
const WebsocketPage = lazy(() => import("./pages/HealthPage/WebsocketPage"));
const WorkspaceProxyHealthPage = lazy(
  () => import("./pages/HealthPage/WorkspaceProxyPage"),
);
const ProvisionerDaemonsHealthPage = lazy(
  () => import("./pages/HealthPage/ProvisionerDaemonsPage"),
);
const UserNotificationsPage = lazy(
  () => import("./pages/UserSettingsPage/NotificationsPage/NotificationsPage"),
);
const DeploymentNotificationsPage = lazy(
  () =>
    import("./pages/DeploySettingsPage/NotificationsPage/NotificationsPage"),
);

const RoutesWithSuspense = () => {
  return (
    <Suspense fallback={<Loader fullscreen />}>
      <Outlet />
    </Suspense>
  );
};

const templateRouter = () => {
  return (
    <Route path=":template">
      <Route element={<TemplateLayout />}>
        <Route index element={<TemplateSummaryPage />} />
        <Route path="docs" element={<TemplateDocsPage />} />
        <Route path="files" element={<TemplateFilesPage />} />
        <Route path="versions" element={<TemplateVersionsPage />} />
        <Route path="embed" element={<TemplateEmbedPage />} />
        <Route path="insights" element={<TemplateInsightsPage />} />
      </Route>

      <Route path="workspace" element={<CreateWorkspacePage />} />

      <Route path="settings" element={<TemplateSettingsLayout />}>
        <Route index element={<TemplateSettingsPage />} />
        <Route path="permissions" element={<TemplatePermissionsPage />} />
        <Route path="variables" element={<TemplateVariablesPage />} />
        <Route path="schedule" element={<TemplateSchedulePage />} />
      </Route>

      <Route path="versions">
        <Route path=":version">
          <Route index element={<TemplateVersionPage />} />
        </Route>
      </Route>
    </Route>
  );
};

const groupsRouter = () => {
  return (
    <Route path="groups">
      <Route index element={<OrganizationGroupsPage />} />

      <Route path="create" element={<CreateOrganizationGroupPage />} />
      <Route path=":groupName" element={<OrganizationGroupPage />} />
      <Route
        path=":groupName/settings"
        element={<OrganizationGroupSettingsPage />}
      />
    </Route>
  );
};

export const router = createBrowserRouter(
  createRoutesFromChildren(
    <Route element={<RoutesWithSuspense />}>
      <Route path="login" element={<LoginPage />} />
      <Route path="setup" element={<SetupPage />} />

      {/* Dashboard routes */}
      <Route element={<RequireAuth />}>
        <Route element={<DashboardLayout />}>
          <Route index element={<Navigate to="/workspaces" replace />} />

          <Route
            path="/external-auth/:provider"
            element={<ExternalAuthPage />}
          />

          <Route path="/workspaces" element={<WorkspacesPage />} />

          <Route path="/starter-templates">
            <Route index element={<CreateTemplatesGalleryPage />} />
            <Route path=":exampleId" element={<StarterTemplatePage />} />
          </Route>

          <Route path="/templates">
            <Route index element={<TemplatesPage />} />
            <Route path="new" element={<CreateTemplatePage />} />
            <Route path=":organization">{templateRouter()}</Route>
            {templateRouter()}
          </Route>

          <Route path="/users">
            <Route element={<UsersLayout />}>
              <Route index element={<UsersPage />} />
            </Route>

            <Route path="create" element={<CreateUserPage />} />
          </Route>

          <Route path="/groups">
            <Route element={<UsersLayout />}>
              <Route index element={<GroupsPage />} />
            </Route>

            <Route path="create" element={<CreateGroupPage />} />
            <Route path=":groupName" element={<GroupPage />} />
            <Route path=":groupName/settings" element={<SettingsGroupPage />} />
          </Route>

          <Route path="/audit" element={<AuditPage />} />

          <Route path="/organizations" element={<ManagementSettingsLayout />}>
            <Route path="new" element={<CreateOrganizationPage />} />

            {/* General settings for the default org can omit the organization name */}
            <Route index element={<OrganizationSettingsPage />} />

            <Route path=":organization">
              <Route index element={<OrganizationSettingsPage />} />
              <Route path="members" element={<OrganizationMembersPage />} />
              {groupsRouter()}
              <Route path="roles">
                <Route index element={<OrganizationCustomRolesPage />} />
                <Route path="create" element={<CreateEditRolePage />} />
                <Route path=":roleName" element={<CreateEditRolePage />} />
              </Route>
            </Route>
          </Route>

          <Route path="/deployment" element={<DeploySettingsLayout />}>
            <Route path="general" element={<GeneralSettingsPage />} />
            <Route path="licenses" element={<LicensesSettingsPage />} />
            <Route path="licenses/add" element={<AddNewLicensePage />} />
            <Route path="security" element={<SecuritySettingsPage />} />
            <Route
              path="observability"
              element={<ObservabilitySettingsPage />}
            />
            <Route path="appearance" element={<AppearanceSettingsPage />} />
            <Route path="network" element={<NetworkSettingsPage />} />
            <Route path="userauth" element={<UserAuthSettingsPage />} />
            <Route
              path="external-auth"
              element={<ExternalAuthSettingsPage />}
            />

            <Route path="oauth2-provider">
              <Route index element={<NotFoundPage />} />
              <Route path="apps">
                <Route index element={<OAuth2AppsSettingsPage />} />
                <Route path="add" element={<CreateOAuth2AppPage />} />
                <Route path=":appId" element={<EditOAuth2AppPage />} />
              </Route>
            </Route>

            <Route path="workspace-proxies" element={<WorkspaceProxyPage />} />
            <Route path="users" element={<UsersPage />} />
            <Route path="users/create" element={<CreateUserPage />} />
            {groupsRouter()}
<<<<<<< HEAD
            <Route path="audit" element={<AuditPage />} />
            <Route
              path="notifications"
              element={<DeploymentNotificationsPage />}
            />
=======
>>>>>>> abbcffe1
          </Route>

          <Route path="/settings" element={<UserSettingsLayout />}>
            <Route path="account" element={<AccountPage />} />
            <Route path="appearance" element={<AppearancePage />} />
            <Route path="schedule" element={<SchedulePage />} />
            <Route path="security" element={<SecurityPage />} />
            <Route path="ssh-keys" element={<SSHKeysPage />} />
            <Route
              path="external-auth"
              element={<UserExternalAuthSettingsPage />}
            />
            <Route
              path="oauth2-provider"
              element={<UserOAuth2ProviderSettingsPage />}
            />
            <Route path="tokens">
              <Route index element={<TokensPage />} />
              <Route path="new" element={<CreateTokenPage />} />
            </Route>
            <Route path="notifications" element={<UserNotificationsPage />} />
          </Route>

          {/* In order for the 404 page to work properly the routes that start with
              top level parameter must be fully qualified. */}
          <Route
            path="/:username/:workspace/builds/:buildNumber"
            element={<WorkspaceBuildPage />}
          />
          <Route
            path="/:username/:workspace/settings"
            element={<WorkspaceSettingsLayout />}
          >
            <Route index element={<WorkspaceSettingsPage />} />
            <Route path="parameters" element={<WorkspaceParametersPage />} />
            <Route path="schedule" element={<WorkspaceSchedulePage />} />
          </Route>

          <Route path="/health" element={<HealthLayout />}>
            <Route index element={<Navigate to="access-url" replace />} />
            <Route path="access-url" element={<AccessURLPage />} />
            <Route path="database" element={<DatabasePage />} />
            <Route path="derp" element={<DERPPage />} />
            <Route path="derp/regions/:regionId" element={<DERPRegionPage />} />
            <Route path="websocket" element={<WebsocketPage />} />
            <Route
              path="workspace-proxy"
              element={<WorkspaceProxyHealthPage />}
            />
            <Route
              path="provisioner-daemons"
              element={<ProvisionerDaemonsHealthPage />}
            />
          </Route>
          {/* Using path="*"" means "match anything", so this route
              acts like a catch-all for URLs that we don't have explicit
              routes for. */}
          <Route path="*" element={<NotFoundPage />} />
        </Route>

        {/* Pages that don't have the dashboard layout */}
        <Route path="/:username/:workspace" element={<WorkspacePage />} />
        <Route
          path="/templates/:template/versions/:version/edit"
          element={<TemplateVersionEditorPage />}
        />
        <Route
          path="/templates/:organization/:template/versions/:version/edit"
          element={<TemplateVersionEditorPage />}
        />
        <Route
          path="/:username/:workspace/terminal"
          element={<TerminalPage />}
        />
        <Route path="/cli-auth" element={<CliAuthenticationPage />} />
        <Route path="/icons" element={<IconsPage />} />
      </Route>
    </Route>,
  ),
);<|MERGE_RESOLUTION|>--- conflicted
+++ resolved
@@ -429,14 +429,10 @@
             <Route path="users" element={<UsersPage />} />
             <Route path="users/create" element={<CreateUserPage />} />
             {groupsRouter()}
-<<<<<<< HEAD
-            <Route path="audit" element={<AuditPage />} />
             <Route
               path="notifications"
               element={<DeploymentNotificationsPage />}
             />
-=======
->>>>>>> abbcffe1
           </Route>
 
           <Route path="/settings" element={<UserSettingsLayout />}>
