{
  "name": "coder-docs-generator",
  "version": "0.1.0",
  "private": true,
  "scripts": {
    "dev": "yarn copy-images && next dev",
    "build": "next build",
    "start": "next start",
    "export": "yarn copy-images && next build && next export",
    "copy-images": "sh ./scripts/copyImages.sh",
    "lint": "yarn run lint:types",
    "lint:fix": "FIX=true yarn lint",
    "lint:types": "tsc --noEmit",
    "format:check": "prettier --cache --check './**/*.{css,html,js,json,jsx,md,ts,tsx,yaml,yml}'",
    "format:write": "prettier --cache --write './**/*.{css,html,js,json,jsx,md,ts,tsx,yaml,yml}'"
  },
  "dependencies": {
    "@chakra-ui/react": "2.8.0",
    "@emotion/react": "11",
    "@emotion/styled": "11",
    "archiver": "5.3.1",
    "framer-motion": "6",
    "front-matter": "4.0.2",
    "fs-extra": "10.1.0",
    "lodash": "4.17.21",
    "next": "12.1.6",
    "prettier": "^3.0.0",
    "react": "18.2.0",
    "react-dom": "18.2.0",
    "react-icons": "4.4.0",
    "react-markdown": "8.0.3",
    "rehype-raw": "6.1.1",
    "remark-gfm": "3.0.1"
  },
  "devDependencies": {
    "@react-native-community/eslint-config": "^3.2.0",
    "@react-native-community/eslint-plugin": "^1.3.0",
    "@types/node": "18.0.0",
    "@types/react": "18.0.14",
    "@types/react-dom": "18.0.5",
<<<<<<< HEAD
    "eslint": "^8.45.0",
    "eslint-config-next": "12.1.6",
=======
    "eslint": "8.45.0",
    "eslint-config-next": "13.4.10",
>>>>>>> c3b8898f
    "typescript": "4.7.3"
  }
}<|MERGE_RESOLUTION|>--- conflicted
+++ resolved
@@ -38,13 +38,8 @@
     "@types/node": "18.0.0",
     "@types/react": "18.0.14",
     "@types/react-dom": "18.0.5",
-<<<<<<< HEAD
-    "eslint": "^8.45.0",
-    "eslint-config-next": "12.1.6",
-=======
     "eslint": "8.45.0",
     "eslint-config-next": "13.4.10",
->>>>>>> c3b8898f
     "typescript": "4.7.3"
   }
 }