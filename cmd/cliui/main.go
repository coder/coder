package main

import (
	"context"
	"errors"
	"fmt"
	"os"
	"strings"
	"time"

	"github.com/spf13/cobra"
	"golang.org/x/xerrors"

	"github.com/coder/coder/cli/cliui"
	"github.com/coder/coder/coderd/database"
	"github.com/coder/coder/codersdk"
)

func main() {
	root := &cobra.Command{
		Use:   "cliui",
		Short: "Used for visually testing UI components for the CLI.",
	}

	root.AddCommand(&cobra.Command{
		Use: "prompt",
		RunE: func(cmd *cobra.Command, args []string) error {
			_, err := cliui.Prompt(cmd, cliui.PromptOptions{
				Text:    "What is our " + cliui.Styles.Field.Render("company name") + "?",
				Default: "acme-corp",
				Validate: func(s string) error {
					if !strings.EqualFold(s, "coder") {
						return xerrors.New("Err... nope!")
					}
					return nil
				},
			})
			if errors.Is(err, cliui.Canceled) {
				return nil
			}
			if err != nil {
				return err
			}
			_, err = cliui.Prompt(cmd, cliui.PromptOptions{
				Text:      "Do you want to accept?",
				Default:   "yes",
				IsConfirm: true,
			})
			if errors.Is(err, cliui.Canceled) {
				return nil
			}
			if err != nil {
				return err
			}
			_, err = cliui.Prompt(cmd, cliui.PromptOptions{
				Text:   "Enter password",
				Secret: true,
			})
			return err
		},
	})

	root.AddCommand(&cobra.Command{
		Use: "select",
		RunE: func(cmd *cobra.Command, args []string) error {
			value, err := cliui.Select(cmd, cliui.SelectOptions{
				Options: []string{"Tomato", "Banana", "Onion", "Grape", "Lemon"},
				Size:    3,
			})
			fmt.Printf("Selected: %q\n", value)
			return err
		},
	})

	root.AddCommand(&cobra.Command{
		Use: "job",
		RunE: func(cmd *cobra.Command, args []string) error {
			job := codersdk.ProvisionerJob{
				Status:    codersdk.ProvisionerJobPending,
				CreatedAt: database.Now(),
			}
			go func() {
				time.Sleep(time.Second)
				if job.Status != codersdk.ProvisionerJobPending {
					return
				}
				started := database.Now()
				job.StartedAt = &started
				job.Status = codersdk.ProvisionerJobRunning
				time.Sleep(3 * time.Second)
				if job.Status != codersdk.ProvisionerJobRunning {
					return
				}
				completed := database.Now()
				job.CompletedAt = &completed
				job.Status = codersdk.ProvisionerJobSucceeded
			}()

			err := cliui.ProvisionerJob(cmd, cliui.ProvisionerJobOptions{
				Fetch: func() (codersdk.ProvisionerJob, error) {
					return job, nil
				},
				Logs: func() (<-chan codersdk.ProvisionerJobLog, error) {
					logs := make(chan codersdk.ProvisionerJobLog)
					go func() {
						defer close(logs)
						ticker := time.NewTicker(100 * time.Millisecond)
<<<<<<< HEAD
=======
						defer ticker.Stop()
>>>>>>> 13cef7d0
						count := 0
						for {
							select {
							case <-cmd.Context().Done():
								return
							case <-ticker.C:
								if job.Status == codersdk.ProvisionerJobSucceeded || job.Status == codersdk.ProvisionerJobCanceled {
									return
								}
								log := codersdk.ProvisionerJobLog{
									CreatedAt: time.Now(),
									Output:    fmt.Sprintf("Some log %d", count),
									Level:     database.LogLevelInfo,
								}
								switch {
								case count == 10:
									log.Stage = "Setting Up"
								case count == 20:
									log.Stage = "Executing Hook"
								case count == 30:
									log.Stage = "Parsing Variables"
								case count == 40:
									log.Stage = "Provisioning"
								case count == 50:
									log.Stage = "Cleaning Up"
								}
								if count%5 == 0 {
									log.Level = database.LogLevelWarn
								}
								count++
								if log.Output == "" && log.Stage == "" {
									continue
								}
								logs <- log
							}
						}
					}()
					return logs, nil
				},
				Cancel: func() error {
					job.Status = codersdk.ProvisionerJobCanceling
					time.Sleep(time.Second)
					job.Status = codersdk.ProvisionerJobCanceled
					completed := database.Now()
					job.CompletedAt = &completed
					return nil
				},
			})
			return err
		},
	})

	root.AddCommand(&cobra.Command{
		Use: "agent",
		RunE: func(cmd *cobra.Command, args []string) error {
			resource := codersdk.WorkspaceResource{
				Type: "google_compute_instance",
				Name: "dev",
				Agent: &codersdk.WorkspaceAgent{
					Status: codersdk.WorkspaceAgentDisconnected,
				},
			}
			go func() {
				time.Sleep(3 * time.Second)
				resource.Agent.Status = codersdk.WorkspaceAgentConnected
			}()
			err := cliui.Agent(cmd, cliui.AgentOptions{
				WorkspaceName: "dev",
				Fetch: func(ctx context.Context) (codersdk.WorkspaceResource, error) {
					return resource, nil
				},
				WarnInterval: 2 * time.Second,
			})
			if err != nil {
				return err
			}
			fmt.Printf("Completed!\n")
			return nil
		},
	})

	err := root.Execute()
	if err != nil {
		_, _ = fmt.Println(err.Error())
		os.Exit(1)
	}
}<|MERGE_RESOLUTION|>--- conflicted
+++ resolved
@@ -105,10 +105,7 @@
 					go func() {
 						defer close(logs)
 						ticker := time.NewTicker(100 * time.Millisecond)
-<<<<<<< HEAD
-=======
 						defer ticker.Stop()
->>>>>>> 13cef7d0
 						count := 0
 						for {
 							select {
