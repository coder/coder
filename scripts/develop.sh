#!/usr/bin/env bash

# Allow toggling verbose output
[[ -n ${VERBOSE:-""} ]] && set -x
set -euo pipefail

SCRIPT_DIR=$(dirname "${BASH_SOURCE[0]}")
# shellcheck disable=SC1091
source "${SCRIPT_DIR}/lib.sh"
PROJECT_ROOT=$(cd "$SCRIPT_DIR" && git rev-parse --show-toplevel)
set +u
CODER_DEV_ADMIN_PASSWORD="${CODER_DEV_ADMIN_PASSWORD:-password}"
set -u

# Preflight checks: ensure we have our required dependencies, and make sure nothing is listening on port 3000 or 8080
dependencies curl git go make nc yarn
nc -z 127.0.0.1 3000 >/dev/null 2>&1 && echo '== ERROR: something is listening on port 3000. Kill it and re-run this script.' && exit 1
nc -z 127.0.0.1 8080 >/dev/null 2>&1 && echo '== ERROR: something is listening on port 8080. Kill it and re-run this script.' && exit 1

echo '== Run "make build" before running this command to build binaries.'
echo '== Without these binaries, workspaces will fail to start!'

# Run yarn install, to make sure node_modules are ready to go
"$PROJECT_ROOT/scripts/yarn_install.sh"

# This is a way to run multiple processes in parallel, and have Ctrl-C work correctly
# to kill both at the same time. For more details, see:
# https://stackoverflow.com/questions/3004811/how-do-you-run-multiple-programs-in-parallel-from-a-bash-script
(
	SCRIPT_PID=$$
	cd "${PROJECT_ROOT}"
	CODERV2_HOST=http://127.0.0.1:3000 INSPECT_XSTATE=true yarn --cwd=./site dev || kill -INT -${SCRIPT_PID} &
	go run -tags embed cmd/coder/main.go server --address 127.0.0.1:3000 --in-memory --tunnel || kill -INT -${SCRIPT_PID} &

<<<<<<< HEAD
	trap 'kill 0' SIGINT
	CODER_HOST=http://127.0.0.1:3000 INSPECT_XSTATE=true yarn --cwd=./site dev &
	go run -tags embed cmd/coder/main.go server --in-memory --tunnel &

	# Just a minor sleep to ensure the first user was created to make the member.
	sleep 5
=======
	echo '== Waiting for Coder to become ready'
	timeout 60s bash -c 'until curl -s --fail http://localhost:3000 > /dev/null 2>&1; do sleep 0.5; done'
>>>>>>> dc7d6def

	#  create the first user, the admin
	go run cmd/coder/main.go login http://127.0.0.1:3000 --username=admin --email=admin@coder.com --password="${CODER_DEV_ADMIN_PASSWORD}" ||
		echo 'Failed to create admin user. To troubleshoot, try running this command manually.'

<<<<<<< HEAD
	# || yes to always exit code 0. If this fails, whelp.
	go run cmd/coder/main.go users create --email=member@coder.com --username=member --password=password || true
=======
	# || true to always exit code 0. If this fails, whelp.
	go run cmd/coder/main.go users create --email=member@coder.com --username=member --password="${CODER_DEV_ADMIN_PASSWORD}" ||
		echo 'Failed to create regular user. To troubleshoot, try running this command manually.'
>>>>>>> dc7d6def
	wait
)<|MERGE_RESOLUTION|>--- conflicted
+++ resolved
@@ -32,29 +32,15 @@
 	CODERV2_HOST=http://127.0.0.1:3000 INSPECT_XSTATE=true yarn --cwd=./site dev || kill -INT -${SCRIPT_PID} &
 	go run -tags embed cmd/coder/main.go server --address 127.0.0.1:3000 --in-memory --tunnel || kill -INT -${SCRIPT_PID} &
 
-<<<<<<< HEAD
-	trap 'kill 0' SIGINT
-	CODER_HOST=http://127.0.0.1:3000 INSPECT_XSTATE=true yarn --cwd=./site dev &
-	go run -tags embed cmd/coder/main.go server --in-memory --tunnel &
-
-	# Just a minor sleep to ensure the first user was created to make the member.
-	sleep 5
-=======
 	echo '== Waiting for Coder to become ready'
 	timeout 60s bash -c 'until curl -s --fail http://localhost:3000 > /dev/null 2>&1; do sleep 0.5; done'
->>>>>>> dc7d6def
 
 	#  create the first user, the admin
 	go run cmd/coder/main.go login http://127.0.0.1:3000 --username=admin --email=admin@coder.com --password="${CODER_DEV_ADMIN_PASSWORD}" ||
 		echo 'Failed to create admin user. To troubleshoot, try running this command manually.'
 
-<<<<<<< HEAD
-	# || yes to always exit code 0. If this fails, whelp.
-	go run cmd/coder/main.go users create --email=member@coder.com --username=member --password=password || true
-=======
 	# || true to always exit code 0. If this fails, whelp.
 	go run cmd/coder/main.go users create --email=member@coder.com --username=member --password="${CODER_DEV_ADMIN_PASSWORD}" ||
 		echo 'Failed to create regular user. To troubleshoot, try running this command manually.'
->>>>>>> dc7d6def
 	wait
 )