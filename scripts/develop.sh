#!/usr/bin/env bash

# Usage: ./develop.sh [--agpl]
#
# If the --agpl parameter is specified, builds only the AGPL-licensed code (no
# Coder enterprise features).

SCRIPT_DIR=$(dirname "${BASH_SOURCE[0]}")
# shellcheck source=scripts/lib.sh
source "${SCRIPT_DIR}/lib.sh"

# Allow toggling verbose output
[[ -n ${VERBOSE:-} ]] && set -x
set -euo pipefail

password="${CODER_DEV_ADMIN_PASSWORD:-password}"

args="$(getopt -o "" -l agpl,password: -- "$@")"
eval set -- "$args"
while true; do
	case "$1" in
	--agpl)
		export CODER_BUILD_AGPL=1
		shift
		;;
	--password)
		password="$2"
		shift 2
		;;
	--)
		shift
		break
		;;
	*)
		error "Unrecognized option: $1"
		;;
	esac
done

# Preflight checks: ensure we have our required dependencies, and make sure nothing is listening on port 3000 or 8080
dependencies curl git go make yarn
curl --fail http://127.0.0.1:3000 >/dev/null 2>&1 && echo '== ERROR: something is listening on port 3000. Kill it and re-run this script.' && exit 1
curl --fail http://127.0.0.1:8080 >/dev/null 2>&1 && echo '== ERROR: something is listening on port 8080. Kill it and re-run this script.' && exit 1

# Compile the CLI binary. This should also compile the frontend and refresh
# node_modules if necessary.
GOOS="$(go env GOOS)"
GOARCH="$(go env GOARCH)"
make -j "build/coder_${GOOS}_${GOARCH}"

# Use the coder dev shim so we don't overwrite the user's existing Coder config.
CODER_DEV_SHIM="${PROJECT_ROOT}/scripts/coder-dev.sh"

# Stores the pid of the subshell that runs our main routine.
ppid=0
# Tracks pids of commands we've started.
pids=()
exit_cleanup() {
	set +e
	# Set empty interrupt handler so cleanup isn't interrupted.
	trap '' INT TERM
	# Remove exit trap to avoid infinite loop.
	trap - EXIT

	# Send interrupts to the processes we started. Note that we do not
	# (yet) want to send a kill signal to the entire process group as
	# this can halt processes started by graceful shutdown.
	kill -INT "${pids[@]}" >/dev/null 2>&1
	# Use the hammer if things take too long.
	{ sleep 5 && kill -TERM "${pids[@]}" >/dev/null 2>&1; } &

	# Wait for all children to exit (this can be aborted by hammer).
	wait_cmds

	# Just in case, send termination to the entire process group
	# in case the children left something behind.
	kill -TERM -"${ppid}" >/dev/null 2>&1

	exit 1
}
start_cmd() {
	name=$1
	prefix=$2
	shift 2

	echo "== CMD: $*" >&2

	FORCE_COLOR=1 "$@" > >(
		# Ignore interrupt, read will keep reading until stdin is gone.
		trap '' INT

		while read -r line; do
			if [[ $prefix == date ]]; then
				echo "[$name] $(date '+%Y-%m-%d %H:%M:%S') $line"
			else
				echo "[$name] $line"
			fi
		done
		echo "== CMD EXIT: $*" >&2
		# Let parent know the command exited.
		kill -INT $ppid >/dev/null 2>&1
	) 2>&1 &
	pids+=("$!")
}
wait_cmds() {
	wait "${pids[@]}" >/dev/null 2>&1
}
fatal() {
	echo "== FAIL: $*" >&2
	kill -INT $ppid >/dev/null 2>&1
}

# This is a way to run multiple processes in parallel, and have Ctrl-C work correctly
# to kill both at the same time. For more details, see:
# https://stackoverflow.com/questions/3004811/how-do-you-run-multiple-programs-in-parallel-from-a-bash-script
(
	ppid=$BASHPID
	# If something goes wrong, just bail and tear everything down
	# rather than leaving things in an inconsistent state.
	trap 'exit_cleanup' INT TERM EXIT
	trap 'fatal "Script encountered an error"' ERR

	cdroot
<<<<<<< HEAD
	start_cmd API "" "${CODER_DEV_SHIM}" server --address 0.0.0.0:3000 --swagger-enable
=======
	start_cmd API "" "${CODER_DEV_SHIM}" server --http-address 0.0.0.0:3000
>>>>>>> 79c71d2d

	echo '== Waiting for Coder to become ready'
	# Start the timeout in the background so interrupting this script
	# doesn't hang for 60s.
	timeout 60s bash -c 'until curl -s --fail http://localhost:3000/healthz > /dev/null 2>&1; do sleep 0.5; done' ||
		fatal 'Coder did not become ready in time' &
	wait $!

	# Check if credentials are already set up to avoid setting up again.
	"${CODER_DEV_SHIM}" list >/dev/null 2>&1 && touch "${PROJECT_ROOT}/.coderv2/developsh-did-first-setup"

	if [ ! -f "${PROJECT_ROOT}/.coderv2/developsh-did-first-setup" ]; then
		# Try to create the initial admin user.
		if "${CODER_DEV_SHIM}" login http://127.0.0.1:3000 --first-user-username=admin --first-user-email=admin@coder.com --first-user-password="${password}" --first-user-trial=true; then
			# Only create this file if an admin user was successfully
			# created, otherwise we won't retry on a later attempt.
			touch "${PROJECT_ROOT}/.coderv2/developsh-did-first-setup"
		else
			echo 'Failed to create admin user. To troubleshoot, try running this command manually.'
		fi

		# Try to create a regular user.
		"${CODER_DEV_SHIM}" users create --email=member@coder.com --username=member --password="${password}" ||
			echo 'Failed to create regular user. To troubleshoot, try running this command manually.'
	fi

	# If we have docker available and the "docker" template doesn't already
	# exist, then let's try to create a template!
	example_template="code-server"
	template_name="docker"
	if docker info >/dev/null 2>&1 && ! "${CODER_DEV_SHIM}" templates versions list "${template_name}" >/dev/null 2>&1; then
		# sometimes terraform isn't installed yet when we go to create the
		# template
		sleep 5

		temp_template_dir="$(mktemp -d)"
		echo "${example_template}" | "${CODER_DEV_SHIM}" templates init "${temp_template_dir}"

		DOCKER_HOST="$(docker context inspect --format '{{ .Endpoints.docker.Host }}')"
		printf 'docker_arch: "%s"\ndocker_host: "%s"\n' "${GOARCH}" "${DOCKER_HOST}" >"${temp_template_dir}/params.yaml"
		(
			"${CODER_DEV_SHIM}" templates create "${template_name}" --directory "${temp_template_dir}" --parameter-file "${temp_template_dir}/params.yaml" --yes
			rm -rfv "${temp_template_dir}" # Only delete template dir if template creation succeeds
		) || echo "Failed to create a template. The template files are in ${temp_template_dir}"
	fi

	# Start the frontend once we have a template up and running
	CODER_HOST=http://127.0.0.1:3000 start_cmd SITE date yarn --cwd=./site dev --host

	interfaces=(localhost)
	if which ip >/dev/null 2>&1; then
		# shellcheck disable=SC2207
		interfaces+=($(ip a | awk '/inet / {print $2}' | cut -d/ -f1))
	elif which ifconfig >/dev/null 2>&1; then
		# shellcheck disable=SC2207
		interfaces+=($(ifconfig | awk '/inet / {print $2}'))
	fi

	# Space padding used after the URLs to align "==".
	space_padding=26
	log
	log "===================================================================="
	log "==                                                                =="
	log "==            Coder is now running in development mode.           =="
	for iface in "${interfaces[@]}"; do
		log "$(printf "==                  API:    http://%s:3000%$((space_padding - ${#iface}))s==" "$iface" "")"
	done
	for iface in "${interfaces[@]}"; do
		log "$(printf "==                  Web UI: http://%s:8080%$((space_padding - ${#iface}))s==" "$iface" "")"
	done
	log "==                                                                =="
	log "==      Use ./scripts/coder-dev.sh to talk to this instance!      =="
	log "===================================================================="
	log

	# Wait for both frontend and backend to exit.
	wait_cmds
)<|MERGE_RESOLUTION|>--- conflicted
+++ resolved
@@ -121,11 +121,7 @@
 	trap 'fatal "Script encountered an error"' ERR
 
 	cdroot
-<<<<<<< HEAD
-	start_cmd API "" "${CODER_DEV_SHIM}" server --address 0.0.0.0:3000 --swagger-enable
-=======
-	start_cmd API "" "${CODER_DEV_SHIM}" server --http-address 0.0.0.0:3000
->>>>>>> 79c71d2d
+	start_cmd API "" "${CODER_DEV_SHIM}" server --http-address 0.0.0.0:3000 --swagger-enable
 
 	echo '== Waiting for Coder to become ready'
 	# Start the timeout in the background so interrupting this script
