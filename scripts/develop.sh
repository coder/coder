--- conflicted
+++ resolved
@@ -59,11 +59,7 @@
 	# rather than leaving things in an inconsistent state.
 	trap 'kill -TERM -$$' ERR
 	cdroot
-<<<<<<< HEAD
-	"${CODER_DEV_SHIM}" server --address 0.0.0.0:3000 --in-memory --tunnel || kill -INT -$$ &
-=======
-	"${CODER_DEV_SHIM}" server --address 127.0.0.1:3000 --tunnel || kill -INT -$$ &
->>>>>>> 1ee1db96
+	"${CODER_DEV_SHIM}" server --address 0.0.0.0:3000 --tunnel || kill -INT -$$ &
 
 	echo '== Waiting for Coder to become ready'
 	timeout 60s bash -c 'until curl -s --fail http://localhost:3000 > /dev/null 2>&1; do sleep 0.5; done'
