--- conflicted
+++ resolved
@@ -85,16 +85,11 @@
 		idp := oidctest.NewFakeIDP(t,
 			oidctest.WithServing(),
 			oidctest.WithStaticUserInfo(jwt.MapClaims{
-<<<<<<< HEAD
-				"email":              "blah@coder.com",
-				"preferred_username": "blah",
-=======
 				// This is a static set of auth fields. Might be beneficial to make flags
 				// to allow different values here. This is only required for using the
 				// testIDP as primary auth. External auth does not ever fetch these fields.
 				"email":              "oidc_member@coder.com",
 				"preferred_username": "oidc_member",
->>>>>>> 7779c0a1
 				"email_verified":     true,
 			}),
 			oidctest.WithDefaultIDClaims(jwt.MapClaims{}),
