package proto

import "github.com/coder/coder/v2/apiversion"

// Version history:
//
// API v1.2:
//   - Add support for `open_in` parameters in the workspace apps.
//
// API v1.3:
//   - Add new field named `resources_monitoring` in the Agent with resources monitoring.
//
// API v1.4:
//   - Add new field named `devcontainers` in the Agent.
//
// API v1.5:
//   - Add new field named `prebuilt_workspace_build_stage` enum in the Metadata message.
//   - Add new field named `running_agent_auth_tokens` to provisioner job metadata
//   - Add new field named `resource_replacements` in PlanComplete & CompletedJob.WorkspaceBuild.
//   - Add new field named `api_key_scope` to WorkspaceAgent to support running without user data access.
//   - Add `plan` field to `CompletedJob.TemplateImport`.
//
// API v1.6:
//   - Add `module_files` field to `CompletedJob.TemplateImport`.
//   - Add previous parameter values to 'WorkspaceBuild' jobs. Provisioner passes
//     the previous values for the `terraform apply` to enforce monotonicity
//     in the terraform provider.
//   - Add new field named `expiration_policy` to `Prebuild`, with a field named
//     `ttl` to define TTL-based expiration for unclaimed prebuilds.
<<<<<<< HEAD
//   - Add `form_type` field to parameters
=======
//   - Add `group` field to `App`
>>>>>>> b4531c42
const (
	CurrentMajor = 1
	CurrentMinor = 6
)

// CurrentVersion is the current provisionerd API version.
// Breaking changes to the provisionerd API **MUST** increment
// CurrentMajor above.
// Non-breaking changes to the provisionerd API **MUST** increment
// CurrentMinor above.
var CurrentVersion = apiversion.New(CurrentMajor, CurrentMinor)<|MERGE_RESOLUTION|>--- conflicted
+++ resolved
@@ -27,11 +27,8 @@
 //     in the terraform provider.
 //   - Add new field named `expiration_policy` to `Prebuild`, with a field named
 //     `ttl` to define TTL-based expiration for unclaimed prebuilds.
-<<<<<<< HEAD
+//   - Add `group` field to `App`
 //   - Add `form_type` field to parameters
-=======
-//   - Add `group` field to `App`
->>>>>>> b4531c42
 const (
 	CurrentMajor = 1
 	CurrentMinor = 6
