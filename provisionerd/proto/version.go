--- conflicted
+++ resolved
@@ -15,14 +15,11 @@
 //
 // API v1.5:
 //   - Add new field named `prebuilt_workspace_build_stage` enum in the Metadata message.
-<<<<<<< HEAD
-//   - Add new field named `resource_replacements` in PlanComplete & CompletedJob.WorkspaceBuild.
-=======
 //   - Add `plan` and `module_files` fields to `CompletedJob.TemplateImport`.
 //   - Add previous parameter values to 'WorkspaceBuild' jobs. Provisioner passes
 //     the previous values for the `terraform apply` to enforce monotonicity
 //     in the terraform provider.
->>>>>>> 0b5f27f5
+//   - Add new field named `resource_replacements` in PlanComplete & CompletedJob.WorkspaceBuild.
 const (
 	CurrentMajor = 1
 	CurrentMinor = 5
