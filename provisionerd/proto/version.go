package proto

import "github.com/coder/coder/v2/apiversion"

// Version history:
//
// API v1.2:
//   - Add support for `open_in` parameters in the workspace apps.
//
// API v1.3:
//   - Add new field named `resources_monitoring` in the Agent with resources monitoring.
//
// API v1.4:
//   - Add new field named `devcontainers` in the Agent.
//
// API v1.5:
<<<<<<< HEAD
//   - Add `plan` and `module_files` fields to `CompletedJob.TemplateImport`.
=======
//   - Add new field named `prebuilt_workspace_build_stage` enum in the Metadata message.
>>>>>>> e0dd50d7
const (
	CurrentMajor = 1
	CurrentMinor = 5
)

// CurrentVersion is the current provisionerd API version.
// Breaking changes to the provisionerd API **MUST** increment
// CurrentMajor above.
// Non-breaking changes to the provisionerd API **MUST** increment
// CurrentMinor above.
var CurrentVersion = apiversion.New(CurrentMajor, CurrentMinor)<|MERGE_RESOLUTION|>--- conflicted
+++ resolved
@@ -14,14 +14,13 @@
 //   - Add new field named `devcontainers` in the Agent.
 //
 // API v1.5:
-<<<<<<< HEAD
+//   - Add new field named `prebuilt_workspace_build_stage` enum in the Metadata message.
+//
+// API v1.6:
 //   - Add `plan` and `module_files` fields to `CompletedJob.TemplateImport`.
-=======
-//   - Add new field named `prebuilt_workspace_build_stage` enum in the Metadata message.
->>>>>>> e0dd50d7
 const (
 	CurrentMajor = 1
-	CurrentMinor = 5
+	CurrentMinor = 6
 )
 
 // CurrentVersion is the current provisionerd API version.
