--- conflicted
+++ resolved
@@ -14,15 +14,12 @@
 //   - Add new field named `devcontainers` in the Agent.
 //
 // API v1.5:
-<<<<<<< HEAD
-//   - Add new field named `running_agent_auth_tokens` to provisioner job metadata
-=======
 //   - Add new field named `prebuilt_workspace_build_stage` enum in the Metadata message.
 //   - Add `plan` and `module_files` fields to `CompletedJob.TemplateImport`.
 //   - Add previous parameter values to 'WorkspaceBuild' jobs. Provisioner passes
 //     the previous values for the `terraform apply` to enforce monotonicity
 //     in the terraform provider.
->>>>>>> 0b5f27f5
+//   - Add new field named `running_agent_auth_tokens` to provisioner job metadata
 const (
 	CurrentMajor = 1
 	CurrentMinor = 5
