package proto

import "github.com/coder/coder/v2/apiversion"

// Version history:
//
// API v1.2:
//   - Add support for `open_in` parameters in the workspace apps.
//
// API v1.3:
//   - Add new field named `resources_monitoring` in the Agent with resources monitoring.
//
// API v1.4:
//   - Add new field named `devcontainers` in the Agent.
//
// API v1.5:
//   - Add new field named `prebuilt_workspace_build_stage` enum in the Metadata message.
//   - Add `plan` and `module_files` fields to `CompletedJob.TemplateImport`.
//   - Add previous parameter values to 'WorkspaceBuild' jobs. Provisioner passes
//     the previous values for the `terraform apply` to enforce monotonicity
//     in the terraform provider.
<<<<<<< HEAD
//   - Add new field named `resource_replacements` in PlanComplete & CompletedJob.WorkspaceBuild.
=======
//   - Add new field named `running_agent_auth_tokens` to provisioner job metadata
>>>>>>> 425ee6fa
const (
	CurrentMajor = 1
	CurrentMinor = 5
)

// CurrentVersion is the current provisionerd API version.
// Breaking changes to the provisionerd API **MUST** increment
// CurrentMajor above.
// Non-breaking changes to the provisionerd API **MUST** increment
// CurrentMinor above.
var CurrentVersion = apiversion.New(CurrentMajor, CurrentMinor)<|MERGE_RESOLUTION|>--- conflicted
+++ resolved
@@ -19,11 +19,8 @@
 //   - Add previous parameter values to 'WorkspaceBuild' jobs. Provisioner passes
 //     the previous values for the `terraform apply` to enforce monotonicity
 //     in the terraform provider.
-<<<<<<< HEAD
+//   - Add new field named `running_agent_auth_tokens` to provisioner job metadata
 //   - Add new field named `resource_replacements` in PlanComplete & CompletedJob.WorkspaceBuild.
-=======
-//   - Add new field named `running_agent_auth_tokens` to provisioner job metadata
->>>>>>> 425ee6fa
 const (
 	CurrentMajor = 1
 	CurrentMinor = 5
