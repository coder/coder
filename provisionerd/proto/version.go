package proto

import "github.com/coder/coder/v2/apiversion"

// Version history:
//
// API v1.2:
//   - Add support for `open_in` parameters in the workspace apps.
//
// API v1.3:
//   - Add new field named `resources_monitoring` in the Agent with resources monitoring.
//
// API v1.4:
//   - Add new field named `devcontainers` in the Agent.
//
// API v1.5:
<<<<<<< HEAD
//   - Add previous parameter values to 'WorkspaceBuild' jobs. Provisioner passes
//     the previous values for the `terraform apply` to enforce monotonicity
//     in the terraform provider.
=======
//   - Add new field named `prebuilt_workspace_build_stage` enum in the Metadata message.
>>>>>>> af2941bb
const (
	CurrentMajor = 1
	CurrentMinor = 5
)

// CurrentVersion is the current provisionerd API version.
// Breaking changes to the provisionerd API **MUST** increment
// CurrentMajor above.
// Non-breaking changes to the provisionerd API **MUST** increment
// CurrentMinor above.
var CurrentVersion = apiversion.New(CurrentMajor, CurrentMinor)<|MERGE_RESOLUTION|>--- conflicted
+++ resolved
@@ -14,13 +14,10 @@
 //   - Add new field named `devcontainers` in the Agent.
 //
 // API v1.5:
-<<<<<<< HEAD
+//   - Add new field named `prebuilt_workspace_build_stage` enum in the Metadata message.
 //   - Add previous parameter values to 'WorkspaceBuild' jobs. Provisioner passes
 //     the previous values for the `terraform apply` to enforce monotonicity
 //     in the terraform provider.
-=======
-//   - Add new field named `prebuilt_workspace_build_stage` enum in the Metadata message.
->>>>>>> af2941bb
 const (
 	CurrentMajor = 1
 	CurrentMinor = 5
