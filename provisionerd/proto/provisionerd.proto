--- conflicted
+++ resolved
@@ -18,15 +18,10 @@
         bytes state = 4;
     }
     message ProjectImport {
-<<<<<<< HEAD
-        string project_version_id = 1;
-        string project_version_name = 2;
-        repeated provisioner.ParameterValue parameter_values = 3;
-        bool skip_parameter_schemas = 4;
-        bool skip_resources = 5;
-=======
-        string project_name = 2;
->>>>>>> d55231cc
+        string project_name = 1;
+        repeated provisioner.ParameterValue parameter_values = 2;
+        bool skip_parameter_schemas = 3;
+        bool skip_resources = 4;
     }
     string job_id = 1;
     int64 created_at = 2;
