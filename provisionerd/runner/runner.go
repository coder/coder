--- conflicted
+++ resolved
@@ -86,8 +86,6 @@
 	FailJob(ctx context.Context, in *proto.FailedJob) error
 	CompleteJob(ctx context.Context, in *proto.CompletedJob) error
 }
-
-<<<<<<< HEAD
 type QuotaCommitter interface {
 	CommitQuota(ctx context.Context, in *proto.CommitQuotaRequest) (*proto.CommitQuotaResponse, error)
 }
@@ -95,10 +93,6 @@
 type Options struct {
 	Updater             JobUpdater
 	QuotaCommitter      QuotaCommitter
-=======
-type Options struct {
-	Updater             JobUpdater
->>>>>>> 95fb5969
 	Logger              slog.Logger
 	Filesystem          afero.Fs
 	WorkDirectory       string
@@ -126,10 +120,7 @@
 		metrics:             opts.Metrics,
 		job:                 job,
 		sender:              opts.Updater,
-<<<<<<< HEAD
 		quotaCommitter:      opts.QuotaCommitter,
-=======
->>>>>>> 95fb5969
 		logger:              opts.Logger.With(slog.F("job_id", job.JobId)),
 		filesystem:          opts.Filesystem,
 		workDirectory:       opts.WorkDirectory,
@@ -792,13 +783,8 @@
 	}, nil
 }
 
-<<<<<<< HEAD
-func (r *Runner) buildWorkspace(ctx context.Context, stage string, dry bool) (
-	*proto.CompletedJob, *proto.FailedJob,
-=======
 func (r *Runner) buildWorkspace(ctx context.Context, stage string, req *sdkproto.Provision_Request) (
 	*sdkproto.Provision_Complete, *proto.FailedJob,
->>>>>>> 95fb5969
 ) {
 	// use the notStopped so that if we attempt to gracefully cancel, the stream
 	// will still be available for us to send the cancel to the provisioner
@@ -819,22 +805,8 @@
 			})
 		}
 	}()
-<<<<<<< HEAD
-	err = stream.Send(&sdkproto.Provision_Request{
-		Type: &sdkproto.Provision_Request_Start{
-			Start: &sdkproto.Provision_Start{
-				Directory:       r.workDirectory,
-				ParameterValues: r.job.GetWorkspaceBuild().ParameterValues,
-				Metadata:        r.job.GetWorkspaceBuild().Metadata,
-				State:           r.job.GetWorkspaceBuild().State,
-				DryRun:          dry,
-			},
-		},
-	})
-=======
 
 	err = stream.Send(req)
->>>>>>> 95fb5969
 	if err != nil {
 		return nil, r.failedJobf("start provision: %s", err)
 	}
@@ -890,76 +862,56 @@
 	}
 }
 
+func (r *Runner) commitQuota(ctx context.Context, resources []*sdkproto.Resource) *proto.FailedJob {
+	cost := countCost(resources)
+	if cost == 0 {
+		return nil
+	}
+
+	resp, err := r.quotaCommitter.CommitQuota(ctx, &proto.CommitQuotaRequest{
+		Cost: int32(cost),
+	})
+	if err != nil {
+		return r.failedJobf("commit quota: %+v", err)
+	}
+	r.queueLog(ctx, &proto.Log{
+		Source:    proto.LogSource_PROVISIONER,
+		Level:     sdkproto.LogLevel_INFO,
+		CreatedAt: time.Now().UnixMilli(),
+		Output: fmt.Sprintf(
+			"cost: %v\ntotal: %v\n available: %v\n",
+			cost, resp.TotalCredits, resp.CreditsAvailable,
+		),
+		Stage: "Commit Quota",
+	})
+	if !resp.Ok {
+		return r.failedJobf("insufficient quota")
+	}
+	return nil
+}
+
 func (r *Runner) runWorkspaceBuild(ctx context.Context) (*proto.CompletedJob, *proto.FailedJob) {
 	ctx, span := r.startTrace(ctx, tracing.FuncName())
 	defer span.End()
 
 	var (
-<<<<<<< HEAD
-		stage       string
+		applyStage  string
 		commitQuota bool
 	)
 	switch r.job.GetWorkspaceBuild().Metadata.WorkspaceTransition {
 	case sdkproto.WorkspaceTransition_START:
-		stage = "Starting workspace"
+		applyStage = "Starting workspace"
 		commitQuota = true
 	case sdkproto.WorkspaceTransition_STOP:
-		stage = "Stopping workspace"
+		applyStage = "Stopping workspace"
 		commitQuota = true
 	case sdkproto.WorkspaceTransition_DESTROY:
-		stage = "Destroying workspace"
-=======
-		applyStage string
-	)
-	switch r.job.GetWorkspaceBuild().Metadata.WorkspaceTransition {
-	case sdkproto.WorkspaceTransition_START:
-		applyStage = "Starting workspace"
-	case sdkproto.WorkspaceTransition_STOP:
-		applyStage = "Stopping workspace"
-	case sdkproto.WorkspaceTransition_DESTROY:
 		applyStage = "Destroying workspace"
->>>>>>> 95fb5969
 	}
 
 	r.queueLog(ctx, &proto.Log{
 		Source:    proto.LogSource_PROVISIONER_DAEMON,
 		Level:     sdkproto.LogLevel_INFO,
-<<<<<<< HEAD
-		Stage:     stage,
-		CreatedAt: time.Now().UnixMilli(),
-	})
-
-	if commitQuota {
-		stage := "Quota Planning"
-		completed, failed := r.buildWorkspace(ctx, stage, false)
-		if failed != nil {
-			return nil, failed
-		}
-		cost := countCost(completed.GetWorkspaceBuild().Resources)
-		if cost > 0 {
-			resp, err := r.quotaCommitter.CommitQuota(ctx, &proto.CommitQuotaRequest{
-				Cost: int32(cost),
-			})
-			if err != nil {
-				return nil, r.failedJobf("commit quota: %+v", err)
-			}
-			r.queueLog(ctx, &proto.Log{
-				Source:    proto.LogSource_PROVISIONER,
-				Level:     sdkproto.LogLevel_INFO,
-				CreatedAt: time.Now().UnixMilli(),
-				Output: fmt.Sprintf(
-					"cost: %v\ntotal: %v\n available: %v\n",
-					cost, resp.TotalCredits, resp.CreditsAvailable,
-				),
-				Stage: stage,
-			})
-			if !resp.Ok {
-				return nil, r.failedJobf("insufficient quota")
-			}
-		}
-	}
-	return r.buildWorkspace(ctx, stage, false)
-=======
 		Stage:     applyStage,
 		CreatedAt: time.Now().UnixMilli(),
 	})
@@ -969,7 +921,7 @@
 		State:     r.job.GetWorkspaceBuild().State,
 	}
 
-	completed, failed := r.buildWorkspace(ctx, "Planning infrastructure", &sdkproto.Provision_Request{
+	completedPlan, failed := r.buildWorkspace(ctx, "Planning infrastructure", &sdkproto.Provision_Request{
 		Type: &sdkproto.Provision_Request_Plan{
 			Plan: &sdkproto.Provision_Plan{
 				Config:          config,
@@ -980,12 +932,18 @@
 	if failed != nil {
 		return nil, failed
 	}
+	if commitQuota {
+		failed = r.commitQuota(ctx, completedPlan.GetResources())
+		if failed != nil {
+			return nil, failed
+		}
+	}
 
 	completedApply, failed := r.buildWorkspace(ctx, applyStage, &sdkproto.Provision_Request{
 		Type: &sdkproto.Provision_Request_Apply{
 			Apply: &sdkproto.Provision_Apply{
 				Config: config,
-				Plan:   completed.GetPlan(),
+				Plan:   completedPlan.GetPlan(),
 			},
 		},
 	})
@@ -1002,7 +960,6 @@
 			},
 		},
 	}, nil
->>>>>>> 95fb5969
 }
 
 func (r *Runner) failedJobf(format string, args ...interface{}) *proto.FailedJob {
