package runner

import (
	"archive/tar"
	"bytes"
	"context"
	"errors"
	"fmt"
	"io"
	"os"
	"path"
	"path/filepath"
	"reflect"
	"strings"
	"sync"
	"time"

	"github.com/google/uuid"
	"github.com/prometheus/client_golang/prometheus"
	"github.com/spf13/afero"
	"go.opentelemetry.io/otel/codes"
	semconv "go.opentelemetry.io/otel/semconv/v1.11.0"
	"go.opentelemetry.io/otel/trace"
	"golang.org/x/xerrors"

	"cdr.dev/slog"
	"github.com/coder/coder/coderd/tracing"
	"github.com/coder/coder/provisionerd/proto"
	sdkproto "github.com/coder/coder/provisionersdk/proto"
)

const (
	MissingParameterErrorText = "missing parameter"
)

var errUpdateSkipped = xerrors.New("update skipped; job complete or failed")

type Runner struct {
	tracer              trace.Tracer
	metrics             Metrics
	job                 *proto.AcquiredJob
	sender              JobUpdater
	quotaCommitter      QuotaCommitter
	logger              slog.Logger
	filesystem          afero.Fs
	workDirectory       string
	provisioner         sdkproto.DRPCProvisionerClient
	updateInterval      time.Duration
	forceCancelInterval time.Duration
	logBufferInterval   time.Duration

	// closed when the Runner is finished sending any updates/failed/complete.
	done chan struct{}
	// active as long as we are not canceled
	notCanceled context.Context
	cancel      context.CancelFunc
	// active as long as we haven't been force stopped
	notStopped context.Context
	stop       context.CancelFunc

	// mutex controls access to all the following variables.
	mutex *sync.Mutex
	// used to wait for the failedJob or completedJob to be populated
	cond           *sync.Cond
	flushLogsTimer *time.Timer
	queuedLogs     []*proto.Log
	failedJob      *proto.FailedJob
	completedJob   *proto.CompletedJob
	// setting this false signals that no more messages about this job should be sent.  Usually this
	// means that a terminal message like FailedJob or CompletedJob has been sent, even in the case
	// of a Cancel().  However, when someone calls Fail() or ForceStop(), we might not send the
	// terminal message, but okToSend is set to false regardless.
	okToSend bool
}

type Metrics struct {
	ConcurrentJobs *prometheus.GaugeVec
	// JobTimings also counts the total amount of jobs.
	JobTimings *prometheus.HistogramVec
	// WorkspaceBuilds counts workspace build successes and failures.
	WorkspaceBuilds *prometheus.CounterVec
}

type JobUpdater interface {
	UpdateJob(ctx context.Context, in *proto.UpdateJobRequest) (*proto.UpdateJobResponse, error)
	FailJob(ctx context.Context, in *proto.FailedJob) error
	CompleteJob(ctx context.Context, in *proto.CompletedJob) error
}
type QuotaCommitter interface {
	CommitQuota(ctx context.Context, in *proto.CommitQuotaRequest) (*proto.CommitQuotaResponse, error)
}

type Options struct {
	Updater             JobUpdater
	QuotaCommitter      QuotaCommitter
	Logger              slog.Logger
	Filesystem          afero.Fs
	WorkDirectory       string
	Provisioner         sdkproto.DRPCProvisionerClient
	UpdateInterval      time.Duration
	ForceCancelInterval time.Duration
	LogDebounceInterval time.Duration
	Tracer              trace.Tracer
	Metrics             Metrics
}

func New(
	ctx context.Context,
	job *proto.AcquiredJob,
	opts Options,
) *Runner {
	m := new(sync.Mutex)

	// we need to create our contexts here in case a call to Cancel() comes immediately.
	forceStopContext, forceStopFunc := context.WithCancel(ctx)
	gracefulContext, cancelFunc := context.WithCancel(forceStopContext)

	logger := opts.Logger.With(slog.F("job_id", job.JobId))
	if build := job.GetWorkspaceBuild(); build != nil {
		logger = logger.With(
			slog.F("template_name", build.Metadata.TemplateName),
			slog.F("template_version", build.Metadata.TemplateVersion),
			slog.F("workspace_build_id", build.WorkspaceBuildId),
			slog.F("workspace_id", build.Metadata.WorkspaceId),
			slog.F("workspace_name", build.Metadata.WorkspaceName),
			slog.F("workspace_owner", build.Metadata.WorkspaceOwner),
			slog.F("workspace_transition", build.Metadata.WorkspaceTransition.String()),
		)
	}

	return &Runner{
		tracer:              opts.Tracer,
		metrics:             opts.Metrics,
		job:                 job,
		sender:              opts.Updater,
		quotaCommitter:      opts.QuotaCommitter,
		logger:              logger,
		filesystem:          opts.Filesystem,
		workDirectory:       opts.WorkDirectory,
		provisioner:         opts.Provisioner,
		updateInterval:      opts.UpdateInterval,
		forceCancelInterval: opts.ForceCancelInterval,
		logBufferInterval:   opts.LogDebounceInterval,
		queuedLogs:          make([]*proto.Log, 0),
		mutex:               m,
		cond:                sync.NewCond(m),
		done:                make(chan struct{}),
		okToSend:            true,
		notStopped:          forceStopContext,
		stop:                forceStopFunc,
		notCanceled:         gracefulContext,
		cancel:              cancelFunc,
	}
}

// Run executes the job.
//
// the idea here is to run two goroutines to work on the job: doCleanFinish and heartbeat, then use
// the `r.cond` to wait until the job is either complete or failed.  This function then sends the
// complete or failed message --- the exception to this is if something calls Fail() on the Runner;
// either something external, like the server getting closed, or the heartbeat goroutine timing out
// after attempting to gracefully cancel.  If something calls Fail(), then the failure is sent on
// that goroutine on the context passed into Fail(), and it marks okToSend false to signal us here
// that this function should not also send a terminal message.
func (r *Runner) Run() {
	start := time.Now()
	ctx, span := r.startTrace(r.notStopped, tracing.FuncName())
	defer span.End()

	concurrentGauge := r.metrics.ConcurrentJobs.WithLabelValues(r.job.Provisioner)
	concurrentGauge.Inc()
	defer func() {
		status := "success"
		if r.failedJob != nil {
			status = "failed"
		}

		concurrentGauge.Dec()
		if build := r.job.GetWorkspaceBuild(); build != nil {
			r.metrics.WorkspaceBuilds.WithLabelValues(
				build.Metadata.WorkspaceOwner,
				build.Metadata.WorkspaceName,
				build.Metadata.TemplateName,
				build.Metadata.TemplateVersion,
				build.Metadata.WorkspaceTransition.String(),
				status,
			).Inc()
		}
		r.metrics.JobTimings.WithLabelValues(r.job.Provisioner, status).Observe(time.Since(start).Seconds())
	}()

	r.mutex.Lock()
	defer r.mutex.Unlock()
	defer r.stop()

	go r.doCleanFinish(ctx)
	go r.heartbeat(ctx)
	for r.failedJob == nil && r.completedJob == nil {
		r.cond.Wait()
	}
	if !r.okToSend {
		// nothing else to do.
		return
	}
	if r.failedJob != nil {
		span.RecordError(xerrors.New(r.failedJob.Error))
		span.SetStatus(codes.Error, r.failedJob.Error)

		r.logger.Debug(ctx, "sending FailedJob")
		err := r.sender.FailJob(ctx, r.failedJob)
		if err != nil {
			r.logger.Error(ctx, "send FailJob", slog.Error(err))
		} else {
			r.logger.Info(ctx, "sent FailedJob")
		}
	} else {
		r.logger.Debug(ctx, "sending CompletedJob")
		err := r.sender.CompleteJob(ctx, r.completedJob)
		if err != nil {
			r.logger.Error(ctx, "send CompletedJob", slog.Error(err))
		} else {
			r.logger.Info(ctx, "sent CompletedJob")
		}
	}
	close(r.done)
	r.okToSend = false
}

// Cancel initiates a Cancel on the job, but allows it to keep running to do so gracefully.  Read from Done() to
// be notified when the job completes.
func (r *Runner) Cancel() {
	r.cancel()
}

func (r *Runner) Done() <-chan struct{} {
	return r.done
}

// Fail immediately halts updates and, if the job is not complete sends FailJob to the coder server. Running goroutines
// are canceled but complete asynchronously (although they are prevented from further updating the job to the coder
// server). The provided context sets how long to keep trying to send the FailJob.
func (r *Runner) Fail(ctx context.Context, f *proto.FailedJob) error {
	f.JobId = r.job.JobId
	r.mutex.Lock()
	defer r.mutex.Unlock()
	if !r.okToSend {
		return nil // already done
	}
	r.Cancel()
	if r.failedJob == nil {
		r.failedJob = f
		r.cond.Signal()
	}
	// here we keep the original failed reason if there already was one, but we hadn't yet sent it.  It is likely more
	// informative of the job failing due to some problem running it, whereas this function is used to externally
	// force a Fail.
	err := r.sender.FailJob(ctx, r.failedJob)
	r.okToSend = false
	r.stop()
	close(r.done)
	return err
}

// setComplete is an internal function to set the job to completed.  This does not send the completedJob.
func (r *Runner) setComplete(c *proto.CompletedJob) {
	r.mutex.Lock()
	defer r.mutex.Unlock()
	if r.completedJob == nil {
		r.completedJob = c
		r.cond.Signal()
	}
}

// setFail is an internal function to set the job to failed.  This does not send the failedJob.
func (r *Runner) setFail(f *proto.FailedJob) {
	r.mutex.Lock()
	defer r.mutex.Unlock()
	if r.failedJob == nil {
		f.JobId = r.job.JobId
		r.failedJob = f
		r.cond.Signal()
	}
}

// ForceStop signals all goroutines to stop and prevents any further API calls back to coder server for this job
func (r *Runner) ForceStop() {
	r.mutex.Lock()
	defer r.mutex.Unlock()
	r.stop()
	if !r.okToSend {
		return
	}
	r.okToSend = false
	close(r.done)
	// doesn't matter what we put here, since it won't get sent! Just need something to satisfy the condition in
	// Start()
	r.failedJob = &proto.FailedJob{}
	r.cond.Signal()
}

func (r *Runner) update(ctx context.Context, u *proto.UpdateJobRequest) (*proto.UpdateJobResponse, error) {
	ctx, span := r.startTrace(ctx, tracing.FuncName())
	defer span.End()

	r.mutex.Lock()
	defer r.mutex.Unlock()
	if !r.okToSend {
		return nil, errUpdateSkipped
	}
	return r.sender.UpdateJob(ctx, u)
}

// doCleanFinish wraps a call to do() with cleaning up the job and setting the terminal messages
func (r *Runner) doCleanFinish(ctx context.Context) {
	var (
		failedJob    *proto.FailedJob
		completedJob *proto.CompletedJob
	)

	// push the fail/succeed write onto the defer stack before the cleanup, so
	// that cleanup happens before this.
	defer func() {
		_, span := r.startTrace(ctx, tracing.FuncName())
		defer span.End()

		if failedJob != nil {
			r.setFail(failedJob)
			return
		}
		r.setComplete(completedJob)
	}()

	defer func() {
		ctx, span := r.startTrace(ctx, tracing.FuncName())
		defer span.End()

		r.queueLog(ctx, &proto.Log{
			Source:    proto.LogSource_PROVISIONER_DAEMON,
			Level:     sdkproto.LogLevel_INFO,
			Stage:     "Cleaning Up",
			CreatedAt: time.Now().UnixMilli(),
		})

		// Cleanup the work directory after execution.
		for attempt := 0; attempt < 5; attempt++ {
			err := r.filesystem.RemoveAll(r.workDirectory)
			if err != nil {
				// On Windows, open files cannot be removed.
				// When the provisioner daemon is shutting down,
				// it may take a few milliseconds for processes to exit.
				// See: https://github.com/golang/go/issues/50510
				r.logger.Debug(ctx, "failed to clean work directory; trying again", slog.Error(err))
				time.Sleep(250 * time.Millisecond)
				continue
			}
			r.logger.Debug(ctx, "cleaned up work directory")
			break
		}

		r.flushQueuedLogs(ctx)
	}()

	completedJob, failedJob = r.do(ctx)
}

// do actually does the work of running the job
func (r *Runner) do(ctx context.Context) (*proto.CompletedJob, *proto.FailedJob) {
	ctx, span := r.startTrace(ctx, tracing.FuncName())
	defer span.End()

	err := r.filesystem.MkdirAll(r.workDirectory, 0o700)
	if err != nil {
		return nil, r.failedJobf("create work directory %q: %s", r.workDirectory, err)
	}

	r.queueLog(ctx, &proto.Log{
		Source:    proto.LogSource_PROVISIONER_DAEMON,
		Level:     sdkproto.LogLevel_INFO,
		Stage:     "Setting up",
		CreatedAt: time.Now().UnixMilli(),
	})
	if err != nil {
		return nil, r.failedJobf("write log: %s", err)
	}

	r.logger.Info(ctx, "unpacking template source archive",
		slog.F("size_bytes", len(r.job.TemplateSourceArchive)),
	)

	reader := tar.NewReader(bytes.NewBuffer(r.job.TemplateSourceArchive))
	for {
		header, err := reader.Next()
		if err != nil {
			if errors.Is(err, io.EOF) {
				break
			}
			return nil, r.failedJobf("read template source archive: %s", err)
		}
		// #nosec
		headerPath := filepath.Join(r.workDirectory, header.Name)
		if !strings.HasPrefix(headerPath, filepath.Clean(r.workDirectory)) {
			return nil, r.failedJobf("tar attempts to target relative upper directory")
		}
		mode := header.FileInfo().Mode()
		if mode == 0 {
			mode = 0o600
		}
		switch header.Typeflag {
		case tar.TypeDir:
			err = r.filesystem.MkdirAll(headerPath, mode)
			if err != nil {
				return nil, r.failedJobf("mkdir %q: %s", headerPath, err)
			}
			r.logger.Debug(context.Background(), "extracted directory", slog.F("path", headerPath))
		case tar.TypeReg:
			file, err := r.filesystem.OpenFile(headerPath, os.O_CREATE|os.O_RDWR, mode)
			if err != nil {
				return nil, r.failedJobf("create file %q (mode %s): %s", headerPath, mode, err)
			}
			// Max file size of 10MiB.
			size, err := io.CopyN(file, reader, 10<<20)
			if errors.Is(err, io.EOF) {
				err = nil
			}
			if err != nil {
				_ = file.Close()
				return nil, r.failedJobf("copy file %q: %s", headerPath, err)
			}
			err = file.Close()
			if err != nil {
				return nil, r.failedJobf("close file %q: %s", headerPath, err)
			}
			r.logger.Debug(context.Background(), "extracted file",
				slog.F("size_bytes", size),
				slog.F("path", headerPath),
				slog.F("mode", mode),
			)
		}
	}
	switch jobType := r.job.Type.(type) {
	case *proto.AcquiredJob_TemplateImport_:
		r.logger.Debug(context.Background(), "acquired job is template import",
			slog.F("user_variable_values", redactVariableValues(jobType.TemplateImport.UserVariableValues)),
		)

		failedJob := r.runReadmeParse(ctx)
		if failedJob != nil {
			return nil, failedJob
		}
		return r.runTemplateImport(ctx)
	case *proto.AcquiredJob_TemplateDryRun_:
		r.logger.Debug(context.Background(), "acquired job is template dry-run",
			slog.F("workspace_name", jobType.TemplateDryRun.Metadata.WorkspaceName),
			slog.F("parameters", jobType.TemplateDryRun.ParameterValues),
			slog.F("rich_parameter_values", jobType.TemplateDryRun.RichParameterValues),
			slog.F("variable_values", redactVariableValues(jobType.TemplateDryRun.VariableValues)),
		)
		return r.runTemplateDryRun(ctx)
	case *proto.AcquiredJob_WorkspaceBuild_:
		r.logger.Debug(context.Background(), "acquired job is workspace provision",
			slog.F("workspace_name", jobType.WorkspaceBuild.WorkspaceName),
			slog.F("state_length", len(jobType.WorkspaceBuild.State)),
			slog.F("parameters", jobType.WorkspaceBuild.ParameterValues),
			slog.F("rich_parameter_values", jobType.WorkspaceBuild.RichParameterValues),
			slog.F("variable_values", redactVariableValues(jobType.WorkspaceBuild.VariableValues)),
		)
		return r.runWorkspaceBuild(ctx)
	default:
		return nil, r.failedJobf("unknown job type %q; ensure your provisioner daemon is up-to-date",
			reflect.TypeOf(r.job.Type).String())
	}
}

// heartbeat periodically sends updates on the job, which keeps coder server from assuming the job
// is stalled, and allows the runner to learn if the job has been canceled by the user.
func (r *Runner) heartbeat(ctx context.Context) {
	ticker := time.NewTicker(r.updateInterval)
	defer ticker.Stop()

	for {
		select {
		case <-r.notCanceled.Done():
			return
		case <-ticker.C:
		}

		resp, err := r.update(ctx, &proto.UpdateJobRequest{
			JobId: r.job.JobId,
		})
		if err != nil {
			err = r.Fail(ctx, r.failedJobf("send periodic update: %s", err))
			if err != nil {
				r.logger.Error(ctx, "failed to call FailJob", slog.Error(err))
			}
			return
		}
		if !resp.Canceled {
			continue
		}
		r.logger.Info(ctx, "attempting graceful cancelation")
		r.Cancel()
		// Hard-cancel the job after a minute of pending cancelation.
		timer := time.NewTimer(r.forceCancelInterval)
		select {
		case <-timer.C:
			r.logger.Warn(ctx, "Cancel timed out")
			err := r.Fail(ctx, r.failedJobf("Cancel timed out"))
			if err != nil {
				r.logger.Warn(ctx, "failed to call FailJob", slog.Error(err))
			}
			return
		case <-r.Done():
			timer.Stop()
			return
		case <-r.notStopped.Done():
			timer.Stop()
			return
		}
	}
}

// ReadmeFile is the location we look for to extract documentation from template
// versions.
const ReadmeFile = "README.md"

func (r *Runner) runReadmeParse(ctx context.Context) *proto.FailedJob {
	ctx, span := r.startTrace(ctx, tracing.FuncName())
	defer span.End()

	fi, err := afero.ReadFile(r.filesystem, path.Join(r.workDirectory, ReadmeFile))
	if err != nil {
		r.queueLog(ctx, &proto.Log{
			Source:    proto.LogSource_PROVISIONER_DAEMON,
			Level:     sdkproto.LogLevel_DEBUG,
			Stage:     "No README.md provided",
			CreatedAt: time.Now().UnixMilli(),
		})
		return nil
	}

	_, err = r.update(ctx, &proto.UpdateJobRequest{
		JobId: r.job.JobId,
		Logs: []*proto.Log{{
			Source:    proto.LogSource_PROVISIONER_DAEMON,
			Level:     sdkproto.LogLevel_INFO,
			Stage:     "Adding README.md...",
			CreatedAt: time.Now().UnixMilli(),
		}},
		Readme: fi,
	})
	if err != nil {
		return r.failedJobf("write log: %s", err)
	}
	return nil
}

func (r *Runner) runTemplateImport(ctx context.Context) (*proto.CompletedJob, *proto.FailedJob) {
	ctx, span := r.startTrace(ctx, tracing.FuncName())
	defer span.End()

	// Parse parameters and update the job with the parameter specs
	r.queueLog(ctx, &proto.Log{
		Source:    proto.LogSource_PROVISIONER_DAEMON,
		Level:     sdkproto.LogLevel_INFO,
		Stage:     "Parsing template parameters",
		CreatedAt: time.Now().UnixMilli(),
	})
	parameterSchemas, templateVariables, err := r.runTemplateImportParse(ctx)
	if err != nil {
		return nil, r.failedJobf("run parse: %s", err)
	}

	// Once Terraform template variables are parsed, the runner can pass variables
	// to store in database and filter valid ones.
	updateResponse, err := r.update(ctx, &proto.UpdateJobRequest{
		JobId:              r.job.JobId,
		ParameterSchemas:   parameterSchemas,
		TemplateVariables:  templateVariables,
		UserVariableValues: r.job.GetTemplateImport().GetUserVariableValues(),
	})
	if err != nil {
		return nil, r.failedJobf("update job: %s", err)
	}

	valueByName := map[string]*sdkproto.ParameterValue{}
	for _, parameterValue := range updateResponse.ParameterValues {
		valueByName[parameterValue.Name] = parameterValue
	}
	for _, parameterSchema := range parameterSchemas {
		_, ok := valueByName[parameterSchema.Name]
		if !ok {
			return nil, r.failedJobf("%s: %s", MissingParameterErrorText, parameterSchema.Name)
		}
	}

	// Determine persistent resources
	r.queueLog(ctx, &proto.Log{
		Source:    proto.LogSource_PROVISIONER_DAEMON,
		Level:     sdkproto.LogLevel_INFO,
		Stage:     "Detecting persistent resources",
		CreatedAt: time.Now().UnixMilli(),
	})
	startProvision, err := r.runTemplateImportProvision(ctx, updateResponse.ParameterValues, updateResponse.VariableValues, &sdkproto.Provision_Metadata{
		CoderUrl:            r.job.GetTemplateImport().Metadata.CoderUrl,
		WorkspaceTransition: sdkproto.WorkspaceTransition_START,
	})
	if err != nil {
		return nil, r.failedJobf("template import provision for start: %s", err)
	}

	// Determine ephemeral resources.
	r.queueLog(ctx, &proto.Log{
		Source:    proto.LogSource_PROVISIONER_DAEMON,
		Level:     sdkproto.LogLevel_INFO,
		Stage:     "Detecting ephemeral resources",
		CreatedAt: time.Now().UnixMilli(),
	})
	stopProvision, err := r.runTemplateImportProvision(ctx, updateResponse.ParameterValues, updateResponse.VariableValues, &sdkproto.Provision_Metadata{
		CoderUrl:            r.job.GetTemplateImport().Metadata.CoderUrl,
		WorkspaceTransition: sdkproto.WorkspaceTransition_STOP,
	})
	if err != nil {
		return nil, r.failedJobf("template import provision for stop: %s", err)
	}

	return &proto.CompletedJob{
		JobId: r.job.JobId,
		Type: &proto.CompletedJob_TemplateImport_{
			TemplateImport: &proto.CompletedJob_TemplateImport{
				StartResources:   startProvision.Resources,
				StopResources:    stopProvision.Resources,
				RichParameters:   startProvision.Parameters,
				GitAuthProviders: startProvision.GitAuthProviders,
			},
		},
	}, nil
}

// Parses template variables and parameter schemas from source.
func (r *Runner) runTemplateImportParse(ctx context.Context) ([]*sdkproto.ParameterSchema, []*sdkproto.TemplateVariable, error) {
	ctx, span := r.startTrace(ctx, tracing.FuncName())
	defer span.End()

	stream, err := r.provisioner.Parse(ctx, &sdkproto.Parse_Request{
		Directory: r.workDirectory,
	})
	if err != nil {
		return nil, nil, xerrors.Errorf("parse source: %w", err)
	}
	defer stream.Close()
	for {
		msg, err := stream.Recv()
		if err != nil {
			return nil, nil, xerrors.Errorf("recv parse source: %w", err)
		}
		switch msgType := msg.Type.(type) {
		case *sdkproto.Parse_Response_Log:
			r.logger.Debug(context.Background(), "parse job logged",
				slog.F("level", msgType.Log.Level),
				slog.F("output", msgType.Log.Output),
			)

			r.queueLog(ctx, &proto.Log{
				Source:    proto.LogSource_PROVISIONER,
				Level:     msgType.Log.Level,
				CreatedAt: time.Now().UnixMilli(),
				Output:    msgType.Log.Output,
				Stage:     "Parse parameters",
			})
		case *sdkproto.Parse_Response_Complete:
			r.logger.Info(context.Background(), "parse complete",
				slog.F("parameter_schemas", msgType.Complete.ParameterSchemas),
				slog.F("template_variables", msgType.Complete.TemplateVariables),
			)

			return msgType.Complete.ParameterSchemas, msgType.Complete.TemplateVariables, nil
		default:
			return nil, nil, xerrors.Errorf("invalid message type %q received from provisioner",
				reflect.TypeOf(msg.Type).String())
		}
	}
}

type templateImportProvision struct {
	Resources        []*sdkproto.Resource
	Parameters       []*sdkproto.RichParameter
	GitAuthProviders []string
}

// Performs a dry-run provision when importing a template.
// This is used to detect resources that would be provisioned for a workspace in various states.
// It doesn't define values for rich parameters as they're unknown during template import.
func (r *Runner) runTemplateImportProvision(ctx context.Context, values []*sdkproto.ParameterValue, variableValues []*sdkproto.VariableValue, metadata *sdkproto.Provision_Metadata) (*templateImportProvision, error) {
	return r.runTemplateImportProvisionWithRichParameters(ctx, values, variableValues, nil, metadata)
}

// Performs a dry-run provision with provided rich parameters.
// This is used to detect resources that would be provisioned for a workspace in various states.
func (r *Runner) runTemplateImportProvisionWithRichParameters(ctx context.Context, values []*sdkproto.ParameterValue, variableValues []*sdkproto.VariableValue, richParameterValues []*sdkproto.RichParameterValue, metadata *sdkproto.Provision_Metadata) (*templateImportProvision, error) {
	ctx, span := r.startTrace(ctx, tracing.FuncName())
	defer span.End()

	var stage string
	switch metadata.WorkspaceTransition {
	case sdkproto.WorkspaceTransition_START:
		stage = "Detecting persistent resources"
	case sdkproto.WorkspaceTransition_STOP:
		stage = "Detecting ephemeral resources"
	}
	// use the notStopped so that if we attempt to gracefully cancel, the stream will still be available for us
	// to send the cancel to the provisioner
	stream, err := r.provisioner.Provision(ctx)
	if err != nil {
		return nil, xerrors.Errorf("provision: %w", err)
	}
	defer stream.Close()
	go func() {
		select {
		case <-r.notStopped.Done():
			return
		case <-r.notCanceled.Done():
			_ = stream.Send(&sdkproto.Provision_Request{
				Type: &sdkproto.Provision_Request_Cancel{
					Cancel: &sdkproto.Provision_Cancel{},
				},
			})
		}
	}()
	err = stream.Send(&sdkproto.Provision_Request{
		Type: &sdkproto.Provision_Request_Plan{
			Plan: &sdkproto.Provision_Plan{
				Config: &sdkproto.Provision_Config{
					Directory: r.workDirectory,
					Metadata:  metadata,
				},
				ParameterValues:     values,
				RichParameterValues: richParameterValues,
				VariableValues:      variableValues,
			},
		},
	})
	if err != nil {
		return nil, xerrors.Errorf("start provision: %w", err)
	}

	for {
		msg, err := stream.Recv()
		if err != nil {
			return nil, xerrors.Errorf("recv import provision: %w", err)
		}
		switch msgType := msg.Type.(type) {
		case *sdkproto.Provision_Response_Log:
			r.logger.Debug(context.Background(), "template import provision job logged",
				slog.F("level", msgType.Log.Level),
				slog.F("output", msgType.Log.Output),
			)
			r.queueLog(ctx, &proto.Log{
				Source:    proto.LogSource_PROVISIONER,
				Level:     msgType.Log.Level,
				CreatedAt: time.Now().UnixMilli(),
				Output:    msgType.Log.Output,
				Stage:     stage,
			})
		case *sdkproto.Provision_Response_Complete:
			if msgType.Complete.Error != "" {
				r.logger.Info(context.Background(), "dry-run provision failure",
					slog.F("error", msgType.Complete.Error),
				)

				return nil, xerrors.New(msgType.Complete.Error)
			}

			if len(msgType.Complete.Parameters) > 0 && len(values) > 0 {
<<<<<<< HEAD
				r.logger.Info(context.Background(), "template uses rich parameters which can't be used together with legacy parameters")
				return nil, xerrors.Errorf("invalid use of rich parameters")
=======
				return nil, nil, xerrors.Errorf(`rich parameters can't be used together with legacy parameters, set the coder provider flag "feature_use_managed_variables = true" to enable managed variables`)
>>>>>>> acf000aa
			}

			r.logger.Info(context.Background(), "parse dry-run provision successful",
				slog.F("resource_count", len(msgType.Complete.Resources)),
				slog.F("resources", msgType.Complete.Resources),
				slog.F("state_length", len(msgType.Complete.State)),
			)

			return &templateImportProvision{
				Resources:        msgType.Complete.Resources,
				Parameters:       msgType.Complete.Parameters,
				GitAuthProviders: msgType.Complete.GitAuthProviders,
			}, nil
		default:
			return nil, xerrors.Errorf("invalid message type %q received from provisioner",
				reflect.TypeOf(msg.Type).String())
		}
	}
}

func (r *Runner) runTemplateDryRun(ctx context.Context) (*proto.CompletedJob, *proto.FailedJob) {
	ctx, span := r.startTrace(ctx, tracing.FuncName())
	defer span.End()

	// Ensure all metadata fields are set as they are all optional for dry-run.
	metadata := r.job.GetTemplateDryRun().GetMetadata()
	metadata.WorkspaceTransition = sdkproto.WorkspaceTransition_START
	if metadata.CoderUrl == "" {
		metadata.CoderUrl = "http://localhost:3000"
	}
	if metadata.WorkspaceName == "" {
		metadata.WorkspaceName = "dryrun"
	}
	metadata.WorkspaceOwner = r.job.UserName
	if metadata.WorkspaceOwner == "" {
		metadata.WorkspaceOwner = "dryrunner"
	}
	if metadata.WorkspaceId == "" {
		id, err := uuid.NewRandom()
		if err != nil {
			return nil, r.failedJobf("generate random ID: %s", err)
		}
		metadata.WorkspaceId = id.String()
	}
	if metadata.WorkspaceOwnerId == "" {
		id, err := uuid.NewRandom()
		if err != nil {
			return nil, r.failedJobf("generate random ID: %s", err)
		}
		metadata.WorkspaceOwnerId = id.String()
	}

	// Run the template import provision task since it's already a dry run.
	provision, err := r.runTemplateImportProvisionWithRichParameters(ctx,
		r.job.GetTemplateDryRun().GetParameterValues(),
		r.job.GetTemplateDryRun().GetVariableValues(),
		r.job.GetTemplateDryRun().GetRichParameterValues(),
		metadata,
	)
	if err != nil {
		return nil, r.failedJobf("run dry-run provision job: %s", err)
	}

	return &proto.CompletedJob{
		JobId: r.job.JobId,
		Type: &proto.CompletedJob_TemplateDryRun_{
			TemplateDryRun: &proto.CompletedJob_TemplateDryRun{
				Resources: provision.Resources,
			},
		},
	}, nil
}

func (r *Runner) buildWorkspace(ctx context.Context, stage string, req *sdkproto.Provision_Request) (
	*sdkproto.Provision_Complete, *proto.FailedJob,
) {
	// use the notStopped so that if we attempt to gracefully cancel, the stream
	// will still be available for us to send the cancel to the provisioner
	stream, err := r.provisioner.Provision(ctx)
	if err != nil {
		return nil, r.failedJobf("provision: %s", err)
	}
	defer stream.Close()
	go func() {
		select {
		case <-r.notStopped.Done():
			return
		case <-r.notCanceled.Done():
			_ = stream.Send(&sdkproto.Provision_Request{
				Type: &sdkproto.Provision_Request_Cancel{
					Cancel: &sdkproto.Provision_Cancel{},
				},
			})
		}
	}()

	err = stream.Send(req)
	if err != nil {
		return nil, r.failedJobf("start provision: %s", err)
	}

	for {
		msg, err := stream.Recv()
		if err != nil {
			return nil, r.failedJobf("recv workspace provision: %s", err)
		}
		switch msgType := msg.Type.(type) {
		case *sdkproto.Provision_Response_Log:
			r.logger.Info(context.Background(), "workspace provision job logged",
				slog.F("level", msgType.Log.Level),
				slog.F("output", msgType.Log.Output),
				slog.F("workspace_build_id", r.job.GetWorkspaceBuild().WorkspaceBuildId),
			)

			r.queueLog(ctx, &proto.Log{
				Source:    proto.LogSource_PROVISIONER,
				Level:     msgType.Log.Level,
				CreatedAt: time.Now().UnixMilli(),
				Output:    msgType.Log.Output,
				Stage:     stage,
			})
		case *sdkproto.Provision_Response_Complete:
			if msgType.Complete.Error != "" {
				r.logger.Info(context.Background(), "provision failed; updating state",
					slog.F("state_length", len(msgType.Complete.State)),
				)

				return nil, &proto.FailedJob{
					JobId: r.job.JobId,
					Error: msgType.Complete.Error,
					Type: &proto.FailedJob_WorkspaceBuild_{
						WorkspaceBuild: &proto.FailedJob_WorkspaceBuild{
							State: msgType.Complete.State,
						},
					},
				}
			}

			r.logger.Info(context.Background(), "provision successful",
				slog.F("resource_count", len(msgType.Complete.Resources)),
				slog.F("resources", msgType.Complete.Resources),
				slog.F("state_length", len(msgType.Complete.State)),
			)
			// Stop looping!
			return msgType.Complete, nil
		default:
			return nil, r.failedJobf("invalid message type %T received from provisioner", msg.Type)
		}
	}
}

func (r *Runner) commitQuota(ctx context.Context, resources []*sdkproto.Resource) *proto.FailedJob {
	cost := sumDailyCost(resources)
	if cost == 0 {
		return nil
	}

	const stage = "Commit quota"

	resp, err := r.quotaCommitter.CommitQuota(ctx, &proto.CommitQuotaRequest{
		JobId:     r.job.JobId,
		DailyCost: int32(cost),
	})
	if err != nil {
		r.queueLog(ctx, &proto.Log{
			Source:    proto.LogSource_PROVISIONER,
			Level:     sdkproto.LogLevel_ERROR,
			CreatedAt: time.Now().UnixMilli(),
			Output:    fmt.Sprintf("Failed to commit quota: %+v", err),
			Stage:     stage,
		})
		return r.failedJobf("commit quota: %+v", err)
	}
	for _, line := range []string{
		fmt.Sprintf("Build cost       —   %v", cost),
		fmt.Sprintf("Budget           —   %v", resp.Budget),
		fmt.Sprintf("Credits consumed —   %v", resp.CreditsConsumed),
	} {
		r.queueLog(ctx, &proto.Log{
			Source:    proto.LogSource_PROVISIONER,
			Level:     sdkproto.LogLevel_INFO,
			CreatedAt: time.Now().UnixMilli(),
			Output:    line,
			Stage:     stage,
		})
	}

	if !resp.Ok {
		r.queueLog(ctx, &proto.Log{
			Source:    proto.LogSource_PROVISIONER,
			Level:     sdkproto.LogLevel_WARN,
			CreatedAt: time.Now().UnixMilli(),
			Output:    "This build would exceed your quota. Failing.",
			Stage:     stage,
		})
		return r.failedJobf("insufficient quota")
	}
	return nil
}

func (r *Runner) runWorkspaceBuild(ctx context.Context) (*proto.CompletedJob, *proto.FailedJob) {
	ctx, span := r.startTrace(ctx, tracing.FuncName())
	defer span.End()

	var (
		applyStage  string
		commitQuota bool
	)
	switch r.job.GetWorkspaceBuild().Metadata.WorkspaceTransition {
	case sdkproto.WorkspaceTransition_START:
		applyStage = "Starting workspace"
		commitQuota = true
	case sdkproto.WorkspaceTransition_STOP:
		applyStage = "Stopping workspace"
		commitQuota = true
	case sdkproto.WorkspaceTransition_DESTROY:
		applyStage = "Destroying workspace"
	}

	config := &sdkproto.Provision_Config{
		Directory: r.workDirectory,
		Metadata:  r.job.GetWorkspaceBuild().Metadata,
		State:     r.job.GetWorkspaceBuild().State,
	}

	completedPlan, failed := r.buildWorkspace(ctx, "Planning infrastructure", &sdkproto.Provision_Request{
		Type: &sdkproto.Provision_Request_Plan{
			Plan: &sdkproto.Provision_Plan{
				Config:              config,
				ParameterValues:     r.job.GetWorkspaceBuild().ParameterValues,
				RichParameterValues: r.job.GetWorkspaceBuild().RichParameterValues,
				VariableValues:      r.job.GetWorkspaceBuild().VariableValues,
			},
		},
	})
	if failed != nil {
		return nil, failed
	}
	r.flushQueuedLogs(ctx)
	if commitQuota {
		failed = r.commitQuota(ctx, completedPlan.GetResources())
		r.flushQueuedLogs(ctx)
		if failed != nil {
			return nil, failed
		}
	}

	r.queueLog(ctx, &proto.Log{
		Source:    proto.LogSource_PROVISIONER_DAEMON,
		Level:     sdkproto.LogLevel_INFO,
		Stage:     applyStage,
		CreatedAt: time.Now().UnixMilli(),
	})

	completedApply, failed := r.buildWorkspace(ctx, applyStage, &sdkproto.Provision_Request{
		Type: &sdkproto.Provision_Request_Apply{
			Apply: &sdkproto.Provision_Apply{
				Config: config,
				Plan:   completedPlan.GetPlan(),
			},
		},
	})
	if failed != nil {
		return nil, failed
	}
	r.flushQueuedLogs(ctx)

	return &proto.CompletedJob{
		JobId: r.job.JobId,
		Type: &proto.CompletedJob_WorkspaceBuild_{
			WorkspaceBuild: &proto.CompletedJob_WorkspaceBuild{
				State:     completedApply.GetState(),
				Resources: completedApply.GetResources(),
			},
		},
	}, nil
}

func (r *Runner) failedJobf(format string, args ...interface{}) *proto.FailedJob {
	return &proto.FailedJob{
		JobId: r.job.JobId,
		Error: fmt.Sprintf(format, args...),
	}
}

func (r *Runner) startTrace(ctx context.Context, name string, opts ...trace.SpanStartOption) (context.Context, trace.Span) {
	return r.tracer.Start(ctx, name, append(opts, trace.WithAttributes(
		semconv.ServiceNameKey.String("coderd.provisionerd"),
	))...)
}

// queueLog adds a log to the buffer and debounces a timer
// if one exists to flush the logs. It stores a maximum of
// 100 log lines before flushing as a safe-guard mechanism.
func (r *Runner) queueLog(ctx context.Context, log *proto.Log) {
	r.mutex.Lock()
	defer r.mutex.Unlock()
	r.queuedLogs = append(r.queuedLogs, log)
	if r.flushLogsTimer != nil {
		r.flushLogsTimer.Reset(r.logBufferInterval)
		return
	}
	// This can be configurable if there are a ton of logs.
	if len(r.queuedLogs) > 100 {
		// Flushing logs requires a lock, so this can happen async.
		go r.flushQueuedLogs(ctx)
		return
	}
	r.flushLogsTimer = time.AfterFunc(r.logBufferInterval, func() {
		r.flushQueuedLogs(ctx)
	})
}

func (r *Runner) flushQueuedLogs(ctx context.Context) {
	r.mutex.Lock()
	if r.flushLogsTimer != nil {
		r.flushLogsTimer.Stop()
	}
	logs := r.queuedLogs
	r.queuedLogs = make([]*proto.Log, 0)
	r.mutex.Unlock()
	_, err := r.update(ctx, &proto.UpdateJobRequest{
		JobId: r.job.JobId,
		Logs:  logs,
	})
	if err != nil {
		if errors.Is(err, errUpdateSkipped) {
			return
		}
		r.logger.Error(ctx, "flush queued logs", slog.Error(err))
	}
}

func redactVariableValues(variableValues []*sdkproto.VariableValue) []*sdkproto.VariableValue {
	var redacted []*sdkproto.VariableValue
	for _, v := range variableValues {
		if v.Sensitive {
			redacted = append(redacted, &sdkproto.VariableValue{
				Name:      v.Name,
				Value:     "*redacted*",
				Sensitive: true,
			})
			continue
		}
		redacted = append(redacted, v)
	}
	return redacted
}<|MERGE_RESOLUTION|>--- conflicted
+++ resolved
@@ -771,12 +771,7 @@
 			}
 
 			if len(msgType.Complete.Parameters) > 0 && len(values) > 0 {
-<<<<<<< HEAD
-				r.logger.Info(context.Background(), "template uses rich parameters which can't be used together with legacy parameters")
-				return nil, xerrors.Errorf("invalid use of rich parameters")
-=======
-				return nil, nil, xerrors.Errorf(`rich parameters can't be used together with legacy parameters, set the coder provider flag "feature_use_managed_variables = true" to enable managed variables`)
->>>>>>> acf000aa
+				return nil, xerrors.Errorf(`rich parameters can't be used together with legacy parameters, set the coder provider flag "feature_use_managed_variables = true" to enable managed variables`)
 			}
 
 			r.logger.Info(context.Background(), "parse dry-run provision successful",
