package cli

import (
	"fmt"
	"os"
	"time"

	"github.com/spf13/cobra"

	"github.com/coder/coder/coderd/autobuild/schedule"
	"github.com/coder/coder/codersdk"
)

const autostartDescriptionLong = `To have your workspace build automatically at a regular time you can enable autostart.
When enabling autostart, provide the minute, hour, and day(s) of week.
The default schedule is at 09:00 in your local timezone (TZ env, UTC by default).
`

func autostart() *cobra.Command {
	autostartCmd := &cobra.Command{
		Annotations: workspaceCommand,
		Use:         "autostart enable <workspace>",
		Short:       "schedule a workspace to automatically start at a regular time",
		Long:        autostartDescriptionLong,
		Example:     "coder autostart enable my-workspace --minute 30 --hour 9 --days 1-5 --tz Europe/Dublin",
	}

	autostartCmd.AddCommand(autostartShow())
	autostartCmd.AddCommand(autostartEnable())
	autostartCmd.AddCommand(autostartDisable())

	return autostartCmd
}

func autostartShow() *cobra.Command {
	cmd := &cobra.Command{
		Use:  "show <workspace_name>",
		Args: cobra.ExactArgs(1),
		RunE: func(cmd *cobra.Command, args []string) error {
			client, err := createClient(cmd)
			if err != nil {
				return err
			}

<<<<<<< HEAD
			workspace, err := client.WorkspaceByOwnerAndName(cmd.Context(), codersdk.Me, args[0])
=======
			workspace, err := namedWorkspace(cmd, client, organization.ID, args[0])
>>>>>>> 582d636e
			if err != nil {
				return err
			}

			if workspace.AutostartSchedule == nil || *workspace.AutostartSchedule == "" {
				_, _ = fmt.Fprintf(cmd.OutOrStdout(), "not enabled\n")
				return nil
			}

			validSchedule, err := schedule.Weekly(*workspace.AutostartSchedule)
			if err != nil {
				// This should never happen.
				_, _ = fmt.Fprintf(cmd.OutOrStdout(), "invalid autostart schedule %q for workspace %s: %s\n", *workspace.AutostartSchedule, workspace.Name, err.Error())
				return nil
			}

			next := validSchedule.Next(time.Now())
			loc, _ := time.LoadLocation(validSchedule.Timezone())

			_, _ = fmt.Fprintf(cmd.OutOrStdout(),
				"schedule: %s\ntimezone: %s\nnext:     %s\n",
				validSchedule.Cron(),
				validSchedule.Timezone(),
				next.In(loc),
			)

			return nil
		},
	}
	return cmd
}

func autostartEnable() *cobra.Command {
	// yes some of these are technically numbers but the cron library will do that work
	var autostartMinute string
	var autostartHour string
	var autostartDayOfWeek string
	var autostartTimezone string
	cmd := &cobra.Command{
		Use:  "enable <workspace_name> <schedule>",
		Args: cobra.ExactArgs(1),
		RunE: func(cmd *cobra.Command, args []string) error {
			client, err := createClient(cmd)
			if err != nil {
				return err
			}

			spec := fmt.Sprintf("CRON_TZ=%s %s %s * * %s", autostartTimezone, autostartMinute, autostartHour, autostartDayOfWeek)
			validSchedule, err := schedule.Weekly(spec)
			if err != nil {
				return err
			}

<<<<<<< HEAD
			workspace, err := client.WorkspaceByOwnerAndName(cmd.Context(), codersdk.Me, args[0])
=======
			workspace, err := namedWorkspace(cmd, client, organization.ID, args[0])
>>>>>>> 582d636e
			if err != nil {
				return err
			}

			err = client.UpdateWorkspaceAutostart(cmd.Context(), workspace.ID, codersdk.UpdateWorkspaceAutostartRequest{
				Schedule: &spec,
			})
			if err != nil {
				return err
			}

			_, _ = fmt.Fprintf(cmd.OutOrStdout(), "\nThe %s workspace will automatically start at %s.\n\n", workspace.Name, validSchedule.Next(time.Now()))

			return nil
		},
	}

	cmd.Flags().StringVar(&autostartMinute, "minute", "0", "autostart minute")
	cmd.Flags().StringVar(&autostartHour, "hour", "9", "autostart hour")
	cmd.Flags().StringVar(&autostartDayOfWeek, "days", "1-5", "autostart day(s) of week")
	tzEnv := os.Getenv("TZ")
	if tzEnv == "" {
		tzEnv = "UTC"
	}
	cmd.Flags().StringVar(&autostartTimezone, "tz", tzEnv, "autostart timezone")
	return cmd
}

func autostartDisable() *cobra.Command {
	return &cobra.Command{
		Use:  "disable <workspace_name>",
		Args: cobra.ExactArgs(1),
		RunE: func(cmd *cobra.Command, args []string) error {
			client, err := createClient(cmd)
			if err != nil {
				return err
			}

<<<<<<< HEAD
			workspace, err := client.WorkspaceByOwnerAndName(cmd.Context(), codersdk.Me, args[0])
=======
			workspace, err := namedWorkspace(cmd, client, organization.ID, args[0])
>>>>>>> 582d636e
			if err != nil {
				return err
			}

			err = client.UpdateWorkspaceAutostart(cmd.Context(), workspace.ID, codersdk.UpdateWorkspaceAutostartRequest{
				Schedule: nil,
			})
			if err != nil {
				return err
			}

			_, _ = fmt.Fprintf(cmd.OutOrStdout(), "\nThe %s workspace will no longer automatically start.\n\n", workspace.Name)

			return nil
		},
	}
}<|MERGE_RESOLUTION|>--- conflicted
+++ resolved
@@ -42,11 +42,7 @@
 				return err
 			}
 
-<<<<<<< HEAD
-			workspace, err := client.WorkspaceByOwnerAndName(cmd.Context(), codersdk.Me, args[0])
-=======
-			workspace, err := namedWorkspace(cmd, client, organization.ID, args[0])
->>>>>>> 582d636e
+			workspace, err := namedWorkspace(cmd, client, args[0])
 			if err != nil {
 				return err
 			}
@@ -100,11 +96,7 @@
 				return err
 			}
 
-<<<<<<< HEAD
-			workspace, err := client.WorkspaceByOwnerAndName(cmd.Context(), codersdk.Me, args[0])
-=======
-			workspace, err := namedWorkspace(cmd, client, organization.ID, args[0])
->>>>>>> 582d636e
+			workspace, err := namedWorkspace(cmd, client, args[0])
 			if err != nil {
 				return err
 			}
@@ -143,11 +135,7 @@
 				return err
 			}
 
-<<<<<<< HEAD
-			workspace, err := client.WorkspaceByOwnerAndName(cmd.Context(), codersdk.Me, args[0])
-=======
-			workspace, err := namedWorkspace(cmd, client, organization.ID, args[0])
->>>>>>> 582d636e
+			workspace, err := namedWorkspace(cmd, client, args[0])
 			if err != nil {
 				return err
 			}
