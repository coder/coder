package cli

import (
	"fmt"
	"strings"
	"time"

	"github.com/google/uuid"
	"golang.org/x/xerrors"

	"github.com/coder/coder/v2/cli/cliui"
	"github.com/coder/coder/v2/codersdk"
	"github.com/coder/pretty"
	"github.com/coder/serpent"
)

func (r *RootCmd) templateVersions() *serpent.Cmd {
	cmd := &serpent.Cmd{
		Use:     "versions",
		Short:   "Manage different versions of the specified template",
		Aliases: []string{"version"},
		Long: formatExamples(
			example{
				Description: "List versions of a specific template",
				Command:     "coder templates versions list my-template",
			},
		),
		Handler: func(inv *serpent.Invocation) error {
			return inv.Command.HelpHandler(inv)
		},
		Children: []*serpent.Cmd{
			r.templateVersionsList(),
			r.archiveTemplateVersion(),
			r.unarchiveTemplateVersion(),
		},
	}

	return cmd
}

func (r *RootCmd) templateVersionsList() *serpent.Cmd {
	defaultColumns := []string{
		"Name",
		"Created At",
		"Created By",
		"Status",
		"Active",
	}
	formatter := cliui.NewOutputFormatter(
		cliui.TableFormat([]templateVersionRow{}, defaultColumns),
		cliui.JSONFormat(),
	)
	client := new(codersdk.Client)

	var includeArchived serpent.Bool

	cmd := &serpent.Cmd{
		Use: "list <template>",
		Middleware: serpent.Chain(
			serpent.RequireNArgs(1),
			r.InitClient(client),
			func(next serpent.HandlerFunc) serpent.HandlerFunc {
				return func(i *serpent.Invocation) error {
					// This is the only way to dynamically add the "archived"
					// column if '--include-archived' is true.
					// It does not make sense to show this column if the
					// flag is false.
					if includeArchived {
						for _, opt := range i.Command.Options {
							if opt.Flag == "column" {
								if opt.ValueSource == serpent.ValueSourceDefault {
									v, ok := opt.Value.(*serpent.StringArray)
									if ok {
										// Add the extra new default column.
										*v = append(*v, "Archived")
									}
								}
								break
							}
						}
					}
					return next(i)
				}
			},
		),
		Short: "List all the versions of the specified template",
		Options: serpent.OptionSet{
			{
				Name:        "include-archived",
				Description: "Include archived versions in the result list.",
				Flag:        "include-archived",
				Value:       &includeArchived,
			},
		},
<<<<<<< HEAD
		Handler: func(inv *serpent.Invocation) error {
			organization, err := CurrentOrganization(inv, client)
=======
		Handler: func(inv *clibase.Invocation) error {
			organization, err := CurrentOrganization(r, inv, client)
>>>>>>> 47cb5840
			if err != nil {
				return xerrors.Errorf("get current organization: %w", err)
			}
			template, err := client.TemplateByName(inv.Context(), organization.ID, inv.Args[0])
			if err != nil {
				return xerrors.Errorf("get template by name: %w", err)
			}
			req := codersdk.TemplateVersionsByTemplateRequest{
				TemplateID:      template.ID,
				IncludeArchived: includeArchived.Value(),
			}

			versions, err := client.TemplateVersionsByTemplate(inv.Context(), req)
			if err != nil {
				return xerrors.Errorf("get template versions by template: %w", err)
			}

			rows := templateVersionsToRows(template.ActiveVersionID, versions...)
			out, err := formatter.Format(inv.Context(), rows)
			if err != nil {
				return xerrors.Errorf("render table: %w", err)
			}

			_, err = fmt.Fprintln(inv.Stdout, out)
			return err
		},
	}

	formatter.AttachOptions(&cmd.Options)
	return cmd
}

type templateVersionRow struct {
	// For json format:
	TemplateVersion codersdk.TemplateVersion `table:"-"`

	// For table format:
	Name      string    `json:"-" table:"name,default_sort"`
	CreatedAt time.Time `json:"-" table:"created at"`
	CreatedBy string    `json:"-" table:"created by"`
	Status    string    `json:"-" table:"status"`
	Active    string    `json:"-" table:"active"`
	Archived  string    `json:"-" table:"archived"`
}

// templateVersionsToRows converts a list of template versions to a list of rows
// for outputting.
func templateVersionsToRows(activeVersionID uuid.UUID, templateVersions ...codersdk.TemplateVersion) []templateVersionRow {
	rows := make([]templateVersionRow, len(templateVersions))
	for i, templateVersion := range templateVersions {
		activeStatus := ""
		if templateVersion.ID == activeVersionID {
			activeStatus = cliui.Keyword("Active")
		}

		archivedStatus := ""
		if templateVersion.Archived {
			archivedStatus = pretty.Sprint(cliui.DefaultStyles.Warn, "Archived")
		}

		rows[i] = templateVersionRow{
			TemplateVersion: templateVersion,
			Name:            templateVersion.Name,
			CreatedAt:       templateVersion.CreatedAt,
			CreatedBy:       templateVersion.CreatedBy.Username,
			Status:          strings.Title(string(templateVersion.Job.Status)),
			Active:          activeStatus,
			Archived:        archivedStatus,
		}
	}

	return rows
}<|MERGE_RESOLUTION|>--- conflicted
+++ resolved
@@ -9,9 +9,9 @@
 	"golang.org/x/xerrors"
 
 	"github.com/coder/coder/v2/cli/cliui"
+	"github.com/coder/coder/v2/cli/serpent"
 	"github.com/coder/coder/v2/codersdk"
 	"github.com/coder/pretty"
-	"github.com/coder/serpent"
 )
 
 func (r *RootCmd) templateVersions() *serpent.Cmd {
@@ -92,13 +92,8 @@
 				Value:       &includeArchived,
 			},
 		},
-<<<<<<< HEAD
 		Handler: func(inv *serpent.Invocation) error {
-			organization, err := CurrentOrganization(inv, client)
-=======
-		Handler: func(inv *clibase.Invocation) error {
 			organization, err := CurrentOrganization(r, inv, client)
->>>>>>> 47cb5840
 			if err != nil {
 				return xerrors.Errorf("get current organization: %w", err)
 			}
