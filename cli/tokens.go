package cli

import (
	"fmt"
	"os"
	"strings"
	"time"

	"github.com/spf13/cobra"
	"golang.org/x/exp/slices"
	"golang.org/x/xerrors"

	"github.com/coder/coder/cli/cliflag"
	"github.com/coder/coder/cli/cliui"
	"github.com/coder/coder/codersdk"
)

func tokens() *cobra.Command {
	cmd := &cobra.Command{
		Use:     "tokens",
		Short:   "Manage personal access tokens",
		Long:    "Tokens are used to authenticate automated clients to Coder.",
		Aliases: []string{"token"},
		Example: formatExamples(
			example{
				Description: "Create a token for automation",
				Command:     "coder tokens create",
			},
			example{
				Description: "List your tokens",
				Command:     "coder tokens ls",
			},
			example{
				Description: "Remove a token by ID",
				Command:     "coder tokens rm WuoWs4ZsMX",
			},
		),
		RunE: func(cmd *cobra.Command, args []string) error {
			return cmd.Help()
		},
	}
	cmd.AddCommand(
		createToken(),
		listTokens(),
		removeToken(),
	)

	return cmd
}

func createToken() *cobra.Command {
	var (
		tokenLifetime time.Duration
		name          string
	)
	cmd := &cobra.Command{
		Use:   "create",
		Short: "Create a token",
		RunE: func(cmd *cobra.Command, args []string) error {
			client, err := CreateClient(cmd)
			if err != nil {
				return xerrors.Errorf("create codersdk client: %w", err)
			}

			res, err := client.CreateToken(cmd.Context(), codersdk.Me, codersdk.CreateTokenRequest{
				Lifetime:  tokenLifetime,
				TokenName: name,
			})
			if err != nil {
				return xerrors.Errorf("create tokens: %w", err)
			}

			cmd.Println(cliui.Styles.Wrap.Render(
				"Here is your token. 🪄",
			))
			cmd.Println()
			cmd.Println(cliui.Styles.Code.Render(strings.TrimSpace(res.Key)))
			cmd.Println()
			cmd.Println(cliui.Styles.Wrap.Render(
				fmt.Sprintf("You can use this token by setting the --%s CLI flag, the %s environment variable, or the %q HTTP header.", varToken, envSessionToken, codersdk.SessionTokenHeader),
			))

			return nil
		},
	}

	cliflag.DurationVarP(cmd.Flags(), &tokenLifetime, "lifetime", "", "CODER_TOKEN_LIFETIME", 30*24*time.Hour, "Specify a duration for the lifetime of the token.")
	cmd.Flags().StringVarP(&name, "name", "n", "", "Specify a human-readable name.")

	return cmd
}

// tokenListRow is the type provided to the OutputFormatter.
type tokenListRow struct {
	// For JSON format:
	codersdk.APIKey `table:"-"`

	// For table format:
	ID        string    `json:"-" table:"id,default_sort"`
	TokenName string    `json:"token_name" table:"name"`
	LastUsed  time.Time `json:"-" table:"last used"`
	ExpiresAt time.Time `json:"-" table:"expires at"`
	CreatedAt time.Time `json:"-" table:"created at"`
	Owner     string    `json:"-" table:"owner"`
}

<<<<<<< HEAD
func tokenListRowFromToken(token codersdk.ConvertedAPIKey) tokenListRow {
=======
func tokenListRowFromToken(token codersdk.APIKeyWithOwner) tokenListRow {
>>>>>>> 6304bfb5
	return tokenListRow{
		APIKey:    token.APIKey,
		ID:        token.ID,
		TokenName: token.TokenName,
		LastUsed:  token.LastUsed,
		ExpiresAt: token.ExpiresAt,
		CreatedAt: token.CreatedAt,
		Owner:     token.Username,
	}
}

func listTokens() *cobra.Command {
	// we only display the 'owner' column if the --all argument is passed in
	defaultCols := []string{"id", "name", "last used", "expires at", "created at"}
	if slices.Contains(os.Args, "-a") || slices.Contains(os.Args, "--all") {
		defaultCols = append(defaultCols, "owner")
	}

	var (
		all           bool
		displayTokens []tokenListRow
		formatter     = cliui.NewOutputFormatter(
			cliui.TableFormat([]tokenListRow{}, defaultCols),
			cliui.JSONFormat(),
		)
	)
	cmd := &cobra.Command{
		Use:     "list",
		Aliases: []string{"ls"},
		Short:   "List tokens",
		RunE: func(cmd *cobra.Command, args []string) error {
			client, err := CreateClient(cmd)
			if err != nil {
				return xerrors.Errorf("create codersdk client: %w", err)
			}

			tokens, err := client.Tokens(cmd.Context(), codersdk.Me, codersdk.TokensFilter{
				IncludeAll: all,
			})
			if err != nil {
				return xerrors.Errorf("list tokens: %w", err)
			}

			if len(tokens) == 0 {
				cmd.Println(cliui.Styles.Wrap.Render(
					"No tokens found.",
				))
			}

			displayTokens = make([]tokenListRow, len(tokens))

			for i, token := range tokens {
				displayTokens[i] = tokenListRowFromToken(token)
			}

			out, err := formatter.Format(cmd.Context(), displayTokens)
			if err != nil {
				return err
			}

			_, err = fmt.Fprintln(cmd.OutOrStdout(), out)
			return err
		},
	}

	cmd.Flags().BoolVarP(&all, "all", "a", false,
		"Specifies whether all users' tokens will be listed or not (must have Owner role to see all tokens).")

	formatter.AttachFlags(cmd)
	return cmd
}

func removeToken() *cobra.Command {
	cmd := &cobra.Command{
		Use:     "remove [name]",
		Aliases: []string{"rm"},
		Short:   "Delete a token",
		Args:    cobra.ExactArgs(1),
		RunE: func(cmd *cobra.Command, args []string) error {
			client, err := CreateClient(cmd)
			if err != nil {
				return xerrors.Errorf("create codersdk client: %w", err)
			}

			token, err := client.APIKeyByName(cmd.Context(), codersdk.Me, args[0])
			if err != nil {
				return xerrors.Errorf("delete api key: %w", err)
			}

			err = client.DeleteAPIKey(cmd.Context(), codersdk.Me, token.ID)
			if err != nil {
				return xerrors.Errorf("delete api key: %w", err)
			}

			cmd.Println(cliui.Styles.Wrap.Render(
				"Token has been deleted.",
			))

			return nil
		},
	}

	return cmd
}<|MERGE_RESOLUTION|>--- conflicted
+++ resolved
@@ -104,11 +104,7 @@
 	Owner     string    `json:"-" table:"owner"`
 }
 
-<<<<<<< HEAD
-func tokenListRowFromToken(token codersdk.ConvertedAPIKey) tokenListRow {
-=======
 func tokenListRowFromToken(token codersdk.APIKeyWithOwner) tokenListRow {
->>>>>>> 6304bfb5
 	return tokenListRow{
 		APIKey:    token.APIKey,
 		ID:        token.ID,
