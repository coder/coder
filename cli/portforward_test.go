package cli_test

import (
	"bytes"
	"context"
	"fmt"
	"io"
	"net"
	"os"
	"path/filepath"
	"runtime"
	"strings"
	"sync"
	"testing"
	"time"

	"github.com/google/uuid"
	"github.com/pion/udp"
	"github.com/stretchr/testify/assert"
	"github.com/stretchr/testify/require"

	"github.com/coder/coder/cli/clitest"
	"github.com/coder/coder/coderd/coderdtest"
	"github.com/coder/coder/codersdk"
	"github.com/coder/coder/provisioner/echo"
	"github.com/coder/coder/provisionersdk/proto"
)

func TestPortForward(t *testing.T) {
	t.Parallel()

	t.Run("None", func(t *testing.T) {
		t.Parallel()

		client := coderdtest.New(t, nil)
		_ = coderdtest.CreateFirstUser(t, client)

		cmd, root := clitest.New(t, "port-forward", "blah")
		clitest.SetupConfig(t, client, root)
		buf := newThreadSafeBuffer()
		cmd.SetOut(buf)

		err := cmd.Execute()
		require.Error(t, err)
		require.ErrorContains(t, err, "no port-forwards")

		// Check that the help was printed.
		require.Contains(t, buf.String(), "port-forward <workspace>")
	})

	cases := []struct {
		name    string
		network string
		// The flag to pass to `coder port-forward X` to port-forward this type
		// of connection. Has two format args (both strings), the first is the
		// local address and the second is the remote address.
		flag string
		// setupRemote creates a "remote" listener to emulate a service in the
		// workspace.
		setupRemote func(t *testing.T) net.Listener
		// setupLocal returns an available port or Unix socket path that the
		// port-forward command will listen on "locally". Returns the address
		// you pass to net.Dial, and the port/path you pass to `coder
		// port-forward`.
		setupLocal func(t *testing.T) (string, string)
	}{
		{
			name:    "TCP",
			network: "tcp",
			flag:    "--tcp=%v:%v",
			setupRemote: func(t *testing.T) net.Listener {
				l, err := net.Listen("tcp", "127.0.0.1:0")
				require.NoError(t, err, "create TCP listener")
				return l
			},
			setupLocal: func(t *testing.T) (string, string) {
				l, err := net.Listen("tcp", "127.0.0.1:0")
				require.NoError(t, err, "create TCP listener to generate random port")
				defer l.Close()

				_, port, err := net.SplitHostPort(l.Addr().String())
				require.NoErrorf(t, err, "split TCP address %q", l.Addr().String())
				return l.Addr().String(), port
			},
		},
		{
			name:    "UDP",
			network: "udp",
			flag:    "--udp=%v:%v",
			setupRemote: func(t *testing.T) net.Listener {
				addr := net.UDPAddr{
					IP:   net.ParseIP("127.0.0.1"),
					Port: 0,
				}
				l, err := udp.Listen("udp", &addr)
				require.NoError(t, err, "create UDP listener")
				return l
			},
			setupLocal: func(t *testing.T) (string, string) {
				addr := net.UDPAddr{
					IP:   net.ParseIP("127.0.0.1"),
					Port: 0,
				}
				l, err := udp.Listen("udp", &addr)
				require.NoError(t, err, "create UDP listener to generate random port")
				defer l.Close()

				_, port, err := net.SplitHostPort(l.Addr().String())
				require.NoErrorf(t, err, "split UDP address %q", l.Addr().String())
				return l.Addr().String(), port
			},
		},
		{
			name:    "Unix",
			network: "unix",
			flag:    "--unix=%v:%v",
			setupRemote: func(t *testing.T) net.Listener {
				if runtime.GOOS == "windows" {
					t.Skip("Unix socket forwarding isn't supported on Windows")
				}

				tmpDir, err := os.MkdirTemp("", "coderd_agent_test_")
				require.NoError(t, err, "create temp dir for unix listener")
				t.Cleanup(func() {
					_ = os.RemoveAll(tmpDir)
				})

				l, err := net.Listen("unix", filepath.Join(tmpDir, "test.sock"))
				require.NoError(t, err, "create UDP listener")
				return l
			},
			setupLocal: func(t *testing.T) (string, string) {
				tmpDir, err := os.MkdirTemp("", "coderd_agent_test_")
				require.NoError(t, err, "create temp dir for unix listener")
				t.Cleanup(func() {
					_ = os.RemoveAll(tmpDir)
				})

				path := filepath.Join(tmpDir, "test.sock")
				return path, path
			},
		},
	}

	for _, c := range cases { //nolint:paralleltest // the `c := c` confuses the linter
		c := c
		// Avoid parallel test here because setupLocal reserves
		// a free open port which is not guaranteed to be free
		// after the listener closes.
		//nolint:paralleltest
		t.Run(c.name, func(t *testing.T) {
			//nolint:paralleltest
			t.Run("OnePort", func(t *testing.T) {
				var (
					client       = coderdtest.New(t, &coderdtest.Options{IncludeProvisionerD: true})
					user         = coderdtest.CreateFirstUser(t, client)
					_, workspace = runAgent(t, client, user.UserID)
					p1           = setupTestListener(t, c.setupRemote(t))
				)

				// Create a flag that forwards from local to listener 1.
				localAddress, localFlag := c.setupLocal(t)
				flag := fmt.Sprintf(c.flag, localFlag, p1)

				// Launch port-forward in a goroutine so we can start dialing
				// the "local" listener.
				cmd, root := clitest.New(t, "port-forward", workspace.Name, flag)
				clitest.SetupConfig(t, client, root)
				buf := newThreadSafeBuffer()
				cmd.SetOut(io.MultiWriter(buf, os.Stderr))
				ctx, cancel := context.WithCancel(context.Background())
				defer cancel()
				errC := make(chan error)
				go func() {
<<<<<<< HEAD
					errC <- cmd.ExecuteContext(ctx)
=======
					err := cmd.ExecuteContext(ctx)
					assert.ErrorIs(t, err, context.Canceled)
>>>>>>> c2f74f3c
				}()
				waitForPortForwardReady(t, buf)

				// Open two connections simultaneously and test them out of
				// sync.
				d := net.Dialer{Timeout: 3 * time.Second}
				c1, err := d.DialContext(ctx, c.network, localAddress)
				require.NoError(t, err, "open connection 1 to 'local' listener")
				defer c1.Close()
				c2, err := d.DialContext(ctx, c.network, localAddress)
				require.NoError(t, err, "open connection 2 to 'local' listener")
				defer c2.Close()
				testDial(t, c2)
				testDial(t, c1)

				cancel()
				err = <-errC
				require.ErrorIs(t, err, context.Canceled)
			})

			//nolint:paralleltest
			t.Run("TwoPorts", func(t *testing.T) {
				var (
					client       = coderdtest.New(t, &coderdtest.Options{IncludeProvisionerD: true})
					user         = coderdtest.CreateFirstUser(t, client)
					_, workspace = runAgent(t, client, user.UserID)
					p1           = setupTestListener(t, c.setupRemote(t))
					p2           = setupTestListener(t, c.setupRemote(t))
				)

				// Create a flags for listener 1 and listener 2.
				localAddress1, localFlag1 := c.setupLocal(t)
				localAddress2, localFlag2 := c.setupLocal(t)
				flag1 := fmt.Sprintf(c.flag, localFlag1, p1)
				flag2 := fmt.Sprintf(c.flag, localFlag2, p2)

				// Launch port-forward in a goroutine so we can start dialing
				// the "local" listeners.
				cmd, root := clitest.New(t, "port-forward", workspace.Name, flag1, flag2)
				clitest.SetupConfig(t, client, root)
				buf := newThreadSafeBuffer()
				cmd.SetOut(io.MultiWriter(buf, os.Stderr))
				ctx, cancel := context.WithCancel(context.Background())
				defer cancel()
				errC := make(chan error)
				go func() {
<<<<<<< HEAD
					errC <- cmd.ExecuteContext(ctx)
=======
					err := cmd.ExecuteContext(ctx)
					assert.ErrorIs(t, err, context.Canceled)
>>>>>>> c2f74f3c
				}()
				waitForPortForwardReady(t, buf)

				// Open a connection to both listener 1 and 2 simultaneously and
				// then test them out of order.
				d := net.Dialer{Timeout: 3 * time.Second}
				c1, err := d.DialContext(ctx, c.network, localAddress1)
				require.NoError(t, err, "open connection 1 to 'local' listener 1")
				defer c1.Close()
				c2, err := d.DialContext(ctx, c.network, localAddress2)
				require.NoError(t, err, "open connection 2 to 'local' listener 2")
				defer c2.Close()
				testDial(t, c2)
				testDial(t, c1)

				cancel()
				err = <-errC
				require.ErrorIs(t, err, context.Canceled)
			})
		})
	}

	// Test doing a TCP -> Unix forward.
	//nolint:paralleltest
	t.Run("TCP2Unix", func(t *testing.T) {
		var (
			client       = coderdtest.New(t, &coderdtest.Options{IncludeProvisionerD: true})
			user         = coderdtest.CreateFirstUser(t, client)
			_, workspace = runAgent(t, client, user.UserID)

			// Find the TCP and Unix cases so we can use their setupLocal and
			// setupRemote methods respectively.
			tcpCase  = cases[0]
			unixCase = cases[2]

			// Setup remote Unix listener.
			p1 = setupTestListener(t, unixCase.setupRemote(t))
		)

		// Create a flag that forwards from local TCP to Unix listener 1.
		// Notably this is a --unix flag.
		localAddress, localFlag := tcpCase.setupLocal(t)
		flag := fmt.Sprintf(unixCase.flag, localFlag, p1)

		// Launch port-forward in a goroutine so we can start dialing
		// the "local" listener.
		cmd, root := clitest.New(t, "port-forward", workspace.Name, flag)
		clitest.SetupConfig(t, client, root)
		buf := newThreadSafeBuffer()
		cmd.SetOut(io.MultiWriter(buf, os.Stderr))
		ctx, cancel := context.WithCancel(context.Background())
		defer cancel()
		errC := make(chan error)
		go func() {
<<<<<<< HEAD
			errC <- cmd.ExecuteContext(ctx)
=======
			err := cmd.ExecuteContext(ctx)
			assert.ErrorIs(t, err, context.Canceled)
>>>>>>> c2f74f3c
		}()
		waitForPortForwardReady(t, buf)

		// Open two connections simultaneously and test them out of
		// sync.
		d := net.Dialer{Timeout: 3 * time.Second}
		c1, err := d.DialContext(ctx, tcpCase.network, localAddress)
		require.NoError(t, err, "open connection 1 to 'local' listener")
		defer c1.Close()
		c2, err := d.DialContext(ctx, tcpCase.network, localAddress)
		require.NoError(t, err, "open connection 2 to 'local' listener")
		defer c2.Close()
		testDial(t, c2)
		testDial(t, c1)

		cancel()
		err = <-errC
		require.ErrorIs(t, err, context.Canceled)
	})

	// Test doing TCP, UDP and Unix at the same time.
	//nolint:paralleltest
	t.Run("All", func(t *testing.T) {
		var (
			client       = coderdtest.New(t, &coderdtest.Options{IncludeProvisionerD: true})
			user         = coderdtest.CreateFirstUser(t, client)
			_, workspace = runAgent(t, client, user.UserID)
			// These aren't fixed size because we exclude Unix on Windows.
			dials = []addr{}
			flags = []string{}
		)

		// Start listeners and populate arrays with the cases.
		for _, c := range cases {
			if strings.HasPrefix(c.network, "unix") && runtime.GOOS == "windows" {
				// Unix isn't supported on Windows, but we can still
				// test other protocols together.
				continue
			}

			p := setupTestListener(t, c.setupRemote(t))

			localAddress, localFlag := c.setupLocal(t)
			dials = append(dials, addr{
				network: c.network,
				addr:    localAddress,
			})
			flags = append(flags, fmt.Sprintf(c.flag, localFlag, p))
		}

		// Launch port-forward in a goroutine so we can start dialing
		// the "local" listeners.
		cmd, root := clitest.New(t, append([]string{"port-forward", workspace.Name}, flags...)...)
		clitest.SetupConfig(t, client, root)
		buf := newThreadSafeBuffer()
		cmd.SetOut(io.MultiWriter(buf, os.Stderr))
		ctx, cancel := context.WithCancel(context.Background())
		defer cancel()
		errC := make(chan error)
		go func() {
<<<<<<< HEAD
			errC <- cmd.ExecuteContext(ctx)
=======
			err := cmd.ExecuteContext(ctx)
			assert.Error(t, err)
			assert.ErrorIs(t, err, context.Canceled)
>>>>>>> c2f74f3c
		}()
		waitForPortForwardReady(t, buf)

		// Open connections to all items in the "dial" array.
		var (
			d     = net.Dialer{Timeout: 3 * time.Second}
			conns = make([]net.Conn, len(dials))
		)
		for i, a := range dials {
			c, err := d.DialContext(ctx, a.network, a.addr)
			require.NoErrorf(t, err, "open connection %v to 'local' listener %v", i+1, i+1)
			t.Cleanup(func() {
				_ = c.Close()
			})
			conns[i] = c
		}

		// Test each connection in reverse order.
		for i := len(conns) - 1; i >= 0; i-- {
			testDial(t, conns[i])
		}

		cancel()
		err := <-errC
		require.ErrorIs(t, err, context.Canceled)
	})
}

// runAgent creates a fake workspace and starts an agent locally for that
// workspace. The agent will be cleaned up on test completion.
func runAgent(t *testing.T, client *codersdk.Client, userID uuid.UUID) ([]codersdk.WorkspaceResource, codersdk.Workspace) {
	ctx := context.Background()
	user, err := client.User(ctx, userID.String())
	require.NoError(t, err, "specified user does not exist")
	require.Greater(t, len(user.OrganizationIDs), 0, "user has no organizations")
	orgID := user.OrganizationIDs[0]

	// Setup template
	agentToken := uuid.NewString()
	version := coderdtest.CreateTemplateVersion(t, client, orgID, &echo.Responses{
		Parse:           echo.ParseComplete,
		ProvisionDryRun: echo.ProvisionComplete,
		Provision: []*proto.Provision_Response{{
			Type: &proto.Provision_Response_Complete{
				Complete: &proto.Provision_Complete{
					Resources: []*proto.Resource{{
						Name: "somename",
						Type: "someinstance",
						Agents: []*proto.Agent{{
							Auth: &proto.Agent_Token{
								Token: agentToken,
							},
						}},
					}},
				},
			},
		}},
	})

	// Create template and workspace
	template := coderdtest.CreateTemplate(t, client, orgID, version.ID)
	coderdtest.AwaitTemplateVersionJob(t, client, version.ID)
	workspace := coderdtest.CreateWorkspace(t, client, orgID, template.ID)
	coderdtest.AwaitWorkspaceBuildJob(t, client, workspace.LatestBuild.ID)

	// Start workspace agent in a goroutine
	cmd, root := clitest.New(t, "agent", "--agent-token", agentToken, "--agent-url", client.URL.String())
	clitest.SetupConfig(t, client, root)
	errC := make(chan error)
	agentCtx, agentCancel := context.WithCancel(ctx)
<<<<<<< HEAD
	t.Cleanup(func() {
		agentCancel()
		err := <-errC
		require.NoError(t, err)
	})
	go func() {
		errC <- cmd.ExecuteContext(agentCtx)
=======
	t.Cleanup(agentCancel)
	go func() {
		err := cmd.ExecuteContext(agentCtx)
		assert.NoError(t, err)
>>>>>>> c2f74f3c
	}()

	coderdtest.AwaitWorkspaceAgents(t, client, workspace.LatestBuild.ID)
	resources, err := client.WorkspaceResourcesByBuild(context.Background(), workspace.LatestBuild.ID)
	require.NoError(t, err)

	return resources, workspace
}

// setupTestListener starts accepting connections and echoing a single packet.
// Returns the listener and the listen port or Unix path.
func setupTestListener(t *testing.T, l net.Listener) string {
	// Wait for listener to completely exit before releasing.
	done := make(chan struct{})
	t.Cleanup(func() {
		_ = l.Close()
		<-done
	})
	go func() {
		defer close(done)
		// Guard against testAccept running require after test completion.
		var wg sync.WaitGroup
		defer wg.Wait()

		for {
			c, err := l.Accept()
			if err != nil {
				return
			}

			wg.Add(1)
			go func() {
				testAccept(t, c)
				wg.Done()
			}()
		}
	}()

	addr := l.Addr().String()
	if !strings.HasPrefix(l.Addr().Network(), "unix") {
		_, port, err := net.SplitHostPort(addr)
		require.NoErrorf(t, err, "split non-Unix listen path %q", addr)
		addr = port
	}

	return addr
}

var dialTestPayload = []byte("dean-was-here123")

func testDial(t *testing.T, c net.Conn) {
	t.Helper()

	assertWritePayload(t, c, dialTestPayload)
	assertReadPayload(t, c, dialTestPayload)
}

func testAccept(t *testing.T, c net.Conn) {
	t.Helper()
	defer c.Close()

	assertReadPayload(t, c, dialTestPayload)
	assertWritePayload(t, c, dialTestPayload)
}

func assertReadPayload(t *testing.T, r io.Reader, payload []byte) {
	b := make([]byte, len(payload)+16)
	n, err := r.Read(b)
	assert.NoError(t, err, "read payload")
	assert.Equal(t, len(payload), n, "read payload length does not match")
	assert.Equal(t, payload, b[:n])
}

func assertWritePayload(t *testing.T, w io.Writer, payload []byte) {
	n, err := w.Write(payload)
	assert.NoError(t, err, "write payload")
	assert.Equal(t, len(payload), n, "payload length does not match")
}

func waitForPortForwardReady(t *testing.T, output *threadSafeBuffer) {
	for i := 0; i < 100; i++ {
		time.Sleep(250 * time.Millisecond)

		data := output.String()
		if strings.Contains(data, "Ready!") {
			return
		}
	}

	t.Fatal("port-forward command did not become ready in time")
}

type addr struct {
	network string
	addr    string
}

type threadSafeBuffer struct {
	b   *bytes.Buffer
	mut *sync.RWMutex
}

func newThreadSafeBuffer() *threadSafeBuffer {
	return &threadSafeBuffer{
		b:   bytes.NewBuffer(nil),
		mut: new(sync.RWMutex),
	}
}

var _ io.Reader = &threadSafeBuffer{}
var _ io.Writer = &threadSafeBuffer{}

// Read implements io.Reader.
func (b *threadSafeBuffer) Read(p []byte) (int, error) {
	b.mut.RLock()
	defer b.mut.RUnlock()

	return b.b.Read(p)
}

// Write implements io.Writer.
func (b *threadSafeBuffer) Write(p []byte) (int, error) {
	b.mut.Lock()
	defer b.mut.Unlock()

	return b.b.Write(p)
}

func (b *threadSafeBuffer) String() string {
	b.mut.RLock()
	defer b.mut.RUnlock()

	return b.b.String()
}<|MERGE_RESOLUTION|>--- conflicted
+++ resolved
@@ -172,12 +172,7 @@
 				defer cancel()
 				errC := make(chan error)
 				go func() {
-<<<<<<< HEAD
 					errC <- cmd.ExecuteContext(ctx)
-=======
-					err := cmd.ExecuteContext(ctx)
-					assert.ErrorIs(t, err, context.Canceled)
->>>>>>> c2f74f3c
 				}()
 				waitForPortForwardReady(t, buf)
 
@@ -224,12 +219,7 @@
 				defer cancel()
 				errC := make(chan error)
 				go func() {
-<<<<<<< HEAD
 					errC <- cmd.ExecuteContext(ctx)
-=======
-					err := cmd.ExecuteContext(ctx)
-					assert.ErrorIs(t, err, context.Canceled)
->>>>>>> c2f74f3c
 				}()
 				waitForPortForwardReady(t, buf)
 
@@ -284,12 +274,7 @@
 		defer cancel()
 		errC := make(chan error)
 		go func() {
-<<<<<<< HEAD
 			errC <- cmd.ExecuteContext(ctx)
-=======
-			err := cmd.ExecuteContext(ctx)
-			assert.ErrorIs(t, err, context.Canceled)
->>>>>>> c2f74f3c
 		}()
 		waitForPortForwardReady(t, buf)
 
@@ -350,13 +335,7 @@
 		defer cancel()
 		errC := make(chan error)
 		go func() {
-<<<<<<< HEAD
 			errC <- cmd.ExecuteContext(ctx)
-=======
-			err := cmd.ExecuteContext(ctx)
-			assert.Error(t, err)
-			assert.ErrorIs(t, err, context.Canceled)
->>>>>>> c2f74f3c
 		}()
 		waitForPortForwardReady(t, buf)
 
@@ -427,7 +406,6 @@
 	clitest.SetupConfig(t, client, root)
 	errC := make(chan error)
 	agentCtx, agentCancel := context.WithCancel(ctx)
-<<<<<<< HEAD
 	t.Cleanup(func() {
 		agentCancel()
 		err := <-errC
@@ -435,12 +413,6 @@
 	})
 	go func() {
 		errC <- cmd.ExecuteContext(agentCtx)
-=======
-	t.Cleanup(agentCancel)
-	go func() {
-		err := cmd.ExecuteContext(agentCtx)
-		assert.NoError(t, err)
->>>>>>> c2f74f3c
 	}()
 
 	coderdtest.AwaitWorkspaceAgents(t, client, workspace.LatestBuild.ID)
@@ -550,8 +522,10 @@
 	}
 }
 
-var _ io.Reader = &threadSafeBuffer{}
-var _ io.Writer = &threadSafeBuffer{}
+var (
+	_ io.Reader = &threadSafeBuffer{}
+	_ io.Writer = &threadSafeBuffer{}
+)
 
 // Read implements io.Reader.
 func (b *threadSafeBuffer) Read(p []byte) (int, error) {
