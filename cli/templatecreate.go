package cli

import (
	"fmt"
	"os"
	"path/filepath"
	"sort"
	"strings"
	"time"

	"github.com/briandowns/spinner"
	"github.com/spf13/cobra"
	"golang.org/x/xerrors"

	"github.com/coder/coder/cli/cliui"
	"github.com/coder/coder/coderd/database"
	"github.com/coder/coder/codersdk"
	"github.com/coder/coder/provisionerd"
	"github.com/coder/coder/provisionersdk"
)

func templateCreate() *cobra.Command {
	var (
		yes           bool
		directory     string
		provisioner   string
		parameterFile string
	)
	cmd := &cobra.Command{
		Use:   "create [name]",
		Short: "Create a template from the current directory or as specified by flag",
		Args:  cobra.MaximumNArgs(1),
		RunE: func(cmd *cobra.Command, args []string) error {
			client, err := createClient(cmd)
			if err != nil {
				return err
			}

			organization, err := currentOrganization(cmd, client)
			if err != nil {
				return err
			}

			var templateName string
			if len(args) == 0 {
				templateName = filepath.Base(directory)
			} else {
				templateName = args[0]
			}

			_, err = client.TemplateByName(cmd.Context(), organization.ID, templateName)
			if err == nil {
				return xerrors.Errorf("A template already exists named %q!", templateName)
			}

			// Confirm upload of the directory.
			prettyDir := prettyDirectoryPath(directory)
			_, err = cliui.Prompt(cmd, cliui.PromptOptions{
				Text:      fmt.Sprintf("Create and upload %q?", prettyDir),
				IsConfirm: true,
				Default:   "yes",
			})
			if err != nil {
				return err
			}

			spin := spinner.New(spinner.CharSets[5], 100*time.Millisecond)
			spin.Writer = cmd.OutOrStdout()
			spin.Suffix = cliui.Styles.Keyword.Render(" Uploading directory...")
			spin.Start()
			defer spin.Stop()
			archive, err := provisionersdk.Tar(directory, provisionersdk.TemplateArchiveLimit)
			if err != nil {
				return err
			}

			resp, err := client.Upload(cmd.Context(), codersdk.ContentTypeTar, archive)
			if err != nil {
				return err
			}
			spin.Stop()

			job, parameters, err := createValidTemplateVersion(cmd, client, organization, database.ProvisionerType(provisioner), resp.Hash, parameterFile)
			if err != nil {
				return err
			}

			if !yes {
				_, err = cliui.Prompt(cmd, cliui.PromptOptions{
					Text:      "Confirm create?",
					IsConfirm: true,
				})
				if err != nil {
					return err
				}
			}

			_, err = client.CreateTemplate(cmd.Context(), organization.ID, codersdk.CreateTemplateRequest{
				Name:            templateName,
				VersionID:       job.ID,
				ParameterValues: parameters,
			})
			if err != nil {
				return err
			}

			_, _ = fmt.Fprintln(cmd.OutOrStdout(), "\n"+cliui.Styles.Wrap.Render(
				"The "+cliui.Styles.Keyword.Render(templateName)+" template has been created! "+
					"Developers can provision a workspace with this template using:")+"\n")

			_, _ = fmt.Fprintln(cmd.OutOrStdout(), "  "+cliui.Styles.Code.Render(fmt.Sprintf("coder create --template=%q [workspace name]", templateName)))
			_, _ = fmt.Fprintln(cmd.OutOrStdout())

			return nil
		},
	}
	currentDirectory, _ := os.Getwd()
	cmd.Flags().StringVarP(&directory, "directory", "d", currentDirectory, "Specify the directory to create from")
	cmd.Flags().StringVarP(&provisioner, "test.provisioner", "", "terraform", "Customize the provisioner backend")
	cmd.Flags().StringVarP(&parameterFile, "parameter-file", "", "", "Specify a file path with parameter values.")
	// This is for testing!
	err := cmd.Flags().MarkHidden("test.provisioner")
	if err != nil {
		panic(err)
	}
	cmd.Flags().BoolVarP(&yes, "yes", "y", false, "Bypass prompts")
	return cmd
}

func createValidTemplateVersion(cmd *cobra.Command, client *codersdk.Client, organization codersdk.Organization, provisioner database.ProvisionerType, hash string, parameterFile string, parameters ...codersdk.CreateParameterRequest) (*codersdk.TemplateVersion, []codersdk.CreateParameterRequest, error) {
	before := time.Now()
	version, err := client.CreateTemplateVersion(cmd.Context(), organization.ID, codersdk.CreateTemplateVersionRequest{
		StorageMethod:   codersdk.ProvisionerStorageMethodFile,
		StorageSource:   hash,
		Provisioner:     codersdk.ProvisionerType(provisioner),
		ParameterValues: parameters,
	})
	if err != nil {
		return nil, nil, err
	}

	err = cliui.ProvisionerJob(cmd.Context(), cmd.OutOrStdout(), cliui.ProvisionerJobOptions{
		Fetch: func() (codersdk.ProvisionerJob, error) {
			version, err := client.TemplateVersion(cmd.Context(), version.ID)
			return version.Job, err
		},
		Cancel: func() error {
			return client.CancelTemplateVersion(cmd.Context(), version.ID)
		},
		Logs: func() (<-chan codersdk.ProvisionerJobLog, error) {
			return client.TemplateVersionLogsAfter(cmd.Context(), version.ID, before)
		},
	})
	if err != nil {
		if !provisionerd.IsMissingParameterError(err.Error()) {
			return nil, nil, err
		}
	}
	version, err = client.TemplateVersion(cmd.Context(), version.ID)
	if err != nil {
		return nil, nil, err
	}
	parameterSchemas, err := client.TemplateVersionSchema(cmd.Context(), version.ID)
	if err != nil {
		return nil, nil, err
	}
	parameterValues, err := client.TemplateVersionParameters(cmd.Context(), version.ID)
	if err != nil {
		return nil, nil, err
	}

	if provisionerd.IsMissingParameterError(version.Job.Error) {
		valuesBySchemaID := map[string]codersdk.TemplateVersionParameter{}
		for _, parameterValue := range parameterValues {
			valuesBySchemaID[parameterValue.SchemaID.String()] = parameterValue
		}
		sort.Slice(parameterSchemas, func(i, j int) bool {
			return parameterSchemas[i].Name < parameterSchemas[j].Name
		})
		missingSchemas := make([]codersdk.ParameterSchema, 0)
		for _, parameterSchema := range parameterSchemas {
			_, ok := valuesBySchemaID[parameterSchema.ID.String()]
			if ok {
				continue
			}
			missingSchemas = append(missingSchemas, parameterSchema)
		}
		_, _ = fmt.Fprintln(cmd.OutOrStdout(), cliui.Styles.Paragraph.Render("This template has required variables! They are scoped to the template, and not viewable after being set.")+"\r\n")

		// parameterMap can be nil if the file is not specified or invalid
		var parameterMap map[string]string
		if parameterFile != "" {
			_, _ = fmt.Fprintln(cmd.OutOrStdout(), cliui.Styles.Paragraph.Render("Attempting to read the variables from the parameter file.")+"\r\n")
			parameterMap, err = createParameterMapFromFile(parameterFile)
			if err != nil {
				return nil, nil, err
			}
		}
		for _, parameterSchema := range missingSchemas {
			parameterValue, err := getParameterValueFromMapOrInput(cmd, parameterMap, parameterSchema)
			if err != nil {
				return nil, nil, err
			}
			parameters = append(parameters, codersdk.CreateParameterRequest{
				Name:              parameterSchema.Name,
<<<<<<< HEAD
				SourceValue:       parameterValue,
				SourceScheme:      database.ParameterSourceSchemeData,
=======
				SourceValue:       value,
				SourceScheme:      codersdk.ParameterSourceSchemeData,
>>>>>>> a03615a0
				DestinationScheme: parameterSchema.DefaultDestinationScheme,
			})
			_, _ = fmt.Fprintln(cmd.OutOrStdout())
		}

		// This recursion is only 1 level deep in practice.
		// The first pass populates the missing parameters, so it does not enter this `if` block again.
		return createValidTemplateVersion(cmd, client, organization, provisioner, hash, parameterFile, parameters...)
	}

	if version.Job.Status != codersdk.ProvisionerJobSucceeded {
		return nil, nil, xerrors.New(version.Job.Error)
	}

	resources, err := client.TemplateVersionResources(cmd.Context(), version.ID)
	if err != nil {
		return nil, nil, err
	}

	err = cliui.WorkspaceResources(cmd.OutOrStdout(), resources, cliui.WorkspaceResourcesOptions{
		HideAgentState: true,
		HideAccess:     true,
		Title:          "Template Preview",
	})
	if err != nil {
		return nil, nil, xerrors.Errorf("preview template resources: %w", err)
	}

	return &version, parameters, nil
}

// prettyDirectoryPath returns a prettified path when inside the users
// home directory. Falls back to dir if the users home directory cannot
// discerned. This function calls filepath.Clean on the result.
func prettyDirectoryPath(dir string) string {
	dir = filepath.Clean(dir)
	homeDir, err := os.UserHomeDir()
	if err != nil {
		return dir
	}
	pretty := dir
	if strings.HasPrefix(pretty, homeDir) {
		pretty = strings.TrimPrefix(pretty, homeDir)
		pretty = "~" + pretty
	}
	return pretty
}<|MERGE_RESOLUTION|>--- conflicted
+++ resolved
@@ -203,13 +203,8 @@
 			}
 			parameters = append(parameters, codersdk.CreateParameterRequest{
 				Name:              parameterSchema.Name,
-<<<<<<< HEAD
 				SourceValue:       parameterValue,
-				SourceScheme:      database.ParameterSourceSchemeData,
-=======
-				SourceValue:       value,
 				SourceScheme:      codersdk.ParameterSourceSchemeData,
->>>>>>> a03615a0
 				DestinationScheme: parameterSchema.DefaultDestinationScheme,
 			})
 			_, _ = fmt.Fprintln(cmd.OutOrStdout())
