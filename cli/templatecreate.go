--- conflicted
+++ resolved
@@ -127,11 +127,7 @@
 	cmd.Flags().StringVarP(&directory, "directory", "d", currentDirectory, "Specify the directory to create from")
 	cmd.Flags().StringVarP(&provisioner, "test.provisioner", "", "terraform", "Customize the provisioner backend")
 	cmd.Flags().StringVarP(&parameterFile, "parameter-file", "", "", "Specify a file path with parameter values.")
-<<<<<<< HEAD
 	cmd.Flags().DurationVarP(&maxTTL, "max-ttl", "", 24*time.Hour, "Specify a maximum TTL for workspaces created from this template.")
-=======
-	cmd.Flags().DurationVarP(&maxTTL, "max-ttl", "", 168*time.Hour, "Specify a maximum TTL for workspaces created from this template.")
->>>>>>> 92ebdaec
 	cmd.Flags().DurationVarP(&minAutostartInterval, "min-autostart-interval", "", time.Hour, "Specify a minimum autostart interval for workspaces created from this template.")
 	// This is for testing!
 	err := cmd.Flags().MarkHidden("test.provisioner")
