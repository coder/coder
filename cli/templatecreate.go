package cli

import (
	"fmt"
	"os"
	"path/filepath"
	"sort"
	"strings"
	"time"

	"github.com/briandowns/spinner"
	"github.com/spf13/cobra"
	"golang.org/x/xerrors"

	"github.com/coder/coder/cli/cliui"
	"github.com/coder/coder/coderd/database"
	"github.com/coder/coder/codersdk"
	"github.com/coder/coder/provisionerd"
	"github.com/coder/coder/provisionersdk"
)

func templateCreate() *cobra.Command {
	var (
<<<<<<< HEAD
		directory   string
		provisioner string
=======
		yes           bool
		directory     string
		provisioner   string
		parameterFile string
>>>>>>> 7c3e1a5d
	)
	cmd := &cobra.Command{
		Use:   "create [name]",
		Short: "Create a template from the current directory or as specified by flag",
		Args:  cobra.MaximumNArgs(1),
		RunE: func(cmd *cobra.Command, args []string) error {
			client, err := createClient(cmd)
			if err != nil {
				return err
			}

			organization, err := currentOrganization(cmd, client)
			if err != nil {
				return err
			}

			var templateName string
			if len(args) == 0 {
				templateName = filepath.Base(directory)
			} else {
				templateName = args[0]
			}

			_, err = client.TemplateByName(cmd.Context(), organization.ID, templateName)
			if err == nil {
				return xerrors.Errorf("A template already exists named %q!", templateName)
			}

			// Confirm upload of the directory.
			prettyDir := prettyDirectoryPath(directory)
			_, err = cliui.Prompt(cmd, cliui.PromptOptions{
				Text:      fmt.Sprintf("Create and upload %q?", prettyDir),
				IsConfirm: true,
				Default:   "yes",
			})
			if err != nil {
				return err
			}

			spin := spinner.New(spinner.CharSets[5], 100*time.Millisecond)
			spin.Writer = cmd.OutOrStdout()
			spin.Suffix = cliui.Styles.Keyword.Render(" Uploading directory...")
			spin.Start()
			defer spin.Stop()
			archive, err := provisionersdk.Tar(directory, provisionersdk.TemplateArchiveLimit)
			if err != nil {
				return err
			}

			resp, err := client.Upload(cmd.Context(), codersdk.ContentTypeTar, archive)
			if err != nil {
				return err
			}
			spin.Stop()

			job, parameters, err := createValidTemplateVersion(cmd, client, organization, database.ProvisionerType(provisioner), resp.Hash, parameterFile)
			if err != nil {
				return err
			}

			_, err = cliui.Prompt(cmd, cliui.PromptOptions{
				Text:      "Confirm create?",
				IsConfirm: true,
			})
			if err != nil {
				return err
			}

			_, err = client.CreateTemplate(cmd.Context(), organization.ID, codersdk.CreateTemplateRequest{
				Name:            templateName,
				VersionID:       job.ID,
				ParameterValues: parameters,
			})
			if err != nil {
				return err
			}

			_, _ = fmt.Fprintln(cmd.OutOrStdout(), "\n"+cliui.Styles.Wrap.Render(
				"The "+cliui.Styles.Keyword.Render(templateName)+" template has been created! "+
					"Developers can provision a workspace with this template using:")+"\n")

			_, _ = fmt.Fprintln(cmd.OutOrStdout(), "  "+cliui.Styles.Code.Render(fmt.Sprintf("coder create --template=%q [workspace name]", templateName)))
			_, _ = fmt.Fprintln(cmd.OutOrStdout())

			return nil
		},
	}
	currentDirectory, _ := os.Getwd()
	cmd.Flags().StringVarP(&directory, "directory", "d", currentDirectory, "Specify the directory to create from")
	cmd.Flags().StringVarP(&provisioner, "test.provisioner", "", "terraform", "Customize the provisioner backend")
	cmd.Flags().StringVarP(&parameterFile, "parameter-file", "", "", "Specify a file path with parameter values.")
	// This is for testing!
	err := cmd.Flags().MarkHidden("test.provisioner")
	if err != nil {
		panic(err)
	}
	cliui.AllowSkipPrompt(cmd)
	return cmd
}

func createValidTemplateVersion(cmd *cobra.Command, client *codersdk.Client, organization codersdk.Organization, provisioner database.ProvisionerType, hash string, parameterFile string, parameters ...codersdk.CreateParameterRequest) (*codersdk.TemplateVersion, []codersdk.CreateParameterRequest, error) {
	before := time.Now()
	version, err := client.CreateTemplateVersion(cmd.Context(), organization.ID, codersdk.CreateTemplateVersionRequest{
		StorageMethod:   codersdk.ProvisionerStorageMethodFile,
		StorageSource:   hash,
		Provisioner:     codersdk.ProvisionerType(provisioner),
		ParameterValues: parameters,
	})
	if err != nil {
		return nil, nil, err
	}

	err = cliui.ProvisionerJob(cmd.Context(), cmd.OutOrStdout(), cliui.ProvisionerJobOptions{
		Fetch: func() (codersdk.ProvisionerJob, error) {
			version, err := client.TemplateVersion(cmd.Context(), version.ID)
			return version.Job, err
		},
		Cancel: func() error {
			return client.CancelTemplateVersion(cmd.Context(), version.ID)
		},
		Logs: func() (<-chan codersdk.ProvisionerJobLog, error) {
			return client.TemplateVersionLogsAfter(cmd.Context(), version.ID, before)
		},
	})
	if err != nil {
		if !provisionerd.IsMissingParameterError(err.Error()) {
			return nil, nil, err
		}
	}
	version, err = client.TemplateVersion(cmd.Context(), version.ID)
	if err != nil {
		return nil, nil, err
	}
	parameterSchemas, err := client.TemplateVersionSchema(cmd.Context(), version.ID)
	if err != nil {
		return nil, nil, err
	}
	parameterValues, err := client.TemplateVersionParameters(cmd.Context(), version.ID)
	if err != nil {
		return nil, nil, err
	}

	if provisionerd.IsMissingParameterError(version.Job.Error) {
		valuesBySchemaID := map[string]codersdk.TemplateVersionParameter{}
		for _, parameterValue := range parameterValues {
			valuesBySchemaID[parameterValue.SchemaID.String()] = parameterValue
		}
		sort.Slice(parameterSchemas, func(i, j int) bool {
			return parameterSchemas[i].Name < parameterSchemas[j].Name
		})
		missingSchemas := make([]codersdk.ParameterSchema, 0)
		for _, parameterSchema := range parameterSchemas {
			_, ok := valuesBySchemaID[parameterSchema.ID.String()]
			if ok {
				continue
			}
			missingSchemas = append(missingSchemas, parameterSchema)
		}
		_, _ = fmt.Fprintln(cmd.OutOrStdout(), cliui.Styles.Paragraph.Render("This template has required variables! They are scoped to the template, and not viewable after being set.")+"\r\n")

		// parameterMapFromFile can be nil if parameter file is not specified
		var parameterMapFromFile map[string]string
		if parameterFile != "" {
			_, _ = fmt.Fprintln(cmd.OutOrStdout(), cliui.Styles.Paragraph.Render("Attempting to read the variables from the parameter file.")+"\r\n")
			parameterMapFromFile, err = createParameterMapFromFile(parameterFile)
			if err != nil {
				return nil, nil, err
			}
		}
		for _, parameterSchema := range missingSchemas {
			parameterValue, err := getParameterValueFromMapOrInput(cmd, parameterMapFromFile, parameterSchema)
			if err != nil {
				return nil, nil, err
			}
			parameters = append(parameters, codersdk.CreateParameterRequest{
				Name:              parameterSchema.Name,
				SourceValue:       parameterValue,
				SourceScheme:      codersdk.ParameterSourceSchemeData,
				DestinationScheme: parameterSchema.DefaultDestinationScheme,
			})
			_, _ = fmt.Fprintln(cmd.OutOrStdout())
		}

		// This recursion is only 1 level deep in practice.
		// The first pass populates the missing parameters, so it does not enter this `if` block again.
		return createValidTemplateVersion(cmd, client, organization, provisioner, hash, parameterFile, parameters...)
	}

	if version.Job.Status != codersdk.ProvisionerJobSucceeded {
		return nil, nil, xerrors.New(version.Job.Error)
	}

	resources, err := client.TemplateVersionResources(cmd.Context(), version.ID)
	if err != nil {
		return nil, nil, err
	}

	err = cliui.WorkspaceResources(cmd.OutOrStdout(), resources, cliui.WorkspaceResourcesOptions{
		HideAgentState: true,
		HideAccess:     true,
		Title:          "Template Preview",
	})
	if err != nil {
		return nil, nil, xerrors.Errorf("preview template resources: %w", err)
	}

	return &version, parameters, nil
}

// prettyDirectoryPath returns a prettified path when inside the users
// home directory. Falls back to dir if the users home directory cannot
// discerned. This function calls filepath.Clean on the result.
func prettyDirectoryPath(dir string) string {
	dir = filepath.Clean(dir)
	homeDir, err := os.UserHomeDir()
	if err != nil {
		return dir
	}
	pretty := dir
	if strings.HasPrefix(pretty, homeDir) {
		pretty = strings.TrimPrefix(pretty, homeDir)
		pretty = "~" + pretty
	}
	return pretty
}<|MERGE_RESOLUTION|>--- conflicted
+++ resolved
@@ -21,15 +21,10 @@
 
 func templateCreate() *cobra.Command {
 	var (
-<<<<<<< HEAD
-		directory   string
-		provisioner string
-=======
 		yes           bool
 		directory     string
 		provisioner   string
 		parameterFile string
->>>>>>> 7c3e1a5d
 	)
 	cmd := &cobra.Command{
 		Use:   "create [name]",
