package cli_test

import (
	"context"
	"crypto/ecdsa"
	"crypto/elliptic"
	"crypto/rand"
	"crypto/x509"
	"encoding/pem"
	"fmt"
	"net"
	"os"
	"path/filepath"
	"strings"
	"sync/atomic"
	"testing"

	"github.com/gliderlabs/ssh"
	"github.com/google/uuid"
	"github.com/stretchr/testify/require"
	gossh "golang.org/x/crypto/ssh"

	"cdr.dev/slog"

	"github.com/coder/coder/cli/clitest"
	"github.com/coder/coder/coderd/coderdtest"
	"github.com/coder/coder/codersdk"
	"github.com/coder/coder/provisioner/echo"
	"github.com/coder/coder/provisionersdk/proto"
<<<<<<< HEAD
=======
	"github.com/coder/coder/pty/ptytest"
>>>>>>> 9196b397
	"github.com/coder/coder/testutil"
)

func prepareTestGitSSH(ctx context.Context, t *testing.T) (*codersdk.Client, string, gossh.PublicKey) {
	t.Helper()

	client := coderdtest.New(t, &coderdtest.Options{IncludeProvisionerDaemon: true})
	user := coderdtest.CreateFirstUser(t, client)

	ctx, cancel := context.WithCancel(ctx)
	defer t.Cleanup(cancel) // Defer so that cancel is the first cleanup.

	// get user public key
	keypair, err := client.GitSSHKey(ctx, codersdk.Me)
	require.NoError(t, err)
	//nolint:dogsled
	pubkey, _, _, _, err := gossh.ParseAuthorizedKey([]byte(keypair.PublicKey))
	require.NoError(t, err)

	// setup template
	agentToken := uuid.NewString()
	version := coderdtest.CreateTemplateVersion(t, client, user.OrganizationID, &echo.Responses{
		Parse:           echo.ParseComplete,
		ProvisionDryRun: echo.ProvisionComplete,
		Provision: []*proto.Provision_Response{{
			Type: &proto.Provision_Response_Complete{
				Complete: &proto.Provision_Complete{
					Resources: []*proto.Resource{{
						Name: "somename",
						Type: "someinstance",
						Agents: []*proto.Agent{{
							Auth: &proto.Agent_Token{
								Token: agentToken,
							},
						}},
					}},
				},
			},
		}},
	})
	template := coderdtest.CreateTemplate(t, client, user.OrganizationID, version.ID)
	coderdtest.AwaitTemplateVersionJob(t, client, version.ID)
	workspace := coderdtest.CreateWorkspace(t, client, user.OrganizationID, template.ID)
	coderdtest.AwaitWorkspaceBuildJob(t, client, workspace.LatestBuild.ID)

	// start workspace agent
	cmd, root := clitest.New(t, "agent", "--agent-token", agentToken, "--agent-url", client.URL.String(), "--wireguard=false")
	agentClient := client
	clitest.SetupConfig(t, agentClient, root)

	errC := make(chan error, 1)
	go func() {
		errC <- cmd.ExecuteContext(ctx)
	}()
	t.Cleanup(func() { require.NoError(t, <-errC) })

	coderdtest.AwaitWorkspaceAgents(t, client, workspace.LatestBuild.ID)
	resources, err := client.WorkspaceResourcesByBuild(ctx, workspace.LatestBuild.ID)
	require.NoError(t, err)
	dialer, err := client.DialWorkspaceAgent(ctx, resources[0].Agents[0].ID, nil)
	require.NoError(t, err)
	defer dialer.Close()
	_, err = dialer.Ping()
	require.NoError(t, err)

	return agentClient, agentToken, pubkey
}

func serveSSHForGitSSH(t *testing.T, handler func(ssh.Session), pubkeys ...gossh.PublicKey) *net.TCPAddr {
	t.Helper()

	// start ssh server
	l, err := net.Listen("tcp", "localhost:0")
	require.NoError(t, err)
	t.Cleanup(func() { _ = l.Close() })

	serveOpts := []ssh.Option{
		ssh.PublicKeyAuth(func(ctx ssh.Context, key ssh.PublicKey) bool {
			for _, pubkey := range pubkeys {
				if ssh.KeysEqual(pubkey, key) {
					return true
				}
			}
			return false
		}),
	}
	errC := make(chan error, 1)
	go func() {
		// as long as we get a successful session we don't care if the server errors
		errC <- ssh.Serve(l, handler, serveOpts...)
	}()
	t.Cleanup(func() {
		_ = l.Close() // Ensure server shutdown.
		<-errC
	})

	// start ssh session
	addr, ok := l.Addr().(*net.TCPAddr)
	require.True(t, ok)

	return addr
}

func writePrivateKeyToFile(t *testing.T, name string, key *ecdsa.PrivateKey) {
	t.Helper()

	b, err := x509.MarshalPKCS8PrivateKey(key)
	require.NoError(t, err)
	b = pem.EncodeToMemory(&pem.Block{
		Type:  "PRIVATE KEY",
		Bytes: b,
	})

	err = os.WriteFile(name, b, 0o600)
	require.NoError(t, err)
}

func TestGitSSH(t *testing.T) {
	t.Parallel()
	t.Run("Dial", func(t *testing.T) {
		t.Parallel()

		ctx, cancel := context.WithTimeout(context.Background(), testutil.WaitLong)
		defer cancel()

		client, token, pubkey := prepareTestGitSSH(ctx, t)
		var inc int64
		errC := make(chan error, 1)
		addr := serveSSHForGitSSH(t, func(s ssh.Session) {
			atomic.AddInt64(&inc, 1)
			t.Log("got authenticated session")
			select {
			case errC <- s.Exit(0):
			default:
				t.Error("error channel is full")
			}
		}, pubkey)

		// set to agent config dir
		cmd, _ := clitest.New(t,
			"gitssh",
			"--agent-url", client.URL.String(),
			"--agent-token", token,
			"--",
			fmt.Sprintf("-p%d", addr.Port),
			"-o", "StrictHostKeyChecking=no",
			"-o", "IdentitiesOnly=yes",
			"127.0.0.1",
		)
		err := cmd.ExecuteContext(ctx)
		require.NoError(t, err)
		require.EqualValues(t, 1, inc)

<<<<<<< HEAD
		// setup template
		agentToken := uuid.NewString()
		version := coderdtest.CreateTemplateVersion(t, client, user.OrganizationID, &echo.Responses{
			Parse:           echo.ParseComplete,
			ProvisionDryRun: echo.ProvisionComplete,
			Provision: []*proto.Provision_Response{{
				Type: &proto.Provision_Response_Complete{
					Complete: &proto.Provision_Complete{
						Resources: []*proto.Resource{{
							Name: "somename",
							Type: "someinstance",
							Agents: []*proto.Agent{{
								Auth: &proto.Agent_Token{
									Token: agentToken,
								},
							}},
						}},
					},
				},
			}},
		})
		template := coderdtest.CreateTemplate(t, client, user.OrganizationID, version.ID)
		coderdtest.AwaitTemplateVersionJob(t, client, version.ID)
		workspace := coderdtest.CreateWorkspace(t, client, user.OrganizationID, template.ID)
		coderdtest.AwaitWorkspaceBuildJob(t, client, workspace.LatestBuild.ID)

		// start workspace agent
		cmd, root := clitest.New(t, "agent", "--agent-token", agentToken, "--agent-url", client.URL.String())
		agentClient := client
		clitest.SetupConfig(t, agentClient, root)
		ctx, cancelFunc := context.WithCancel(context.Background())
		defer cancelFunc()
		agentErrC := make(chan error)
		go func() {
			agentErrC <- cmd.ExecuteContext(ctx)
		}()

		coderdtest.AwaitWorkspaceAgents(t, client, workspace.LatestBuild.ID)
		resources, err := client.WorkspaceResourcesByBuild(context.Background(), workspace.LatestBuild.ID)
		require.NoError(t, err)
		dialer, err := client.DialWorkspaceAgentTailnet(context.Background(), slog.Logger{}, resources[0].Agents[0].ID)
		require.NoError(t, err)
		defer dialer.Close()
		require.Eventually(t, func() bool {
			_, err := dialer.Ping()
			return err == nil
		}, testutil.WaitMedium, testutil.IntervalFast)
=======
		err = <-errC
		require.NoError(t, err, "error in agent execute")
	})

	t.Run("Local SSH Keys", func(t *testing.T) {
		t.Parallel()

		home := t.TempDir()
		sshdir := filepath.Join(home, ".ssh")
		err := os.MkdirAll(sshdir, 0o700)
		require.NoError(t, err)

		idFile := filepath.Join(sshdir, "id_ed25519")
		privkey, err := ecdsa.GenerateKey(elliptic.P256(), rand.Reader)
		require.NoError(t, err)
		localPubkey, err := gossh.NewPublicKey(&privkey.PublicKey)
		require.NoError(t, err)
		writePrivateKeyToFile(t, idFile, privkey)

		ctx, cancel := context.WithTimeout(context.Background(), testutil.WaitLong)
		defer cancel()

		client, token, coderPubkey := prepareTestGitSSH(ctx, t)
>>>>>>> 9196b397

		authkey := make(chan gossh.PublicKey, 1)
		addr := serveSSHForGitSSH(t, func(s ssh.Session) {
			t.Logf("authenticated with: %s", gossh.MarshalAuthorizedKey(s.PublicKey()))
			select {
			case authkey <- s.PublicKey():
			default:
				t.Error("authkey channel is full")
			}
		}, localPubkey, coderPubkey)

		// Create a new config which sets an identity file.
		config := filepath.Join(sshdir, "config")
		knownHosts := filepath.Join(sshdir, "known_hosts")
		err = os.WriteFile(config, []byte(strings.Join([]string{
			"Host mytest",
			"  HostName 127.0.0.1",
			fmt.Sprintf("  Port %d", addr.Port),
			"  StrictHostKeyChecking no",
			"  UserKnownHostsFile=" + knownHosts,
			"  IdentitiesOnly yes",
			"  IdentityFile=" + idFile,
		}, "\n")), 0o600)
		require.NoError(t, err)

		pty := ptytest.New(t)
		cmdArgs := []string{
			"gitssh",
			"--agent-url", client.URL.String(),
			"--agent-token", token,
			"--",
			"-F", config,
			"mytest",
		}
		// Test authentication via local private key.
		cmd, _ := clitest.New(t, cmdArgs...)
		cmd.SetOut(pty.Output())
		cmd.SetErr(pty.Output())
		err = cmd.ExecuteContext(ctx)
		require.NoError(t, err)
		select {
		case key := <-authkey:
			require.Equal(t, localPubkey, key)
		case <-ctx.Done():
			t.Fatal("timeout waiting for auth")
		}

		// Delete the local private key.
		err = os.Remove(idFile)
		require.NoError(t, err)

		// With the local file deleted, the coder key should be used.
		cmd, _ = clitest.New(t, cmdArgs...)
		cmd.SetOut(pty.Output())
		cmd.SetErr(pty.Output())
		err = cmd.ExecuteContext(ctx)
		require.NoError(t, err)
		select {
		case key := <-authkey:
			require.Equal(t, coderPubkey, key)
		case <-ctx.Done():
			t.Fatal("timeout waiting for auth")
		}
	})
}<|MERGE_RESOLUTION|>--- conflicted
+++ resolved
@@ -27,10 +27,7 @@
 	"github.com/coder/coder/codersdk"
 	"github.com/coder/coder/provisioner/echo"
 	"github.com/coder/coder/provisionersdk/proto"
-<<<<<<< HEAD
-=======
 	"github.com/coder/coder/pty/ptytest"
->>>>>>> 9196b397
 	"github.com/coder/coder/testutil"
 )
 
@@ -77,7 +74,7 @@
 	coderdtest.AwaitWorkspaceBuildJob(t, client, workspace.LatestBuild.ID)
 
 	// start workspace agent
-	cmd, root := clitest.New(t, "agent", "--agent-token", agentToken, "--agent-url", client.URL.String(), "--wireguard=false")
+	cmd, root := clitest.New(t, "agent", "--agent-token", agentToken, "--agent-url", client.URL.String())
 	agentClient := client
 	clitest.SetupConfig(t, agentClient, root)
 
@@ -90,11 +87,13 @@
 	coderdtest.AwaitWorkspaceAgents(t, client, workspace.LatestBuild.ID)
 	resources, err := client.WorkspaceResourcesByBuild(ctx, workspace.LatestBuild.ID)
 	require.NoError(t, err)
-	dialer, err := client.DialWorkspaceAgent(ctx, resources[0].Agents[0].ID, nil)
+	dialer, err := client.DialWorkspaceAgentTailnet(ctx, slog.Logger{}, resources[0].Agents[0].ID)
 	require.NoError(t, err)
 	defer dialer.Close()
-	_, err = dialer.Ping()
-	require.NoError(t, err)
+	require.Eventually(t, func() bool {
+		_, err = dialer.Ping()
+		return err == nil
+	}, testutil.WaitMedium, testutil.IntervalFast)
 
 	return agentClient, agentToken, pubkey
 }
@@ -184,55 +183,6 @@
 		require.NoError(t, err)
 		require.EqualValues(t, 1, inc)
 
-<<<<<<< HEAD
-		// setup template
-		agentToken := uuid.NewString()
-		version := coderdtest.CreateTemplateVersion(t, client, user.OrganizationID, &echo.Responses{
-			Parse:           echo.ParseComplete,
-			ProvisionDryRun: echo.ProvisionComplete,
-			Provision: []*proto.Provision_Response{{
-				Type: &proto.Provision_Response_Complete{
-					Complete: &proto.Provision_Complete{
-						Resources: []*proto.Resource{{
-							Name: "somename",
-							Type: "someinstance",
-							Agents: []*proto.Agent{{
-								Auth: &proto.Agent_Token{
-									Token: agentToken,
-								},
-							}},
-						}},
-					},
-				},
-			}},
-		})
-		template := coderdtest.CreateTemplate(t, client, user.OrganizationID, version.ID)
-		coderdtest.AwaitTemplateVersionJob(t, client, version.ID)
-		workspace := coderdtest.CreateWorkspace(t, client, user.OrganizationID, template.ID)
-		coderdtest.AwaitWorkspaceBuildJob(t, client, workspace.LatestBuild.ID)
-
-		// start workspace agent
-		cmd, root := clitest.New(t, "agent", "--agent-token", agentToken, "--agent-url", client.URL.String())
-		agentClient := client
-		clitest.SetupConfig(t, agentClient, root)
-		ctx, cancelFunc := context.WithCancel(context.Background())
-		defer cancelFunc()
-		agentErrC := make(chan error)
-		go func() {
-			agentErrC <- cmd.ExecuteContext(ctx)
-		}()
-
-		coderdtest.AwaitWorkspaceAgents(t, client, workspace.LatestBuild.ID)
-		resources, err := client.WorkspaceResourcesByBuild(context.Background(), workspace.LatestBuild.ID)
-		require.NoError(t, err)
-		dialer, err := client.DialWorkspaceAgentTailnet(context.Background(), slog.Logger{}, resources[0].Agents[0].ID)
-		require.NoError(t, err)
-		defer dialer.Close()
-		require.Eventually(t, func() bool {
-			_, err := dialer.Ping()
-			return err == nil
-		}, testutil.WaitMedium, testutil.IntervalFast)
-=======
 		err = <-errC
 		require.NoError(t, err, "error in agent execute")
 	})
@@ -256,7 +206,6 @@
 		defer cancel()
 
 		client, token, coderPubkey := prepareTestGitSSH(ctx, t)
->>>>>>> 9196b397
 
 		authkey := make(chan gossh.PublicKey, 1)
 		addr := serveSSHForGitSSH(t, func(s ssh.Session) {
