--- conflicted
+++ resolved
@@ -6,8 +6,8 @@
 	"github.com/fatih/color"
 
 	"github.com/coder/coder/v2/cli/cliui"
+	"github.com/coder/coder/v2/cli/serpent"
 	"github.com/coder/coder/v2/codersdk"
-	"github.com/coder/serpent"
 )
 
 func (r *RootCmd) templateList() *serpent.Cmd {
@@ -24,13 +24,8 @@
 		Middleware: serpent.Chain(
 			r.InitClient(client),
 		),
-<<<<<<< HEAD
 		Handler: func(inv *serpent.Invocation) error {
-			organization, err := CurrentOrganization(inv, client)
-=======
-		Handler: func(inv *clibase.Invocation) error {
 			organization, err := CurrentOrganization(r, inv, client)
->>>>>>> 47cb5840
 			if err != nil {
 				return err
 			}
