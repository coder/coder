package cli

import (
	"context"
	"crypto/tls"
	"crypto/x509"
	"database/sql"
	"errors"
	"fmt"
	"io"
	"log"
	"net"
	"net/http"
	"net/http/pprof"
	"net/url"
	"os"
	"os/signal"
	"os/user"
	"path/filepath"
	"regexp"
	"strconv"
	"strings"
	"sync"
	"time"

	"github.com/coreos/go-oidc/v3/oidc"
	"github.com/coreos/go-systemd/daemon"
	embeddedpostgres "github.com/fergusstrange/embedded-postgres"
	"github.com/google/go-github/v43/github"
	"github.com/google/uuid"
	"github.com/prometheus/client_golang/prometheus"
	"github.com/prometheus/client_golang/prometheus/collectors"
	"github.com/prometheus/client_golang/prometheus/promhttp"
	"github.com/spf13/afero"
	"github.com/spf13/cobra"
	"github.com/spf13/viper"
	"go.opentelemetry.io/otel/trace"
	"golang.org/x/mod/semver"
	"golang.org/x/oauth2"
	xgithub "golang.org/x/oauth2/github"
	"golang.org/x/sync/errgroup"
	"golang.org/x/xerrors"
	"google.golang.org/api/idtoken"
	"google.golang.org/api/option"
	"tailscale.com/tailcfg"

	"cdr.dev/slog"
	"cdr.dev/slog/sloggers/sloghuman"
	"github.com/coder/coder/buildinfo"
	"github.com/coder/coder/cli/cliui"
	"github.com/coder/coder/cli/config"
	"github.com/coder/coder/cli/deployment"
	"github.com/coder/coder/coderd"
	"github.com/coder/coder/coderd/autobuild/executor"
	"github.com/coder/coder/coderd/database"
	"github.com/coder/coder/coderd/database/databasefake"
	"github.com/coder/coder/coderd/database/migrations"
	"github.com/coder/coder/coderd/devtunnel"
	"github.com/coder/coder/coderd/gitauth"
	"github.com/coder/coder/coderd/gitsshkey"
	"github.com/coder/coder/coderd/httpapi"
	"github.com/coder/coder/coderd/httpmw"
	"github.com/coder/coder/coderd/prometheusmetrics"
	"github.com/coder/coder/coderd/telemetry"
	"github.com/coder/coder/coderd/tracing"
	"github.com/coder/coder/codersdk"
	"github.com/coder/coder/cryptorand"
	"github.com/coder/coder/provisioner/echo"
	"github.com/coder/coder/provisioner/terraform"
	"github.com/coder/coder/provisionerd"
	"github.com/coder/coder/provisionerd/proto"
	"github.com/coder/coder/provisionersdk"
	sdkproto "github.com/coder/coder/provisionersdk/proto"
	"github.com/coder/coder/tailnet"
)

// nolint:gocyclo
func Server(vip *viper.Viper, newAPI func(context.Context, *coderd.Options) (*coderd.API, io.Closer, error)) *cobra.Command {
	root := &cobra.Command{
		Use:   "server",
		Short: "Start a Coder server",
		RunE: func(cmd *cobra.Command, args []string) error {
			cfg, err := deployment.Config(cmd.Flags(), vip)
			if err != nil {
				return xerrors.Errorf("getting deployment config: %w", err)
			}
			printLogo(cmd)
			logger := slog.Make(sloghuman.Sink(cmd.ErrOrStderr()))
			if ok, _ := cmd.Flags().GetBool(varVerbose); ok {
				logger = logger.Leveled(slog.LevelDebug)
			}
			if cfg.Trace.CaptureLogs.Value {
				logger = logger.AppendSinks(tracing.SlogSink{})
			}

			// Main command context for managing cancellation
			// of running services.
			ctx, cancel := context.WithCancel(cmd.Context())
			defer cancel()

			// Register signals early on so that graceful shutdown can't
			// be interrupted by additional signals. Note that we avoid
			// shadowing cancel() (from above) here because notifyStop()
			// restores default behavior for the signals. This protects
			// the shutdown sequence from abruptly terminating things
			// like: database migrations, provisioner work, workspace
			// cleanup in dev-mode, etc.
			//
			// To get out of a graceful shutdown, the user can send
			// SIGQUIT with ctrl+\ or SIGKILL with `kill -9`.
			notifyCtx, notifyStop := signal.NotifyContext(ctx, InterruptSignals...)
			defer notifyStop()

			// Clean up idle connections at the end, e.g.
			// embedded-postgres can leave an idle connection
			// which is caught by goleaks.
			defer http.DefaultClient.CloseIdleConnections()

			var (
				tracerProvider trace.TracerProvider
				sqlDriver      = "postgres"
			)

			// Coder tracing should be disabled if telemetry is disabled unless
			// --telemetry-trace was explicitly provided.
			shouldCoderTrace := cfg.Telemetry.Enable.Value && !isTest()
			// Only override if telemetryTraceEnable was specifically set.
			// By default we want it to be controlled by telemetryEnable.
			if cmd.Flags().Changed("telemetry-trace") {
				shouldCoderTrace = cfg.Telemetry.Trace.Value
			}

			if cfg.Trace.Enable.Value || shouldCoderTrace || cfg.Trace.HoneycombAPIKey.Value != "" {
				sdkTracerProvider, closeTracing, err := tracing.TracerProvider(ctx, "coderd", tracing.TracerOpts{
					Default:   cfg.Trace.Enable.Value,
					Coder:     shouldCoderTrace,
					Honeycomb: cfg.Trace.HoneycombAPIKey.Value,
				})
				if err != nil {
					logger.Warn(ctx, "start telemetry exporter", slog.Error(err))
				} else {
					// allow time for traces to flush even if command context is canceled
					defer func() {
						_ = shutdownWithTimeout(closeTracing, 5*time.Second)
					}()

					d, err := tracing.PostgresDriver(sdkTracerProvider, "coderd.database")
					if err != nil {
						logger.Warn(ctx, "start postgres tracing driver", slog.Error(err))
					} else {
						sqlDriver = d
					}

					tracerProvider = sdkTracerProvider
				}
			}

			config := createConfig(cmd)
			builtinPostgres := false
			// Only use built-in if PostgreSQL URL isn't specified!
			if !cfg.InMemoryDatabase.Value && cfg.PostgresURL.Value == "" {
				var closeFunc func() error
				cmd.Printf("Using built-in PostgreSQL (%s)\n", config.PostgresPath())
				cfg.PostgresURL.Value, closeFunc, err = startBuiltinPostgres(ctx, config, logger)
				if err != nil {
					return err
				}
				builtinPostgres = true
				defer func() {
					cmd.Printf("Stopping built-in PostgreSQL...\n")
					// Gracefully shut PostgreSQL down!
					_ = closeFunc()
					cmd.Printf("Stopped built-in PostgreSQL\n")
				}()
			}

			listener, err := net.Listen("tcp", cfg.Address.Value)
			if err != nil {
				return xerrors.Errorf("listen %q: %w", cfg.Address.Value, err)
			}
			defer listener.Close()

			var tlsConfig *tls.Config
			if cfg.TLS.Enable.Value {
				tlsConfig, err = configureTLS(
					cfg.TLS.MinVersion.Value,
					cfg.TLS.ClientAuth.Value,
					cfg.TLS.CertFiles.Value,
					cfg.TLS.KeyFiles.Value,
					cfg.TLS.ClientCAFile.Value,
				)
				if err != nil {
					return xerrors.Errorf("configure tls: %w", err)
				}
				listener = tls.NewListener(listener, tlsConfig)
			}

			tcpAddr, valid := listener.Addr().(*net.TCPAddr)
			if !valid {
				return xerrors.New("must be listening on tcp")
			}
			// If just a port is specified, assume localhost.
			if tcpAddr.IP.IsUnspecified() {
				tcpAddr.IP = net.IPv4(127, 0, 0, 1)
			}
			// If no access URL is specified, fallback to the
			// bounds URL.
			localURL := &url.URL{
				Scheme: "http",
				Host:   tcpAddr.String(),
			}
			if cfg.TLS.Enable.Value {
				localURL.Scheme = "https"
			}

			var (
				ctxTunnel, closeTunnel = context.WithCancel(ctx)
				tunnel                 *devtunnel.Tunnel
				tunnelErr              <-chan error
			)
			defer closeTunnel()

			// If the access URL is empty, we attempt to run a reverse-proxy
			// tunnel to make the initial setup really simple.
			if cfg.AccessURL.Value == "" {
				cmd.Printf("Opening tunnel so workspaces can connect to your deployment. For production scenarios, specify an external access URL\n")
				tunnel, tunnelErr, err = devtunnel.New(ctxTunnel, logger.Named("devtunnel"))
				if err != nil {
					return xerrors.Errorf("create tunnel: %w", err)
				}
				cfg.AccessURL.Value = tunnel.URL

				if cfg.WildcardAccessURL.Value == "" {
					u, err := parseURL(tunnel.URL)
					if err != nil {
						return xerrors.Errorf("parse tunnel url: %w", err)
					}

					// Suffixed wildcard access URL.
					cfg.WildcardAccessURL.Value = fmt.Sprintf("*--%s", u.Hostname())
				}
			}

			accessURLParsed, err := parseURL(cfg.AccessURL.Value)
			if err != nil {
				return xerrors.Errorf("parse URL: %w", err)
			}
			accessURLPortRaw := accessURLParsed.Port()
			if accessURLPortRaw == "" {
				accessURLPortRaw = "80"
				if accessURLParsed.Scheme == "https" {
					accessURLPortRaw = "443"
				}
			}
			accessURLPort, err := strconv.Atoi(accessURLPortRaw)
			if err != nil {
				return xerrors.Errorf("parse access URL port: %w", err)
			}

			// Warn the user if the access URL appears to be a loopback address.
			isLocal, err := isLocalURL(ctx, accessURLParsed)
			if isLocal || err != nil {
				reason := "could not be resolved"
				if isLocal {
					reason = "isn't externally reachable"
				}
				cmd.Printf("%s The access URL %s %s, this may cause unexpected problems when creating workspaces. Generate a unique *.try.coder.app URL by not specifying an access URL.\n", cliui.Styles.Warn.Render("Warning:"), cliui.Styles.Field.Render(accessURLParsed.String()), reason)
			}

			// A newline is added before for visibility in terminal output.
			cmd.Printf("\nView the Web UI: %s\n", accessURLParsed.String())

			// Used for zero-trust instance identity with Google Cloud.
			googleTokenValidator, err := idtoken.NewValidator(ctx, option.WithoutAuthentication())
			if err != nil {
				return err
			}

			sshKeygenAlgorithm, err := gitsshkey.ParseAlgorithm(cfg.SSHKeygenAlgorithm.Value)
			if err != nil {
				return xerrors.Errorf("parse ssh keygen algorithm %s: %w", cfg.SSHKeygenAlgorithm.Value, err)
			}

			// Validate provided auto-import templates.
			var (
				validatedAutoImportTemplates     = make([]coderd.AutoImportTemplate, len(cfg.AutoImportTemplates.Value))
				seenValidatedAutoImportTemplates = make(map[coderd.AutoImportTemplate]struct{}, len(cfg.AutoImportTemplates.Value))
			)
			for i, autoImportTemplate := range cfg.AutoImportTemplates.Value {
				var v coderd.AutoImportTemplate
				switch autoImportTemplate {
				case "kubernetes":
					v = coderd.AutoImportTemplateKubernetes
				default:
					return xerrors.Errorf("auto import template %q is not supported", autoImportTemplate)
				}

				if _, ok := seenValidatedAutoImportTemplates[v]; ok {
					return xerrors.Errorf("auto import template %q is specified more than once", v)
				}
				seenValidatedAutoImportTemplates[v] = struct{}{}
				validatedAutoImportTemplates[i] = v
			}

			defaultRegion := &tailcfg.DERPRegion{
				EmbeddedRelay: true,
				RegionID:      cfg.DERP.Server.RegionID.Value,
				RegionCode:    cfg.DERP.Server.RegionCode.Value,
				RegionName:    cfg.DERP.Server.RegionName.Value,
				Nodes: []*tailcfg.DERPNode{{
					Name:      fmt.Sprintf("%db", cfg.DERP.Server.RegionID.Value),
					RegionID:  cfg.DERP.Server.RegionID.Value,
					HostName:  accessURLParsed.Hostname(),
					DERPPort:  accessURLPort,
					STUNPort:  -1,
					ForceHTTP: accessURLParsed.Scheme == "http",
				}},
			}
			if !cfg.DERP.Server.Enable.Value {
				defaultRegion = nil
			}
			derpMap, err := tailnet.NewDERPMap(ctx, defaultRegion, cfg.DERP.Server.STUNAddresses.Value, cfg.DERP.Config.URL.Value, cfg.DERP.Config.Path.Value)
			if err != nil {
				return xerrors.Errorf("create derp map: %w", err)
			}

			appHostname := strings.TrimSpace(cfg.WildcardAccessURL.Value)
			var appHostnameRegex *regexp.Regexp
			if appHostname != "" {
				appHostnameRegex, err = httpapi.CompileHostnamePattern(appHostname)
				if err != nil {
					return xerrors.Errorf("parse wildcard access URL %q: %w", appHostname, err)
				}
			}

			gitAuthConfigs, err := gitauth.ConvertConfig(cfg.GitAuth.Value, accessURLParsed)
			if err != nil {
				return xerrors.Errorf("parse git auth config: %w", err)
			}

			realIPConfig, err := httpmw.ParseRealIPConfig(cfg.ProxyTrustedHeaders.Value, cfg.ProxyTrustedOrigins.Value)
			if err != nil {
				return xerrors.Errorf("parse real ip config: %w", err)
			}

			options := &coderd.Options{
				AccessURL:                   accessURLParsed,
				AppHostname:                 appHostname,
				AppHostnameRegex:            appHostnameRegex,
				Logger:                      logger.Named("coderd"),
				Database:                    databasefake.New(),
				DERPMap:                     derpMap,
				Pubsub:                      database.NewPubsubInMemory(),
				CacheDir:                    cfg.CacheDirectory.Value,
				GoogleTokenValidator:        googleTokenValidator,
				GitAuthConfigs:              gitAuthConfigs,
				RealIPConfig:                realIPConfig,
				SecureAuthCookie:            cfg.SecureAuthCookie.Value,
				SSHKeygenAlgorithm:          sshKeygenAlgorithm,
				TracerProvider:              tracerProvider,
				Telemetry:                   telemetry.NewNoop(),
				AutoImportTemplates:         validatedAutoImportTemplates,
				MetricsCacheRefreshInterval: cfg.MetricsCacheRefreshInterval.Value,
				AgentStatsRefreshInterval:   cfg.AgentStatRefreshInterval.Value,
				DeploymentConfig:            cfg,
				PrometheusRegistry:          prometheus.NewRegistry(),
				APIRateLimit:                cfg.APIRateLimit.Value,
			}
			if tlsConfig != nil {
				options.TLSCertificates = tlsConfig.Certificates
			}

			if cfg.OAuth2.Github.ClientSecret.Value != "" {
				options.GithubOAuth2Config, err = configureGithubOAuth2(accessURLParsed,
					cfg.OAuth2.Github.ClientID.Value,
					cfg.OAuth2.Github.ClientSecret.Value,
					cfg.OAuth2.Github.AllowSignups.Value,
					cfg.OAuth2.Github.AllowEveryone.Value,
					cfg.OAuth2.Github.AllowedOrgs.Value,
					cfg.OAuth2.Github.AllowedTeams.Value,
					cfg.OAuth2.Github.EnterpriseBaseURL.Value,
				)
				if err != nil {
					return xerrors.Errorf("configure github oauth2: %w", err)
				}
			}

			if cfg.OIDC.ClientSecret.Value != "" {
				if cfg.OIDC.ClientID.Value == "" {
					return xerrors.Errorf("OIDC client ID be set!")
				}
				if cfg.OIDC.IssuerURL.Value == "" {
					return xerrors.Errorf("OIDC issuer URL must be set!")
				}

				ctx, err := handleOauth2ClientCertificates(ctx, cfg)
				if err != nil {
					return xerrors.Errorf("configure oidc client certificates: %w", err)
				}

				oidcProvider, err := oidc.NewProvider(ctx, cfg.OIDC.IssuerURL.Value)
				if err != nil {
					return xerrors.Errorf("configure oidc provider: %w", err)
				}
				redirectURL, err := accessURLParsed.Parse("/api/v2/users/oidc/callback")
				if err != nil {
					return xerrors.Errorf("parse oidc oauth callback url: %w", err)
				}
				options.OIDCConfig = &coderd.OIDCConfig{
					OAuth2Config: &oauth2.Config{
						ClientID:     cfg.OIDC.ClientID.Value,
						ClientSecret: cfg.OIDC.ClientSecret.Value,
						RedirectURL:  redirectURL.String(),
						Endpoint:     oidcProvider.Endpoint(),
						Scopes:       cfg.OIDC.Scopes.Value,
					},
					Verifier: oidcProvider.Verifier(&oidc.Config{
						ClientID: cfg.OIDC.ClientID.Value,
					}),
					EmailDomain:  cfg.OIDC.EmailDomain.Value,
					AllowSignups: cfg.OIDC.AllowSignups.Value,
				}
			}

			if cfg.InMemoryDatabase.Value {
				options.Database = databasefake.New()
				options.Pubsub = database.NewPubsubInMemory()
			} else {
				logger.Debug(ctx, "connecting to postgresql")
				sqlDB, err := sql.Open(sqlDriver, cfg.PostgresURL.Value)
				if err != nil {
					return xerrors.Errorf("dial postgres: %w", err)
				}
				defer sqlDB.Close()
				// Ensure the PostgreSQL version is >=13.0.0!
				version, err := sqlDB.QueryContext(ctx, "SHOW server_version;")
				if err != nil {
					return xerrors.Errorf("get postgres version: %w", err)
				}
				if !version.Next() {
					return xerrors.Errorf("no rows returned for version select")
				}
				var versionStr string
				err = version.Scan(&versionStr)
				if err != nil {
					return xerrors.Errorf("scan version: %w", err)
				}
				_ = version.Close()
				versionStr = strings.Split(versionStr, " ")[0]
				if semver.Compare("v"+versionStr, "v13") < 0 {
					return xerrors.New("PostgreSQL version must be v13.0.0 or higher!")
				}
				logger.Debug(ctx, "connected to postgresql", slog.F("version", versionStr))

				err = sqlDB.Ping()
				if err != nil {
					return xerrors.Errorf("ping postgres: %w", err)
				}
				err = migrations.Up(sqlDB)
				if err != nil {
					return xerrors.Errorf("migrate up: %w", err)
				}
				// The default is 0 but the request will fail with a 500 if the DB
				// cannot accept new connections, so we try to limit that here.
				// Requests will wait for a new connection instead of a hard error
				// if a limit is set.
				sqlDB.SetMaxOpenConns(10)
				// Allow a max of 3 idle connections at a time. Lower values end up
				// creating a lot of connection churn. Since each connection uses about
				// 10MB of memory, we're allocating 30MB to Postgres connections per
				// replica, but is better than causing Postgres to spawn a thread 15-20
				// times/sec. PGBouncer's transaction pooling is not the greatest so
				// it's not optimal for us to deploy.
				//
				// This was set to 10 before we started doing HA deployments, but 3 was
				// later determined to be a better middle ground as to not use up all
				// of PGs default connection limit while simultaneously avoiding a lot
				// of connection churn.
				sqlDB.SetMaxIdleConns(3)

				options.Database = database.New(sqlDB)
				options.Pubsub, err = database.NewPubsub(ctx, sqlDB, cfg.PostgresURL.Value)
				if err != nil {
					return xerrors.Errorf("create pubsub: %w", err)
				}
				defer options.Pubsub.Close()
			}

			deploymentID, err := options.Database.GetDeploymentID(ctx)
			if errors.Is(err, sql.ErrNoRows) {
				err = nil
			}
			if err != nil {
				return xerrors.Errorf("get deployment id: %w", err)
			}
			if deploymentID == "" {
				deploymentID = uuid.NewString()
				err = options.Database.InsertDeploymentID(ctx, deploymentID)
				if err != nil {
					return xerrors.Errorf("set deployment id: %w", err)
				}
			}

			// Disable telemetry if the in-memory database is used unless explicitly defined!
			if cfg.InMemoryDatabase.Value && !cmd.Flags().Changed(cfg.Telemetry.Enable.Flag) {
				cfg.Telemetry.Enable.Value = false
			}
			if cfg.Telemetry.Enable.Value {
				// Parse the raw telemetry URL!
				telemetryURL, err := parseURL(cfg.Telemetry.URL.Value)
				if err != nil {
					return xerrors.Errorf("parse telemetry url: %w", err)
				}

				gitAuth := make([]telemetry.GitAuth, 0)
				for _, cfg := range gitAuthConfigs {
					gitAuth = append(gitAuth, telemetry.GitAuth{
						Type: string(cfg.Type),
					})
				}

				options.Telemetry, err = telemetry.New(telemetry.Options{
					BuiltinPostgres:    builtinPostgres,
					DeploymentID:       deploymentID,
					Database:           options.Database,
					Logger:             logger.Named("telemetry"),
					URL:                telemetryURL,
					Wildcard:           cfg.WildcardAccessURL.Value != "",
					DERPServerRelayURL: cfg.DERP.Server.RelayURL.Value,
					GitAuth:            gitAuth,
					GitHubOAuth:        cfg.OAuth2.Github.ClientID.Value != "",
					OIDCAuth:           cfg.OIDC.ClientID.Value != "",
					OIDCIssuerURL:      cfg.OIDC.IssuerURL.Value,
					Prometheus:         cfg.Prometheus.Enable.Value,
					STUN:               len(cfg.DERP.Server.STUNAddresses.Value) != 0,
					Tunnel:             tunnel != nil,
				})
				if err != nil {
					return xerrors.Errorf("create telemetry reporter: %w", err)
				}
				defer options.Telemetry.Close()
			}

			// This prevents the pprof import from being accidentally deleted.
			_ = pprof.Handler
			if cfg.Pprof.Enable.Value {
				//nolint:revive
				defer serveHandler(ctx, logger, nil, cfg.Pprof.Address.Value, "pprof")()
			}
			if cfg.Prometheus.Enable.Value {
				options.PrometheusRegistry.MustRegister(collectors.NewGoCollector())
				options.PrometheusRegistry.MustRegister(collectors.NewProcessCollector(collectors.ProcessCollectorOpts{}))

				closeUsersFunc, err := prometheusmetrics.ActiveUsers(ctx, options.PrometheusRegistry, options.Database, 0)
				if err != nil {
					return xerrors.Errorf("register active users prometheus metric: %w", err)
				}
				defer closeUsersFunc()

				closeWorkspacesFunc, err := prometheusmetrics.Workspaces(ctx, options.PrometheusRegistry, options.Database, 0)
				if err != nil {
					return xerrors.Errorf("register workspaces prometheus metric: %w", err)
				}
				defer closeWorkspacesFunc()

				//nolint:revive
				defer serveHandler(ctx, logger, promhttp.InstrumentMetricHandler(
					options.PrometheusRegistry, promhttp.HandlerFor(options.PrometheusRegistry, promhttp.HandlerOpts{}),
				), cfg.Prometheus.Address.Value, "prometheus")()
			}

			// We use a separate coderAPICloser so the Enterprise API
			// can have it's own close functions. This is cleaner
			// than abstracting the Coder API itself.
			coderAPI, coderAPICloser, err := newAPI(ctx, options)
			if err != nil {
				return err
			}

			client := codersdk.New(localURL)
			if cfg.TLS.Enable.Value {
				// Secure transport isn't needed for locally communicating!
				client.HTTPClient.Transport = &http.Transport{
					TLSClientConfig: &tls.Config{
						//nolint:gosec
						InsecureSkipVerify: true,
					},
				}
				defer client.HTTPClient.CloseIdleConnections()
			}

			// Since errCh only has one buffered slot, all routines
			// sending on it must be wrapped in a select/default to
			// avoid leaving dangling goroutines waiting for the
			// channel to be consumed.
			errCh := make(chan error, 1)
			provisionerDaemons := make([]*provisionerd.Server, 0)
			defer func() {
				// We have no graceful shutdown of provisionerDaemons
				// here because that's handled at the end of main, this
				// is here in case the program exits early.
				for _, daemon := range provisionerDaemons {
					_ = daemon.Close()
				}
			}()
			provisionerdMetrics := provisionerd.NewMetrics(options.PrometheusRegistry)
			for i := 0; i < cfg.Provisioner.Daemons.Value; i++ {
				daemon, err := newProvisionerDaemon(ctx, coderAPI, provisionerdMetrics, logger, cfg, errCh, false)
				if err != nil {
					return xerrors.Errorf("create provisioner daemon: %w", err)
				}
				provisionerDaemons = append(provisionerDaemons, daemon)
			}

			shutdownConnsCtx, shutdownConns := context.WithCancel(ctx)
			defer shutdownConns()

			// ReadHeaderTimeout is purposefully not enabled. It caused some issues with
			// websockets over the dev tunnel.
			// See: https://github.com/coder/coder/pull/3730
			//nolint:gosec
			server := &http.Server{
				// These errors are typically noise like "TLS: EOF". Vault does similar:
				// https://github.com/hashicorp/vault/blob/e2490059d0711635e529a4efcbaa1b26998d6e1c/command/server.go#L2714
				ErrorLog: log.New(io.Discard, "", 0),
				Handler:  coderAPI.RootHandler,
				BaseContext: func(_ net.Listener) context.Context {
					return shutdownConnsCtx
				},
			}
			defer func() {
				_ = shutdownWithTimeout(server.Shutdown, 5*time.Second)
			}()

			eg := errgroup.Group{}
			eg.Go(func() error {
				// Make sure to close the tunnel listener if we exit so the
				// errgroup doesn't wait forever!
				if tunnel != nil {
					defer tunnel.Listener.Close()
				}

				return server.Serve(listener)
			})
			if tunnel != nil {
				eg.Go(func() error {
					defer listener.Close()

					return server.Serve(tunnel.Listener)
				})
			}
			go func() {
				select {
				case errCh <- eg.Wait():
				default:
				}
			}()

			hasFirstUser, err := client.HasFirstUser(ctx)
			if !hasFirstUser && err == nil {
				cmd.Println()
				cmd.Println("Get started by creating the first user (in a new terminal):")
				cmd.Println(cliui.Styles.Code.Render("coder login " + accessURLParsed.String()))
			}

			cmd.Println("\n==> Logs will stream in below (press ctrl+c to gracefully exit):")

			// Updates the systemd status from activating to activated.
			_, err = daemon.SdNotify(false, daemon.SdNotifyReady)
			if err != nil {
				return xerrors.Errorf("notify systemd: %w", err)
			}

			autobuildPoller := time.NewTicker(cfg.AutobuildPollInterval.Value)
			defer autobuildPoller.Stop()
			autobuildExecutor := executor.New(ctx, options.Database, logger, autobuildPoller.C)
			autobuildExecutor.Run()

			// This is helpful for tests, but can be silently ignored.
			// Coder may be ran as users that don't have permission to write in the homedir,
			// such as via the systemd service.
			_ = config.URL().Write(client.URL.String())

			// Currently there is no way to ask the server to shut
			// itself down, so any exit signal will result in a non-zero
			// exit of the server.
			var exitErr error
			select {
			case <-notifyCtx.Done():
				exitErr = notifyCtx.Err()
				_, _ = fmt.Fprintln(cmd.OutOrStdout(), cliui.Styles.Bold.Render(
					"Interrupt caught, gracefully exiting. Use ctrl+\\ to force quit",
				))
			case exitErr = <-tunnelErr:
				if exitErr == nil {
					exitErr = xerrors.New("dev tunnel closed unexpectedly")
				}
			case exitErr = <-errCh:
			}
			if exitErr != nil && !xerrors.Is(exitErr, context.Canceled) {
				cmd.Printf("Unexpected error, shutting down server: %s\n", exitErr)
			}

			// Begin clean shut down stage, we try to shut down services
			// gracefully in an order that gives the best experience.
			// This procedure should not differ greatly from the order
			// of `defer`s in this function, but allows us to inform
			// the user about what's going on and handle errors more
			// explicitly.

			_, err = daemon.SdNotify(false, daemon.SdNotifyStopping)
			if err != nil {
				cmd.Printf("Notify systemd failed: %s", err)
			}

			// Stop accepting new connections without interrupting
			// in-flight requests, give in-flight requests 5 seconds to
			// complete.
			cmd.Println("Shutting down API server...")
			err = shutdownWithTimeout(server.Shutdown, 3*time.Second)
			if err != nil {
				cmd.Printf("API server shutdown took longer than 3s: %s\n", err)
			} else {
				cmd.Printf("Gracefully shut down API server\n")
			}
			// Cancel any remaining in-flight requests.
			shutdownConns()

			// Shut down provisioners before waiting for WebSockets
			// connections to close.
			var wg sync.WaitGroup
			for i, provisionerDaemon := range provisionerDaemons {
				id := i + 1
				provisionerDaemon := provisionerDaemon
				wg.Add(1)
				go func() {
					defer wg.Done()

					if ok, _ := cmd.Flags().GetBool(varVerbose); ok {
						cmd.Printf("Shutting down provisioner daemon %d...\n", id)
					}
					err := shutdownWithTimeout(provisionerDaemon.Shutdown, 5*time.Second)
					if err != nil {
						cmd.PrintErrf("Failed to shutdown provisioner daemon %d: %s\n", id, err)
						return
					}
					err = provisionerDaemon.Close()
					if err != nil {
						cmd.PrintErrf("Close provisioner daemon %d: %s\n", id, err)
						return
					}
					if ok, _ := cmd.Flags().GetBool(varVerbose); ok {
						cmd.Printf("Gracefully shut down provisioner daemon %d\n", id)
					}
				}()
			}
			wg.Wait()

			cmd.Println("Waiting for WebSocket connections to close...")
			_ = coderAPICloser.Close()
			cmd.Println("Done waiting for WebSocket connections")

			// Close tunnel after we no longer have in-flight connections.
			if tunnel != nil {
				cmd.Println("Waiting for tunnel to close...")
				closeTunnel()
				<-tunnelErr
				cmd.Println("Done waiting for tunnel")
			}

			// Ensures a last report can be sent before exit!
			options.Telemetry.Close()

			// Trigger context cancellation for any remaining services.
			cancel()

			if xerrors.Is(exitErr, context.Canceled) {
				return nil
			}
			return exitErr
		},
	}

	root.AddCommand(&cobra.Command{
		Use:   "postgres-builtin-url",
		Short: "Output the connection URL for the built-in PostgreSQL deployment.",
		RunE: func(cmd *cobra.Command, _ []string) error {
			cfg := createConfig(cmd)
			url, err := embeddedPostgresURL(cfg)
			if err != nil {
				return err
			}
			_, _ = fmt.Fprintf(cmd.OutOrStdout(), "psql %q\n", url)
			return nil
		},
	})

	root.AddCommand(&cobra.Command{
		Use:   "postgres-builtin-serve",
		Short: "Run the built-in PostgreSQL deployment.",
		RunE: func(cmd *cobra.Command, args []string) error {
			cfg := createConfig(cmd)
			logger := slog.Make(sloghuman.Sink(cmd.ErrOrStderr()))
			if ok, _ := cmd.Flags().GetBool(varVerbose); ok {
				logger = logger.Leveled(slog.LevelDebug)
			}

			url, closePg, err := startBuiltinPostgres(cmd.Context(), cfg, logger)
			if err != nil {
				return err
			}
			defer func() { _ = closePg() }()

			cmd.Println(cliui.Styles.Code.Render("psql \"" + url + "\""))

			stopChan := make(chan os.Signal, 1)
			defer signal.Stop(stopChan)
			signal.Notify(stopChan, os.Interrupt)

			<-stopChan
			return nil
		},
	})

	deployment.AttachFlags(root.Flags(), vip, false)

	return root
}

// parseURL parses a string into a URL.
func parseURL(u string) (*url.URL, error) {
	var (
		hasScheme = strings.HasPrefix(u, "http:") || strings.HasPrefix(u, "https:")
	)

	if !hasScheme {
		return nil, xerrors.Errorf("URL %q must have a scheme of either http or https", u)
	}

	parsed, err := url.Parse(u)
	if err != nil {
		return nil, err
	}

	return parsed, nil
}

// isLocalURL returns true if the hostname of the provided URL appears to
// resolve to a loopback address.
func isLocalURL(ctx context.Context, u *url.URL) (bool, error) {
	resolver := &net.Resolver{}
	ips, err := resolver.LookupIPAddr(ctx, u.Hostname())
	if err != nil {
		return false, err
	}

	for _, ip := range ips {
		if ip.IP.IsLoopback() {
			return true, nil
		}
	}
	return false, nil
}

func shutdownWithTimeout(shutdown func(context.Context) error, timeout time.Duration) error {
	ctx, cancel := context.WithTimeout(context.Background(), timeout)
	defer cancel()
	return shutdown(ctx)
}

// nolint:revive
func newProvisionerDaemon(
	ctx context.Context,
	coderAPI *coderd.API,
	metrics provisionerd.Metrics,
	logger slog.Logger,
	cfg *codersdk.DeploymentConfig,
	errCh chan error,
	dev bool,
) (srv *provisionerd.Server, err error) {
	ctx, cancel := context.WithCancel(ctx)
	defer func() {
		if err != nil {
			cancel()
		}
	}()

	err = os.MkdirAll(cfg.CacheDirectory.Value, 0o700)
	if err != nil {
		return nil, xerrors.Errorf("mkdir %q: %w", cfg.CacheDirectory.Value, err)
	}

	terraformClient, terraformServer := provisionersdk.TransportPipe()
	go func() {
		<-ctx.Done()
		_ = terraformClient.Close()
		_ = terraformServer.Close()
	}()
	go func() {
		defer cancel()

		err := terraform.Serve(ctx, &terraform.ServeOptions{
			ServeOptions: &provisionersdk.ServeOptions{
				Listener: terraformServer,
			},
			CachePath: cfg.CacheDirectory.Value,
			Logger:    logger,
		})
		if err != nil && !xerrors.Is(err, context.Canceled) {
			select {
			case errCh <- err:
			default:
			}
		}
	}()

	tempDir, err := os.MkdirTemp("", "provisionerd")
	if err != nil {
		return nil, err
	}

	provisioners := provisionerd.Provisioners{
		string(database.ProvisionerTypeTerraform): sdkproto.NewDRPCProvisionerClient(provisionersdk.Conn(terraformClient)),
	}
	// include echo provisioner when in dev mode
	if dev {
		echoClient, echoServer := provisionersdk.TransportPipe()
		go func() {
			<-ctx.Done()
			_ = echoClient.Close()
			_ = echoServer.Close()
		}()
		go func() {
			defer cancel()

			err := echo.Serve(ctx, afero.NewOsFs(), &provisionersdk.ServeOptions{Listener: echoServer})
			if err != nil {
				select {
				case errCh <- err:
				default:
				}
			}
		}()
		provisioners[string(database.ProvisionerTypeEcho)] = sdkproto.NewDRPCProvisionerClient(provisionersdk.Conn(echoClient))
	}
<<<<<<< HEAD
	return provisionerd.New(coderAPI.CreateInMemoryProvisionerDaemon, &provisionerd.Options{
		Logger:         logger,
		PollInterval:   500 * time.Millisecond,
		UpdateInterval: 500 * time.Millisecond,
		Provisioners:   provisioners,
		WorkDirectory:  tempDir,
		TracerProvider: coderAPI.TracerProvider,
		Metrics:        &metrics,
=======
	return provisionerd.New(func(ctx context.Context) (proto.DRPCProvisionerDaemonClient, error) {
		// This debounces calls to listen every second. Read the comment
		// in provisionerdserver.go to learn more!
		return coderAPI.ListenProvisionerDaemon(ctx, time.Second)
	}, &provisionerd.Options{
		Logger:              logger,
		PollInterval:        500 * time.Millisecond,
		UpdateInterval:      500 * time.Millisecond,
		ForceCancelInterval: cfg.Provisioner.ForceCancelInterval.Value,
		Provisioners:        provisioners,
		WorkDirectory:       tempDir,
		TracerProvider:      coderAPI.TracerProvider,
		Metrics:             &metrics,
>>>>>>> 09ee8443
	}), nil
}

// nolint: revive
func printLogo(cmd *cobra.Command) {
	_, _ = fmt.Fprintf(cmd.OutOrStdout(), "%s - Remote development on your infrastucture\n", cliui.Styles.Bold.Render("Coder "+buildinfo.Version()))
}

func loadCertificates(tlsCertFiles, tlsKeyFiles []string) ([]tls.Certificate, error) {
	if len(tlsCertFiles) != len(tlsKeyFiles) {
		return nil, xerrors.New("--tls-cert-file and --tls-key-file must be used the same amount of times")
	}
	if len(tlsCertFiles) == 0 {
		return nil, xerrors.New("--tls-cert-file is required when tls is enabled")
	}
	if len(tlsKeyFiles) == 0 {
		return nil, xerrors.New("--tls-key-file is required when tls is enabled")
	}

	certs := make([]tls.Certificate, len(tlsCertFiles))
	for i := range tlsCertFiles {
		certFile, keyFile := tlsCertFiles[i], tlsKeyFiles[i]
		cert, err := tls.LoadX509KeyPair(certFile, keyFile)
		if err != nil {
			return nil, xerrors.Errorf("load TLS key pair %d (%q, %q): %w", i, certFile, keyFile, err)
		}

		certs[i] = cert
	}

	return certs, nil
}

func configureTLS(tlsMinVersion, tlsClientAuth string, tlsCertFiles, tlsKeyFiles []string, tlsClientCAFile string) (*tls.Config, error) {
	tlsConfig := &tls.Config{
		MinVersion: tls.VersionTLS12,
	}
	switch tlsMinVersion {
	case "tls10":
		tlsConfig.MinVersion = tls.VersionTLS10
	case "tls11":
		tlsConfig.MinVersion = tls.VersionTLS11
	case "tls12":
		tlsConfig.MinVersion = tls.VersionTLS12
	case "tls13":
		tlsConfig.MinVersion = tls.VersionTLS13
	default:
		return nil, xerrors.Errorf("unrecognized tls version: %q", tlsMinVersion)
	}

	switch tlsClientAuth {
	case "none":
		tlsConfig.ClientAuth = tls.NoClientCert
	case "request":
		tlsConfig.ClientAuth = tls.RequestClientCert
	case "require-any":
		tlsConfig.ClientAuth = tls.RequireAnyClientCert
	case "verify-if-given":
		tlsConfig.ClientAuth = tls.VerifyClientCertIfGiven
	case "require-and-verify":
		tlsConfig.ClientAuth = tls.RequireAndVerifyClientCert
	default:
		return nil, xerrors.Errorf("unrecognized tls client auth: %q", tlsClientAuth)
	}

	certs, err := loadCertificates(tlsCertFiles, tlsKeyFiles)
	if err != nil {
		return nil, xerrors.Errorf("load certificates: %w", err)
	}
	tlsConfig.Certificates = certs
	tlsConfig.GetCertificate = func(hi *tls.ClientHelloInfo) (*tls.Certificate, error) {
		// If there's only one certificate, return it.
		if len(certs) == 1 {
			return &certs[0], nil
		}

		// Expensively check which certificate matches the client hello.
		for _, cert := range certs {
			cert := cert
			if err := hi.SupportsCertificate(&cert); err == nil {
				return &cert, nil
			}
		}

		// Return the first certificate if we have one, or return nil so the
		// server doesn't fail.
		if len(certs) > 0 {
			return &certs[0], nil
		}
		return nil, nil //nolint:nilnil
	}

	if tlsClientCAFile != "" {
		caPool := x509.NewCertPool()
		data, err := os.ReadFile(tlsClientCAFile)
		if err != nil {
			return nil, xerrors.Errorf("read %q: %w", tlsClientCAFile, err)
		}
		if !caPool.AppendCertsFromPEM(data) {
			return nil, xerrors.Errorf("failed to parse CA certificate in tls-client-ca-file")
		}
		tlsConfig.ClientCAs = caPool
	}

	return tlsConfig, nil
}

//nolint:revive // Ignore flag-parameter: parameter 'allowEveryone' seems to be a control flag, avoid control coupling (revive)
func configureGithubOAuth2(accessURL *url.URL, clientID, clientSecret string, allowSignups, allowEveryone bool, allowOrgs []string, rawTeams []string, enterpriseBaseURL string) (*coderd.GithubOAuth2Config, error) {
	redirectURL, err := accessURL.Parse("/api/v2/users/oauth2/github/callback")
	if err != nil {
		return nil, xerrors.Errorf("parse github oauth callback url: %w", err)
	}
	if allowEveryone && len(allowOrgs) > 0 {
		return nil, xerrors.New("allow everyone and allowed orgs cannot be used together")
	}
	if allowEveryone && len(rawTeams) > 0 {
		return nil, xerrors.New("allow everyone and allowed teams cannot be used together")
	}
	if !allowEveryone && len(allowOrgs) == 0 {
		return nil, xerrors.New("allowed orgs is empty: must specify at least one org or allow everyone")
	}
	allowTeams := make([]coderd.GithubOAuth2Team, 0, len(rawTeams))
	for _, rawTeam := range rawTeams {
		parts := strings.SplitN(rawTeam, "/", 2)
		if len(parts) != 2 {
			return nil, xerrors.Errorf("github team allowlist is formatted incorrectly. got %s; wanted <organization>/<team>", rawTeam)
		}
		allowTeams = append(allowTeams, coderd.GithubOAuth2Team{
			Organization: parts[0],
			Slug:         parts[1],
		})
	}
	createClient := func(client *http.Client) (*github.Client, error) {
		if enterpriseBaseURL != "" {
			return github.NewEnterpriseClient(enterpriseBaseURL, "", client)
		}
		return github.NewClient(client), nil
	}

	endpoint := xgithub.Endpoint
	if enterpriseBaseURL != "" {
		enterpriseURL, err := url.Parse(enterpriseBaseURL)
		if err != nil {
			return nil, xerrors.Errorf("parse enterprise base url: %w", err)
		}
		authURL, err := enterpriseURL.Parse("/login/oauth/authorize")
		if err != nil {
			return nil, xerrors.Errorf("parse enterprise auth url: %w", err)
		}
		tokenURL, err := enterpriseURL.Parse("/login/oauth/access_token")
		if err != nil {
			return nil, xerrors.Errorf("parse enterprise token url: %w", err)
		}
		endpoint = oauth2.Endpoint{
			AuthURL:  authURL.String(),
			TokenURL: tokenURL.String(),
		}
	}

	return &coderd.GithubOAuth2Config{
		OAuth2Config: &oauth2.Config{
			ClientID:     clientID,
			ClientSecret: clientSecret,
			Endpoint:     endpoint,
			RedirectURL:  redirectURL.String(),
			Scopes: []string{
				"read:user",
				"read:org",
				"user:email",
			},
		},
		AllowSignups:       allowSignups,
		AllowEveryone:      allowEveryone,
		AllowOrganizations: allowOrgs,
		AllowTeams:         allowTeams,
		AuthenticatedUser: func(ctx context.Context, client *http.Client) (*github.User, error) {
			api, err := createClient(client)
			if err != nil {
				return nil, err
			}
			user, _, err := api.Users.Get(ctx, "")
			return user, err
		},
		ListEmails: func(ctx context.Context, client *http.Client) ([]*github.UserEmail, error) {
			api, err := createClient(client)
			if err != nil {
				return nil, err
			}
			emails, _, err := api.Users.ListEmails(ctx, &github.ListOptions{})
			return emails, err
		},
		ListOrganizationMemberships: func(ctx context.Context, client *http.Client) ([]*github.Membership, error) {
			api, err := createClient(client)
			if err != nil {
				return nil, err
			}
			memberships, _, err := api.Organizations.ListOrgMemberships(ctx, &github.ListOrgMembershipsOptions{
				State: "active",
				ListOptions: github.ListOptions{
					PerPage: 100,
				},
			})
			return memberships, err
		},
		TeamMembership: func(ctx context.Context, client *http.Client, org, teamSlug, username string) (*github.Membership, error) {
			api, err := createClient(client)
			if err != nil {
				return nil, err
			}
			team, _, err := api.Teams.GetTeamMembershipBySlug(ctx, org, teamSlug, username)
			return team, err
		},
	}, nil
}

func serveHandler(ctx context.Context, logger slog.Logger, handler http.Handler, addr, name string) (closeFunc func()) {
	logger.Debug(ctx, "http server listening", slog.F("addr", addr), slog.F("name", name))

	// ReadHeaderTimeout is purposefully not enabled. It caused some issues with
	// websockets over the dev tunnel.
	// See: https://github.com/coder/coder/pull/3730
	//nolint:gosec
	srv := &http.Server{
		Addr:    addr,
		Handler: handler,
	}
	go func() {
		err := srv.ListenAndServe()
		if err != nil && !xerrors.Is(err, http.ErrServerClosed) {
			logger.Error(ctx, "http server listen", slog.F("name", name), slog.Error(err))
		}
	}()

	return func() {
		_ = srv.Close()
	}
}

// embeddedPostgresURL returns the URL for the embedded PostgreSQL deployment.
func embeddedPostgresURL(cfg config.Root) (string, error) {
	pgPassword, err := cfg.PostgresPassword().Read()
	if errors.Is(err, os.ErrNotExist) {
		pgPassword, err = cryptorand.String(16)
		if err != nil {
			return "", xerrors.Errorf("generate password: %w", err)
		}
		err = cfg.PostgresPassword().Write(pgPassword)
		if err != nil {
			return "", xerrors.Errorf("write password: %w", err)
		}
	}
	if err != nil && !errors.Is(err, os.ErrNotExist) {
		return "", err
	}
	pgPort, err := cfg.PostgresPort().Read()
	if errors.Is(err, os.ErrNotExist) {
		listener, err := net.Listen("tcp4", "127.0.0.1:0")
		if err != nil {
			return "", xerrors.Errorf("listen for random port: %w", err)
		}
		_ = listener.Close()
		tcpAddr, valid := listener.Addr().(*net.TCPAddr)
		if !valid {
			return "", xerrors.Errorf("listener returned non TCP addr: %T", tcpAddr)
		}
		pgPort = strconv.Itoa(tcpAddr.Port)
		err = cfg.PostgresPort().Write(pgPort)
		if err != nil {
			return "", xerrors.Errorf("write postgres port: %w", err)
		}
	}
	return fmt.Sprintf("postgres://coder@localhost:%s/coder?sslmode=disable&password=%s", pgPort, pgPassword), nil
}

func startBuiltinPostgres(ctx context.Context, cfg config.Root, logger slog.Logger) (string, func() error, error) {
	usr, err := user.Current()
	if err != nil {
		return "", nil, err
	}
	if usr.Uid == "0" {
		return "", nil, xerrors.New("The built-in PostgreSQL cannot run as the root user. Create a non-root user and run again!")
	}

	// Ensure a password and port have been generated!
	connectionURL, err := embeddedPostgresURL(cfg)
	if err != nil {
		return "", nil, err
	}
	pgPassword, err := cfg.PostgresPassword().Read()
	if err != nil {
		return "", nil, xerrors.Errorf("read postgres password: %w", err)
	}
	pgPortRaw, err := cfg.PostgresPort().Read()
	if err != nil {
		return "", nil, xerrors.Errorf("read postgres port: %w", err)
	}
	pgPort, err := strconv.Atoi(pgPortRaw)
	if err != nil {
		return "", nil, xerrors.Errorf("parse postgres port: %w", err)
	}

	stdlibLogger := slog.Stdlib(ctx, logger.Named("postgres"), slog.LevelDebug)
	ep := embeddedpostgres.NewDatabase(
		embeddedpostgres.DefaultConfig().
			Version(embeddedpostgres.V13).
			BinariesPath(filepath.Join(cfg.PostgresPath(), "bin")).
			DataPath(filepath.Join(cfg.PostgresPath(), "data")).
			RuntimePath(filepath.Join(cfg.PostgresPath(), "runtime")).
			CachePath(filepath.Join(cfg.PostgresPath(), "cache")).
			Username("coder").
			Password(pgPassword).
			Database("coder").
			Port(uint32(pgPort)).
			Logger(stdlibLogger.Writer()),
	)
	err = ep.Start()
	if err != nil {
		return "", nil, xerrors.Errorf("Failed to start built-in PostgreSQL. Optionally, specify an external deployment with `--postgres-url`: %w", err)
	}
	return connectionURL, ep.Stop, nil
}

func handleOauth2ClientCertificates(ctx context.Context, cfg *codersdk.DeploymentConfig) (context.Context, error) {
	if cfg.TLS.ClientCertFile.Value != "" && cfg.TLS.ClientKeyFile.Value != "" {
		certificates, err := loadCertificates([]string{cfg.TLS.ClientCertFile.Value}, []string{cfg.TLS.ClientKeyFile.Value})
		if err != nil {
			return nil, err
		}

		return context.WithValue(ctx, oauth2.HTTPClient, &http.Client{
			Transport: &http.Transport{
				TLSClientConfig: &tls.Config{ //nolint:gosec
					Certificates: certificates,
				},
			},
		}), nil
	}
	return ctx, nil
}<|MERGE_RESOLUTION|>--- conflicted
+++ resolved
@@ -943,20 +943,10 @@
 		}()
 		provisioners[string(database.ProvisionerTypeEcho)] = sdkproto.NewDRPCProvisionerClient(provisionersdk.Conn(echoClient))
 	}
-<<<<<<< HEAD
-	return provisionerd.New(coderAPI.CreateInMemoryProvisionerDaemon, &provisionerd.Options{
-		Logger:         logger,
-		PollInterval:   500 * time.Millisecond,
-		UpdateInterval: 500 * time.Millisecond,
-		Provisioners:   provisioners,
-		WorkDirectory:  tempDir,
-		TracerProvider: coderAPI.TracerProvider,
-		Metrics:        &metrics,
-=======
 	return provisionerd.New(func(ctx context.Context) (proto.DRPCProvisionerDaemonClient, error) {
 		// This debounces calls to listen every second. Read the comment
 		// in provisionerdserver.go to learn more!
-		return coderAPI.ListenProvisionerDaemon(ctx, time.Second)
+		return coderAPI.CreateInMemoryProvisionerDaemon(ctx, time.Second)
 	}, &provisionerd.Options{
 		Logger:              logger,
 		PollInterval:        500 * time.Millisecond,
@@ -966,7 +956,6 @@
 		WorkDirectory:       tempDir,
 		TracerProvider:      coderAPI.TracerProvider,
 		Metrics:             &metrics,
->>>>>>> 09ee8443
 	}), nil
 }
 
