//go:build !slim

package cli

import (
	"context"
	"crypto/ecdsa"
	"crypto/elliptic"
	"crypto/rand"
	"crypto/tls"
	"crypto/x509"
	"database/sql"
	"encoding/hex"
	"errors"
	"flag"
	"fmt"
	"io"
	"log"
	"math/big"
	"net"
	"net/http"
	"net/http/pprof"
	"net/url"
	"os"
	"os/signal"
	"os/user"
	"path/filepath"
	"regexp"
	"sort"
	"strconv"
	"strings"
	"sync"
	"sync/atomic"
	"time"

	"github.com/coreos/go-oidc/v3/oidc"
	"github.com/coreos/go-systemd/daemon"
	embeddedpostgres "github.com/fergusstrange/embedded-postgres"
	"github.com/google/go-github/v43/github"
	"github.com/google/uuid"
	"github.com/prometheus/client_golang/prometheus"
	"github.com/prometheus/client_golang/prometheus/collectors"
	"github.com/prometheus/client_golang/prometheus/promhttp"
	"go.opentelemetry.io/otel/trace"
	"golang.org/x/mod/semver"
	"golang.org/x/oauth2"
	xgithub "golang.org/x/oauth2/github"
	"golang.org/x/sync/errgroup"
	"golang.org/x/xerrors"
	"google.golang.org/api/idtoken"
	"google.golang.org/api/option"
	"gopkg.in/yaml.v3"
	"tailscale.com/tailcfg"

	"github.com/coder/pretty"

	"cdr.dev/slog"
	"cdr.dev/slog/sloggers/sloghuman"
	"cdr.dev/slog/sloggers/slogjson"
	"cdr.dev/slog/sloggers/slogstackdriver"
	"github.com/coder/coder/v2/buildinfo"
	"github.com/coder/coder/v2/cli/clibase"
	"github.com/coder/coder/v2/cli/cliui"
	"github.com/coder/coder/v2/cli/config"
	"github.com/coder/coder/v2/coderd"
	"github.com/coder/coder/v2/coderd/autobuild"
	"github.com/coder/coder/v2/coderd/batchstats"
	"github.com/coder/coder/v2/coderd/database"
	"github.com/coder/coder/v2/coderd/database/dbfake"
	"github.com/coder/coder/v2/coderd/database/dbmetrics"
	"github.com/coder/coder/v2/coderd/database/dbpurge"
	"github.com/coder/coder/v2/coderd/database/migrations"
	"github.com/coder/coder/v2/coderd/database/pubsub"
	"github.com/coder/coder/v2/coderd/devtunnel"
	"github.com/coder/coder/v2/coderd/externalauth"
	"github.com/coder/coder/v2/coderd/gitsshkey"
	"github.com/coder/coder/v2/coderd/httpapi"
	"github.com/coder/coder/v2/coderd/httpmw"
	"github.com/coder/coder/v2/coderd/oauthpki"
	"github.com/coder/coder/v2/coderd/prometheusmetrics"
	"github.com/coder/coder/v2/coderd/schedule"
	"github.com/coder/coder/v2/coderd/telemetry"
	"github.com/coder/coder/v2/coderd/tracing"
	"github.com/coder/coder/v2/coderd/unhanger"
	"github.com/coder/coder/v2/coderd/updatecheck"
	"github.com/coder/coder/v2/coderd/util/slice"
	"github.com/coder/coder/v2/coderd/workspaceapps"
	"github.com/coder/coder/v2/codersdk"
	"github.com/coder/coder/v2/cryptorand"
	"github.com/coder/coder/v2/provisioner/echo"
	"github.com/coder/coder/v2/provisioner/terraform"
	"github.com/coder/coder/v2/provisionerd"
	"github.com/coder/coder/v2/provisionerd/proto"
	"github.com/coder/coder/v2/provisionersdk"
	sdkproto "github.com/coder/coder/v2/provisionersdk/proto"
	"github.com/coder/coder/v2/tailnet"
	"github.com/coder/retry"
	"github.com/coder/wgtunnel/tunnelsdk"
)

func createOIDCConfig(ctx context.Context, vals *codersdk.DeploymentValues) (*coderd.OIDCConfig, error) {
	if vals.OIDC.ClientID == "" {
		return nil, xerrors.Errorf("OIDC client ID must be set!")
	}
	if vals.OIDC.IssuerURL == "" {
		return nil, xerrors.Errorf("OIDC issuer URL must be set!")
	}

	oidcProvider, err := oidc.NewProvider(
		ctx, vals.OIDC.IssuerURL.String(),
	)
	if err != nil {
		return nil, xerrors.Errorf("configure oidc provider: %w", err)
	}
	redirectURL, err := vals.AccessURL.Value().Parse("/api/v2/users/oidc/callback")
	if err != nil {
		return nil, xerrors.Errorf("parse oidc oauth callback url: %w", err)
	}
	// If the scopes contain 'groups', we enable group support.
	// Do not override any custom value set by the user.
	if slice.Contains(vals.OIDC.Scopes, "groups") && vals.OIDC.GroupField == "" {
		vals.OIDC.GroupField = "groups"
	}
	oauthCfg := &oauth2.Config{
		ClientID:     vals.OIDC.ClientID.String(),
		ClientSecret: vals.OIDC.ClientSecret.String(),
		RedirectURL:  redirectURL.String(),
		Endpoint:     oidcProvider.Endpoint(),
		Scopes:       vals.OIDC.Scopes,
	}

	var useCfg httpmw.OAuth2Config = oauthCfg
	if vals.OIDC.ClientKeyFile != "" {
		// PKI authentication is done in the params. If a
		// counter example is found, we can add a config option to
		// change this.
		oauthCfg.Endpoint.AuthStyle = oauth2.AuthStyleInParams
		if vals.OIDC.ClientSecret != "" {
			return nil, xerrors.Errorf("cannot specify both oidc client secret and oidc client key file")
		}

		pkiCfg, err := configureOIDCPKI(oauthCfg, vals.OIDC.ClientKeyFile.Value(), vals.OIDC.ClientCertFile.Value())
		if err != nil {
			return nil, xerrors.Errorf("configure oauth pki authentication: %w", err)
		}
		useCfg = pkiCfg
	}
	return &coderd.OIDCConfig{
		OAuth2Config: useCfg,
		Provider:     oidcProvider,
		Verifier: oidcProvider.Verifier(&oidc.Config{
			ClientID: vals.OIDC.ClientID.String(),
		}),
		EmailDomain:         vals.OIDC.EmailDomain,
		AllowSignups:        vals.OIDC.AllowSignups.Value(),
		UsernameField:       vals.OIDC.UsernameField.String(),
		EmailField:          vals.OIDC.EmailField.String(),
		AuthURLParams:       vals.OIDC.AuthURLParams.Value,
		IgnoreUserInfo:      vals.OIDC.IgnoreUserInfo.Value(),
		GroupField:          vals.OIDC.GroupField.String(),
		GroupFilter:         vals.OIDC.GroupRegexFilter.Value(),
		CreateMissingGroups: vals.OIDC.GroupAutoCreate.Value(),
		GroupMapping:        vals.OIDC.GroupMapping.Value,
		UserRoleField:       vals.OIDC.UserRoleField.String(),
		UserRoleMapping:     vals.OIDC.UserRoleMapping.Value,
		UserRolesDefault:    vals.OIDC.UserRolesDefault.GetSlice(),
		SignInText:          vals.OIDC.SignInText.String(),
		IconURL:             vals.OIDC.IconURL.String(),
		IgnoreEmailVerified: vals.OIDC.IgnoreEmailVerified.Value(),
	}, nil
}

func afterCtx(ctx context.Context, fn func()) {
	go func() {
		<-ctx.Done()
		fn()
	}()
}

func enablePrometheus(
	ctx context.Context,
	logger slog.Logger,
	vals *codersdk.DeploymentValues,
	options *coderd.Options,
) (closeFn func(), err error) {
	options.PrometheusRegistry.MustRegister(collectors.NewGoCollector())
	options.PrometheusRegistry.MustRegister(collectors.NewProcessCollector(collectors.ProcessCollectorOpts{}))

	closeUsersFunc, err := prometheusmetrics.ActiveUsers(ctx, options.PrometheusRegistry, options.Database, 0)
	if err != nil {
		return nil, xerrors.Errorf("register active users prometheus metric: %w", err)
	}
	afterCtx(ctx, closeUsersFunc)

	closeWorkspacesFunc, err := prometheusmetrics.Workspaces(ctx, options.PrometheusRegistry, options.Database, 0)
	if err != nil {
		return nil, xerrors.Errorf("register workspaces prometheus metric: %w", err)
	}
	afterCtx(ctx, closeWorkspacesFunc)

	if vals.Prometheus.CollectAgentStats {
		closeAgentStatsFunc, err := prometheusmetrics.AgentStats(ctx, logger, options.PrometheusRegistry, options.Database, time.Now(), 0)
		if err != nil {
			return nil, xerrors.Errorf("register agent stats prometheus metric: %w", err)
		}
		afterCtx(ctx, closeAgentStatsFunc)

		metricsAggregator, err := prometheusmetrics.NewMetricsAggregator(logger, options.PrometheusRegistry, 0)
		if err != nil {
			return nil, xerrors.Errorf("can't initialize metrics aggregator: %w", err)
		}

		cancelMetricsAggregator := metricsAggregator.Run(ctx)
		afterCtx(ctx, cancelMetricsAggregator)

		options.UpdateAgentMetrics = metricsAggregator.Update
		err = options.PrometheusRegistry.Register(metricsAggregator)
		if err != nil {
			return nil, xerrors.Errorf("can't register metrics aggregator as collector: %w", err)
		}
	}

	//nolint:revive
	return ServeHandler(
		ctx, logger, promhttp.InstrumentMetricHandler(
			options.PrometheusRegistry, promhttp.HandlerFor(options.PrometheusRegistry, promhttp.HandlerOpts{}),
		), vals.Prometheus.Address.String(), "prometheus",
	), nil
}

func (r *RootCmd) Server(newAPI func(context.Context, *coderd.Options) (*coderd.API, io.Closer, error)) *clibase.Cmd {
	if newAPI == nil {
		newAPI = func(_ context.Context, o *coderd.Options) (*coderd.API, io.Closer, error) {
			api := coderd.New(o)
			return api, api, nil
		}
	}

	var (
		vals = new(codersdk.DeploymentValues)
		opts = vals.Options()
	)
	serverCmd := &clibase.Cmd{
		Use:     "server",
		Short:   "Start a Coder server",
		Options: opts,
		Middleware: clibase.Chain(
			WriteConfigMW(vals),
			PrintDeprecatedOptions(),
			clibase.RequireNArgs(0),
		),
		Handler: func(inv *clibase.Invocation) error {
			// Main command context for managing cancellation of running
			// services.
			ctx, cancel := context.WithCancel(inv.Context())
			defer cancel()

			if vals.Config != "" {
				cliui.Warnf(inv.Stderr, "YAML support is experimental and offers no compatibility guarantees.")
			}

			go DumpHandler(ctx)

			// Validate bind addresses.
			if vals.Address.String() != "" {
				if vals.TLS.Enable {
					vals.HTTPAddress = ""
					vals.TLS.Address = vals.Address
				} else {
					_ = vals.HTTPAddress.Set(vals.Address.String())
					vals.TLS.Address.Host = ""
					vals.TLS.Address.Port = ""
				}
			}
			if vals.TLS.Enable && vals.TLS.Address.String() == "" {
				return xerrors.Errorf("TLS address must be set if TLS is enabled")
			}
			if !vals.TLS.Enable && vals.HTTPAddress.String() == "" {
				return xerrors.Errorf("TLS is disabled. Enable with --tls-enable or specify a HTTP address")
			}

			if vals.AccessURL.String() != "" &&
				!(vals.AccessURL.Scheme == "http" || vals.AccessURL.Scheme == "https") {
				return xerrors.Errorf("access-url must include a scheme (e.g. 'http://' or 'https://)")
			}

			// Disable rate limits if the `--dangerous-disable-rate-limits` flag
			// was specified.
			loginRateLimit := 60
			filesRateLimit := 12
			if vals.RateLimit.DisableAll {
				vals.RateLimit.API = -1
				loginRateLimit = -1
				filesRateLimit = -1
			}

			PrintLogo(inv, "Coder")
			logger, logCloser, err := BuildLogger(inv, vals)
			if err != nil {
				return xerrors.Errorf("make logger: %w", err)
			}
			defer logCloser()

			// This line is helpful in tests.
			logger.Debug(ctx, "started debug logging")
			logger.Sync()

			// Register signals early on so that graceful shutdown can't
			// be interrupted by additional signals. Note that we avoid
			// shadowing cancel() (from above) here because notifyStop()
			// restores default behavior for the signals. This protects
			// the shutdown sequence from abruptly terminating things
			// like: database migrations, provisioner work, workspace
			// cleanup in dev-mode, etc.
			//
			// To get out of a graceful shutdown, the user can send
			// SIGQUIT with ctrl+\ or SIGKILL with `kill -9`.
			notifyCtx, notifyStop := signal.NotifyContext(ctx, InterruptSignals...)
			defer notifyStop()

			cacheDir := vals.CacheDir.String()
			err = os.MkdirAll(cacheDir, 0o700)
			if err != nil {
				return xerrors.Errorf("create cache directory: %w", err)
			}

			// Clean up idle connections at the end, e.g.
			// embedded-postgres can leave an idle connection
			// which is caught by goleaks.
			defer http.DefaultClient.CloseIdleConnections()

			tracerProvider, sqlDriver, closeTracing := ConfigureTraceProvider(ctx, logger, vals)
			defer func() {
				logger.Debug(ctx, "closing tracing")
				traceCloseErr := shutdownWithTimeout(closeTracing, 5*time.Second)
				logger.Debug(ctx, "tracing closed", slog.Error(traceCloseErr))
			}()

			httpServers, err := ConfigureHTTPServers(inv, vals)
			if err != nil {
				return xerrors.Errorf("configure http(s): %w", err)
			}
			defer httpServers.Close()

			config := r.createConfig()

			builtinPostgres := false
			// Only use built-in if PostgreSQL URL isn't specified!
			if !vals.InMemoryDatabase && vals.PostgresURL == "" {
				var closeFunc func() error
				cliui.Infof(inv.Stdout, "Using built-in PostgreSQL (%s)", config.PostgresPath())
				pgURL, closeFunc, err := startBuiltinPostgres(ctx, config, logger)
				if err != nil {
					return err
				}

				err = vals.PostgresURL.Set(pgURL)
				if err != nil {
					return err
				}
				builtinPostgres = true
				defer func() {
					cliui.Infof(inv.Stdout, "Stopping built-in PostgreSQL...")
					// Gracefully shut PostgreSQL down!
					if err := closeFunc(); err != nil {
						cliui.Errorf(inv.Stderr, "Failed to stop built-in PostgreSQL: %v", err)
					} else {
						cliui.Infof(inv.Stdout, "Stopped built-in PostgreSQL")
					}
				}()
			}

			// Prefer HTTP because it's less prone to TLS errors over localhost.
			localURL := httpServers.TLSUrl
			if httpServers.HTTPUrl != nil {
				localURL = httpServers.HTTPUrl
			}

			ctx, httpClient, err := ConfigureHTTPClient(
				ctx,
				vals.TLS.ClientCertFile.String(),
				vals.TLS.ClientKeyFile.String(),
				vals.TLS.ClientCAFile.String(),
			)
			if err != nil {
				return xerrors.Errorf("configure http client: %w", err)
			}

			// If the access URL is empty, we attempt to run a reverse-proxy
			// tunnel to make the initial setup really simple.
			var (
				tunnel     *tunnelsdk.Tunnel
				tunnelDone <-chan struct{} = make(chan struct{}, 1)
			)
			if vals.AccessURL.String() == "" {
				cliui.Infof(inv.Stderr, "Opening tunnel so workspaces can connect to your deployment. For production scenarios, specify an external access URL")
				tunnel, err = devtunnel.New(ctx, logger.Named("net.devtunnel"), vals.WgtunnelHost.String())
				if err != nil {
					return xerrors.Errorf("create tunnel: %w", err)
				}
				defer tunnel.Close()
				tunnelDone = tunnel.Wait()
				vals.AccessURL = clibase.URL(*tunnel.URL)

				if vals.WildcardAccessURL.String() == "" {
					// Suffixed wildcard access URL.
					u, err := url.Parse(fmt.Sprintf("*--%s", tunnel.URL.Hostname()))
					if err != nil {
						return xerrors.Errorf("parse wildcard url: %w", err)
					}
					vals.WildcardAccessURL = clibase.URL(*u)
				}
			}

			// Warn the user if the access URL is loopback or unresolvable.
			isLocal, err := IsLocalURL(ctx, vals.AccessURL.Value())
			if isLocal || err != nil {
				reason := "could not be resolved"
				if isLocal {
					reason = "isn't externally reachable"
				}
				cliui.Warnf(
					inv.Stderr,
					"The access URL %s %s, this may cause unexpected problems when creating workspaces. Generate a unique *.try.coder.app URL by not specifying an access URL.\n",
					pretty.Sprint(cliui.DefaultStyles.Field, vals.AccessURL.String()), reason,
				)
			}

			// A newline is added before for visibility in terminal output.
			cliui.Infof(inv.Stdout, "\nView the Web UI: %s", vals.AccessURL.String())

			// Used for zero-trust instance identity with Google Cloud.
			googleTokenValidator, err := idtoken.NewValidator(ctx, option.WithoutAuthentication())
			if err != nil {
				return err
			}

			sshKeygenAlgorithm, err := gitsshkey.ParseAlgorithm(vals.SSHKeygenAlgorithm.String())
			if err != nil {
				return xerrors.Errorf("parse ssh keygen algorithm %s: %w", vals.SSHKeygenAlgorithm, err)
			}

			derpMap, err := createDERPMap(ctx, logger, vals)
			if err != nil {
				return xerrors.Errorf("create derp map: %w", err)
			}

			appHostname := vals.WildcardAccessURL.String()
			var appHostnameRegex *regexp.Regexp
			if appHostname != "" {
				appHostnameRegex, err = httpapi.CompileHostnamePattern(appHostname)
				if err != nil {
					return xerrors.Errorf("parse wildcard access URL %q: %w", appHostname, err)
				}
			}

			extAuthEnv, err := ReadExternalAuthProvidersFromEnv(os.Environ())
			if err != nil {
				return xerrors.Errorf("read external auth providers from env: %w", err)
			}

			vals.ExternalAuthConfigs.Value = append(vals.ExternalAuthConfigs.Value, extAuthEnv...)
			externalAuthConfigs, err := externalauth.ConvertConfig(
				vals.ExternalAuthConfigs.Value,
				vals.AccessURL.Value(),
			)
			if err != nil {
				return xerrors.Errorf("convert external auth config: %w", err)
			}
			for _, c := range externalAuthConfigs {
				logger.Debug(
					ctx, "loaded external auth config",
					slog.F("id", c.ID),
				)
			}

			realIPConfig, err := httpmw.ParseRealIPConfig(vals.ProxyTrustedHeaders, vals.ProxyTrustedOrigins)
			if err != nil {
				return xerrors.Errorf("parse real ip config: %w", err)
			}

			configSSHOptions, err := vals.SSHConfig.ParseOptions()
			if err != nil {
				return xerrors.Errorf("parse ssh config options %q: %w", vals.SSHConfig.SSHConfigOptions.String(), err)
			}

			options := &coderd.Options{
				AccessURL:                   vals.AccessURL.Value(),
				AppHostname:                 appHostname,
				AppHostnameRegex:            appHostnameRegex,
				Logger:                      logger.Named("coderd"),
				Database:                    dbfake.New(),
				BaseDERPMap:                 derpMap,
				Pubsub:                      pubsub.NewInMemory(),
				CacheDir:                    cacheDir,
				GoogleTokenValidator:        googleTokenValidator,
				ExternalAuthConfigs:         externalAuthConfigs,
				RealIPConfig:                realIPConfig,
				SecureAuthCookie:            vals.SecureAuthCookie.Value(),
				SSHKeygenAlgorithm:          sshKeygenAlgorithm,
				TracerProvider:              tracerProvider,
				Telemetry:                   telemetry.NewNoop(),
				MetricsCacheRefreshInterval: vals.MetricsCacheRefreshInterval.Value(),
				AgentStatsRefreshInterval:   vals.AgentStatRefreshInterval.Value(),
				DeploymentValues:            vals,
				// Do not pass secret values to DeploymentOptions. All values should be read from
				// the DeploymentValues instead, this just serves to indicate the source of each
				// option. This is just defensive to prevent accidentally leaking.
				DeploymentOptions:           codersdk.DeploymentOptionsWithoutSecrets(opts),
				PrometheusRegistry:          prometheus.NewRegistry(),
				APIRateLimit:                int(vals.RateLimit.API.Value()),
				LoginRateLimit:              loginRateLimit,
				FilesRateLimit:              filesRateLimit,
				HTTPClient:                  httpClient,
				TemplateScheduleStore:       &atomic.Pointer[schedule.TemplateScheduleStore]{},
				UserQuietHoursScheduleStore: &atomic.Pointer[schedule.UserQuietHoursScheduleStore]{},
				SSHConfig: codersdk.SSHConfigResponse{
					HostnamePrefix:   vals.SSHConfig.DeploymentName.String(),
					SSHConfigOptions: configSSHOptions,
				},
			}
			if httpServers.TLSConfig != nil {
				options.TLSCertificates = httpServers.TLSConfig.Certificates
			}

			if vals.StrictTransportSecurity > 0 {
				options.StrictTransportSecurityCfg, err = httpmw.HSTSConfigOptions(
					int(vals.StrictTransportSecurity.Value()), vals.StrictTransportSecurityOptions,
				)
				if err != nil {
					return xerrors.Errorf("coderd: setting hsts header failed (options: %v): %w", vals.StrictTransportSecurityOptions, err)
				}
			}

			if vals.UpdateCheck {
				options.UpdateCheckOptions = &updatecheck.Options{
					// Avoid spamming GitHub API checking for updates.
					Interval: 24 * time.Hour,
					// Inform server admins of new versions.
					Notify: func(r updatecheck.Result) {
						if semver.Compare(r.Version, buildinfo.Version()) > 0 {
							options.Logger.Info(
								context.Background(),
								"new version of coder available",
								slog.F("new_version", r.Version),
								slog.F("url", r.URL),
								slog.F("upgrade_instructions", "https://coder.com/docs/coder-oss/latest/admin/upgrade"),
							)
						}
					},
				}
			}

			if vals.OAuth2.Github.ClientSecret != "" {
				options.GithubOAuth2Config, err = configureGithubOAuth2(vals.AccessURL.Value(),
					vals.OAuth2.Github.ClientID.String(),
					vals.OAuth2.Github.ClientSecret.String(),
					vals.OAuth2.Github.AllowSignups.Value(),
					vals.OAuth2.Github.AllowEveryone.Value(),
					vals.OAuth2.Github.AllowedOrgs,
					vals.OAuth2.Github.AllowedTeams,
					vals.OAuth2.Github.EnterpriseBaseURL.String(),
				)
				if err != nil {
					return xerrors.Errorf("configure github oauth2: %w", err)
				}
			}

			if vals.OIDC.ClientKeyFile != "" || vals.OIDC.ClientSecret != "" {
				if vals.OIDC.IgnoreEmailVerified {
					logger.Warn(ctx, "coder will not check email_verified for OIDC logins")
				}

				oc, err := createOIDCConfig(ctx, vals)
				if err != nil {
					return xerrors.Errorf("create oidc config: %w", err)
				}
				options.OIDCConfig = oc
			}

			if vals.InMemoryDatabase {
				// This is only used for testing.
				options.Database = dbfake.New()
				options.Pubsub = pubsub.NewInMemory()
			} else {
				sqlDB, err := ConnectToPostgres(ctx, logger, sqlDriver, vals.PostgresURL.String())
				if err != nil {
					return xerrors.Errorf("connect to postgres: %w", err)
				}
				defer func() {
					_ = sqlDB.Close()
				}()

				options.Database = database.New(sqlDB)
				options.Pubsub, err = pubsub.New(ctx, sqlDB, vals.PostgresURL.String())
				if err != nil {
					return xerrors.Errorf("create pubsub: %w", err)
				}
				defer options.Pubsub.Close()
			}

			if options.DeploymentValues.Prometheus.Enable && options.DeploymentValues.Prometheus.CollectDBMetrics {
				options.Database = dbmetrics.New(options.Database, options.PrometheusRegistry)
			}

			var deploymentID string
			err = options.Database.InTx(func(tx database.Store) error {
				// This will block until the lock is acquired, and will be
				// automatically released when the transaction ends.
				err := tx.AcquireLock(ctx, database.LockIDDeploymentSetup)
				if err != nil {
					return xerrors.Errorf("acquire lock: %w", err)
				}

				deploymentID, err = tx.GetDeploymentID(ctx)
				if err != nil && !xerrors.Is(err, sql.ErrNoRows) {
					return xerrors.Errorf("get deployment id: %w", err)
				}
				if deploymentID == "" {
					deploymentID = uuid.NewString()
					err = tx.InsertDeploymentID(ctx, deploymentID)
					if err != nil {
						return xerrors.Errorf("set deployment id: %w", err)
					}
				}

				// Read the app signing key from the DB. We store it hex encoded
				// since the config table uses strings for the value and we
				// don't want to deal with automatic encoding issues.
				appSecurityKeyStr, err := tx.GetAppSecurityKey(ctx)
				if err != nil && !xerrors.Is(err, sql.ErrNoRows) {
					return xerrors.Errorf("get app signing key: %w", err)
				}
				// If the string in the DB is an invalid hex string or the
				// length is not equal to the current key length, generate a new
				// one.
				//
				// If the key is regenerated, old signed tokens and encrypted
				// strings will become invalid. New signed app tokens will be
				// generated automatically on failure. Any workspace app token
				// smuggling operations in progress may fail, although with a
				// helpful error.
				if decoded, err := hex.DecodeString(appSecurityKeyStr); err != nil || len(decoded) != len(workspaceapps.SecurityKey{}) {
					b := make([]byte, len(workspaceapps.SecurityKey{}))
					_, err := rand.Read(b)
					if err != nil {
						return xerrors.Errorf("generate fresh app signing key: %w", err)
					}

					appSecurityKeyStr = hex.EncodeToString(b)
					err = tx.UpsertAppSecurityKey(ctx, appSecurityKeyStr)
					if err != nil {
						return xerrors.Errorf("insert freshly generated app signing key to database: %w", err)
					}
				}

				appSecurityKey, err := workspaceapps.KeyFromString(appSecurityKeyStr)
				if err != nil {
					return xerrors.Errorf("decode app signing key from database: %w", err)
				}

				options.AppSecurityKey = appSecurityKey

				// Read the oauth signing key from the database. Like the app security, generate a new one
				// if it is invalid for any reason.
				oauthSigningKeyStr, err := tx.GetOAuthSigningKey(ctx)
				if err != nil && !xerrors.Is(err, sql.ErrNoRows) {
					return xerrors.Errorf("get app oauth signing key: %w", err)
				}
				if decoded, err := hex.DecodeString(oauthSigningKeyStr); err != nil || len(decoded) != len(options.OAuthSigningKey) {
					b := make([]byte, len(options.OAuthSigningKey))
					_, err := rand.Read(b)
					if err != nil {
						return xerrors.Errorf("generate fresh oauth signing key: %w", err)
					}

					oauthSigningKeyStr = hex.EncodeToString(b)
					err = tx.UpsertOAuthSigningKey(ctx, oauthSigningKeyStr)
					if err != nil {
						return xerrors.Errorf("insert freshly generated oauth signing key to database: %w", err)
					}
				}

				keyBytes, err := hex.DecodeString(oauthSigningKeyStr)
				if err != nil {
					return xerrors.Errorf("decode oauth signing key from database: %w", err)
				}
				if len(keyBytes) != len(options.OAuthSigningKey) {
					return xerrors.Errorf("oauth signing key in database is not the correct length, expect %d got %d", len(options.OAuthSigningKey), len(keyBytes))
				}
				copy(options.OAuthSigningKey[:], keyBytes)
				if options.OAuthSigningKey == [32]byte{} {
					return xerrors.Errorf("oauth signing key in database is empty")
				}

				return nil
			}, nil)
			if err != nil {
				return err
			}

			if vals.Telemetry.Enable {
				gitAuth := make([]telemetry.GitAuth, 0)
				// TODO:
				var gitAuthConfigs []codersdk.ExternalAuthConfig
				for _, cfg := range gitAuthConfigs {
					gitAuth = append(gitAuth, telemetry.GitAuth{
						Type: cfg.Type,
					})
				}

				options.Telemetry, err = telemetry.New(telemetry.Options{
					BuiltinPostgres:    builtinPostgres,
					DeploymentID:       deploymentID,
					Database:           options.Database,
					Logger:             logger.Named("telemetry"),
					URL:                vals.Telemetry.URL.Value(),
					Wildcard:           vals.WildcardAccessURL.String() != "",
					DERPServerRelayURL: vals.DERP.Server.RelayURL.String(),
					GitAuth:            gitAuth,
					GitHubOAuth:        vals.OAuth2.Github.ClientID != "",
					OIDCAuth:           vals.OIDC.ClientID != "",
					OIDCIssuerURL:      vals.OIDC.IssuerURL.String(),
					Prometheus:         vals.Prometheus.Enable.Value(),
					STUN:               len(vals.DERP.Server.STUNAddresses) != 0,
					Tunnel:             tunnel != nil,
				})
				if err != nil {
					return xerrors.Errorf("create telemetry reporter: %w", err)
				}
				defer options.Telemetry.Close()
			}

			// This prevents the pprof import from being accidentally deleted.
			_ = pprof.Handler
			if vals.Pprof.Enable {
				//nolint:revive
				defer ServeHandler(ctx, logger, nil, vals.Pprof.Address.String(), "pprof")()
			}
			if vals.Prometheus.Enable {
				closeFn, err := enablePrometheus(
					ctx,
					logger.Named("prometheus"),
					vals,
					options,
				)
				if err != nil {
					return xerrors.Errorf("enable prometheus: %w", err)
				}
				defer closeFn()
			}

			if vals.Swagger.Enable {
				options.SwaggerEndpoint = vals.Swagger.Enable.Value()
			}

			batcher, closeBatcher, err := batchstats.New(ctx,
				batchstats.WithLogger(options.Logger.Named("batchstats")),
				batchstats.WithStore(options.Database),
			)
			if err != nil {
				return xerrors.Errorf("failed to create agent stats batcher: %w", err)
			}
			options.StatsBatcher = batcher
			defer closeBatcher()

			// We use a separate coderAPICloser so the Enterprise API
			// can have it's own close functions. This is cleaner
			// than abstracting the Coder API itself.
			coderAPI, coderAPICloser, err := newAPI(ctx, options)
			if err != nil {
				return xerrors.Errorf("create coder API: %w", err)
			}

			if vals.Prometheus.Enable {
				// Agent metrics require reference to the tailnet coordinator, so must be initiated after Coder API.
				closeAgentsFunc, err := prometheusmetrics.Agents(ctx, logger, options.PrometheusRegistry, coderAPI.Database, &coderAPI.TailnetCoordinator, coderAPI.DERPMap, coderAPI.Options.AgentInactiveDisconnectTimeout, 0)
				if err != nil {
					return xerrors.Errorf("register agents prometheus metric: %w", err)
				}
				defer closeAgentsFunc()
			}

			client := codersdk.New(localURL)
			if localURL.Scheme == "https" && IsLocalhost(localURL.Hostname()) {
				// The certificate will likely be self-signed or for a different
				// hostname, so we need to skip verification.
				client.HTTPClient.Transport = &http.Transport{
					TLSClientConfig: &tls.Config{
						//nolint:gosec
						InsecureSkipVerify: true,
					},
				}
			}
			defer client.HTTPClient.CloseIdleConnections()

			// This is helpful for tests, but can be silently ignored.
			// Coder may be ran as users that don't have permission to write in the homedir,
			// such as via the systemd service.
			err = config.URL().Write(client.URL.String())
			if err != nil && flag.Lookup("test.v") != nil {
				return xerrors.Errorf("write config url: %w", err)
			}

			// Since errCh only has one buffered slot, all routines
			// sending on it must be wrapped in a select/default to
			// avoid leaving dangling goroutines waiting for the
			// channel to be consumed.
			errCh := make(chan error, 1)
			provisionerDaemons := make([]*provisionerd.Server, 0)
			defer func() {
				// We have no graceful shutdown of provisionerDaemons
				// here because that's handled at the end of main, this
				// is here in case the program exits early.
				for _, daemon := range provisionerDaemons {
					_ = daemon.Close()
				}
			}()

			var provisionerdWaitGroup sync.WaitGroup
			defer provisionerdWaitGroup.Wait()
			provisionerdMetrics := provisionerd.NewMetrics(options.PrometheusRegistry)
			for i := int64(0); i < vals.Provisioner.Daemons.Value(); i++ {
				daemonCacheDir := filepath.Join(cacheDir, fmt.Sprintf("provisioner-%d", i))
				daemon, err := newProvisionerDaemon(
					ctx, coderAPI, provisionerdMetrics, logger, vals, daemonCacheDir, errCh, &provisionerdWaitGroup,
				)
				if err != nil {
					return xerrors.Errorf("create provisioner daemon: %w", err)
				}
				provisionerDaemons = append(provisionerDaemons, daemon)
			}
			provisionerdMetrics.Runner.NumDaemons.Set(float64(len(provisionerDaemons)))

			shutdownConnsCtx, shutdownConns := context.WithCancel(ctx)
			defer shutdownConns()

			// Ensures that old database entries are cleaned up over time!
			purger := dbpurge.New(ctx, logger, options.Database)
			defer purger.Close()

			// Wrap the server in middleware that redirects to the access URL if
			// the request is not to a local IP.
			var handler http.Handler = coderAPI.RootHandler
			if vals.RedirectToAccessURL {
				handler = redirectToAccessURL(handler, vals.AccessURL.Value(), tunnel != nil, appHostnameRegex)
			}

			// ReadHeaderTimeout is purposefully not enabled. It caused some
			// issues with websockets over the dev tunnel.
			// See: https://github.com/coder/coder/pull/3730
			//nolint:gosec
			httpServer := &http.Server{
				// These errors are typically noise like "TLS: EOF". Vault does
				// similar:
				// https://github.com/hashicorp/vault/blob/e2490059d0711635e529a4efcbaa1b26998d6e1c/command/server.go#L2714
				ErrorLog: log.New(io.Discard, "", 0),
				Handler:  handler,
				BaseContext: func(_ net.Listener) context.Context {
					return shutdownConnsCtx
				},
			}
			defer func() {
				_ = shutdownWithTimeout(httpServer.Shutdown, 5*time.Second)
			}()

			// We call this in the routine so we can kill the other listeners if
			// one of them fails.
			closeListenersNow := func() {
				httpServers.Close()
				if tunnel != nil {
					_ = tunnel.Listener.Close()
				}
			}

			eg := errgroup.Group{}
			eg.Go(func() error {
				defer closeListenersNow()
				return httpServers.Serve(httpServer)
			})
			if tunnel != nil {
				eg.Go(func() error {
					defer closeListenersNow()
					return httpServer.Serve(tunnel.Listener)
				})
			}

			go func() {
				select {
				case errCh <- eg.Wait():
				default:
				}
			}()

			cliui.Infof(inv.Stdout, "\n==> Logs will stream in below (press ctrl+c to gracefully exit):")

			// Updates the systemd status from activating to activated.
			_, err = daemon.SdNotify(false, daemon.SdNotifyReady)
			if err != nil {
				return xerrors.Errorf("notify systemd: %w", err)
			}

			autobuildTicker := time.NewTicker(vals.AutobuildPollInterval.Value())
			defer autobuildTicker.Stop()
			autobuildExecutor := autobuild.NewExecutor(
				ctx, options.Database, options.Pubsub, coderAPI.TemplateScheduleStore, &coderAPI.Auditor, logger, autobuildTicker.C)
			autobuildExecutor.Run()

			hangDetectorTicker := time.NewTicker(vals.JobHangDetectorInterval.Value())
			defer hangDetectorTicker.Stop()
			hangDetector := unhanger.New(ctx, options.Database, options.Pubsub, logger, hangDetectorTicker.C)
			hangDetector.Start()
			defer hangDetector.Close()

			// Currently there is no way to ask the server to shut
			// itself down, so any exit signal will result in a non-zero
			// exit of the server.
			var exitErr error
			select {
			case <-notifyCtx.Done():
				exitErr = notifyCtx.Err()
				_, _ = io.WriteString(inv.Stdout, cliui.Bold("Interrupt caught, gracefully exiting. Use ctrl+\\ to force quit"))
			case <-tunnelDone:
				exitErr = xerrors.New("dev tunnel closed unexpectedly")
			case exitErr = <-errCh:
			}
			if exitErr != nil && !xerrors.Is(exitErr, context.Canceled) {
				cliui.Errorf(inv.Stderr, "Unexpected error, shutting down server: %s\n", exitErr)
			}

			// Begin clean shut down stage, we try to shut down services
			// gracefully in an order that gives the best experience.
			// This procedure should not differ greatly from the order
			// of `defer`s in this function, but allows us to inform
			// the user about what's going on and handle errors more
			// explicitly.

			_, err = daemon.SdNotify(false, daemon.SdNotifyStopping)
			if err != nil {
				cliui.Errorf(inv.Stderr, "Notify systemd failed: %s", err)
			}

			// Stop accepting new connections without interrupting
			// in-flight requests, give in-flight requests 5 seconds to
			// complete.
			cliui.Info(inv.Stdout, "Shutting down API server..."+"\n")
			err = shutdownWithTimeout(httpServer.Shutdown, 3*time.Second)
			if err != nil {
				cliui.Errorf(inv.Stderr, "API server shutdown took longer than 3s: %s\n", err)
			} else {
				cliui.Info(inv.Stdout, "Gracefully shut down API server\n")
			}
			// Cancel any remaining in-flight requests.
			shutdownConns()

			// Shut down provisioners before waiting for WebSockets
			// connections to close.
			var wg sync.WaitGroup
			for i, provisionerDaemon := range provisionerDaemons {
				id := i + 1
				provisionerDaemon := provisionerDaemon
				wg.Add(1)
				go func() {
					defer wg.Done()

					r.Verbosef(inv, "Shutting down provisioner daemon %d...", id)
					err := shutdownWithTimeout(provisionerDaemon.Shutdown, 5*time.Second)
					if err != nil {
						cliui.Errorf(inv.Stderr, "Failed to shutdown provisioner daemon %d: %s\n", id, err)
						return
					}
					err = provisionerDaemon.Close()
					if err != nil {
						cliui.Errorf(inv.Stderr, "Close provisioner daemon %d: %s\n", id, err)
						return
					}
					r.Verbosef(inv, "Gracefully shut down provisioner daemon %d", id)
				}()
			}
			wg.Wait()

			cliui.Info(inv.Stdout, "Waiting for WebSocket connections to close..."+"\n")
			_ = coderAPICloser.Close()
			cliui.Info(inv.Stdout, "Done waiting for WebSocket connections"+"\n")

			// Close tunnel after we no longer have in-flight connections.
			if tunnel != nil {
				cliui.Infof(inv.Stdout, "Waiting for tunnel to close...")
				_ = tunnel.Close()
				<-tunnel.Wait()
				cliui.Infof(inv.Stdout, "Done waiting for tunnel")
			}

			// Ensures a last report can be sent before exit!
			options.Telemetry.Close()

			// Trigger context cancellation for any remaining services.
			cancel()

			switch {
			case xerrors.Is(exitErr, context.DeadlineExceeded):
				cliui.Warnf(inv.Stderr, "Graceful shutdown timed out")
				// Errors here cause a significant number of benign CI failures.
				return nil
			case xerrors.Is(exitErr, context.Canceled):
				return nil
			case exitErr != nil:
				return xerrors.Errorf("graceful shutdown: %w", exitErr)
			default:
				return nil
			}
		},
	}

	var pgRawURL bool

	postgresBuiltinURLCmd := &clibase.Cmd{
		Use:   "postgres-builtin-url",
		Short: "Output the connection URL for the built-in PostgreSQL deployment.",
		Handler: func(inv *clibase.Invocation) error {
			url, err := embeddedPostgresURL(r.createConfig())
			if err != nil {
				return err
			}
			if pgRawURL {
				_, _ = fmt.Fprintf(inv.Stdout, "%s\n", url)
			} else {
				_, _ = fmt.Fprintf(inv.Stdout, "%s\n", pretty.Sprint(cliui.DefaultStyles.Code, fmt.Sprintf("psql %q", url)))
			}
			return nil
		},
	}

	postgresBuiltinServeCmd := &clibase.Cmd{
		Use:   "postgres-builtin-serve",
		Short: "Run the built-in PostgreSQL deployment.",
		Handler: func(inv *clibase.Invocation) error {
			ctx := inv.Context()

			cfg := r.createConfig()
			logger := slog.Make(sloghuman.Sink(inv.Stderr))
			if ok, _ := inv.ParsedFlags().GetBool(varVerbose); ok {
				logger = logger.Leveled(slog.LevelDebug)
			}

			ctx, cancel := signal.NotifyContext(ctx, InterruptSignals...)
			defer cancel()

			url, closePg, err := startBuiltinPostgres(ctx, cfg, logger)
			if err != nil {
				return err
			}
			defer func() { _ = closePg() }()

			if pgRawURL {
				_, _ = fmt.Fprintf(inv.Stdout, "%s\n", url)
			} else {
				_, _ = fmt.Fprintf(inv.Stdout, "%s\n", pretty.Sprint(cliui.DefaultStyles.Code, fmt.Sprintf("psql %q", url)))
			}

			<-ctx.Done()
			return nil
		},
	}

	createAdminUserCmd := r.newCreateAdminUserCommand()

	rawURLOpt := clibase.Option{
		Flag: "raw-url",

		Value:       clibase.BoolOf(&pgRawURL),
		Description: "Output the raw connection URL instead of a psql command.",
	}
	createAdminUserCmd.Options.Add(rawURLOpt)
	postgresBuiltinURLCmd.Options.Add(rawURLOpt)
	postgresBuiltinServeCmd.Options.Add(rawURLOpt)

	serverCmd.Children = append(
		serverCmd.Children,
		createAdminUserCmd, postgresBuiltinURLCmd, postgresBuiltinServeCmd,
	)

	return serverCmd
}

// printDeprecatedOptions loops through all command options, and prints
// a warning for usage of deprecated options.
func PrintDeprecatedOptions() clibase.MiddlewareFunc {
	return func(next clibase.HandlerFunc) clibase.HandlerFunc {
		return func(inv *clibase.Invocation) error {
			opts := inv.Command.Options
			// Print deprecation warnings.
			for _, opt := range opts {
				if opt.UseInstead == nil {
					continue
				}

				if opt.ValueSource == clibase.ValueSourceNone || opt.ValueSource == clibase.ValueSourceDefault {
					continue
				}

				warnStr := opt.Name + " is deprecated, please use "
				for i, use := range opt.UseInstead {
					warnStr += use.Name + " "
					if i != len(opt.UseInstead)-1 {
						warnStr += "and "
					}
				}
				warnStr += "instead.\n"

				cliui.Warn(inv.Stderr,
					warnStr,
				)
			}

			return next(inv)
		}
	}
}

// writeConfigMW will prevent the main command from running if the write-config
// flag is set. Instead, it will marshal the command options to YAML and write
// them to stdout.
func WriteConfigMW(cfg *codersdk.DeploymentValues) clibase.MiddlewareFunc {
	return func(next clibase.HandlerFunc) clibase.HandlerFunc {
		return func(inv *clibase.Invocation) error {
			if !cfg.WriteConfig {
				return next(inv)
			}

			opts := inv.Command.Options
			n, err := opts.MarshalYAML()
			if err != nil {
				return xerrors.Errorf("generate yaml: %w", err)
			}
			enc := yaml.NewEncoder(inv.Stdout)
			enc.SetIndent(2)
			err = enc.Encode(n)
			if err != nil {
				return xerrors.Errorf("encode yaml: %w", err)
			}
			err = enc.Close()
			if err != nil {
				return xerrors.Errorf("close yaml encoder: %w", err)
			}
			return nil
		}
	}
}

// isLocalURL returns true if the hostname of the provided URL appears to
// resolve to a loopback address.
func IsLocalURL(ctx context.Context, u *url.URL) (bool, error) {
	resolver := &net.Resolver{}
	ips, err := resolver.LookupIPAddr(ctx, u.Hostname())
	if err != nil {
		return false, err
	}

	for _, ip := range ips {
		if ip.IP.IsLoopback() {
			return true, nil
		}
	}
	return false, nil
}

func shutdownWithTimeout(shutdown func(context.Context) error, timeout time.Duration) error {
	ctx, cancel := context.WithTimeout(context.Background(), timeout)
	defer cancel()
	return shutdown(ctx)
}

// nolint:revive
func newProvisionerDaemon(
	ctx context.Context,
	coderAPI *coderd.API,
	metrics provisionerd.Metrics,
	logger slog.Logger,
	cfg *codersdk.DeploymentValues,
	cacheDir string,
	errCh chan error,
	wg *sync.WaitGroup,
) (srv *provisionerd.Server, err error) {
	ctx, cancel := context.WithCancel(ctx)
	defer func() {
		if err != nil {
			cancel()
		}
	}()

	err = os.MkdirAll(cacheDir, 0o700)
	if err != nil {
		return nil, xerrors.Errorf("mkdir %q: %w", cacheDir, err)
	}

	workDir := filepath.Join(cacheDir, "work")
	err = os.MkdirAll(workDir, 0o700)
	if err != nil {
		return nil, xerrors.Errorf("mkdir work dir: %w", err)
	}

	connector := provisionerd.LocalProvisioners{}
	if cfg.Provisioner.DaemonsEcho {
		echoClient, echoServer := provisionersdk.MemTransportPipe()
		wg.Add(1)
		go func() {
			defer wg.Done()
			<-ctx.Done()
			_ = echoClient.Close()
			_ = echoServer.Close()
		}()
		wg.Add(1)
		go func() {
			defer wg.Done()
			defer cancel()

			err := echo.Serve(ctx, &provisionersdk.ServeOptions{
				Listener:      echoServer,
				WorkDirectory: workDir,
				Logger:        logger.Named("echo"),
			})
			if err != nil {
				select {
				case errCh <- err:
				default:
				}
			}
		}()
		connector[string(database.ProvisionerTypeEcho)] = sdkproto.NewDRPCProvisionerClient(echoClient)
	} else {
		tfDir := filepath.Join(cacheDir, "tf")
		err = os.MkdirAll(tfDir, 0o700)
		if err != nil {
			return nil, xerrors.Errorf("mkdir terraform dir: %w", err)
		}

		tracer := coderAPI.TracerProvider.Tracer(tracing.TracerName)
		terraformClient, terraformServer := provisionersdk.MemTransportPipe()
		wg.Add(1)
		go func() {
			defer wg.Done()
			<-ctx.Done()
			_ = terraformClient.Close()
			_ = terraformServer.Close()
		}()
		wg.Add(1)
		go func() {
			defer wg.Done()
			defer cancel()

			err := terraform.Serve(ctx, &terraform.ServeOptions{
				ServeOptions: &provisionersdk.ServeOptions{
					Listener:      terraformServer,
					Logger:        logger.Named("terraform"),
					WorkDirectory: workDir,
				},
				CachePath: tfDir,
				Tracer:    tracer,
			})
			if err != nil && !xerrors.Is(err, context.Canceled) {
				select {
				case errCh <- err:
				default:
				}
			}
		}()

		connector[string(database.ProvisionerTypeTerraform)] = sdkproto.NewDRPCProvisionerClient(terraformClient)
	}

	return provisionerd.New(func(ctx context.Context) (proto.DRPCProvisionerDaemonClient, error) {
		// This debounces calls to listen every second. Read the comment
		// in provisionerdserver.go to learn more!
		return coderAPI.CreateInMemoryProvisionerDaemon(ctx)
	}, &provisionerd.Options{
		Logger:              logger.Named("provisionerd"),
		UpdateInterval:      time.Second,
		ForceCancelInterval: cfg.Provisioner.ForceCancelInterval.Value(),
		Connector:           connector,
		TracerProvider:      coderAPI.TracerProvider,
		Metrics:             &metrics,
	}), nil
}

// nolint: revive
func PrintLogo(inv *clibase.Invocation, daemonTitle string) {
	// Only print the logo in TTYs.
	if !isTTYOut(inv) {
		return
	}

	versionString := cliui.Bold(daemonTitle + " " + buildinfo.Version())

	_, _ = fmt.Fprintf(inv.Stdout, "%s - Your Self-Hosted Remote Development Platform\n", versionString)
}

func loadCertificates(tlsCertFiles, tlsKeyFiles []string) ([]tls.Certificate, error) {
	if len(tlsCertFiles) != len(tlsKeyFiles) {
		return nil, xerrors.New("--tls-cert-file and --tls-key-file must be used the same amount of times")
	}

	certs := make([]tls.Certificate, len(tlsCertFiles))
	for i := range tlsCertFiles {
		certFile, keyFile := tlsCertFiles[i], tlsKeyFiles[i]
		cert, err := tls.LoadX509KeyPair(certFile, keyFile)
		if err != nil {
			return nil, xerrors.Errorf(
				"load TLS key pair %d (%q, %q): %w\ncertFiles: %+v\nkeyFiles: %+v",
				i, certFile, keyFile, err,
				tlsCertFiles, tlsKeyFiles,
			)
		}

		certs[i] = cert
	}

	return certs, nil
}

// generateSelfSignedCertificate creates an unsafe self-signed certificate
// at random that allows users to proceed with setup in the event they
// haven't configured any TLS certificates.
func generateSelfSignedCertificate() (*tls.Certificate, error) {
	privateKey, err := ecdsa.GenerateKey(elliptic.P256(), rand.Reader)
	if err != nil {
		return nil, err
	}
	template := x509.Certificate{
		SerialNumber: big.NewInt(1),
		NotBefore:    time.Now(),
		NotAfter:     time.Now().Add(time.Hour * 24 * 180),

		KeyUsage:              x509.KeyUsageKeyEncipherment | x509.KeyUsageDigitalSignature,
		ExtKeyUsage:           []x509.ExtKeyUsage{x509.ExtKeyUsageServerAuth},
		BasicConstraintsValid: true,
		IPAddresses:           []net.IP{net.ParseIP("127.0.0.1")},
	}

	derBytes, err := x509.CreateCertificate(rand.Reader, &template, &template, &privateKey.PublicKey, privateKey)
	if err != nil {
		return nil, err
	}

	var cert tls.Certificate
	cert.Certificate = append(cert.Certificate, derBytes)
	cert.PrivateKey = privateKey
	return &cert, nil
}

func configureTLS(tlsMinVersion, tlsClientAuth string, tlsCertFiles, tlsKeyFiles []string, tlsClientCAFile string) (*tls.Config, error) {
	tlsConfig := &tls.Config{
		MinVersion: tls.VersionTLS12,
		NextProtos: []string{"h2", "http/1.1"},
	}
	switch tlsMinVersion {
	case "tls10":
		tlsConfig.MinVersion = tls.VersionTLS10
	case "tls11":
		tlsConfig.MinVersion = tls.VersionTLS11
	case "tls12":
		tlsConfig.MinVersion = tls.VersionTLS12
	case "tls13":
		tlsConfig.MinVersion = tls.VersionTLS13
	default:
		return nil, xerrors.Errorf("unrecognized tls version: %q", tlsMinVersion)
	}

	switch tlsClientAuth {
	case "none":
		tlsConfig.ClientAuth = tls.NoClientCert
	case "request":
		tlsConfig.ClientAuth = tls.RequestClientCert
	case "require-any":
		tlsConfig.ClientAuth = tls.RequireAnyClientCert
	case "verify-if-given":
		tlsConfig.ClientAuth = tls.VerifyClientCertIfGiven
	case "require-and-verify":
		tlsConfig.ClientAuth = tls.RequireAndVerifyClientCert
	default:
		return nil, xerrors.Errorf("unrecognized tls client auth: %q", tlsClientAuth)
	}

	certs, err := loadCertificates(tlsCertFiles, tlsKeyFiles)
	if err != nil {
		return nil, xerrors.Errorf("load certificates: %w", err)
	}
	if len(certs) == 0 {
		selfSignedCertificate, err := generateSelfSignedCertificate()
		if err != nil {
			return nil, xerrors.Errorf("generate self signed certificate: %w", err)
		}
		certs = append(certs, *selfSignedCertificate)
	}

	tlsConfig.Certificates = certs
	tlsConfig.GetCertificate = func(hi *tls.ClientHelloInfo) (*tls.Certificate, error) {
		// If there's only one certificate, return it.
		if len(certs) == 1 {
			return &certs[0], nil
		}

		// Expensively check which certificate matches the client hello.
		for _, cert := range certs {
			cert := cert
			if err := hi.SupportsCertificate(&cert); err == nil {
				return &cert, nil
			}
		}

		// Return the first certificate if we have one, or return nil so the
		// server doesn't fail.
		if len(certs) > 0 {
			return &certs[0], nil
		}
		return nil, nil //nolint:nilnil
	}

	err = configureCAPool(tlsClientCAFile, tlsConfig)
	if err != nil {
		return nil, err
	}

	return tlsConfig, nil
}

func configureOIDCPKI(orig *oauth2.Config, keyFile string, certFile string) (*oauthpki.Config, error) {
	// Read the files
	keyData, err := os.ReadFile(keyFile)
	if err != nil {
		return nil, xerrors.Errorf("read oidc client key file: %w", err)
	}

	var certData []byte
	// According to the spec, this is not required. So do not require it on the initial loading
	// of the PKI config.
	if certFile != "" {
		certData, err = os.ReadFile(certFile)
		if err != nil {
			return nil, xerrors.Errorf("read oidc client cert file: %w", err)
		}
	}

	return oauthpki.NewOauth2PKIConfig(oauthpki.ConfigParams{
		ClientID:       orig.ClientID,
		TokenURL:       orig.Endpoint.TokenURL,
		Scopes:         orig.Scopes,
		PemEncodedKey:  keyData,
		PemEncodedCert: certData,
		Config:         orig,
	})
}

func configureCAPool(tlsClientCAFile string, tlsConfig *tls.Config) error {
	if tlsClientCAFile != "" {
		caPool := x509.NewCertPool()
		data, err := os.ReadFile(tlsClientCAFile)
		if err != nil {
			return xerrors.Errorf("read %q: %w", tlsClientCAFile, err)
		}
		if !caPool.AppendCertsFromPEM(data) {
			return xerrors.Errorf("failed to parse CA certificate in tls-client-ca-file")
		}
		tlsConfig.ClientCAs = caPool
	}
	return nil
}

//nolint:revive // Ignore flag-parameter: parameter 'allowEveryone' seems to be a control flag, avoid control coupling (revive)
func configureGithubOAuth2(accessURL *url.URL, clientID, clientSecret string, allowSignups, allowEveryone bool, allowOrgs []string, rawTeams []string, enterpriseBaseURL string) (*coderd.GithubOAuth2Config, error) {
	redirectURL, err := accessURL.Parse("/api/v2/users/oauth2/github/callback")
	if err != nil {
		return nil, xerrors.Errorf("parse github oauth callback url: %w", err)
	}
	if allowEveryone && len(allowOrgs) > 0 {
		return nil, xerrors.New("allow everyone and allowed orgs cannot be used together")
	}
	if allowEveryone && len(rawTeams) > 0 {
		return nil, xerrors.New("allow everyone and allowed teams cannot be used together")
	}
	if !allowEveryone && len(allowOrgs) == 0 {
		return nil, xerrors.New("allowed orgs is empty: must specify at least one org or allow everyone")
	}
	allowTeams := make([]coderd.GithubOAuth2Team, 0, len(rawTeams))
	for _, rawTeam := range rawTeams {
		parts := strings.SplitN(rawTeam, "/", 2)
		if len(parts) != 2 {
			return nil, xerrors.Errorf("github team allowlist is formatted incorrectly. got %s; wanted <organization>/<team>", rawTeam)
		}
		allowTeams = append(allowTeams, coderd.GithubOAuth2Team{
			Organization: parts[0],
			Slug:         parts[1],
		})
	}
	createClient := func(client *http.Client) (*github.Client, error) {
		if enterpriseBaseURL != "" {
			return github.NewEnterpriseClient(enterpriseBaseURL, "", client)
		}
		return github.NewClient(client), nil
	}

	endpoint := xgithub.Endpoint
	if enterpriseBaseURL != "" {
		enterpriseURL, err := url.Parse(enterpriseBaseURL)
		if err != nil {
			return nil, xerrors.Errorf("parse enterprise base url: %w", err)
		}
		authURL, err := enterpriseURL.Parse("/login/oauth/authorize")
		if err != nil {
			return nil, xerrors.Errorf("parse enterprise auth url: %w", err)
		}
		tokenURL, err := enterpriseURL.Parse("/login/oauth/access_token")
		if err != nil {
			return nil, xerrors.Errorf("parse enterprise token url: %w", err)
		}
		endpoint = oauth2.Endpoint{
			AuthURL:  authURL.String(),
			TokenURL: tokenURL.String(),
		}
	}

	return &coderd.GithubOAuth2Config{
		OAuth2Config: &oauth2.Config{
			ClientID:     clientID,
			ClientSecret: clientSecret,
			Endpoint:     endpoint,
			RedirectURL:  redirectURL.String(),
			Scopes: []string{
				"read:user",
				"read:org",
				"user:email",
			},
		},
		AllowSignups:       allowSignups,
		AllowEveryone:      allowEveryone,
		AllowOrganizations: allowOrgs,
		AllowTeams:         allowTeams,
		AuthenticatedUser: func(ctx context.Context, client *http.Client) (*github.User, error) {
			api, err := createClient(client)
			if err != nil {
				return nil, err
			}
			user, _, err := api.Users.Get(ctx, "")
			return user, err
		},
		ListEmails: func(ctx context.Context, client *http.Client) ([]*github.UserEmail, error) {
			api, err := createClient(client)
			if err != nil {
				return nil, err
			}
			emails, _, err := api.Users.ListEmails(ctx, &github.ListOptions{})
			return emails, err
		},
		ListOrganizationMemberships: func(ctx context.Context, client *http.Client) ([]*github.Membership, error) {
			api, err := createClient(client)
			if err != nil {
				return nil, err
			}
			memberships, _, err := api.Organizations.ListOrgMemberships(ctx, &github.ListOrgMembershipsOptions{
				State: "active",
				ListOptions: github.ListOptions{
					PerPage: 100,
				},
			})
			return memberships, err
		},
		TeamMembership: func(ctx context.Context, client *http.Client, org, teamSlug, username string) (*github.Membership, error) {
			api, err := createClient(client)
			if err != nil {
				return nil, err
			}
			team, _, err := api.Teams.GetTeamMembershipBySlug(ctx, org, teamSlug, username)
			return team, err
		},
	}, nil
}

// embeddedPostgresURL returns the URL for the embedded PostgreSQL deployment.
func embeddedPostgresURL(cfg config.Root) (string, error) {
	pgPassword, err := cfg.PostgresPassword().Read()
	if errors.Is(err, os.ErrNotExist) {
		pgPassword, err = cryptorand.String(16)
		if err != nil {
			return "", xerrors.Errorf("generate password: %w", err)
		}
		err = cfg.PostgresPassword().Write(pgPassword)
		if err != nil {
			return "", xerrors.Errorf("write password: %w", err)
		}
	}
	if err != nil && !errors.Is(err, os.ErrNotExist) {
		return "", err
	}
	pgPort, err := cfg.PostgresPort().Read()
	if errors.Is(err, os.ErrNotExist) {
		listener, err := net.Listen("tcp4", "127.0.0.1:0")
		if err != nil {
			return "", xerrors.Errorf("listen for random port: %w", err)
		}
		_ = listener.Close()
		tcpAddr, valid := listener.Addr().(*net.TCPAddr)
		if !valid {
			return "", xerrors.Errorf("listener returned non TCP addr: %T", tcpAddr)
		}
		pgPort = strconv.Itoa(tcpAddr.Port)
		err = cfg.PostgresPort().Write(pgPort)
		if err != nil {
			return "", xerrors.Errorf("write postgres port: %w", err)
		}
	}
	return fmt.Sprintf("postgres://coder@localhost:%s/coder?sslmode=disable&password=%s", pgPort, pgPassword), nil
}

func startBuiltinPostgres(ctx context.Context, cfg config.Root, logger slog.Logger) (string, func() error, error) {
	usr, err := user.Current()
	if err != nil {
		return "", nil, err
	}
	if usr.Uid == "0" {
		return "", nil, xerrors.New("The built-in PostgreSQL cannot run as the root user. Create a non-root user and run again!")
	}

	// Ensure a password and port have been generated!
	connectionURL, err := embeddedPostgresURL(cfg)
	if err != nil {
		return "", nil, err
	}
	pgPassword, err := cfg.PostgresPassword().Read()
	if err != nil {
		return "", nil, xerrors.Errorf("read postgres password: %w", err)
	}
	pgPortRaw, err := cfg.PostgresPort().Read()
	if err != nil {
		return "", nil, xerrors.Errorf("read postgres port: %w", err)
	}
	pgPort, err := strconv.ParseUint(pgPortRaw, 10, 16)
	if err != nil {
		return "", nil, xerrors.Errorf("parse postgres port: %w", err)
	}

	stdlibLogger := slog.Stdlib(ctx, logger.Named("postgres"), slog.LevelDebug)
	ep := embeddedpostgres.NewDatabase(
		embeddedpostgres.DefaultConfig().
			Version(embeddedpostgres.V13).
			BinariesPath(filepath.Join(cfg.PostgresPath(), "bin")).
			DataPath(filepath.Join(cfg.PostgresPath(), "data")).
			RuntimePath(filepath.Join(cfg.PostgresPath(), "runtime")).
			CachePath(filepath.Join(cfg.PostgresPath(), "cache")).
			Username("coder").
			Password(pgPassword).
			Database("coder").
			Port(uint32(pgPort)).
			Logger(stdlibLogger.Writer()),
	)
	err = ep.Start()
	if err != nil {
		return "", nil, xerrors.Errorf("Failed to start built-in PostgreSQL. Optionally, specify an external deployment with `--postgres-url`: %w", err)
	}
	return connectionURL, ep.Stop, nil
}

func ConfigureHTTPClient(ctx context.Context, clientCertFile, clientKeyFile string, tlsClientCAFile string) (context.Context, *http.Client, error) {
	if clientCertFile != "" && clientKeyFile != "" {
		certificates, err := loadCertificates([]string{clientCertFile}, []string{clientKeyFile})
		if err != nil {
			return ctx, nil, err
		}

		tlsClientConfig := &tls.Config{ //nolint:gosec
			Certificates: certificates,
			NextProtos:   []string{"h2", "http/1.1"},
		}
		err = configureCAPool(tlsClientCAFile, tlsClientConfig)
		if err != nil {
			return nil, nil, err
		}

		httpClient := &http.Client{
			Transport: &http.Transport{
				TLSClientConfig: tlsClientConfig,
			},
		}
		return context.WithValue(ctx, oauth2.HTTPClient, httpClient), httpClient, nil
	}
	return ctx, &http.Client{}, nil
}

// nolint:revive
func redirectToAccessURL(handler http.Handler, accessURL *url.URL, tunnel bool, appHostnameRegex *regexp.Regexp) http.Handler {
	return http.HandlerFunc(func(w http.ResponseWriter, r *http.Request) {
		redirect := func() {
			http.Redirect(w, r, accessURL.String(), http.StatusTemporaryRedirect)
		}

		// Only do this if we aren't tunneling.
		// If we are tunneling, we want to allow the request to go through
		// because the tunnel doesn't proxy with TLS.
		if !tunnel && accessURL.Scheme == "https" && r.TLS == nil {
			redirect()
			return
		}

		if r.Host == accessURL.Host {
			handler.ServeHTTP(w, r)
			return
		}

		if r.Header.Get("X-Forwarded-Host") == accessURL.Host {
			handler.ServeHTTP(w, r)
			return
		}

		if appHostnameRegex != nil && appHostnameRegex.MatchString(r.Host) {
			handler.ServeHTTP(w, r)
			return
		}

		redirect()
	})
}

// IsLocalhost returns true if the host points to the local machine. Intended to
// be called with `u.Hostname()`.
func IsLocalhost(host string) bool {
	return host == "localhost" || host == "127.0.0.1" || host == "::1"
}

var _ slog.Sink = &debugFilterSink{}

type debugFilterSink struct {
	next []slog.Sink
	re   *regexp.Regexp
}

func (f *debugFilterSink) compile(res []string) error {
	if len(res) == 0 {
		return nil
	}

	var reb strings.Builder
	for i, re := range res {
		_, _ = fmt.Fprintf(&reb, "(%s)", re)
		if i != len(res)-1 {
			_, _ = reb.WriteRune('|')
		}
	}

	re, err := regexp.Compile(reb.String())
	if err != nil {
		return xerrors.Errorf("compile regex: %w", err)
	}
	f.re = re
	return nil
}

func (f *debugFilterSink) LogEntry(ctx context.Context, ent slog.SinkEntry) {
	if ent.Level == slog.LevelDebug {
		logName := strings.Join(ent.LoggerNames, ".")
		if f.re != nil && !f.re.MatchString(logName) && !f.re.MatchString(ent.Message) {
			return
		}
	}
	for _, sink := range f.next {
		sink.LogEntry(ctx, ent)
	}
}

func (f *debugFilterSink) Sync() {
	for _, sink := range f.next {
		sink.Sync()
	}
}

func BuildLogger(inv *clibase.Invocation, cfg *codersdk.DeploymentValues) (slog.Logger, func(), error) {
	var (
		sinks   = []slog.Sink{}
		closers = []func() error{}
	)

	addSinkIfProvided := func(sinkFn func(io.Writer) slog.Sink, loc string) error {
		switch loc {
		case "":

		case "/dev/stdout":
			sinks = append(sinks, sinkFn(inv.Stdout))

		case "/dev/stderr":
			sinks = append(sinks, sinkFn(inv.Stderr))

		default:
			fi, err := os.OpenFile(loc, os.O_WRONLY|os.O_CREATE|os.O_APPEND, 0o644)
			if err != nil {
				return xerrors.Errorf("open log file %q: %w", loc, err)
			}
			closers = append(closers, fi.Close)
			sinks = append(sinks, sinkFn(fi))
		}
		return nil
	}

	err := addSinkIfProvided(sloghuman.Sink, cfg.Logging.Human.String())
	if err != nil {
		return slog.Logger{}, nil, xerrors.Errorf("add human sink: %w", err)
	}
	err = addSinkIfProvided(slogjson.Sink, cfg.Logging.JSON.String())
	if err != nil {
		return slog.Logger{}, nil, xerrors.Errorf("add json sink: %w", err)
	}
	err = addSinkIfProvided(slogstackdriver.Sink, cfg.Logging.Stackdriver.String())
	if err != nil {
		return slog.Logger{}, nil, xerrors.Errorf("add stackdriver sink: %w", err)
	}

	if cfg.Trace.CaptureLogs {
		sinks = append(sinks, tracing.SlogSink{})
	}

	// User should log to null device if they don't want logs.
	if len(sinks) == 0 {
		return slog.Logger{}, nil, xerrors.New("no loggers provided")
	}

	filter := &debugFilterSink{next: sinks}

	err = filter.compile(cfg.Logging.Filter.Value())
	if err != nil {
		return slog.Logger{}, nil, xerrors.Errorf("compile filters: %w", err)
	}

	level := slog.LevelInfo
	// Debug logging is always enabled if a filter is present.
	if cfg.Verbose || filter.re != nil {
		level = slog.LevelDebug
	}

	return slog.Make(filter).Leveled(level), func() {
		for _, closer := range closers {
			_ = closer()
		}
	}, nil
}

func ConnectToPostgres(ctx context.Context, logger slog.Logger, driver string, dbURL string) (sqlDB *sql.DB, err error) {
	logger.Debug(ctx, "connecting to postgresql")

	// Try to connect for 30 seconds.
	ctx, cancel := context.WithTimeout(ctx, 30*time.Second)
	defer cancel()

	defer func() {
		if err == nil {
			return
		}
		if sqlDB != nil {
			_ = sqlDB.Close()
			sqlDB = nil
		}
		logger.Error(ctx, "connect to postgres failed", slog.Error(err))
	}()

	var tries int
	for r := retry.New(time.Second, 3*time.Second); r.Wait(ctx); {
		tries++

		sqlDB, err = sql.Open(driver, dbURL)
		if err != nil {
			logger.Warn(ctx, "connect to postgres: retrying", slog.Error(err), slog.F("try", tries))
			continue
		}

		err = pingPostgres(ctx, sqlDB)
		if err != nil {
			logger.Warn(ctx, "ping postgres: retrying", slog.Error(err), slog.F("try", tries))
			_ = sqlDB.Close()
			sqlDB = nil
			continue
		}

		break
	}
	if err == nil {
		err = ctx.Err()
	}
	if err != nil {
		return nil, xerrors.Errorf("unable to connect after %d tries; last error: %w", tries, err)
	}

	// Ensure the PostgreSQL version is >=13.0.0!
	version, err := sqlDB.QueryContext(ctx, "SHOW server_version_num;")
	if err != nil {
		return nil, xerrors.Errorf("get postgres version: %w", err)
	}
	if !version.Next() {
		return nil, xerrors.Errorf("no rows returned for version select")
	}
	var versionNum int
	err = version.Scan(&versionNum)
	if err != nil {
		return nil, xerrors.Errorf("scan version: %w", err)
	}
	_ = version.Close()

	if versionNum < 130000 {
		return nil, xerrors.Errorf("PostgreSQL version must be v13.0.0 or higher! Got: %d", versionNum)
	}
	logger.Debug(ctx, "connected to postgresql", slog.F("version", versionNum))

	err = migrations.Up(sqlDB)
	if err != nil {
		return nil, xerrors.Errorf("migrate up: %w", err)
	}
	// The default is 0 but the request will fail with a 500 if the DB
	// cannot accept new connections, so we try to limit that here.
	// Requests will wait for a new connection instead of a hard error
	// if a limit is set.
	sqlDB.SetMaxOpenConns(10)
	// Allow a max of 3 idle connections at a time. Lower values end up
	// creating a lot of connection churn. Since each connection uses about
	// 10MB of memory, we're allocating 30MB to Postgres connections per
	// replica, but is better than causing Postgres to spawn a thread 15-20
	// times/sec. PGBouncer's transaction pooling is not the greatest so
	// it's not optimal for us to deploy.
	//
	// This was set to 10 before we started doing HA deployments, but 3 was
	// later determined to be a better middle ground as to not use up all
	// of PGs default connection limit while simultaneously avoiding a lot
	// of connection churn.
	sqlDB.SetMaxIdleConns(3)

	return sqlDB, nil
}

func pingPostgres(ctx context.Context, db *sql.DB) error {
	ctx, cancel := context.WithTimeout(ctx, 5*time.Second)
	defer cancel()
	return db.PingContext(ctx)
}

type HTTPServers struct {
	HTTPUrl      *url.URL
	HTTPListener net.Listener

	// TLS
	TLSUrl      *url.URL
	TLSListener net.Listener
	TLSConfig   *tls.Config
}

// Serve acts just like http.Serve. It is a blocking call until the server
// is closed, and an error is returned if any underlying Serve call fails.
func (s *HTTPServers) Serve(srv *http.Server) error {
	eg := errgroup.Group{}
	if s.HTTPListener != nil {
		eg.Go(func() error {
			defer s.Close() // close all listeners on error
			return srv.Serve(s.HTTPListener)
		})
	}
	if s.TLSListener != nil {
		eg.Go(func() error {
			defer s.Close() // close all listeners on error
			return srv.Serve(s.TLSListener)
		})
	}
	return eg.Wait()
}

func (s *HTTPServers) Close() {
	if s.HTTPListener != nil {
		_ = s.HTTPListener.Close()
	}
	if s.TLSListener != nil {
		_ = s.TLSListener.Close()
	}
}

func ConfigureTraceProvider(
	ctx context.Context,
	logger slog.Logger,
	cfg *codersdk.DeploymentValues,
) (trace.TracerProvider, string, func(context.Context) error) {
	var (
		tracerProvider = trace.NewNoopTracerProvider()
		closeTracing   = func(context.Context) error { return nil }
		sqlDriver      = "postgres"
	)

	if cfg.Trace.Enable.Value() || cfg.Trace.DataDog.Value() || cfg.Trace.HoneycombAPIKey != "" {
		sdkTracerProvider, _closeTracing, err := tracing.TracerProvider(ctx, "coderd", tracing.TracerOpts{
			Default:   cfg.Trace.Enable.Value(),
			DataDog:   cfg.Trace.DataDog.Value(),
			Honeycomb: cfg.Trace.HoneycombAPIKey.String(),
		})
		if err != nil {
			logger.Warn(ctx, "start telemetry exporter", slog.Error(err))
		} else {
			d, err := tracing.PostgresDriver(sdkTracerProvider, "coderd.database")
			if err != nil {
				logger.Warn(ctx, "start postgres tracing driver", slog.Error(err))
			} else {
				sqlDriver = d
			}

			tracerProvider = sdkTracerProvider
			closeTracing = _closeTracing
		}
	}
	return tracerProvider, sqlDriver, closeTracing
}

func ConfigureHTTPServers(inv *clibase.Invocation, cfg *codersdk.DeploymentValues) (_ *HTTPServers, err error) {
	httpServers := &HTTPServers{}
	defer func() {
		if err != nil {
			// Always close the listeners if we fail.
			httpServers.Close()
		}
	}()
	// Validate bind addresses.
	if cfg.Address.String() != "" {
		if cfg.TLS.Enable {
			cfg.HTTPAddress = ""
			cfg.TLS.Address = cfg.Address
		} else {
			_ = cfg.HTTPAddress.Set(cfg.Address.String())
			cfg.TLS.Address.Host = ""
			cfg.TLS.Address.Port = ""
		}
	}
	if cfg.TLS.Enable && cfg.TLS.Address.String() == "" {
		return nil, xerrors.Errorf("TLS address must be set if TLS is enabled")
	}
	if !cfg.TLS.Enable && cfg.HTTPAddress.String() == "" {
		return nil, xerrors.Errorf("TLS is disabled. Enable with --tls-enable or specify a HTTP address")
	}

	if cfg.AccessURL.String() != "" &&
		!(cfg.AccessURL.Scheme == "http" || cfg.AccessURL.Scheme == "https") {
		return nil, xerrors.Errorf("access-url must include a scheme (e.g. 'http://' or 'https://)")
	}

	addrString := func(l net.Listener) string {
		listenAddrStr := l.Addr().String()
		// For some reason if 0.0.0.0:x is provided as the https
		// address, httpsListener.Addr().String() likes to return it as
		// an ipv6 address (i.e. [::]:x). If the input ip is 0.0.0.0,
		// try to coerce the output back to ipv4 to make it less
		// confusing.
		if strings.Contains(cfg.HTTPAddress.String(), "0.0.0.0") {
			listenAddrStr = strings.ReplaceAll(listenAddrStr, "[::]", "0.0.0.0")
		}
		return listenAddrStr
	}

	if cfg.HTTPAddress.String() != "" {
		httpServers.HTTPListener, err = net.Listen("tcp", cfg.HTTPAddress.String())
		if err != nil {
			return nil, err
		}

		// We want to print out the address the user supplied, not the
		// loopback device.
		_, _ = fmt.Fprintf(inv.Stdout, "Started HTTP listener at %s\n", (&url.URL{Scheme: "http", Host: addrString(httpServers.HTTPListener)}).String())

		// Set the http URL we want to use when connecting to ourselves.
		tcpAddr, tcpAddrValid := httpServers.HTTPListener.Addr().(*net.TCPAddr)
		if !tcpAddrValid {
			return nil, xerrors.Errorf("invalid TCP address type %T", httpServers.HTTPListener.Addr())
		}
		if tcpAddr.IP.IsUnspecified() {
			tcpAddr.IP = net.IPv4(127, 0, 0, 1)
		}
		httpServers.HTTPUrl = &url.URL{
			Scheme: "http",
			Host:   tcpAddr.String(),
		}
	}

	if cfg.TLS.Enable {
		if cfg.TLS.Address.String() == "" {
			return nil, xerrors.New("tls address must be set if tls is enabled")
		}

		// DEPRECATED: This redirect used to default to true.
		// It made more sense to have the redirect be opt-in.
		if inv.Environ.Get("CODER_TLS_REDIRECT_HTTP") == "true" || inv.ParsedFlags().Changed("tls-redirect-http-to-https") {
			cliui.Warn(inv.Stderr, "--tls-redirect-http-to-https is deprecated, please use --redirect-to-access-url instead")
			cfg.RedirectToAccessURL = cfg.TLS.RedirectHTTP
		}

		tlsConfig, err := configureTLS(
			cfg.TLS.MinVersion.String(),
			cfg.TLS.ClientAuth.String(),
			cfg.TLS.CertFiles,
			cfg.TLS.KeyFiles,
			cfg.TLS.ClientCAFile.String(),
		)
		if err != nil {
			return nil, xerrors.Errorf("configure tls: %w", err)
		}
		httpsListenerInner, err := net.Listen("tcp", cfg.TLS.Address.String())
		if err != nil {
			return nil, err
		}

		httpServers.TLSConfig = tlsConfig
		httpServers.TLSListener = tls.NewListener(httpsListenerInner, tlsConfig)

		// We want to print out the address the user supplied, not the
		// loopback device.
		_, _ = fmt.Fprintf(inv.Stdout, "Started TLS/HTTPS listener at %s\n", (&url.URL{Scheme: "https", Host: addrString(httpServers.TLSListener)}).String())

		// Set the https URL we want to use when connecting to
		// ourselves.
		tcpAddr, tcpAddrValid := httpServers.TLSListener.Addr().(*net.TCPAddr)
		if !tcpAddrValid {
			return nil, xerrors.Errorf("invalid TCP address type %T", httpServers.TLSListener.Addr())
		}
		if tcpAddr.IP.IsUnspecified() {
			tcpAddr.IP = net.IPv4(127, 0, 0, 1)
		}
		httpServers.TLSUrl = &url.URL{
			Scheme: "https",
			Host:   tcpAddr.String(),
		}
	}

	if httpServers.HTTPListener == nil && httpServers.TLSListener == nil {
		return nil, xerrors.New("must listen on at least one address")
	}

	return httpServers, nil
}

<<<<<<< HEAD
func createDERPMap(ctx context.Context, logger slog.Logger, vals *codersdk.DeploymentValues) (*tailcfg.DERPMap, error) {
	_, accessURLPortRaw, _ := net.SplitHostPort(vals.AccessURL.Host)
	if accessURLPortRaw == "" {
		accessURLPortRaw = "80"
		if vals.AccessURL.Scheme == "https" {
			accessURLPortRaw = "443"
		}
	}

	accessURLPort, err := strconv.Atoi(accessURLPortRaw)
	if err != nil {
		return nil, xerrors.Errorf("parse access URL port: %w", err)
	}

	defaultRegion := &tailcfg.DERPRegion{
		EmbeddedRelay: true,
		RegionID:      int(vals.DERP.Server.RegionID.Value()),
		RegionCode:    vals.DERP.Server.RegionCode.String(),
		RegionName:    vals.DERP.Server.RegionName.String(),
		Nodes: []*tailcfg.DERPNode{{
			Name:      fmt.Sprintf("%db", vals.DERP.Server.RegionID),
			RegionID:  int(vals.DERP.Server.RegionID.Value()),
			HostName:  vals.AccessURL.Value().Hostname(),
			DERPPort:  accessURLPort,
			STUNPort:  -1,
			ForceHTTP: vals.AccessURL.Scheme == "http",
		}},
	}
	if !vals.DERP.Server.Enable {
		defaultRegion = nil
	}

	baseMapURL := vals.DERP.Config.URL.String()
	if baseMapURL != "" && vals.DERP.Config.Path.String() != "" {
		return nil, xerrors.Errorf("cannot specify both --derp-config-url and --derp-config-path")
	} else {
		baseMapURL = "file:" + vals.DERP.Config.Path.String()
	}

	// If they have a URL or path already set above, it takes precedence over
	// the Tailscale DERP map value since Tailscale defaults to true.
	if vals.DERP.Config.UseTailscaleDERPs.Value() {
		if baseMapURL != "" {
			baseMapURL = codersdk.TailscaleDERPMapURL
		} else if baseMapURL != codersdk.TailscaleDERPMapURL {
			// We add the check to the if statement in case they're manually
			// setting the URL to the Tailscale DERP URL.
			logger.Warn(ctx, "The deployment has CODER_DERP_CONFIG_URL or CODER_DERP_CONFIG_PATH set, and CODER_USE_TAILSCALE_DERPS is set to the default value `true`. Tailscale DERPs will not be used.")
		}
	}

	// If the admin is using Tailscale's DERP map, then we don't want to
	// put the configured STUN addresses in their own regions to avoid
	// doing any funky stuff with the DERP map.
	//
	// Each Tailscale DERP map region has STUN servers already so we don't need
	// to worry about hard NAT probing failing because only one region has STUN
	// servers.
	individualSTUNRegions := baseMapURL != codersdk.TailscaleDERPMapURL

	derpMap, err := tailnet.NewDERPMap(
		ctx, defaultRegion,
		vals.DERP.Server.STUNAddresses,
		individualSTUNRegions,
		vals.DERP.Config.BlockDirect.Value(),
		baseMapURL,
	)
	if err != nil {
		return nil, xerrors.Errorf("create derp map: %w", err)
	}

	return derpMap, nil
=======
// ReadExternalAuthProvidersFromEnv is provided for compatibility purposes with
// the viper CLI.
func ReadExternalAuthProvidersFromEnv(environ []string) ([]codersdk.ExternalAuthConfig, error) {
	providers, err := parseExternalAuthProvidersFromEnv("CODER_EXTERNAL_AUTH_", environ)
	if err != nil {
		return nil, err
	}
	// Deprecated: To support legacy git auth!
	gitProviders, err := parseExternalAuthProvidersFromEnv("CODER_GITAUTH_", environ)
	if err != nil {
		return nil, err
	}
	return append(providers, gitProviders...), nil
}

// parseExternalAuthProvidersFromEnv consumes environment variables to parse
// external auth providers. A prefix is provided to support the legacy
// parsing of `GITAUTH` environment variables.
func parseExternalAuthProvidersFromEnv(prefix string, environ []string) ([]codersdk.ExternalAuthConfig, error) {
	// The index numbers must be in-order.
	sort.Strings(environ)

	var providers []codersdk.ExternalAuthConfig
	for _, v := range clibase.ParseEnviron(environ, prefix) {
		tokens := strings.SplitN(v.Name, "_", 2)
		if len(tokens) != 2 {
			return nil, xerrors.Errorf("invalid env var: %s", v.Name)
		}

		providerNum, err := strconv.Atoi(tokens[0])
		if err != nil {
			return nil, xerrors.Errorf("parse number: %s", v.Name)
		}

		var provider codersdk.ExternalAuthConfig
		switch {
		case len(providers) < providerNum:
			return nil, xerrors.Errorf(
				"provider num %v skipped: %s",
				len(providers),
				v.Name,
			)
		case len(providers) == providerNum:
			// At the next next provider.
			providers = append(providers, provider)
		case len(providers) == providerNum+1:
			// At the current provider.
			provider = providers[providerNum]
		}

		key := tokens[1]
		switch key {
		case "ID":
			provider.ID = v.Value
		case "TYPE":
			provider.Type = v.Value
		case "CLIENT_ID":
			provider.ClientID = v.Value
		case "CLIENT_SECRET":
			provider.ClientSecret = v.Value
		case "AUTH_URL":
			provider.AuthURL = v.Value
		case "TOKEN_URL":
			provider.TokenURL = v.Value
		case "VALIDATE_URL":
			provider.ValidateURL = v.Value
		case "REGEX":
			provider.Regex = v.Value
		case "DEVICE_FLOW":
			b, err := strconv.ParseBool(v.Value)
			if err != nil {
				return nil, xerrors.Errorf("parse bool: %s", v.Value)
			}
			provider.DeviceFlow = b
		case "DEVICE_CODE_URL":
			provider.DeviceCodeURL = v.Value
		case "NO_REFRESH":
			b, err := strconv.ParseBool(v.Value)
			if err != nil {
				return nil, xerrors.Errorf("parse bool: %s", v.Value)
			}
			provider.NoRefresh = b
		case "SCOPES":
			provider.Scopes = strings.Split(v.Value, " ")
		case "APP_INSTALL_URL":
			provider.AppInstallURL = v.Value
		case "APP_INSTALLATIONS_URL":
			provider.AppInstallationsURL = v.Value
		case "DISPLAY_NAME":
			provider.DisplayName = v.Value
		case "DISPLAY_ICON":
			provider.DisplayIcon = v.Value
		}
		providers[providerNum] = provider
	}
	return providers, nil
>>>>>>> 54fd3509
}<|MERGE_RESOLUTION|>--- conflicted
+++ resolved
@@ -2132,7 +2132,6 @@
 	return httpServers, nil
 }
 
-<<<<<<< HEAD
 func createDERPMap(ctx context.Context, logger slog.Logger, vals *codersdk.DeploymentValues) (*tailcfg.DERPMap, error) {
 	_, accessURLPortRaw, _ := net.SplitHostPort(vals.AccessURL.Host)
 	if accessURLPortRaw == "" {
@@ -2205,7 +2204,8 @@
 	}
 
 	return derpMap, nil
-=======
+}
+
 // ReadExternalAuthProvidersFromEnv is provided for compatibility purposes with
 // the viper CLI.
 func ReadExternalAuthProvidersFromEnv(environ []string) ([]codersdk.ExternalAuthConfig, error) {
@@ -2302,5 +2302,4 @@
 		providers[providerNum] = provider
 	}
 	return providers, nil
->>>>>>> 54fd3509
 }