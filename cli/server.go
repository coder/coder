package cli

import (
	"context"
	"crypto/tls"
	"crypto/x509"
	"database/sql"
	"errors"
	"fmt"
	"io"
	"log"
	"net"
	"net/http"
	"net/http/pprof"
	"net/url"
	"os"
	"os/signal"
	"os/user"
	"path/filepath"
	"regexp"
	"strconv"
	"strings"
	"sync"
	"time"

	"github.com/coreos/go-oidc/v3/oidc"
	"github.com/coreos/go-systemd/daemon"
	embeddedpostgres "github.com/fergusstrange/embedded-postgres"
	"github.com/google/go-github/v43/github"
	"github.com/google/uuid"
	"github.com/prometheus/client_golang/prometheus"
	"github.com/prometheus/client_golang/prometheus/promhttp"
	"github.com/spf13/afero"
	"github.com/spf13/cobra"
	"github.com/spf13/viper"
	"go.opentelemetry.io/otel/trace"
	"golang.org/x/mod/semver"
	"golang.org/x/oauth2"
	xgithub "golang.org/x/oauth2/github"
	"golang.org/x/sync/errgroup"
	"golang.org/x/xerrors"
	"google.golang.org/api/idtoken"
	"google.golang.org/api/option"
	"tailscale.com/tailcfg"

	"cdr.dev/slog"
	"cdr.dev/slog/sloggers/sloghuman"
	"github.com/coder/coder/buildinfo"
	"github.com/coder/coder/cli/cliui"
	"github.com/coder/coder/cli/config"
	"github.com/coder/coder/cli/deployment"
	"github.com/coder/coder/coderd"
	"github.com/coder/coder/coderd/autobuild/executor"
	"github.com/coder/coder/coderd/database"
	"github.com/coder/coder/coderd/database/databasefake"
	"github.com/coder/coder/coderd/database/migrations"
	"github.com/coder/coder/coderd/devtunnel"
	"github.com/coder/coder/coderd/gitsshkey"
	"github.com/coder/coder/coderd/httpapi"
	"github.com/coder/coder/coderd/httpmw"
	"github.com/coder/coder/coderd/prometheusmetrics"
	"github.com/coder/coder/coderd/telemetry"
	"github.com/coder/coder/coderd/tracing"
	"github.com/coder/coder/codersdk"
	"github.com/coder/coder/cryptorand"
	"github.com/coder/coder/provisioner/echo"
	"github.com/coder/coder/provisioner/terraform"
	"github.com/coder/coder/provisionerd"
	"github.com/coder/coder/provisionersdk"
	"github.com/coder/coder/provisionersdk/proto"
	"github.com/coder/coder/tailnet"
)

// nolint:gocyclo
func Server(vip *viper.Viper, newAPI func(context.Context, *coderd.Options) (*coderd.API, io.Closer, error)) *cobra.Command {
	root := &cobra.Command{
		Use:   "server",
		Short: "Start a Coder server",
		RunE: func(cmd *cobra.Command, args []string) error {
			cfg, err := deployment.Config(cmd.Flags(), vip)
			if err != nil {
				return xerrors.Errorf("getting deployment config: %w", err)
			}
			printLogo(cmd)
			logger := slog.Make(sloghuman.Sink(cmd.ErrOrStderr()))
			if ok, _ := cmd.Flags().GetBool(varVerbose); ok {
				logger = logger.Leveled(slog.LevelDebug)
			}

			// Main command context for managing cancellation
			// of running services.
			ctx, cancel := context.WithCancel(cmd.Context())
			defer cancel()

			// Register signals early on so that graceful shutdown can't
			// be interrupted by additional signals. Note that we avoid
			// shadowing cancel() (from above) here because notifyStop()
			// restores default behavior for the signals. This protects
			// the shutdown sequence from abrubtly terminating things
			// like: database migrations, provisioner work, workspace
			// cleanup in dev-mode, etc.
			//
			// To get out of a graceful shutdown, the user can send
			// SIGQUIT with ctrl+\ or SIGKILL with `kill -9`.
			notifyCtx, notifyStop := signal.NotifyContext(ctx, interruptSignals...)
			defer notifyStop()

			// Clean up idle connections at the end, e.g.
			// embedded-postgres can leave an idle connection
			// which is caught by goleaks.
			defer http.DefaultClient.CloseIdleConnections()

			var (
				tracerProvider trace.TracerProvider
				sqlDriver      = "postgres"
			)

			// Coder tracing should be disabled if telemetry is disabled unless
			// --telemetry-trace was explicitly provided.
			shouldCoderTrace := cfg.TelemetryEnable.Value && !isTest()
			// Only override if telemetryTraceEnable was specifically set.
			// By default we want it to be controlled by telemetryEnable.
			if cmd.Flags().Changed("telemetry-trace") {
				shouldCoderTrace = cfg.TelemetryTrace.Value
			}

			if cfg.TraceEnable.Value || shouldCoderTrace {
				sdkTracerProvider, closeTracing, err := tracing.TracerProvider(ctx, "coderd", tracing.TracerOpts{
					Default: cfg.TraceEnable.Value,
					Coder:   shouldCoderTrace,
				})
				if err != nil {
					logger.Warn(ctx, "start telemetry exporter", slog.Error(err))
				} else {
					// allow time for traces to flush even if command context is canceled
					defer func() {
						_ = shutdownWithTimeout(closeTracing, 5*time.Second)
					}()

					d, err := tracing.PostgresDriver(sdkTracerProvider, "coderd.database")
					if err != nil {
						logger.Warn(ctx, "start postgres tracing driver", slog.Error(err))
					} else {
						sqlDriver = d
					}

					tracerProvider = sdkTracerProvider
				}
			}

			config := createConfig(cmd)
			builtinPostgres := false
			// Only use built-in if PostgreSQL URL isn't specified!
			if !cfg.InMemoryDatabase.Value && cfg.PostgresURL.Value == "" {
				var closeFunc func() error
				cmd.Printf("Using built-in PostgreSQL (%s)\n", config.PostgresPath())
				cfg.PostgresURL.Value, closeFunc, err = startBuiltinPostgres(ctx, config, logger)
				if err != nil {
					return err
				}
				builtinPostgres = true
				defer func() {
					cmd.Printf("Stopping built-in PostgreSQL...\n")
					// Gracefully shut PostgreSQL down!
					_ = closeFunc()
					cmd.Printf("Stopped built-in PostgreSQL\n")
				}()
			}

			listener, err := net.Listen("tcp", cfg.Address.Value)
			if err != nil {
				return xerrors.Errorf("listen %q: %w", cfg.Address.Value, err)
			}
			defer listener.Close()

			var tlsConfig *tls.Config
			if cfg.TLSEnable.Value {
				tlsConfig, err = configureTLS(
					cfg.TLSMinVersion.Value,
					cfg.TLSClientAuth.Value,
					cfg.TLSCertFiles.Value,
					cfg.TLSKeyFiles.Value,
					cfg.TLSClientCAFile.Value,
				)
				if err != nil {
					return xerrors.Errorf("configure tls: %w", err)
				}
				listener = tls.NewListener(listener, tlsConfig)
			}

			tcpAddr, valid := listener.Addr().(*net.TCPAddr)
			if !valid {
				return xerrors.New("must be listening on tcp")
			}
			// If just a port is specified, assume localhost.
			if tcpAddr.IP.IsUnspecified() {
				tcpAddr.IP = net.IPv4(127, 0, 0, 1)
			}
			// If no access URL is specified, fallback to the
			// bounds URL.
			localURL := &url.URL{
				Scheme: "http",
				Host:   tcpAddr.String(),
			}
			if cfg.TLSEnable.Value {
				localURL.Scheme = "https"
			}

			var (
				ctxTunnel, closeTunnel = context.WithCancel(ctx)
				tunnel                 *devtunnel.Tunnel
				tunnelErr              <-chan error
			)
			defer closeTunnel()

			// If the access URL is empty, we attempt to run a reverse-proxy
			// tunnel to make the initial setup really simple.
			if cfg.AccessURL.Value == "" {
				cmd.Printf("Opening tunnel so workspaces can connect to your deployment. For production scenarios, specify an external access URL\n")
				tunnel, tunnelErr, err = devtunnel.New(ctxTunnel, logger.Named("devtunnel"))
				if err != nil {
					return xerrors.Errorf("create tunnel: %w", err)
				}
				cfg.AccessURL.Value = tunnel.URL

				if cfg.WildcardAccessURL.Value == "" {
					u, err := parseURL(ctx, tunnel.URL)
					if err != nil {
						return xerrors.Errorf("parse tunnel url: %w", err)
					}

					// Suffixed wildcard access URL.
					cfg.WildcardAccessURL.Value = fmt.Sprintf("*--%s", u.Hostname())
				}
			}

			accessURLParsed, err := parseURL(ctx, cfg.AccessURL.Value)
			if err != nil {
				return xerrors.Errorf("parse URL: %w", err)
			}
			accessURLPortRaw := accessURLParsed.Port()
			if accessURLPortRaw == "" {
				accessURLPortRaw = "80"
				if accessURLParsed.Scheme == "https" {
					accessURLPortRaw = "443"
				}
			}
			accessURLPort, err := strconv.Atoi(accessURLPortRaw)
			if err != nil {
				return xerrors.Errorf("parse access URL port: %w", err)
			}

			// Warn the user if the access URL appears to be a loopback address.
			isLocal, err := isLocalURL(ctx, accessURLParsed)
			if isLocal || err != nil {
				reason := "could not be resolved"
				if isLocal {
					reason = "isn't externally reachable"
				}
				cmd.Printf("%s The access URL %s %s, this may cause unexpected problems when creating workspaces. Generate a unique *.try.coder.app URL by not specifying an access URL.\n", cliui.Styles.Warn.Render("Warning:"), cliui.Styles.Field.Render(accessURLParsed.String()), reason)
			}

			// A newline is added before for visibility in terminal output.
			cmd.Printf("\nView the Web UI: %s\n", accessURLParsed.String())

			// Used for zero-trust instance identity with Google Cloud.
			googleTokenValidator, err := idtoken.NewValidator(ctx, option.WithoutAuthentication())
			if err != nil {
				return err
			}

			sshKeygenAlgorithm, err := gitsshkey.ParseAlgorithm(cfg.SSHKeygenAlgorithm.Value)
			if err != nil {
				return xerrors.Errorf("parse ssh keygen algorithm %s: %w", cfg.SSHKeygenAlgorithm.Value, err)
			}

			// Validate provided auto-import templates.
			var (
				validatedAutoImportTemplates     = make([]coderd.AutoImportTemplate, len(cfg.AutoImportTemplates.Value))
				seenValidatedAutoImportTemplates = make(map[coderd.AutoImportTemplate]struct{}, len(cfg.AutoImportTemplates.Value))
			)
			for i, autoImportTemplate := range cfg.AutoImportTemplates.Value {
				var v coderd.AutoImportTemplate
				switch autoImportTemplate {
				case "kubernetes":
					v = coderd.AutoImportTemplateKubernetes
				default:
					return xerrors.Errorf("auto import template %q is not supported", autoImportTemplate)
				}

				if _, ok := seenValidatedAutoImportTemplates[v]; ok {
					return xerrors.Errorf("auto import template %q is specified more than once", v)
				}
				seenValidatedAutoImportTemplates[v] = struct{}{}
				validatedAutoImportTemplates[i] = v
			}

			defaultRegion := &tailcfg.DERPRegion{
				EmbeddedRelay: true,
				RegionID:      cfg.DERPServerRegionID.Value,
				RegionCode:    cfg.DERPServerRegionCode.Value,
				RegionName:    cfg.DERPServerRegionName.Value,
				Nodes: []*tailcfg.DERPNode{{
					Name:      fmt.Sprintf("%db", cfg.DERPServerRegionID.Value),
					RegionID:  cfg.DERPServerRegionID.Value,
					HostName:  accessURLParsed.Hostname(),
					DERPPort:  accessURLPort,
					STUNPort:  -1,
					ForceHTTP: accessURLParsed.Scheme == "http",
				}},
			}
			if !cfg.DERPServerEnable.Value {
				defaultRegion = nil
			}
			derpMap, err := tailnet.NewDERPMap(ctx, defaultRegion, cfg.DERPServerSTUNAddresses.Value, cfg.DERPConfigURL.Value, cfg.DERPConfigPath.Value)
			if err != nil {
				return xerrors.Errorf("create derp map: %w", err)
			}

			appHostname := strings.TrimSpace(cfg.WildcardAccessURL.Value)
			var appHostnameRegex *regexp.Regexp
			if appHostname != "" {
				appHostnameRegex, err = httpapi.CompileHostnamePattern(appHostname)
				if err != nil {
					return xerrors.Errorf("parse wildcard access URL %q: %w", appHostname, err)
				}
			}

			realIPConfig, err := httpmw.ParseRealIPConfig(dflags.ProxyTrustedHeaders.Value, dflags.ProxyTrustedOrigins.Value)
			if err != nil {
				return xerrors.Errorf("parse real ip config: %w", err)
			}

			options := &coderd.Options{
				AccessURL:                   accessURLParsed,
				AppHostname:                 appHostname,
				AppHostnameRegex:            appHostnameRegex,
				Logger:                      logger.Named("coderd"),
				Database:                    databasefake.New(),
				DERPMap:                     derpMap,
				Pubsub:                      database.NewPubsubInMemory(),
				CacheDir:                    cfg.CacheDirectory.Value,
				GoogleTokenValidator:        googleTokenValidator,
<<<<<<< HEAD
				SecureAuthCookie:            dflags.SecureAuthCookie.Value,
				RealIPConfig:                realIPConfig,
=======
				SecureAuthCookie:            cfg.SecureAuthCookie.Value,
>>>>>>> d0fb054a
				SSHKeygenAlgorithm:          sshKeygenAlgorithm,
				TracerProvider:              tracerProvider,
				Telemetry:                   telemetry.NewNoop(),
				AutoImportTemplates:         validatedAutoImportTemplates,
				MetricsCacheRefreshInterval: cfg.MetricsCacheRefreshInterval.Value,
				AgentStatsRefreshInterval:   cfg.AgentStatRefreshInterval.Value,
				Experimental:                ExperimentalEnabled(cmd),
				DeploymentConfig:            &cfg,
			}
			if tlsConfig != nil {
				options.TLSCertificates = tlsConfig.Certificates
			}

			if cfg.OAuth2GithubClientSecret.Value != "" {
				options.GithubOAuth2Config, err = configureGithubOAuth2(accessURLParsed,
					cfg.OAuth2GithubClientID.Value,
					cfg.OAuth2GithubClientSecret.Value,
					cfg.OAuth2GithubAllowSignups.Value,
					cfg.OAuth2GithubAllowedOrgs.Value,
					cfg.OAuth2GithubAllowedTeams.Value,
					cfg.OAuth2GithubEnterpriseBaseURL.Value,
				)
				if err != nil {
					return xerrors.Errorf("configure github oauth2: %w", err)
				}
			}

			if cfg.OIDCClientSecret.Value != "" {
				if cfg.OIDCClientID.Value == "" {
					return xerrors.Errorf("OIDC client ID be set!")
				}
				if cfg.OIDCIssuerURL.Value == "" {
					return xerrors.Errorf("OIDC issuer URL must be set!")
				}

				oidcProvider, err := oidc.NewProvider(ctx, cfg.OIDCIssuerURL.Value)
				if err != nil {
					return xerrors.Errorf("configure oidc provider: %w", err)
				}
				redirectURL, err := accessURLParsed.Parse("/api/v2/users/oidc/callback")
				if err != nil {
					return xerrors.Errorf("parse oidc oauth callback url: %w", err)
				}
				options.OIDCConfig = &coderd.OIDCConfig{
					OAuth2Config: &oauth2.Config{
						ClientID:     cfg.OIDCClientID.Value,
						ClientSecret: cfg.OIDCClientSecret.Value,
						RedirectURL:  redirectURL.String(),
						Endpoint:     oidcProvider.Endpoint(),
						Scopes:       cfg.OIDCScopes.Value,
					},
					Verifier: oidcProvider.Verifier(&oidc.Config{
						ClientID: cfg.OIDCClientID.Value,
					}),
					EmailDomain:  cfg.OIDCEmailDomain.Value,
					AllowSignups: cfg.OIDCAllowSignups.Value,
				}
			}

			if cfg.InMemoryDatabase.Value {
				options.Database = databasefake.New()
				options.Pubsub = database.NewPubsubInMemory()
			} else {
				sqlDB, err := sql.Open(sqlDriver, cfg.PostgresURL.Value)
				if err != nil {
					return xerrors.Errorf("dial postgres: %w", err)
				}
				defer sqlDB.Close()
				// Ensure the PostgreSQL version is >=13.0.0!
				version, err := sqlDB.QueryContext(ctx, "SHOW server_version;")
				if err != nil {
					return xerrors.Errorf("get postgres version: %w", err)
				}
				if !version.Next() {
					return xerrors.Errorf("no rows returned for version select")
				}
				var versionStr string
				err = version.Scan(&versionStr)
				if err != nil {
					return xerrors.Errorf("scan version: %w", err)
				}
				versionStr = strings.Split(versionStr, " ")[0]
				if semver.Compare("v"+versionStr, "v13") < 0 {
					return xerrors.New("PostgreSQL version must be v13.0.0 or higher!")
				}

				err = sqlDB.Ping()
				if err != nil {
					return xerrors.Errorf("ping postgres: %w", err)
				}
				err = migrations.Up(sqlDB)
				if err != nil {
					return xerrors.Errorf("migrate up: %w", err)
				}
				options.Database = database.New(sqlDB)
				options.Pubsub, err = database.NewPubsub(ctx, sqlDB, cfg.PostgresURL.Value)
				if err != nil {
					return xerrors.Errorf("create pubsub: %w", err)
				}
				defer options.Pubsub.Close()
			}

			deploymentID, err := options.Database.GetDeploymentID(ctx)
			if errors.Is(err, sql.ErrNoRows) {
				err = nil
			}
			if err != nil {
				return xerrors.Errorf("get deployment id: %w", err)
			}
			if deploymentID == "" {
				deploymentID = uuid.NewString()
				err = options.Database.InsertDeploymentID(ctx, deploymentID)
				if err != nil {
					return xerrors.Errorf("set deployment id: %w", err)
				}
			}

			// Parse the raw telemetry URL!
			telemetryURL, err := parseURL(ctx, cfg.TelemetryURL.Value)
			if err != nil {
				return xerrors.Errorf("parse telemetry url: %w", err)
			}
			// Disable telemetry if the in-memory database is used unless explicitly defined!
			if cfg.InMemoryDatabase.Value && !cmd.Flags().Changed(cfg.TelemetryEnable.Flag) {
				cfg.TelemetryEnable.Value = false
			}
			if cfg.TelemetryEnable.Value {
				options.Telemetry, err = telemetry.New(telemetry.Options{
					BuiltinPostgres: builtinPostgres,
					DeploymentID:    deploymentID,
					Database:        options.Database,
					Logger:          logger.Named("telemetry"),
					URL:             telemetryURL,
					GitHubOAuth:     cfg.OAuth2GithubClientID.Value != "",
					OIDCAuth:        cfg.OIDCClientID.Value != "",
					OIDCIssuerURL:   cfg.OIDCIssuerURL.Value,
					Prometheus:      cfg.PrometheusEnable.Value,
					STUN:            len(cfg.DERPServerSTUNAddresses.Value) != 0,
					Tunnel:          tunnel != nil,
				})
				if err != nil {
					return xerrors.Errorf("create telemetry reporter: %w", err)
				}
				defer options.Telemetry.Close()
			}

			// This prevents the pprof import from being accidentally deleted.
			_ = pprof.Handler
			if cfg.PprofEnable.Value {
				//nolint:revive
				defer serveHandler(ctx, logger, nil, cfg.PprofAddress.Value, "pprof")()
			}
			if cfg.PrometheusEnable.Value {
				options.PrometheusRegistry = prometheus.NewRegistry()
				closeUsersFunc, err := prometheusmetrics.ActiveUsers(ctx, options.PrometheusRegistry, options.Database, 0)
				if err != nil {
					return xerrors.Errorf("register active users prometheus metric: %w", err)
				}
				defer closeUsersFunc()

				closeWorkspacesFunc, err := prometheusmetrics.Workspaces(ctx, options.PrometheusRegistry, options.Database, 0)
				if err != nil {
					return xerrors.Errorf("register workspaces prometheus metric: %w", err)
				}
				defer closeWorkspacesFunc()

				//nolint:revive
				defer serveHandler(ctx, logger, promhttp.InstrumentMetricHandler(
					options.PrometheusRegistry, promhttp.HandlerFor(options.PrometheusRegistry, promhttp.HandlerOpts{}),
				), cfg.PrometheusAddress.Value, "prometheus")()
			}

			// We use a separate coderAPICloser so the Enterprise API
			// can have it's own close functions. This is cleaner
			// than abstracting the Coder API itself.
			coderAPI, coderAPICloser, err := newAPI(ctx, options)
			if err != nil {
				return err
			}

			client := codersdk.New(localURL)
			if cfg.TLSEnable.Value {
				// Secure transport isn't needed for locally communicating!
				client.HTTPClient.Transport = &http.Transport{
					TLSClientConfig: &tls.Config{
						//nolint:gosec
						InsecureSkipVerify: true,
					},
				}
			}

			// Since errCh only has one buffered slot, all routines
			// sending on it must be wrapped in a select/default to
			// avoid leaving dangling goroutines waiting for the
			// channel to be consumed.
			errCh := make(chan error, 1)
			provisionerDaemons := make([]*provisionerd.Server, 0)
			defer func() {
				// We have no graceful shutdown of provisionerDaemons
				// here because that's handled at the end of main, this
				// is here in case the program exits early.
				for _, daemon := range provisionerDaemons {
					_ = daemon.Close()
				}
			}()
			for i := 0; i < cfg.ProvisionerDaemons.Value; i++ {
				daemon, err := newProvisionerDaemon(ctx, coderAPI, logger, cfg.CacheDirectory.Value, errCh, false)
				if err != nil {
					return xerrors.Errorf("create provisioner daemon: %w", err)
				}
				provisionerDaemons = append(provisionerDaemons, daemon)
			}

			shutdownConnsCtx, shutdownConns := context.WithCancel(ctx)
			defer shutdownConns()

			// ReadHeaderTimeout is purposefully not enabled. It caused some issues with
			// websockets over the dev tunnel.
			// See: https://github.com/coder/coder/pull/3730
			//nolint:gosec
			server := &http.Server{
				// These errors are typically noise like "TLS: EOF". Vault does similar:
				// https://github.com/hashicorp/vault/blob/e2490059d0711635e529a4efcbaa1b26998d6e1c/command/server.go#L2714
				ErrorLog: log.New(io.Discard, "", 0),
				Handler:  coderAPI.RootHandler,
				BaseContext: func(_ net.Listener) context.Context {
					return shutdownConnsCtx
				},
			}
			defer func() {
				_ = shutdownWithTimeout(server.Shutdown, 5*time.Second)
			}()

			eg := errgroup.Group{}
			eg.Go(func() error {
				// Make sure to close the tunnel listener if we exit so the
				// errgroup doesn't wait forever!
				if tunnel != nil {
					defer tunnel.Listener.Close()
				}

				return server.Serve(listener)
			})
			if tunnel != nil {
				eg.Go(func() error {
					defer listener.Close()

					return server.Serve(tunnel.Listener)
				})
			}
			go func() {
				select {
				case errCh <- eg.Wait():
				default:
				}
			}()

			hasFirstUser, err := client.HasFirstUser(ctx)
			if !hasFirstUser && err == nil {
				cmd.Println()
				cmd.Println("Get started by creating the first user (in a new terminal):")
				cmd.Println(cliui.Styles.Code.Render("coder login " + accessURLParsed.String()))
			}

			cmd.Println("\n==> Logs will stream in below (press ctrl+c to gracefully exit):")

			// Updates the systemd status from activating to activated.
			_, err = daemon.SdNotify(false, daemon.SdNotifyReady)
			if err != nil {
				return xerrors.Errorf("notify systemd: %w", err)
			}

			autobuildPoller := time.NewTicker(cfg.AutobuildPollInterval.Value)
			defer autobuildPoller.Stop()
			autobuildExecutor := executor.New(ctx, options.Database, logger, autobuildPoller.C)
			autobuildExecutor.Run()

			// This is helpful for tests, but can be silently ignored.
			// Coder may be ran as users that don't have permission to write in the homedir,
			// such as via the systemd service.
			_ = config.URL().Write(client.URL.String())

			// Currently there is no way to ask the server to shut
			// itself down, so any exit signal will result in a non-zero
			// exit of the server.
			var exitErr error
			select {
			case <-notifyCtx.Done():
				exitErr = notifyCtx.Err()
				_, _ = fmt.Fprintln(cmd.OutOrStdout(), cliui.Styles.Bold.Render(
					"Interrupt caught, gracefully exiting. Use ctrl+\\ to force quit",
				))
			case exitErr = <-tunnelErr:
				if exitErr == nil {
					exitErr = xerrors.New("dev tunnel closed unexpectedly")
				}
			case exitErr = <-errCh:
			}
			if exitErr != nil && !xerrors.Is(exitErr, context.Canceled) {
				cmd.Printf("Unexpected error, shutting down server: %s\n", exitErr)
			}

			// Begin clean shut down stage, we try to shut down services
			// gracefully in an order that gives the best experience.
			// This procedure should not differ greatly from the order
			// of `defer`s in this function, but allows us to inform
			// the user about what's going on and handle errors more
			// explicitly.

			_, err = daemon.SdNotify(false, daemon.SdNotifyStopping)
			if err != nil {
				cmd.Printf("Notify systemd failed: %s", err)
			}

			// Stop accepting new connections without interrupting
			// in-flight requests, give in-flight requests 5 seconds to
			// complete.
			cmd.Println("Shutting down API server...")
			err = shutdownWithTimeout(server.Shutdown, 3*time.Second)
			if err != nil {
				cmd.Printf("API server shutdown took longer than 3s: %s\n", err)
			} else {
				cmd.Printf("Gracefully shut down API server\n")
			}
			// Cancel any remaining in-flight requests.
			shutdownConns()

			// Shut down provisioners before waiting for WebSockets
			// connections to close.
			var wg sync.WaitGroup
			for i, provisionerDaemon := range provisionerDaemons {
				id := i + 1
				provisionerDaemon := provisionerDaemon
				wg.Add(1)
				go func() {
					defer wg.Done()

					if ok, _ := cmd.Flags().GetBool(varVerbose); ok {
						cmd.Printf("Shutting down provisioner daemon %d...\n", id)
					}
					err := shutdownWithTimeout(provisionerDaemon.Shutdown, 5*time.Second)
					if err != nil {
						cmd.PrintErrf("Failed to shutdown provisioner daemon %d: %s\n", id, err)
						return
					}
					err = provisionerDaemon.Close()
					if err != nil {
						cmd.PrintErrf("Close provisioner daemon %d: %s\n", id, err)
						return
					}
					if ok, _ := cmd.Flags().GetBool(varVerbose); ok {
						cmd.Printf("Gracefully shut down provisioner daemon %d\n", id)
					}
				}()
			}
			wg.Wait()

			cmd.Println("Waiting for WebSocket connections to close...")
			_ = coderAPICloser.Close()
			cmd.Println("Done waiting for WebSocket connections")

			// Close tunnel after we no longer have in-flight connections.
			if tunnel != nil {
				cmd.Println("Waiting for tunnel to close...")
				closeTunnel()
				<-tunnelErr
				cmd.Println("Done waiting for tunnel")
			}

			// Ensures a last report can be sent before exit!
			options.Telemetry.Close()

			// Trigger context cancellation for any remaining services.
			cancel()

			if xerrors.Is(exitErr, context.Canceled) {
				return nil
			}
			return exitErr
		},
	}

	root.AddCommand(&cobra.Command{
		Use:   "postgres-builtin-url",
		Short: "Output the connection URL for the built-in PostgreSQL deployment.",
		RunE: func(cmd *cobra.Command, _ []string) error {
			cfg := createConfig(cmd)
			url, err := embeddedPostgresURL(cfg)
			if err != nil {
				return err
			}
			_, _ = fmt.Fprintf(cmd.OutOrStdout(), "psql %q\n", url)
			return nil
		},
	})

	root.AddCommand(&cobra.Command{
		Use:   "postgres-builtin-serve",
		Short: "Run the built-in PostgreSQL deployment.",
		RunE: func(cmd *cobra.Command, args []string) error {
			cfg := createConfig(cmd)
			logger := slog.Make(sloghuman.Sink(cmd.ErrOrStderr()))
			if ok, _ := cmd.Flags().GetBool(varVerbose); ok {
				logger = logger.Leveled(slog.LevelDebug)
			}

			url, closePg, err := startBuiltinPostgres(cmd.Context(), cfg, logger)
			if err != nil {
				return err
			}
			defer func() { _ = closePg() }()

			cmd.Println(cliui.Styles.Code.Render("psql \"" + url + "\""))

			stopChan := make(chan os.Signal, 1)
			defer signal.Stop(stopChan)
			signal.Notify(stopChan, os.Interrupt)

			<-stopChan
			return nil
		},
	})

	deployment.AttachFlags(root.Flags(), vip, false)

	return root
}

// parseURL parses a string into a URL. It works around some technically correct
// but undesired behavior of url.Parse by prepending a scheme if one does not
// exist so that the URL does not get parsed improperly.
func parseURL(ctx context.Context, u string) (*url.URL, error) {
	var (
		hasScheme = strings.HasPrefix(u, "http:") || strings.HasPrefix(u, "https:")
	)

	if !hasScheme {
		// Append a scheme if it doesn't have one. Otherwise the hostname
		// will likely get parsed as the scheme and cause methods like Hostname()
		// to return an empty string, largely obviating the purpose of this
		// function.
		u = "https://" + u
	}

	parsed, err := url.Parse(u)
	if err != nil {
		return nil, err
	}

	// If the specified url is a loopback device and no scheme has been
	// specified, prefer http over https. It's unlikely anyone intends to use
	// https on a loopback and if they do they can specify a scheme.
	if local, _ := isLocalURL(ctx, parsed); local && !hasScheme {
		parsed.Scheme = "http"
	}

	return parsed, nil
}

// isLocalURL returns true if the hostname of the provided URL appears to
// resolve to a loopback address.
func isLocalURL(ctx context.Context, u *url.URL) (bool, error) {
	resolver := &net.Resolver{}
	ips, err := resolver.LookupIPAddr(ctx, u.Hostname())
	if err != nil {
		return false, err
	}

	for _, ip := range ips {
		if ip.IP.IsLoopback() {
			return true, nil
		}
	}
	return false, nil
}

func shutdownWithTimeout(shutdown func(context.Context) error, timeout time.Duration) error {
	ctx, cancel := context.WithTimeout(context.Background(), timeout)
	defer cancel()
	return shutdown(ctx)
}

// nolint:revive
func newProvisionerDaemon(
	ctx context.Context,
	coderAPI *coderd.API,
	logger slog.Logger,
	cacheDir string,
	errCh chan error,
	dev bool,
) (srv *provisionerd.Server, err error) {
	ctx, cancel := context.WithCancel(ctx)
	defer func() {
		if err != nil {
			cancel()
		}
	}()

	err = os.MkdirAll(cacheDir, 0o700)
	if err != nil {
		return nil, xerrors.Errorf("mkdir %q: %w", cacheDir, err)
	}

	terraformClient, terraformServer := provisionersdk.TransportPipe()
	go func() {
		<-ctx.Done()
		_ = terraformClient.Close()
		_ = terraformServer.Close()
	}()
	go func() {
		defer cancel()

		err := terraform.Serve(ctx, &terraform.ServeOptions{
			ServeOptions: &provisionersdk.ServeOptions{
				Listener: terraformServer,
			},
			CachePath: cacheDir,
			Logger:    logger,
		})
		if err != nil && !xerrors.Is(err, context.Canceled) {
			select {
			case errCh <- err:
			default:
			}
		}
	}()

	tempDir, err := os.MkdirTemp("", "provisionerd")
	if err != nil {
		return nil, err
	}

	provisioners := provisionerd.Provisioners{
		string(database.ProvisionerTypeTerraform): proto.NewDRPCProvisionerClient(provisionersdk.Conn(terraformClient)),
	}
	// include echo provisioner when in dev mode
	if dev {
		echoClient, echoServer := provisionersdk.TransportPipe()
		go func() {
			<-ctx.Done()
			_ = echoClient.Close()
			_ = echoServer.Close()
		}()
		go func() {
			defer cancel()

			err := echo.Serve(ctx, afero.NewOsFs(), &provisionersdk.ServeOptions{Listener: echoServer})
			if err != nil {
				select {
				case errCh <- err:
				default:
				}
			}
		}()
		provisioners[string(database.ProvisionerTypeEcho)] = proto.NewDRPCProvisionerClient(provisionersdk.Conn(echoClient))
	}
	return provisionerd.New(coderAPI.ListenProvisionerDaemon, &provisionerd.Options{
		Logger:         logger,
		PollInterval:   500 * time.Millisecond,
		UpdateInterval: 500 * time.Millisecond,
		Provisioners:   provisioners,
		WorkDirectory:  tempDir,
		Tracer:         coderAPI.TracerProvider,
	}), nil
}

// nolint: revive
func printLogo(cmd *cobra.Command) {
	_, _ = fmt.Fprintf(cmd.OutOrStdout(), "%s - Remote development on your infrastucture\n", cliui.Styles.Bold.Render("Coder "+buildinfo.Version()))
}

func loadCertificates(tlsCertFiles, tlsKeyFiles []string) ([]tls.Certificate, error) {
	if len(tlsCertFiles) != len(tlsKeyFiles) {
		return nil, xerrors.New("--tls-cert-file and --tls-key-file must be used the same amount of times")
	}
	if len(tlsCertFiles) == 0 {
		return nil, xerrors.New("--tls-cert-file is required when tls is enabled")
	}
	if len(tlsKeyFiles) == 0 {
		return nil, xerrors.New("--tls-key-file is required when tls is enabled")
	}

	certs := make([]tls.Certificate, len(tlsCertFiles))
	for i := range tlsCertFiles {
		certFile, keyFile := tlsCertFiles[i], tlsKeyFiles[i]
		cert, err := tls.LoadX509KeyPair(certFile, keyFile)
		if err != nil {
			return nil, xerrors.Errorf("load TLS key pair %d (%q, %q): %w", i, certFile, keyFile, err)
		}

		certs[i] = cert
	}

	return certs, nil
}

func configureTLS(tlsMinVersion, tlsClientAuth string, tlsCertFiles, tlsKeyFiles []string, tlsClientCAFile string) (*tls.Config, error) {
	tlsConfig := &tls.Config{
		MinVersion: tls.VersionTLS12,
	}
	switch tlsMinVersion {
	case "tls10":
		tlsConfig.MinVersion = tls.VersionTLS10
	case "tls11":
		tlsConfig.MinVersion = tls.VersionTLS11
	case "tls12":
		tlsConfig.MinVersion = tls.VersionTLS12
	case "tls13":
		tlsConfig.MinVersion = tls.VersionTLS13
	default:
		return nil, xerrors.Errorf("unrecognized tls version: %q", tlsMinVersion)
	}

	switch tlsClientAuth {
	case "none":
		tlsConfig.ClientAuth = tls.NoClientCert
	case "request":
		tlsConfig.ClientAuth = tls.RequestClientCert
	case "require-any":
		tlsConfig.ClientAuth = tls.RequireAnyClientCert
	case "verify-if-given":
		tlsConfig.ClientAuth = tls.VerifyClientCertIfGiven
	case "require-and-verify":
		tlsConfig.ClientAuth = tls.RequireAndVerifyClientCert
	default:
		return nil, xerrors.Errorf("unrecognized tls client auth: %q", tlsClientAuth)
	}

	certs, err := loadCertificates(tlsCertFiles, tlsKeyFiles)
	if err != nil {
		return nil, xerrors.Errorf("load certificates: %w", err)
	}
	tlsConfig.Certificates = certs
	tlsConfig.GetCertificate = func(hi *tls.ClientHelloInfo) (*tls.Certificate, error) {
		// If there's only one certificate, return it.
		if len(certs) == 1 {
			return &certs[0], nil
		}

		// Expensively check which certificate matches the client hello.
		for _, cert := range certs {
			cert := cert
			if err := hi.SupportsCertificate(&cert); err == nil {
				return &cert, nil
			}
		}

		// Return the first certificate if we have one, or return nil so the
		// server doesn't fail.
		if len(certs) > 0 {
			return &certs[0], nil
		}
		return nil, nil //nolint:nilnil
	}

	if tlsClientCAFile != "" {
		caPool := x509.NewCertPool()
		data, err := os.ReadFile(tlsClientCAFile)
		if err != nil {
			return nil, xerrors.Errorf("read %q: %w", tlsClientCAFile, err)
		}
		if !caPool.AppendCertsFromPEM(data) {
			return nil, xerrors.Errorf("failed to parse CA certificate in tls-client-ca-file")
		}
		tlsConfig.ClientCAs = caPool
	}

	return tlsConfig, nil
}

func configureGithubOAuth2(accessURL *url.URL, clientID, clientSecret string, allowSignups bool, allowOrgs []string, rawTeams []string, enterpriseBaseURL string) (*coderd.GithubOAuth2Config, error) {
	redirectURL, err := accessURL.Parse("/api/v2/users/oauth2/github/callback")
	if err != nil {
		return nil, xerrors.Errorf("parse github oauth callback url: %w", err)
	}
	allowTeams := make([]coderd.GithubOAuth2Team, 0, len(rawTeams))
	for _, rawTeam := range rawTeams {
		parts := strings.SplitN(rawTeam, "/", 2)
		if len(parts) != 2 {
			return nil, xerrors.Errorf("github team allowlist is formatted incorrectly. got %s; wanted <organization>/<team>", rawTeam)
		}
		allowTeams = append(allowTeams, coderd.GithubOAuth2Team{
			Organization: parts[0],
			Slug:         parts[1],
		})
	}
	createClient := func(client *http.Client) (*github.Client, error) {
		if enterpriseBaseURL != "" {
			return github.NewEnterpriseClient(enterpriseBaseURL, "", client)
		}
		return github.NewClient(client), nil
	}

	endpoint := xgithub.Endpoint
	if enterpriseBaseURL != "" {
		enterpriseURL, err := url.Parse(enterpriseBaseURL)
		if err != nil {
			return nil, xerrors.Errorf("parse enterprise base url: %w", err)
		}
		authURL, err := enterpriseURL.Parse("/login/oauth/authorize")
		if err != nil {
			return nil, xerrors.Errorf("parse enterprise auth url: %w", err)
		}
		tokenURL, err := enterpriseURL.Parse("/login/oauth/access_token")
		if err != nil {
			return nil, xerrors.Errorf("parse enterprise token url: %w", err)
		}
		endpoint = oauth2.Endpoint{
			AuthURL:  authURL.String(),
			TokenURL: tokenURL.String(),
		}
	}

	return &coderd.GithubOAuth2Config{
		OAuth2Config: &oauth2.Config{
			ClientID:     clientID,
			ClientSecret: clientSecret,
			Endpoint:     endpoint,
			RedirectURL:  redirectURL.String(),
			Scopes: []string{
				"read:user",
				"read:org",
				"user:email",
			},
		},
		AllowSignups:       allowSignups,
		AllowOrganizations: allowOrgs,
		AllowTeams:         allowTeams,
		AuthenticatedUser: func(ctx context.Context, client *http.Client) (*github.User, error) {
			api, err := createClient(client)
			if err != nil {
				return nil, err
			}
			user, _, err := api.Users.Get(ctx, "")
			return user, err
		},
		ListEmails: func(ctx context.Context, client *http.Client) ([]*github.UserEmail, error) {
			api, err := createClient(client)
			if err != nil {
				return nil, err
			}
			emails, _, err := api.Users.ListEmails(ctx, &github.ListOptions{})
			return emails, err
		},
		ListOrganizationMemberships: func(ctx context.Context, client *http.Client) ([]*github.Membership, error) {
			api, err := createClient(client)
			if err != nil {
				return nil, err
			}
			memberships, _, err := api.Organizations.ListOrgMemberships(ctx, &github.ListOrgMembershipsOptions{
				State: "active",
				ListOptions: github.ListOptions{
					PerPage: 100,
				},
			})
			return memberships, err
		},
		TeamMembership: func(ctx context.Context, client *http.Client, org, teamSlug, username string) (*github.Membership, error) {
			api, err := createClient(client)
			if err != nil {
				return nil, err
			}
			team, _, err := api.Teams.GetTeamMembershipBySlug(ctx, org, teamSlug, username)
			return team, err
		},
	}, nil
}

func serveHandler(ctx context.Context, logger slog.Logger, handler http.Handler, addr, name string) (closeFunc func()) {
	logger.Debug(ctx, "http server listening", slog.F("addr", addr), slog.F("name", name))

	// ReadHeaderTimeout is purposefully not enabled. It caused some issues with
	// websockets over the dev tunnel.
	// See: https://github.com/coder/coder/pull/3730
	//nolint:gosec
	srv := &http.Server{
		Addr:    addr,
		Handler: handler,
	}
	go func() {
		err := srv.ListenAndServe()
		if err != nil && !xerrors.Is(err, http.ErrServerClosed) {
			logger.Error(ctx, "http server listen", slog.F("name", name), slog.Error(err))
		}
	}()

	return func() {
		_ = srv.Close()
	}
}

// embeddedPostgresURL returns the URL for the embedded PostgreSQL deployment.
func embeddedPostgresURL(cfg config.Root) (string, error) {
	pgPassword, err := cfg.PostgresPassword().Read()
	if errors.Is(err, os.ErrNotExist) {
		pgPassword, err = cryptorand.String(16)
		if err != nil {
			return "", xerrors.Errorf("generate password: %w", err)
		}
		err = cfg.PostgresPassword().Write(pgPassword)
		if err != nil {
			return "", xerrors.Errorf("write password: %w", err)
		}
	}
	if err != nil && !errors.Is(err, os.ErrNotExist) {
		return "", err
	}
	pgPort, err := cfg.PostgresPort().Read()
	if errors.Is(err, os.ErrNotExist) {
		listener, err := net.Listen("tcp4", "127.0.0.1:0")
		if err != nil {
			return "", xerrors.Errorf("listen for random port: %w", err)
		}
		_ = listener.Close()
		tcpAddr, valid := listener.Addr().(*net.TCPAddr)
		if !valid {
			return "", xerrors.Errorf("listener returned non TCP addr: %T", tcpAddr)
		}
		pgPort = strconv.Itoa(tcpAddr.Port)
		err = cfg.PostgresPort().Write(pgPort)
		if err != nil {
			return "", xerrors.Errorf("write postgres port: %w", err)
		}
	}
	return fmt.Sprintf("postgres://coder@localhost:%s/coder?sslmode=disable&password=%s", pgPort, pgPassword), nil
}

func startBuiltinPostgres(ctx context.Context, cfg config.Root, logger slog.Logger) (string, func() error, error) {
	usr, err := user.Current()
	if err != nil {
		return "", nil, err
	}
	if usr.Uid == "0" {
		return "", nil, xerrors.New("The built-in PostgreSQL cannot run as the root user. Create a non-root user and run again!")
	}

	// Ensure a password and port have been generated!
	connectionURL, err := embeddedPostgresURL(cfg)
	if err != nil {
		return "", nil, err
	}
	pgPassword, err := cfg.PostgresPassword().Read()
	if err != nil {
		return "", nil, xerrors.Errorf("read postgres password: %w", err)
	}
	pgPortRaw, err := cfg.PostgresPort().Read()
	if err != nil {
		return "", nil, xerrors.Errorf("read postgres port: %w", err)
	}
	pgPort, err := strconv.Atoi(pgPortRaw)
	if err != nil {
		return "", nil, xerrors.Errorf("parse postgres port: %w", err)
	}

	stdlibLogger := slog.Stdlib(ctx, logger.Named("postgres"), slog.LevelDebug)
	ep := embeddedpostgres.NewDatabase(
		embeddedpostgres.DefaultConfig().
			Version(embeddedpostgres.V13).
			BinariesPath(filepath.Join(cfg.PostgresPath(), "bin")).
			DataPath(filepath.Join(cfg.PostgresPath(), "data")).
			RuntimePath(filepath.Join(cfg.PostgresPath(), "runtime")).
			CachePath(filepath.Join(cfg.PostgresPath(), "cache")).
			Username("coder").
			Password(pgPassword).
			Database("coder").
			Port(uint32(pgPort)).
			Logger(stdlibLogger.Writer()),
	)
	err = ep.Start()
	if err != nil {
		return "", nil, xerrors.Errorf("Failed to start built-in PostgreSQL. Optionally, specify an external deployment with `--postgres-url`: %w", err)
	}
	return connectionURL, ep.Stop, nil
}<|MERGE_RESOLUTION|>--- conflicted
+++ resolved
@@ -326,7 +326,7 @@
 				}
 			}
 
-			realIPConfig, err := httpmw.ParseRealIPConfig(dflags.ProxyTrustedHeaders.Value, dflags.ProxyTrustedOrigins.Value)
+			realIPConfig, err := httpmw.ParseRealIPConfig(cfg.ProxyTrustedHeaders.Value, cfg.ProxyTrustedOrigins.Value)
 			if err != nil {
 				return xerrors.Errorf("parse real ip config: %w", err)
 			}
@@ -341,12 +341,8 @@
 				Pubsub:                      database.NewPubsubInMemory(),
 				CacheDir:                    cfg.CacheDirectory.Value,
 				GoogleTokenValidator:        googleTokenValidator,
-<<<<<<< HEAD
-				SecureAuthCookie:            dflags.SecureAuthCookie.Value,
 				RealIPConfig:                realIPConfig,
-=======
 				SecureAuthCookie:            cfg.SecureAuthCookie.Value,
->>>>>>> d0fb054a
 				SSHKeygenAlgorithm:          sshKeygenAlgorithm,
 				TracerProvider:              tracerProvider,
 				Telemetry:                   telemetry.NewNoop(),
