package cli

import (
	"context"
	"crypto/tls"
	"crypto/x509"
	"database/sql"
	"encoding/pem"
	"errors"
	"fmt"
	"io"
	"log"
	"net"
	"net/http"
	"net/http/pprof"
	"net/url"
	"os"
	"os/signal"
	"path/filepath"
	"time"

	"github.com/coder/coder/provisioner/echo"

	"github.com/briandowns/spinner"
	"github.com/coreos/go-systemd/daemon"
	"github.com/google/go-github/v43/github"
	"github.com/pion/turn/v2"
	"github.com/pion/webrtc/v3"
	"github.com/prometheus/client_golang/prometheus/promhttp"
	"github.com/spf13/cobra"
	sdktrace "go.opentelemetry.io/otel/sdk/trace"
	"golang.org/x/oauth2"
	xgithub "golang.org/x/oauth2/github"
	"golang.org/x/xerrors"
	"google.golang.org/api/idtoken"
	"google.golang.org/api/option"

	"cdr.dev/slog"
	"cdr.dev/slog/sloggers/sloghuman"
	"github.com/coder/coder/cli/cliflag"
	"github.com/coder/coder/cli/cliui"
	"github.com/coder/coder/cli/config"
	"github.com/coder/coder/coderd"
	"github.com/coder/coder/coderd/autobuild/executor"
	"github.com/coder/coder/coderd/database"
	"github.com/coder/coder/coderd/database/databasefake"
	"github.com/coder/coder/coderd/devtunnel"
	"github.com/coder/coder/coderd/gitsshkey"
	"github.com/coder/coder/coderd/tracing"
	"github.com/coder/coder/coderd/turnconn"
	"github.com/coder/coder/codersdk"
	"github.com/coder/coder/cryptorand"
	"github.com/coder/coder/provisioner/terraform"
	"github.com/coder/coder/provisionerd"
	"github.com/coder/coder/provisionersdk"
	"github.com/coder/coder/provisionersdk/proto"
)

// nolint:gocyclo
func server() *cobra.Command {
	var (
		accessURL             string
		address               string
		autobuildPollInterval time.Duration
		promEnabled           bool
		promAddress           string
		pprofEnabled          bool
		pprofAddress          string
		cacheDir              string
		dev                   bool
		devFirstEmail         string
		devFirstPassword      string
		devMemberEmail        string
		devMemberPassword     string
		postgresURL           string
		// provisionerDaemonCount is a uint8 to ensure a number > 0.
		provisionerDaemonCount           uint8
		oauth2GithubClientID             string
		oauth2GithubClientSecret         string
		oauth2GithubAllowedOrganizations []string
		oauth2GithubAllowSignups         bool
		tlsCertFile                      string
		tlsClientCAFile                  string
		tlsClientAuth                    string
		tlsEnable                        bool
		tlsKeyFile                       string
		tlsMinVersion                    string
		turnRelayAddress                 string
		tunnel                           bool
		stunServers                      []string
		trace                            bool
		secureAuthCookie                 bool
		sshKeygenAlgorithmRaw            string
		spooky                           bool
		verbose                          bool
	)

	root := &cobra.Command{
		Use:   "server",
		Short: "Start a Coder server",
		RunE: func(cmd *cobra.Command, args []string) error {
			logger := slog.Make(sloghuman.Sink(os.Stderr))
			if verbose {
				logger = logger.Leveled(slog.LevelDebug)
			}

			var (
				tracerProvider *sdktrace.TracerProvider
				err            error
				sqlDriver      = "postgres"
			)
			if trace {
				tracerProvider, err = tracing.TracerProvider(cmd.Context(), "coderd")
				if err != nil {
					logger.Warn(cmd.Context(), "failed to start telemetry exporter", slog.Error(err))
				} else {
					defer func() {
						// allow time for traces to flush even if command context is canceled
						ctx, cancel := context.WithTimeout(context.Background(), 5*time.Second)
						defer cancel()
						_ = tracerProvider.Shutdown(ctx)
					}()

					d, err := tracing.PostgresDriver(tracerProvider, "coderd.database")
					if err != nil {
						logger.Warn(cmd.Context(), "failed to start postgres tracing driver", slog.Error(err))
					} else {
						sqlDriver = d
					}
				}
			}

			printLogo(cmd, spooky)
			listener, err := net.Listen("tcp", address)
			if err != nil {
				return xerrors.Errorf("listen %q: %w", address, err)
			}
			defer listener.Close()

			if tlsEnable {
				listener, err = configureTLS(listener, tlsMinVersion, tlsClientAuth, tlsCertFile, tlsKeyFile, tlsClientCAFile)
				if err != nil {
					return xerrors.Errorf("configure tls: %w", err)
				}
			}

			tcpAddr, valid := listener.Addr().(*net.TCPAddr)
			if !valid {
				return xerrors.New("must be listening on tcp")
			}
			// If just a port is specified, assume localhost.
			if tcpAddr.IP.IsUnspecified() {
				tcpAddr.IP = net.IPv4(127, 0, 0, 1)
			}

			localURL := &url.URL{
				Scheme: "http",
				Host:   tcpAddr.String(),
			}
			if tlsEnable {
				localURL.Scheme = "https"
			}
			if accessURL == "" {
				accessURL = localURL.String()
			} else {
				// If an access URL is specified, always skip tunneling.
				tunnel = false
			}

			var (
				tunnelErrChan          <-chan error
				ctxTunnel, closeTunnel = context.WithCancel(cmd.Context())
			)
			defer closeTunnel()

			// If we're attempting to tunnel in dev-mode, the access URL
			// needs to be changed to use the tunnel.
			if dev && tunnel {
				_, _ = fmt.Fprintln(cmd.ErrOrStderr(), cliui.Styles.Wrap.Render(
					"Coder requires a URL accessible by workspaces you provision. "+
						"A free tunnel can be created for simple setup. This will "+
						"expose your Coder deployment to a publicly accessible URL. "+
						cliui.Styles.Field.Render("--access-url")+" can be specified instead.\n",
				))

				// This skips the prompt if the flag is explicitly specified.
				if !cmd.Flags().Changed("tunnel") {
					_, err = cliui.Prompt(cmd, cliui.PromptOptions{
						Text:      "Would you like to start a tunnel for simple setup?",
						IsConfirm: true,
					})
					if errors.Is(err, cliui.Canceled) {
						return err
					}
				}
				if err == nil {
					accessURL, tunnelErrChan, err = devtunnel.New(ctxTunnel, localURL)
					if err != nil {
						return xerrors.Errorf("create tunnel: %w", err)
					}
				}
				_, _ = fmt.Fprintln(cmd.ErrOrStderr())
			}

			validator, err := idtoken.NewValidator(cmd.Context(), option.WithoutAuthentication())
			if err != nil {
				return err
			}

			accessURLParsed, err := url.Parse(accessURL)
			if err != nil {
				return xerrors.Errorf("parse access url %q: %w", accessURL, err)
			}

			sshKeygenAlgorithm, err := gitsshkey.ParseAlgorithm(sshKeygenAlgorithmRaw)
			if err != nil {
				return xerrors.Errorf("parse ssh keygen algorithm %s: %w", sshKeygenAlgorithmRaw, err)
			}

			turnServer, err := turnconn.New(&turn.RelayAddressGeneratorStatic{
				RelayAddress: net.ParseIP(turnRelayAddress),
				Address:      turnRelayAddress,
			})
			if err != nil {
				return xerrors.Errorf("create turn server: %w", err)
			}

			iceServers := make([]webrtc.ICEServer, 0)
			for _, stunServer := range stunServers {
				iceServers = append(iceServers, webrtc.ICEServer{
					URLs: []string{stunServer},
				})
			}
			options := &coderd.Options{
				AccessURL:            accessURLParsed,
				ICEServers:           iceServers,
				Logger:               logger.Named("coderd"),
				Database:             databasefake.New(),
				Pubsub:               database.NewPubsubInMemory(),
				GoogleTokenValidator: validator,
				SecureAuthCookie:     secureAuthCookie,
				SSHKeygenAlgorithm:   sshKeygenAlgorithm,
				TURNServer:           turnServer,
				TracerProvider:       tracerProvider,
			}

			if oauth2GithubClientSecret != "" {
				options.GithubOAuth2Config, err = configureGithubOAuth2(accessURLParsed, oauth2GithubClientID, oauth2GithubClientSecret, oauth2GithubAllowSignups, oauth2GithubAllowedOrganizations)
				if err != nil {
					return xerrors.Errorf("configure github oauth2: %w", err)
				}
			}

			_, _ = fmt.Fprintf(cmd.ErrOrStderr(), "access-url: %s\n", accessURL)
			_, _ = fmt.Fprintf(cmd.ErrOrStderr(), "provisioner-daemons: %d\n", provisionerDaemonCount)
			_, _ = fmt.Fprintln(cmd.ErrOrStderr())

			if !dev {
				sqlDB, err := sql.Open(sqlDriver, postgresURL)
				if err != nil {
					return xerrors.Errorf("dial postgres: %w", err)
				}
				err = sqlDB.Ping()
				if err != nil {
					return xerrors.Errorf("ping postgres: %w", err)
				}
				err = database.MigrateUp(sqlDB)
				if err != nil {
					return xerrors.Errorf("migrate up: %w", err)
				}
				options.Database = database.New(sqlDB)
				options.Pubsub, err = database.NewPubsub(cmd.Context(), sqlDB, postgresURL)
				if err != nil {
					return xerrors.Errorf("create pubsub: %w", err)
				}
			}

			coderAPI := coderd.New(options)
			client := codersdk.New(localURL)
			if tlsEnable {
				// Secure transport isn't needed for locally communicating!
				client.HTTPClient.Transport = &http.Transport{
					TLSClientConfig: &tls.Config{
						//nolint:gosec
						InsecureSkipVerify: true,
					},
				}
			}

			// This prevents the pprof import from being accidentally deleted.
			var _ = pprof.Handler
			if pprofEnabled {
				//nolint:revive
				defer serveHandler(cmd.Context(), logger, nil, pprofAddress, "pprof")()
			}
			if promEnabled {
				//nolint:revive
				defer serveHandler(cmd.Context(), logger, promhttp.Handler(), promAddress, "prometheus")()
			}

			errCh := make(chan error, 1)
			provisionerDaemons := make([]*provisionerd.Server, 0)
			for i := 0; uint8(i) < provisionerDaemonCount; i++ {
				daemonClose, err := newProvisionerDaemon(cmd.Context(), coderAPI, logger, cacheDir, errCh, dev)
				if err != nil {
					return xerrors.Errorf("create provisioner daemon: %w", err)
				}
				provisionerDaemons = append(provisionerDaemons, daemonClose)
			}
			defer func() {
				for _, provisionerDaemon := range provisionerDaemons {
					_ = provisionerDaemon.Close()
				}
			}()

			shutdownConnsCtx, shutdownConns := context.WithCancel(cmd.Context())
			defer shutdownConns()
			go func() {
				defer close(errCh)
				server := http.Server{
					// These errors are typically noise like "TLS: EOF". Vault does similar:
					// https://github.com/hashicorp/vault/blob/e2490059d0711635e529a4efcbaa1b26998d6e1c/command/server.go#L2714
					ErrorLog: log.New(io.Discard, "", 0),
					Handler:  coderAPI.Handler,
					BaseContext: func(_ net.Listener) context.Context {
						return shutdownConnsCtx
					},
				}
				errCh <- server.Serve(listener)
			}()

			config := createConfig(cmd)

			if dev {
				if devFirstPassword == "" {
					devFirstPassword, err = cryptorand.String(10)
					if err != nil {
						return xerrors.Errorf("generate random admin password for dev: %w", err)
					}
				}
<<<<<<< HEAD
				if devMemberPassword == "" {
					devMemberPassword, err = cryptorand.String(10)
					if err != nil {
						return xerrors.Errorf("generate random member password for dev: %w", err)
					}
				}

				// Create first user with 1 additional user as a member of the same org.
				err = createFirstUser(cmd, client, config, devFirstEmail, devFirstPassword, extraUsers{
					Username: "member",
					Email:    devMemberEmail,
					Password: devMemberPassword,
				})
				if err != nil {
					return xerrors.Errorf("create first user: %w", err)
				}
				_, _ = fmt.Fprintf(cmd.ErrOrStderr(), "email: %s\n", devFirstEmail)
				_, _ = fmt.Fprintf(cmd.ErrOrStderr(), "password: %s\n", devFirstPassword)
=======
				restorePreviousSession, err := createFirstUser(logger, cmd, client, config, devUserEmail, devUserPassword)
				if err != nil {
					return xerrors.Errorf("create first user: %w", err)
				}
				defer restorePreviousSession()
				_, _ = fmt.Fprintf(cmd.ErrOrStderr(), "email: %s\n", devUserEmail)
				_, _ = fmt.Fprintf(cmd.ErrOrStderr(), "password: %s\n", devUserPassword)
>>>>>>> 608eb322
				_, _ = fmt.Fprintln(cmd.ErrOrStderr())

				_, _ = fmt.Fprintf(cmd.ErrOrStderr(), cliui.Styles.Wrap.Render(`Started in dev mode. All data is in-memory! `+cliui.Styles.Bold.Render("Do not use in production")+`. Press `+
					cliui.Styles.Field.Render("ctrl+c")+` to clean up provisioned infrastructure.`)+"\n\n")
				_, _ = fmt.Fprintf(cmd.ErrOrStderr(), cliui.Styles.Wrap.Render(`Run `+cliui.Styles.Code.Render("coder templates init")+
					" in a new terminal to start creating workspaces.")+"\n")
			} else {
				// This is helpful for tests, but can be silently ignored.
				// Coder may be ran as users that don't have permission to write in the homedir,
				// such as via the systemd service.
				_ = config.URL().Write(client.URL.String())

				_, _ = fmt.Fprintf(cmd.ErrOrStderr(), cliui.Styles.Paragraph.Render(cliui.Styles.Wrap.Render(cliui.Styles.Prompt.String()+`Started in `+
					cliui.Styles.Field.Render("production")+` mode. All data is stored in the PostgreSQL provided! Press `+cliui.Styles.Field.Render("ctrl+c")+` to gracefully shutdown.`))+"\n")

				hasFirstUser, err := client.HasFirstUser(cmd.Context())
				if !hasFirstUser && err == nil {
					// This could fail for a variety of TLS-related reasons.
					// This is a helpful starter message, and not critical for user interaction.
					_, _ = fmt.Fprint(cmd.ErrOrStderr(), cliui.Styles.Paragraph.Render(cliui.Styles.Wrap.Render(cliui.Styles.FocusedPrompt.String()+`Run `+cliui.Styles.Code.Render("coder login "+accessURL)+" in a new terminal to get started.\n")))
				}
			}

			// Updates the systemd status from activating to activated.
			_, err = daemon.SdNotify(false, daemon.SdNotifyReady)
			if err != nil {
				return xerrors.Errorf("notify systemd: %w", err)
			}

			autobuildPoller := time.NewTicker(autobuildPollInterval)
			defer autobuildPoller.Stop()
			autobuildExecutor := executor.New(cmd.Context(), options.Database, logger, autobuildPoller.C)
			autobuildExecutor.Run()

			// Because the graceful shutdown includes cleaning up workspaces in dev mode, we're
			// going to make it harder to accidentally skip the graceful shutdown by hitting ctrl+c
			// two or more times.  So the stopChan is unlimited in size and we don't call
			// signal.Stop() until graceful shutdown finished--this means we swallow additional
			// SIGINT after the first.  To get out of a graceful shutdown, the user can send SIGQUIT
			// with ctrl+\ or SIGTERM with `kill`.
			stopChan := make(chan os.Signal, 1)
			defer signal.Stop(stopChan)
			signal.Notify(stopChan, os.Interrupt)
			select {
			case <-cmd.Context().Done():
				coderAPI.Close()
				return cmd.Context().Err()
			case err := <-tunnelErrChan:
				if err != nil {
					return err
				}
			case err := <-errCh:
				shutdownConns()
				coderAPI.Close()
				return err
			case <-stopChan:
			}
			_, err = daemon.SdNotify(false, daemon.SdNotifyStopping)
			if err != nil {
				return xerrors.Errorf("notify systemd: %w", err)
			}
			_, _ = fmt.Fprintln(cmd.OutOrStdout(), "\n\n"+
				cliui.Styles.Bold.Render(
					"Interrupt caught, gracefully exiting.  Use ctrl+\\ to force quit"))

			if dev {
				organizations, err := client.OrganizationsByUser(cmd.Context(), codersdk.Me)
				if err != nil {
					return xerrors.Errorf("get organizations: %w", err)
				}
				workspaces, err := client.WorkspacesByOwner(cmd.Context(), organizations[0].ID, codersdk.Me)
				if err != nil {
					return xerrors.Errorf("get workspaces: %w", err)
				}
				for _, workspace := range workspaces {
					before := time.Now()
					build, err := client.CreateWorkspaceBuild(cmd.Context(), workspace.ID, codersdk.CreateWorkspaceBuildRequest{
						Transition: codersdk.WorkspaceTransitionDelete,
					})
					if err != nil {
						return xerrors.Errorf("delete workspace: %w", err)
					}

					err = cliui.WorkspaceBuild(cmd.Context(), cmd.OutOrStdout(), client, build.ID, before)
					if err != nil {
						return xerrors.Errorf("delete workspace %s: %w", workspace.Name, err)
					}
				}
			}

			for _, provisionerDaemon := range provisionerDaemons {
				spin := spinner.New(spinner.CharSets[5], 100*time.Millisecond)
				spin.Writer = cmd.OutOrStdout()
				spin.Suffix = cliui.Styles.Keyword.Render(" Shutting down provisioner daemon...")
				spin.Start()
				err = provisionerDaemon.Shutdown(cmd.Context())
				if err != nil {
					spin.FinalMSG = cliui.Styles.Prompt.String() + "Failed to shutdown provisioner daemon: " + err.Error()
					spin.Stop()
				}
				err = provisionerDaemon.Close()
				if err != nil {
					spin.Stop()
					return xerrors.Errorf("close provisioner daemon: %w", err)
				}
				spin.FinalMSG = cliui.Styles.Prompt.String() + "Gracefully shut down provisioner daemon!\n"
				spin.Stop()
			}

			if dev && tunnel {
				_, _ = fmt.Fprintf(cmd.OutOrStdout(), cliui.Styles.Prompt.String()+"Waiting for dev tunnel to close...\n")
				closeTunnel()
				<-tunnelErrChan
			}

			_, _ = fmt.Fprintf(cmd.OutOrStdout(), cliui.Styles.Prompt.String()+"Waiting for WebSocket connections to close...\n")
			shutdownConns()
			coderAPI.Close()
			return nil
		},
	}

	cliflag.DurationVarP(root.Flags(), &autobuildPollInterval, "autobuild-poll-interval", "", "CODER_AUTOBUILD_POLL_INTERVAL", time.Minute, "Specifies the interval at which to poll for and execute automated workspace build operations.")
	cliflag.StringVarP(root.Flags(), &accessURL, "access-url", "", "CODER_ACCESS_URL", "", "Specifies the external URL to access Coder.")
	cliflag.StringVarP(root.Flags(), &address, "address", "a", "CODER_ADDRESS", "127.0.0.1:3000", "The address to serve the API and dashboard.")
	cliflag.BoolVarP(root.Flags(), &promEnabled, "prometheus-enable", "", "CODER_PROMETHEUS_ENABLE", false, "Enable serving prometheus metrics on the addressdefined by --prometheus-address.")
	cliflag.StringVarP(root.Flags(), &promAddress, "prometheus-address", "", "CODER_PROMETHEUS_ADDRESS", "127.0.0.1:2112", "The address to serve prometheus metrics.")
	cliflag.BoolVarP(root.Flags(), &pprofEnabled, "pprof-enable", "", "CODER_PPROF_ENABLE", false, "Enable serving pprof metrics on the address defined by --pprof-address.")
	cliflag.StringVarP(root.Flags(), &pprofAddress, "pprof-address", "", "CODER_PPROF_ADDRESS", "127.0.0.1:6060", "The address to serve pprof.")
	// systemd uses the CACHE_DIRECTORY environment variable!
	cliflag.StringVarP(root.Flags(), &cacheDir, "cache-dir", "", "CACHE_DIRECTORY", filepath.Join(os.TempDir(), "coder-cache"), "Specifies a directory to cache binaries for provision operations.")
	cliflag.BoolVarP(root.Flags(), &dev, "dev", "", "CODER_DEV_MODE", false, "Serve Coder in dev mode for tinkering")
	cliflag.StringVarP(root.Flags(), &devFirstEmail, "dev-admin-email", "", "CODER_DEV_ADMIN_EMAIL", "admin@coder.com", "Specifies the admin email to be used in dev mode (--dev)")
	cliflag.StringVarP(root.Flags(), &devFirstPassword, "dev-admin-password", "", "CODER_DEV_ADMIN_PASSWORD", "", "Specifies the admin password to be used in dev mode (--dev) instead of a randomly generated one")
	cliflag.StringVarP(root.Flags(), &devMemberEmail, "dev-member-email", "", "CODER_DEV_MEMBER_EMAIL", "member@coder.com", "Specifies the member email to be used in dev mode (--dev)")
	cliflag.StringVarP(root.Flags(), &devMemberPassword, "dev-member-password", "", "CODER_DEV_MEMBER_PASSWORD", "", "Specifies the member password to be used in dev mode (--dev) instead of a randomly generated one")
	cliflag.StringVarP(root.Flags(), &postgresURL, "postgres-url", "", "CODER_PG_CONNECTION_URL", "", "URL of a PostgreSQL database to connect to")
	cliflag.Uint8VarP(root.Flags(), &provisionerDaemonCount, "provisioner-daemons", "", "CODER_PROVISIONER_DAEMONS", 3, "The amount of provisioner daemons to create on start.")
	cliflag.StringVarP(root.Flags(), &oauth2GithubClientID, "oauth2-github-client-id", "", "CODER_OAUTH2_GITHUB_CLIENT_ID", "",
		"Specifies a client ID to use for oauth2 with GitHub.")
	cliflag.StringVarP(root.Flags(), &oauth2GithubClientSecret, "oauth2-github-client-secret", "", "CODER_OAUTH2_GITHUB_CLIENT_SECRET", "",
		"Specifies a client secret to use for oauth2 with GitHub.")
	cliflag.StringArrayVarP(root.Flags(), &oauth2GithubAllowedOrganizations, "oauth2-github-allowed-orgs", "", "CODER_OAUTH2_GITHUB_ALLOWED_ORGS", nil,
		"Specifies organizations the user must be a member of to authenticate with GitHub.")
	cliflag.BoolVarP(root.Flags(), &oauth2GithubAllowSignups, "oauth2-github-allow-signups", "", "CODER_OAUTH2_GITHUB_ALLOW_SIGNUPS", false,
		"Specifies whether new users can sign up with GitHub.")
	cliflag.BoolVarP(root.Flags(), &tlsEnable, "tls-enable", "", "CODER_TLS_ENABLE", false, "Specifies if TLS will be enabled")
	cliflag.StringVarP(root.Flags(), &tlsCertFile, "tls-cert-file", "", "CODER_TLS_CERT_FILE", "",
		"Specifies the path to the certificate for TLS. It requires a PEM-encoded file. "+
			"To configure the listener to use a CA certificate, concatenate the primary certificate "+
			"and the CA certificate together. The primary certificate should appear first in the combined file")
	cliflag.StringVarP(root.Flags(), &tlsClientCAFile, "tls-client-ca-file", "", "CODER_TLS_CLIENT_CA_FILE", "",
		"PEM-encoded Certificate Authority file used for checking the authenticity of client")
	cliflag.StringVarP(root.Flags(), &tlsClientAuth, "tls-client-auth", "", "CODER_TLS_CLIENT_AUTH", "request",
		`Specifies the policy the server will follow for TLS Client Authentication. `+
			`Accepted values are "none", "request", "require-any", "verify-if-given", or "require-and-verify"`)
	cliflag.StringVarP(root.Flags(), &tlsKeyFile, "tls-key-file", "", "CODER_TLS_KEY_FILE", "",
		"Specifies the path to the private key for the certificate. It requires a PEM-encoded file")
	cliflag.StringVarP(root.Flags(), &tlsMinVersion, "tls-min-version", "", "CODER_TLS_MIN_VERSION", "tls12",
		`Specifies the minimum supported version of TLS. Accepted values are "tls10", "tls11", "tls12" or "tls13"`)
	cliflag.BoolVarP(root.Flags(), &tunnel, "tunnel", "", "CODER_DEV_TUNNEL", true,
		"Specifies whether the dev tunnel will be enabled or not. If specified, the interactive prompt will not display.")
	cliflag.StringArrayVarP(root.Flags(), &stunServers, "stun-server", "", "CODER_STUN_SERVERS", []string{
		"stun:stun.l.google.com:19302",
	}, "Specify URLs for STUN servers to enable P2P connections.")
	cliflag.BoolVarP(root.Flags(), &trace, "trace", "", "CODER_TRACE", false, "Specifies if application tracing data is collected")
	cliflag.StringVarP(root.Flags(), &turnRelayAddress, "turn-relay-address", "", "CODER_TURN_RELAY_ADDRESS", "127.0.0.1",
		"Specifies the address to bind TURN connections.")
	cliflag.BoolVarP(root.Flags(), &secureAuthCookie, "secure-auth-cookie", "", "CODER_SECURE_AUTH_COOKIE", false, "Specifies if the 'Secure' property is set on browser session cookies")
	cliflag.StringVarP(root.Flags(), &sshKeygenAlgorithmRaw, "ssh-keygen-algorithm", "", "CODER_SSH_KEYGEN_ALGORITHM", "ed25519", "Specifies the algorithm to use for generating ssh keys. "+
		`Accepted values are "ed25519", "ecdsa", or "rsa4096"`)
	cliflag.BoolVarP(root.Flags(), &spooky, "spooky", "", "", false, "Specifies spookiness level")
	cliflag.BoolVarP(root.Flags(), &verbose, "verbose", "v", "CODER_VERBOSE", false, "Enables verbose logging.")
	_ = root.Flags().MarkHidden("spooky")

	return root
}

<<<<<<< HEAD
type extraUsers struct {
	Username string
	Email    string
	Password string
}

func createFirstUser(cmd *cobra.Command, client *codersdk.Client, cfg config.Root, email, password string, users ...extraUsers) error {
=======
// createFirstUser creates the first user and sets a valid session.
// Caller must call restorePreviousSession on server exit.
func createFirstUser(logger slog.Logger, cmd *cobra.Command, client *codersdk.Client, cfg config.Root, email, password string) (func(), error) {
>>>>>>> 608eb322
	if email == "" {
		return nil, xerrors.New("email is empty")
	}
	if password == "" {
		return nil, xerrors.New("password is empty")
	}
	first, err := client.CreateFirstUser(cmd.Context(), codersdk.CreateFirstUserRequest{
		Email:            email,
		Username:         "developer",
		Password:         password,
		OrganizationName: "acme-corp",
	})
	if err != nil {
		return nil, xerrors.Errorf("create first user: %w", err)
	}
	token, err := client.LoginWithPassword(cmd.Context(), codersdk.LoginWithPasswordRequest{
		Email:    email,
		Password: password,
	})
	if err != nil {
		return nil, xerrors.Errorf("login with first user: %w", err)
	}
	client.SessionToken = token.SessionToken

	// capture the current session and if exists recover session on server exit
	restorePreviousSession := func() {}
	oldURL, _ := cfg.URL().Read()
	oldSession, _ := cfg.Session().Read()
	if oldURL != "" && oldSession != "" {
		restorePreviousSession = func() {
			currentURL, err := cfg.URL().Read()
			if err != nil {
				logger.Error(cmd.Context(), "failed to read current session url", slog.Error(err))
				return
			}
			currentSession, err := cfg.Session().Read()
			if err != nil {
				logger.Error(cmd.Context(), "failed to read current session token", slog.Error(err))
				return
			}

			// if it's changed since we wrote to it don't restore session
			if currentURL != client.URL.String() ||
				currentSession != token.SessionToken {
				return
			}

			err = cfg.URL().Write(oldURL)
			if err != nil {
				logger.Error(cmd.Context(), "failed to recover previous session url", slog.Error(err))
				return
			}
			err = cfg.Session().Write(oldSession)
			if err != nil {
				logger.Error(cmd.Context(), "failed to recover previous session token", slog.Error(err))
				return
			}
		}
	}

	err = cfg.URL().Write(client.URL.String())
	if err != nil {
		return nil, xerrors.Errorf("write local url: %w", err)
	}
	err = cfg.Session().Write(token.SessionToken)
	if err != nil {
		return nil, xerrors.Errorf("write session token: %w", err)
	}

<<<<<<< HEAD
	for _, user := range users {
		_, err := client.CreateUser(cmd.Context(), codersdk.CreateUserRequest{
			Email:          user.Email,
			Username:       user.Username,
			Password:       user.Password,
			OrganizationID: first.OrganizationID,
		})
		if err != nil {
			return xerrors.Errorf("create extra user %q: %w", user.Email, err)
		}
	}
	return nil
=======
	return restorePreviousSession, nil
>>>>>>> 608eb322
}

// nolint:revive
func newProvisionerDaemon(ctx context.Context, coderAPI *coderd.API,
	logger slog.Logger, cacheDir string, errChan chan error, dev bool) (*provisionerd.Server, error) {
	err := os.MkdirAll(cacheDir, 0700)
	if err != nil {
		return nil, xerrors.Errorf("mkdir %q: %w", cacheDir, err)
	}

	terraformClient, terraformServer := provisionersdk.TransportPipe()
	go func() {
		err := terraform.Serve(ctx, &terraform.ServeOptions{
			ServeOptions: &provisionersdk.ServeOptions{
				Listener: terraformServer,
			},
			CachePath: cacheDir,
			Logger:    logger,
		})
		if err != nil {
			errChan <- err
		}
	}()

	tempDir, err := os.MkdirTemp("", "provisionerd")
	if err != nil {
		return nil, err
	}

	provisioners := provisionerd.Provisioners{
		string(database.ProvisionerTypeTerraform): proto.NewDRPCProvisionerClient(provisionersdk.Conn(terraformClient)),
	}
	// include echo provisioner when in dev mode
	if dev {
		echoClient, echoServer := provisionersdk.TransportPipe()
		go func() {
			err := echo.Serve(ctx, &provisionersdk.ServeOptions{Listener: echoServer})
			if err != nil {
				errChan <- err
			}
		}()
		provisioners[string(database.ProvisionerTypeEcho)] = proto.NewDRPCProvisionerClient(provisionersdk.Conn(echoClient))
	}
	return provisionerd.New(coderAPI.ListenProvisionerDaemon, &provisionerd.Options{
		Logger:         logger,
		PollInterval:   500 * time.Millisecond,
		UpdateInterval: 500 * time.Millisecond,
		Provisioners:   provisioners,
		WorkDirectory:  tempDir,
	}), nil
}

// nolint: revive
func printLogo(cmd *cobra.Command, spooky bool) {
	if spooky {
		_, _ = fmt.Fprintf(cmd.OutOrStdout(), `
		▄████▄   ▒█████  ▓█████▄ ▓█████  ██▀███  
		▒██▀ ▀█  ▒██▒  ██▒▒██▀ ██▌▓█   ▀ ▓██ ▒ ██▒
		▒▓█    ▄ ▒██░  ██▒░██   █▌▒███   ▓██ ░▄█ ▒
		▒▓▓▄ ▄██▒▒██   ██░░▓█▄   ▌▒▓█  ▄ ▒██▀▀█▄  
		▒ ▓███▀ ░░ ████▓▒░░▒████▓ ░▒████▒░██▓ ▒██▒
		░ ░▒ ▒  ░░ ▒░▒░▒░  ▒▒▓  ▒ ░░ ▒░ ░░ ▒▓ ░▒▓░
		  ░  ▒     ░ ▒ ▒░  ░ ▒  ▒  ░ ░  ░  ░▒ ░ ▒░
		░        ░ ░ ░ ▒   ░ ░  ░    ░     ░░   ░ 
		░ ░          ░ ░     ░       ░  ░   ░     
		░                  ░                      		

`)
		return
	}
	_, _ = fmt.Fprintf(cmd.OutOrStdout(), `    ▄█▀    ▀█▄
     ▄▄ ▀▀▀  █▌   ██▀▀█▄          ▐█
 ▄▄██▀▀█▄▄▄  ██  ██      █▀▀█ ▐█▀▀██ ▄█▀▀█ █▀▀
█▌   ▄▌   ▐█ █▌  ▀█▄▄▄█▌ █  █ ▐█  ██ ██▀▀  █
     ██████▀▄█    ▀▀▀▀   ▀▀▀▀  ▀▀▀▀▀  ▀▀▀▀ ▀

`)
}

func configureTLS(listener net.Listener, tlsMinVersion, tlsClientAuth, tlsCertFile, tlsKeyFile, tlsClientCAFile string) (net.Listener, error) {
	tlsConfig := &tls.Config{
		MinVersion: tls.VersionTLS12,
	}
	switch tlsMinVersion {
	case "tls10":
		tlsConfig.MinVersion = tls.VersionTLS10
	case "tls11":
		tlsConfig.MinVersion = tls.VersionTLS11
	case "tls12":
		tlsConfig.MinVersion = tls.VersionTLS12
	case "tls13":
		tlsConfig.MinVersion = tls.VersionTLS13
	default:
		return nil, xerrors.Errorf("unrecognized tls version: %q", tlsMinVersion)
	}

	switch tlsClientAuth {
	case "none":
		tlsConfig.ClientAuth = tls.NoClientCert
	case "request":
		tlsConfig.ClientAuth = tls.RequestClientCert
	case "require-any":
		tlsConfig.ClientAuth = tls.RequireAnyClientCert
	case "verify-if-given":
		tlsConfig.ClientAuth = tls.VerifyClientCertIfGiven
	case "require-and-verify":
		tlsConfig.ClientAuth = tls.RequireAndVerifyClientCert
	default:
		return nil, xerrors.Errorf("unrecognized tls client auth: %q", tlsClientAuth)
	}

	if tlsCertFile == "" {
		return nil, xerrors.New("tls-cert-file is required when tls is enabled")
	}
	if tlsKeyFile == "" {
		return nil, xerrors.New("tls-key-file is required when tls is enabled")
	}

	certPEMBlock, err := os.ReadFile(tlsCertFile)
	if err != nil {
		return nil, xerrors.Errorf("read file %q: %w", tlsCertFile, err)
	}
	keyPEMBlock, err := os.ReadFile(tlsKeyFile)
	if err != nil {
		return nil, xerrors.Errorf("read file %q: %w", tlsKeyFile, err)
	}
	keyBlock, _ := pem.Decode(keyPEMBlock)
	if keyBlock == nil {
		return nil, xerrors.New("decoded pem is blank")
	}
	cert, err := tls.X509KeyPair(certPEMBlock, keyPEMBlock)
	if err != nil {
		return nil, xerrors.Errorf("create key pair: %w", err)
	}
	tlsConfig.GetCertificate = func(chi *tls.ClientHelloInfo) (*tls.Certificate, error) {
		return &cert, nil
	}

	certPool := x509.NewCertPool()
	certPool.AppendCertsFromPEM(certPEMBlock)
	tlsConfig.RootCAs = certPool

	if tlsClientCAFile != "" {
		caPool := x509.NewCertPool()
		data, err := os.ReadFile(tlsClientCAFile)
		if err != nil {
			return nil, xerrors.Errorf("read %q: %w", tlsClientCAFile, err)
		}
		if !caPool.AppendCertsFromPEM(data) {
			return nil, xerrors.Errorf("failed to parse CA certificate in tls-client-ca-file")
		}
		tlsConfig.ClientCAs = caPool
	}

	return tls.NewListener(listener, tlsConfig), nil
}

func configureGithubOAuth2(accessURL *url.URL, clientID, clientSecret string, allowSignups bool, allowOrgs []string) (*coderd.GithubOAuth2Config, error) {
	redirectURL, err := accessURL.Parse("/api/v2/users/oauth2/github/callback")
	if err != nil {
		return nil, xerrors.Errorf("parse github oauth callback url: %w", err)
	}
	return &coderd.GithubOAuth2Config{
		OAuth2Config: &oauth2.Config{
			ClientID:     clientID,
			ClientSecret: clientSecret,
			Endpoint:     xgithub.Endpoint,
			RedirectURL:  redirectURL.String(),
			Scopes: []string{
				"read:user",
				"read:org",
				"user:email",
			},
		},
		AllowSignups:       allowSignups,
		AllowOrganizations: allowOrgs,
		AuthenticatedUser: func(ctx context.Context, client *http.Client) (*github.User, error) {
			user, _, err := github.NewClient(client).Users.Get(ctx, "")
			return user, err
		},
		ListEmails: func(ctx context.Context, client *http.Client) ([]*github.UserEmail, error) {
			emails, _, err := github.NewClient(client).Users.ListEmails(ctx, &github.ListOptions{})
			return emails, err
		},
		ListOrganizationMemberships: func(ctx context.Context, client *http.Client) ([]*github.Membership, error) {
			memberships, _, err := github.NewClient(client).Organizations.ListOrgMemberships(ctx, &github.ListOrgMembershipsOptions{
				State: "active",
			})
			return memberships, err
		},
	}, nil
}

func serveHandler(ctx context.Context, logger slog.Logger, handler http.Handler, addr, name string) (closeFunc func()) {
	logger.Debug(ctx, "http server listening", slog.F("addr", addr), slog.F("name", name))

	srv := &http.Server{Addr: addr, Handler: handler}
	go func() {
		err := srv.ListenAndServe()
		if err != nil && !xerrors.Is(err, http.ErrServerClosed) {
			logger.Error(ctx, "http server listen", slog.F("name", name), slog.Error(err))
		}
	}()

	return func() { _ = srv.Close() }
}<|MERGE_RESOLUTION|>--- conflicted
+++ resolved
@@ -68,10 +68,8 @@
 		pprofAddress          string
 		cacheDir              string
 		dev                   bool
-		devFirstEmail         string
-		devFirstPassword      string
-		devMemberEmail        string
-		devMemberPassword     string
+		devUserEmail          string
+		devUserPassword       string
 		postgresURL           string
 		// provisionerDaemonCount is a uint8 to ensure a number > 0.
 		provisionerDaemonCount           uint8
@@ -332,32 +330,12 @@
 			config := createConfig(cmd)
 
 			if dev {
-				if devFirstPassword == "" {
-					devFirstPassword, err = cryptorand.String(10)
+				if devUserPassword == "" {
+					devUserPassword, err = cryptorand.String(10)
 					if err != nil {
 						return xerrors.Errorf("generate random admin password for dev: %w", err)
 					}
 				}
-<<<<<<< HEAD
-				if devMemberPassword == "" {
-					devMemberPassword, err = cryptorand.String(10)
-					if err != nil {
-						return xerrors.Errorf("generate random member password for dev: %w", err)
-					}
-				}
-
-				// Create first user with 1 additional user as a member of the same org.
-				err = createFirstUser(cmd, client, config, devFirstEmail, devFirstPassword, extraUsers{
-					Username: "member",
-					Email:    devMemberEmail,
-					Password: devMemberPassword,
-				})
-				if err != nil {
-					return xerrors.Errorf("create first user: %w", err)
-				}
-				_, _ = fmt.Fprintf(cmd.ErrOrStderr(), "email: %s\n", devFirstEmail)
-				_, _ = fmt.Fprintf(cmd.ErrOrStderr(), "password: %s\n", devFirstPassword)
-=======
 				restorePreviousSession, err := createFirstUser(logger, cmd, client, config, devUserEmail, devUserPassword)
 				if err != nil {
 					return xerrors.Errorf("create first user: %w", err)
@@ -365,7 +343,6 @@
 				defer restorePreviousSession()
 				_, _ = fmt.Fprintf(cmd.ErrOrStderr(), "email: %s\n", devUserEmail)
 				_, _ = fmt.Fprintf(cmd.ErrOrStderr(), "password: %s\n", devUserPassword)
->>>>>>> 608eb322
 				_, _ = fmt.Fprintln(cmd.ErrOrStderr())
 
 				_, _ = fmt.Fprintf(cmd.ErrOrStderr(), cliui.Styles.Wrap.Render(`Started in dev mode. All data is in-memory! `+cliui.Styles.Bold.Render("Do not use in production")+`. Press `+
@@ -498,10 +475,8 @@
 	// systemd uses the CACHE_DIRECTORY environment variable!
 	cliflag.StringVarP(root.Flags(), &cacheDir, "cache-dir", "", "CACHE_DIRECTORY", filepath.Join(os.TempDir(), "coder-cache"), "Specifies a directory to cache binaries for provision operations.")
 	cliflag.BoolVarP(root.Flags(), &dev, "dev", "", "CODER_DEV_MODE", false, "Serve Coder in dev mode for tinkering")
-	cliflag.StringVarP(root.Flags(), &devFirstEmail, "dev-admin-email", "", "CODER_DEV_ADMIN_EMAIL", "admin@coder.com", "Specifies the admin email to be used in dev mode (--dev)")
-	cliflag.StringVarP(root.Flags(), &devFirstPassword, "dev-admin-password", "", "CODER_DEV_ADMIN_PASSWORD", "", "Specifies the admin password to be used in dev mode (--dev) instead of a randomly generated one")
-	cliflag.StringVarP(root.Flags(), &devMemberEmail, "dev-member-email", "", "CODER_DEV_MEMBER_EMAIL", "member@coder.com", "Specifies the member email to be used in dev mode (--dev)")
-	cliflag.StringVarP(root.Flags(), &devMemberPassword, "dev-member-password", "", "CODER_DEV_MEMBER_PASSWORD", "", "Specifies the member password to be used in dev mode (--dev) instead of a randomly generated one")
+	cliflag.StringVarP(root.Flags(), &devUserEmail, "dev-admin-email", "", "CODER_DEV_ADMIN_EMAIL", "admin@coder.com", "Specifies the admin email to be used in dev mode (--dev)")
+	cliflag.StringVarP(root.Flags(), &devUserPassword, "dev-admin-password", "", "CODER_DEV_ADMIN_PASSWORD", "", "Specifies the admin password to be used in dev mode (--dev) instead of a randomly generated one")
 	cliflag.StringVarP(root.Flags(), &postgresURL, "postgres-url", "", "CODER_PG_CONNECTION_URL", "", "URL of a PostgreSQL database to connect to")
 	cliflag.Uint8VarP(root.Flags(), &provisionerDaemonCount, "provisioner-daemons", "", "CODER_PROVISIONER_DAEMONS", 3, "The amount of provisioner daemons to create on start.")
 	cliflag.StringVarP(root.Flags(), &oauth2GithubClientID, "oauth2-github-client-id", "", "CODER_OAUTH2_GITHUB_CLIENT_ID", "",
@@ -544,26 +519,16 @@
 	return root
 }
 
-<<<<<<< HEAD
-type extraUsers struct {
-	Username string
-	Email    string
-	Password string
-}
-
-func createFirstUser(cmd *cobra.Command, client *codersdk.Client, cfg config.Root, email, password string, users ...extraUsers) error {
-=======
 // createFirstUser creates the first user and sets a valid session.
 // Caller must call restorePreviousSession on server exit.
 func createFirstUser(logger slog.Logger, cmd *cobra.Command, client *codersdk.Client, cfg config.Root, email, password string) (func(), error) {
->>>>>>> 608eb322
 	if email == "" {
 		return nil, xerrors.New("email is empty")
 	}
 	if password == "" {
 		return nil, xerrors.New("password is empty")
 	}
-	first, err := client.CreateFirstUser(cmd.Context(), codersdk.CreateFirstUserRequest{
+	_, err := client.CreateFirstUser(cmd.Context(), codersdk.CreateFirstUserRequest{
 		Email:            email,
 		Username:         "developer",
 		Password:         password,
@@ -626,22 +591,7 @@
 		return nil, xerrors.Errorf("write session token: %w", err)
 	}
 
-<<<<<<< HEAD
-	for _, user := range users {
-		_, err := client.CreateUser(cmd.Context(), codersdk.CreateUserRequest{
-			Email:          user.Email,
-			Username:       user.Username,
-			Password:       user.Password,
-			OrganizationID: first.OrganizationID,
-		})
-		if err != nil {
-			return xerrors.Errorf("create extra user %q: %w", user.Email, err)
-		}
-	}
-	return nil
-=======
 	return restorePreviousSession, nil
->>>>>>> 608eb322
 }
 
 // nolint:revive
@@ -698,16 +648,16 @@
 func printLogo(cmd *cobra.Command, spooky bool) {
 	if spooky {
 		_, _ = fmt.Fprintf(cmd.OutOrStdout(), `
-		▄████▄   ▒█████  ▓█████▄ ▓█████  ██▀███  
+		▄████▄   ▒█████  ▓█████▄ ▓█████  ██▀███
 		▒██▀ ▀█  ▒██▒  ██▒▒██▀ ██▌▓█   ▀ ▓██ ▒ ██▒
 		▒▓█    ▄ ▒██░  ██▒░██   █▌▒███   ▓██ ░▄█ ▒
-		▒▓▓▄ ▄██▒▒██   ██░░▓█▄   ▌▒▓█  ▄ ▒██▀▀█▄  
+		▒▓▓▄ ▄██▒▒██   ██░░▓█▄   ▌▒▓█  ▄ ▒██▀▀█▄
 		▒ ▓███▀ ░░ ████▓▒░░▒████▓ ░▒████▒░██▓ ▒██▒
 		░ ░▒ ▒  ░░ ▒░▒░▒░  ▒▒▓  ▒ ░░ ▒░ ░░ ▒▓ ░▒▓░
 		  ░  ▒     ░ ▒ ▒░  ░ ▒  ▒  ░ ░  ░  ░▒ ░ ▒░
-		░        ░ ░ ░ ▒   ░ ░  ░    ░     ░░   ░ 
-		░ ░          ░ ░     ░       ░  ░   ░     
-		░                  ░                      		
+		░        ░ ░ ░ ▒   ░ ░  ░    ░     ░░   ░
+		░ ░          ░ ░     ░       ░  ░   ░
+		░                  ░
 
 `)
 		return
