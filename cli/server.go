//go:build !slim

package cli

import (
	"context"
	"crypto/ecdsa"
	"crypto/elliptic"
	"crypto/rand"
	"crypto/tls"
	"crypto/x509"
	"database/sql"
	"encoding/hex"
	"errors"
	"flag"
	"fmt"
	"io"
	"log"
	"math/big"
	"net"
	"net/http"
	"net/http/pprof"
	"net/url"
	"os"
	"os/signal"
	"os/user"
	"path/filepath"
	"regexp"
	"sort"
	"strconv"
	"strings"
	"sync"
	"time"

	"github.com/coreos/go-oidc/v3/oidc"
	"github.com/coreos/go-systemd/daemon"
	embeddedpostgres "github.com/fergusstrange/embedded-postgres"
	"github.com/google/go-github/v43/github"
	"github.com/google/uuid"
	"github.com/prometheus/client_golang/prometheus"
	"github.com/prometheus/client_golang/prometheus/collectors"
	"github.com/prometheus/client_golang/prometheus/promhttp"
	"github.com/spf13/afero"
	"github.com/spf13/cobra"
	"go.opentelemetry.io/otel/trace"
	"golang.org/x/mod/semver"
	"golang.org/x/oauth2"
	xgithub "golang.org/x/oauth2/github"
	"golang.org/x/sync/errgroup"
	"golang.org/x/xerrors"
	"google.golang.org/api/idtoken"
	"google.golang.org/api/option"
	"gopkg.in/yaml.v3"
	"tailscale.com/tailcfg"

	"cdr.dev/slog"
	"cdr.dev/slog/sloggers/sloghuman"
	"cdr.dev/slog/sloggers/slogjson"
	"cdr.dev/slog/sloggers/slogstackdriver"
	"github.com/coder/coder/buildinfo"
	"github.com/coder/coder/cli/clibase"
	"github.com/coder/coder/cli/cliui"
	"github.com/coder/coder/cli/config"
	"github.com/coder/coder/coderd"
	"github.com/coder/coder/coderd/autobuild/executor"
	"github.com/coder/coder/coderd/database"
	"github.com/coder/coder/coderd/database/dbfake"
	"github.com/coder/coder/coderd/database/migrations"
	"github.com/coder/coder/coderd/devtunnel"
	"github.com/coder/coder/coderd/gitauth"
	"github.com/coder/coder/coderd/gitsshkey"
	"github.com/coder/coder/coderd/httpapi"
	"github.com/coder/coder/coderd/httpmw"
	"github.com/coder/coder/coderd/prometheusmetrics"
	"github.com/coder/coder/coderd/telemetry"
	"github.com/coder/coder/coderd/tracing"
	"github.com/coder/coder/coderd/updatecheck"
	"github.com/coder/coder/codersdk"
	"github.com/coder/coder/cryptorand"
	"github.com/coder/coder/provisioner/echo"
	"github.com/coder/coder/provisioner/terraform"
	"github.com/coder/coder/provisionerd"
	"github.com/coder/coder/provisionerd/proto"
	"github.com/coder/coder/provisionersdk"
	sdkproto "github.com/coder/coder/provisionersdk/proto"
	"github.com/coder/coder/tailnet"
)

// ReadGitAuthProvidersFromEnv is provided for compatibility purposes with the
// viper CLI.
// DEPRECATED
func ReadGitAuthProvidersFromEnv(environ []string) ([]codersdk.GitAuthConfig, error) {
	// The index numbers must be in-order.
	sort.Strings(environ)

	var providers []codersdk.GitAuthConfig
	for _, v := range clibase.EnvsWithPrefix(environ, envPrefix+"GITAUTH_") {
		tokens := strings.SplitN(v.Name, "_", 2)
		if len(tokens) != 2 {
			return nil, xerrors.Errorf("invalid env var: %s", v.Name)
		}

		providerNum, err := strconv.Atoi(tokens[0])
		if err != nil {
			return nil, xerrors.Errorf("parse number: %s", v.Name)
		}

		var provider codersdk.GitAuthConfig
		switch {
		case len(providers) < providerNum:
			return nil, xerrors.Errorf(
				"provider num %v skipped: %s",
				len(providers),
				v.Name,
			)
		case len(providers) == providerNum:
			// At the next next provider.
			providers = append(providers, provider)
		case len(providers) == providerNum+1:
			// At the current provider.
			provider = providers[providerNum]
		}

		key := tokens[1]
		switch key {
		case "ID":
			provider.ID = v.Value
		case "TYPE":
			provider.Type = v.Value
		case "CLIENT_ID":
			provider.ClientID = v.Value
		case "CLIENT_SECRET":
			provider.ClientSecret = v.Value
		case "AUTH_URL":
			provider.AuthURL = v.Value
		case "TOKEN_URL":
			provider.TokenURL = v.Value
		case "VALIDATE_URL":
			provider.ValidateURL = v.Value
		case "REGEX":
			provider.Regex = v.Value
		case "NO_REFRESH":
			b, err := strconv.ParseBool(key)
			if err != nil {
				return nil, xerrors.Errorf("parse bool: %s", v.Value)
			}
			provider.NoRefresh = b
		case "SCOPES":
			provider.Scopes = strings.Split(v.Value, " ")
		}
		providers[providerNum] = provider
	}
	return providers, nil
}

// nolint:gocyclo
func Server(newAPI func(context.Context, *coderd.Options) (*coderd.API, io.Closer, error)) *cobra.Command {
	root := &cobra.Command{
		Use:                "server",
		Short:              "Start a Coder server",
		DisableFlagParsing: true,
		RunE: func(cmd *cobra.Command, args []string) error {
			// Main command context for managing cancellation of running
			// services.
			ctx, cancel := context.WithCancel(cmd.Context())
			defer cancel()

			cfg := &codersdk.DeploymentValues{}
			cliOpts := cfg.Options()
			var configDir clibase.String
			// This is a hack to get around the fact that the Cobra-defined
			// flags are not available.
			cliOpts.Add(clibase.Option{
				Name:        "Global Config",
				Flag:        config.FlagName,
				Description: "Global Config is ignored in server mode.",
				Hidden:      true,
				Default:     config.DefaultDir(),
				Value:       &configDir,
			})

			err := cliOpts.SetDefaults()
			if err != nil {
				return xerrors.Errorf("set defaults: %w", err)
			}

			err = cliOpts.ParseEnv(envPrefix, os.Environ())
			if err != nil {
				return xerrors.Errorf("parse env: %w", err)
			}

			flagSet := cliOpts.FlagSet()
			// These parents and children will be moved once we convert the
			// rest of the `cli` package to clibase.
			flagSet.Usage = usageFn(cmd.ErrOrStderr(), &clibase.Cmd{
				Parent: &clibase.Cmd{
					Use: "coder",
				},
				Children: []*clibase.Cmd{
					{
						Use:   "postgres-builtin-url",
						Short: "Output the connection URL for the built-in PostgreSQL deployment.",
					},
					{
						Use:   "postgres-builtin-serve",
						Short: "Run the built-in PostgreSQL deployment.",
					},
				},
				Use:   "server [flags]",
				Short: "Start a Coder server",
				Long: `
The server provides the Coder dashboard, API, and provisioners.
If no options are provided, the server will start with a built-in postgres
and an access URL provided by Coder's cloud service.

Use the following command to print the built-in postgres URL:
	$ coder server postgres-builtin-url

Use the following command to manually run the built-in postgres:
	$ coder server postgres-builtin-serve

Options may be provided via environment variables prefixed with "CODER_",
flags, and YAML configuration. The precedence is as follows:
	1. Defaults
	2. YAML configuration
	3. Environment variables
	4. Flags
				`,
				Options: cliOpts,
			})
			err = flagSet.Parse(args)
			if err != nil {
				return xerrors.Errorf("parse flags: %w", err)
			}

			if cfg.WriteConfig {
				// TODO: this should output to a file.
				n, err := cliOpts.ToYAML()
				if err != nil {
					return xerrors.Errorf("generate yaml: %w", err)
				}
				enc := yaml.NewEncoder(cmd.ErrOrStderr())
				err = enc.Encode(n)
				if err != nil {
					return xerrors.Errorf("encode yaml: %w", err)
				}
				err = enc.Close()
				if err != nil {
					return xerrors.Errorf("close yaml encoder: %w", err)
				}
				return nil
			}

			// Print deprecation warnings.
			for _, opt := range cliOpts {
				if opt.UseInstead == nil {
					continue
				}

				warnStr := opt.Name + " is deprecated, please use "
				for i, use := range opt.UseInstead {
					warnStr += use.Name + " "
					if i != len(opt.UseInstead)-1 {
						warnStr += "and "
					}
				}
				warnStr += "instead.\n"

				cmd.PrintErr(
					cliui.Styles.Warn.Render("WARN: ") + warnStr,
				)
			}

			go dumpHandler(ctx)

			// Validate bind addresses.
			if cfg.Address.String() != "" {
				if cfg.TLS.Enable {
					cfg.HTTPAddress = ""
					cfg.TLS.Address = cfg.Address
				} else {
					_ = cfg.HTTPAddress.Set(cfg.Address.String())
					cfg.TLS.Address.Host = ""
					cfg.TLS.Address.Port = ""
				}
			}
			if cfg.TLS.Enable && cfg.TLS.Address.String() == "" {
				return xerrors.Errorf("TLS address must be set if TLS is enabled")
			}
			if !cfg.TLS.Enable && cfg.HTTPAddress.String() == "" {
				return xerrors.Errorf("TLS is disabled. Enable with --tls-enable or specify a HTTP address")
			}

			if cfg.AccessURL.String() != "" && cfg.AccessURL.Scheme == "" {
				return xerrors.Errorf("access-url must include a scheme (e.g. 'http://' or 'https://)")
			}

			// Disable rate limits if the `--dangerous-disable-rate-limits` flag
			// was specified.
			loginRateLimit := 60
			filesRateLimit := 12
			if cfg.RateLimit.DisableAll {
				cfg.RateLimit.API = -1
				loginRateLimit = -1
				filesRateLimit = -1
			}

			printLogo(cmd)
			logger, logCloser, err := buildLogger(cmd, cfg)
			if err != nil {
				return xerrors.Errorf("make logger: %w", err)
			}
			defer logCloser()

			// This line is helpful in tests.
			logger.Debug(ctx, "started debug logging")
			logger.Sync()

			// Register signals early on so that graceful shutdown can't
			// be interrupted by additional signals. Note that we avoid
			// shadowing cancel() (from above) here because notifyStop()
			// restores default behavior for the signals. This protects
			// the shutdown sequence from abruptly terminating things
			// like: database migrations, provisioner work, workspace
			// cleanup in dev-mode, etc.
			//
			// To get out of a graceful shutdown, the user can send
			// SIGQUIT with ctrl+\ or SIGKILL with `kill -9`.
			notifyCtx, notifyStop := signal.NotifyContext(ctx, InterruptSignals...)
			defer notifyStop()

			// Ensure we have a unique cache directory for this process.
			cacheDir := filepath.Join(cfg.CacheDir.String(), uuid.NewString())
			err = os.MkdirAll(cacheDir, 0o700)
			if err != nil {
				return xerrors.Errorf("create cache directory: %w", err)
			}
			defer os.RemoveAll(cacheDir)

			// Clean up idle connections at the end, e.g.
			// embedded-postgres can leave an idle connection
			// which is caught by goleaks.
			defer http.DefaultClient.CloseIdleConnections()

			var (
				tracerProvider trace.TracerProvider
				sqlDriver      = "postgres"
			)

			// Coder tracing should be disabled if telemetry is disabled unless
			// --telemetry-trace was explicitly provided.
			shouldCoderTrace := cfg.Telemetry.Enable.Value() && !isTest()
			// Only override if telemetryTraceEnable was specifically set.
			// By default we want it to be controlled by telemetryEnable.
			if cmd.Flags().Changed("telemetry-trace") {
				shouldCoderTrace = cfg.Telemetry.Trace.Value()
			}

			if cfg.Trace.Enable.Value() || shouldCoderTrace || cfg.Trace.HoneycombAPIKey != "" {
				sdkTracerProvider, closeTracing, err := tracing.TracerProvider(ctx, "coderd", tracing.TracerOpts{
					Default:   cfg.Trace.Enable.Value(),
					Coder:     shouldCoderTrace,
					Honeycomb: cfg.Trace.HoneycombAPIKey.String(),
				})
				if err != nil {
					logger.Warn(ctx, "start telemetry exporter", slog.Error(err))
				} else {
					// allow time for traces to flush even if command context is canceled
					defer func() {
						_ = shutdownWithTimeout(closeTracing, 5*time.Second)
					}()

					d, err := tracing.PostgresDriver(sdkTracerProvider, "coderd.database")
					if err != nil {
						logger.Warn(ctx, "start postgres tracing driver", slog.Error(err))
					} else {
						sqlDriver = d
					}

					tracerProvider = sdkTracerProvider
				}
			}

			config := config.Root(configDir)
			builtinPostgres := false
			// Only use built-in if PostgreSQL URL isn't specified!
			if !cfg.InMemoryDatabase && cfg.PostgresURL == "" {
				var closeFunc func() error
				cmd.Printf("Using built-in PostgreSQL (%s)\n", config.PostgresPath())
				pgURL, closeFunc, err := startBuiltinPostgres(ctx, config, logger)
				if err != nil {
					return err
				}

				err = cfg.PostgresURL.Set(pgURL)
				if err != nil {
					return err
				}
				builtinPostgres = true
				defer func() {
					cmd.Printf("Stopping built-in PostgreSQL...\n")
					// Gracefully shut PostgreSQL down!
					if err := closeFunc(); err != nil {
						cmd.Printf("Failed to stop built-in PostgreSQL: %v\n", err)
					} else {
						cmd.Printf("Stopped built-in PostgreSQL\n")
					}
				}()
			}

			var (
				httpListener net.Listener
				httpURL      *url.URL
			)
			if cfg.HTTPAddress.String() != "" {
				httpListener, err = net.Listen("tcp", cfg.HTTPAddress.String())
				if err != nil {
					return xerrors.Errorf("listen %q: %w", cfg.HTTPAddress.String(), err)
				}
				defer httpListener.Close()

				listenAddrStr := httpListener.Addr().String()
				// For some reason if 0.0.0.0:x is provided as the http address,
				// httpListener.Addr().String() likes to return it as an ipv6
				// address (i.e. [::]:x). If the input ip is 0.0.0.0, try to
				// coerce the output back to ipv4 to make it less confusing.
				if strings.Contains(cfg.HTTPAddress.String(), "0.0.0.0") {
					listenAddrStr = strings.ReplaceAll(listenAddrStr, "[::]", "0.0.0.0")
				}

				// We want to print out the address the user supplied, not the
				// loopback device.
				cmd.Println("Started HTTP listener at", (&url.URL{Scheme: "http", Host: listenAddrStr}).String())

				// Set the http URL we want to use when connecting to ourselves.
				tcpAddr, tcpAddrValid := httpListener.Addr().(*net.TCPAddr)
				if !tcpAddrValid {
					return xerrors.Errorf("invalid TCP address type %T", httpListener.Addr())
				}
				if tcpAddr.IP.IsUnspecified() {
					tcpAddr.IP = net.IPv4(127, 0, 0, 1)
				}
				httpURL = &url.URL{
					Scheme: "http",
					Host:   tcpAddr.String(),
				}
			}

			var (
				tlsConfig     *tls.Config
				httpsListener net.Listener
				httpsURL      *url.URL
			)
			if cfg.TLS.Enable {
				if cfg.TLS.Address.String() == "" {
					return xerrors.New("tls address must be set if tls is enabled")
				}

				// DEPRECATED: This redirect used to default to true.
				// It made more sense to have the redirect be opt-in.
				if os.Getenv("CODER_TLS_REDIRECT_HTTP") == "true" || cmd.Flags().Changed("tls-redirect-http-to-https") {
					cmd.PrintErr(cliui.Styles.Warn.Render("WARN:") + " --tls-redirect-http-to-https is deprecated, please use --redirect-to-access-url instead\n")
					cfg.RedirectToAccessURL = cfg.TLS.RedirectHTTP
				}

				tlsConfig, err = configureTLS(
					cfg.TLS.MinVersion.String(),
					cfg.TLS.ClientAuth.String(),
					cfg.TLS.CertFiles,
					cfg.TLS.KeyFiles,
					cfg.TLS.ClientCAFile.String(),
				)
				if err != nil {
					return xerrors.Errorf("configure tls: %w", err)
				}
				httpsListenerInner, err := net.Listen("tcp", cfg.TLS.Address.String())
				if err != nil {
					return xerrors.Errorf("listen %q: %w", cfg.TLS.Address.String(), err)
				}
				defer httpsListenerInner.Close()

				httpsListener = tls.NewListener(httpsListenerInner, tlsConfig)
				defer httpsListener.Close()

				listenAddrStr := httpsListener.Addr().String()
				// For some reason if 0.0.0.0:x is provided as the https
				// address, httpsListener.Addr().String() likes to return it as
				// an ipv6 address (i.e. [::]:x). If the input ip is 0.0.0.0,
				// try to coerce the output back to ipv4 to make it less
				// confusing.
				if strings.Contains(cfg.HTTPAddress.String(), "0.0.0.0") {
					listenAddrStr = strings.ReplaceAll(listenAddrStr, "[::]", "0.0.0.0")
				}

				// We want to print out the address the user supplied, not the
				// loopback device.
				cmd.Println("Started TLS/HTTPS listener at", (&url.URL{Scheme: "https", Host: listenAddrStr}).String())

				// Set the https URL we want to use when connecting to
				// ourselves.
				tcpAddr, tcpAddrValid := httpsListener.Addr().(*net.TCPAddr)
				if !tcpAddrValid {
					return xerrors.Errorf("invalid TCP address type %T", httpsListener.Addr())
				}
				if tcpAddr.IP.IsUnspecified() {
					tcpAddr.IP = net.IPv4(127, 0, 0, 1)
				}
				httpsURL = &url.URL{
					Scheme: "https",
					Host:   tcpAddr.String(),
				}
			}

			// Sanity check that at least one listener was started.
			if httpListener == nil && httpsListener == nil {
				return xerrors.New("must listen on at least one address")
			}

			// Prefer HTTP because it's less prone to TLS errors over localhost.
			localURL := httpsURL
			if httpURL != nil {
				localURL = httpURL
			}

			ctx, httpClient, err := configureHTTPClient(
				ctx,
				cfg.TLS.ClientCertFile.String(),
				cfg.TLS.ClientKeyFile.String(),
				cfg.TLS.ClientCAFile.String(),
			)
			if err != nil {
				return xerrors.Errorf("configure http client: %w", err)
			}

			var (
				ctxTunnel, closeTunnel = context.WithCancel(ctx)
				tunnel                 *devtunnel.Tunnel
				tunnelErr              <-chan error
			)
			defer closeTunnel()

			// If the access URL is empty, we attempt to run a reverse-proxy
			// tunnel to make the initial setup really simple.
			if cfg.AccessURL.String() == "" {
				cmd.Printf("Opening tunnel so workspaces can connect to your deployment. For production scenarios, specify an external access URL\n")
				tunnel, tunnelErr, err = devtunnel.New(ctxTunnel, logger.Named("devtunnel"))
				if err != nil {
					return xerrors.Errorf("create tunnel: %w", err)
				}
				err = cfg.AccessURL.Set(tunnel.URL)
				if err != nil {
					return xerrors.Errorf("set access url: %w", err)
				}

				if cfg.WildcardAccessURL.String() == "" {
					u, err := parseURL(tunnel.URL)
					if err != nil {
						return xerrors.Errorf("parse tunnel url: %w", err)
					}

					// Suffixed wildcard access URL.
					u, err = url.Parse(fmt.Sprintf("*--%s", u.Hostname()))
					if err != nil {
						return xerrors.Errorf("parse wildcard url: %w", err)
					}
					cfg.WildcardAccessURL = clibase.URL(*u)
				}
			}

			_, accessURLPortRaw, _ := net.SplitHostPort(cfg.AccessURL.Host)
			if accessURLPortRaw == "" {
				accessURLPortRaw = "80"
				if cfg.AccessURL.Scheme == "https" {
					accessURLPortRaw = "443"
				}
			}

			accessURLPort, err := strconv.Atoi(accessURLPortRaw)
			if err != nil {
				return xerrors.Errorf("parse access URL port: %w", err)
			}

			// Warn the user if the access URL appears to be a loopback address.
			isLocal, err := isLocalURL(ctx, cfg.AccessURL.Value())
			if isLocal || err != nil {
				reason := "could not be resolved"
				if isLocal {
					reason = "isn't externally reachable"
				}
				cmd.Printf(
					"%s The access URL %s %s, this may cause unexpected problems when creating workspaces. Generate a unique *.try.coder.app URL by not specifying an access URL.\n",
					cliui.Styles.Warn.Render("Warning:"), cliui.Styles.Field.Render(cfg.AccessURL.String()), reason,
				)
			}

			// A newline is added before for visibility in terminal output.
			cmd.Printf("\nView the Web UI: %s\n", cfg.AccessURL.String())

			// Used for zero-trust instance identity with Google Cloud.
			googleTokenValidator, err := idtoken.NewValidator(ctx, option.WithoutAuthentication())
			if err != nil {
				return err
			}

			sshKeygenAlgorithm, err := gitsshkey.ParseAlgorithm(cfg.SSHKeygenAlgorithm.String())
			if err != nil {
				return xerrors.Errorf("parse ssh keygen algorithm %s: %w", cfg.SSHKeygenAlgorithm, err)
			}

			defaultRegion := &tailcfg.DERPRegion{
				EmbeddedRelay: true,
				RegionID:      int(cfg.DERP.Server.RegionID.Value()),
				RegionCode:    cfg.DERP.Server.RegionCode.String(),
				RegionName:    cfg.DERP.Server.RegionName.String(),
				Nodes: []*tailcfg.DERPNode{{
					Name:      fmt.Sprintf("%db", cfg.DERP.Server.RegionID),
					RegionID:  int(cfg.DERP.Server.RegionID.Value()),
					HostName:  cfg.AccessURL.Host,
					DERPPort:  accessURLPort,
					STUNPort:  -1,
					ForceHTTP: cfg.AccessURL.Scheme == "http",
				}},
			}
			if !cfg.DERP.Server.Enable {
				defaultRegion = nil
			}
			derpMap, err := tailnet.NewDERPMap(
				ctx, defaultRegion, cfg.DERP.Server.STUNAddresses,
				cfg.DERP.Config.URL.String(), cfg.DERP.Config.Path.String(),
			)
			if err != nil {
				return xerrors.Errorf("create derp map: %w", err)
			}

			appHostname := cfg.WildcardAccessURL.String()
			var appHostnameRegex *regexp.Regexp
			if appHostname != "" {
				appHostnameRegex, err = httpapi.CompileHostnamePattern(appHostname)
				if err != nil {
					return xerrors.Errorf("parse wildcard access URL %q: %w", appHostname, err)
				}
			}

			gitAuthEnv, err := ReadGitAuthProvidersFromEnv(os.Environ())
			if err != nil {
				return xerrors.Errorf("read git auth providers from env: %w", err)
			}

			gitAuthConfigs, err := gitauth.ConvertConfig(
				append(cfg.GitAuthProviders.Value, gitAuthEnv...),
				cfg.AccessURL.Value(),
			)
			if err != nil {
				return xerrors.Errorf("convert git auth config: %w", err)
			}
			for _, c := range gitAuthConfigs {
				logger.Debug(
					ctx, "loaded git auth config",
					slog.F("id", c.ID),
				)
			}

			realIPConfig, err := httpmw.ParseRealIPConfig(cfg.ProxyTrustedHeaders, cfg.ProxyTrustedOrigins)
			if err != nil {
				return xerrors.Errorf("parse real ip config: %w", err)
			}

			options := &coderd.Options{
				AccessURL:                   cfg.AccessURL.Value(),
				AppHostname:                 appHostname,
				AppHostnameRegex:            appHostnameRegex,
				Logger:                      logger.Named("coderd"),
				Database:                    dbfake.New(),
				DERPMap:                     derpMap,
				Pubsub:                      database.NewPubsubInMemory(),
				CacheDir:                    cacheDir,
				GoogleTokenValidator:        googleTokenValidator,
				GitAuthConfigs:              gitAuthConfigs,
				RealIPConfig:                realIPConfig,
				SecureAuthCookie:            cfg.SecureAuthCookie.Value(),
				SSHKeygenAlgorithm:          sshKeygenAlgorithm,
				TracerProvider:              tracerProvider,
				Telemetry:                   telemetry.NewNoop(),
				MetricsCacheRefreshInterval: cfg.MetricsCacheRefreshInterval.Value(),
				AgentStatsRefreshInterval:   cfg.AgentStatRefreshInterval.Value(),
				DeploymentValues:            cfg,
				PrometheusRegistry:          prometheus.NewRegistry(),
				APIRateLimit:                int(cfg.RateLimit.API.Value()),
				LoginRateLimit:              loginRateLimit,
				FilesRateLimit:              filesRateLimit,
				HTTPClient:                  httpClient,
			}
			if tlsConfig != nil {
				options.TLSCertificates = tlsConfig.Certificates
			}

			if cfg.StrictTransportSecurity > 0 {
				options.StrictTransportSecurityCfg, err = httpmw.HSTSConfigOptions(
					int(cfg.StrictTransportSecurity.Value()), cfg.StrictTransportSecurityOptions,
				)
				if err != nil {
					return xerrors.Errorf("coderd: setting hsts header failed (options: %v): %w", cfg.StrictTransportSecurityOptions, err)
				}
			}

			if cfg.UpdateCheck {
				options.UpdateCheckOptions = &updatecheck.Options{
					// Avoid spamming GitHub API checking for updates.
					Interval: 24 * time.Hour,
					// Inform server admins of new versions.
					Notify: func(r updatecheck.Result) {
						if semver.Compare(r.Version, buildinfo.Version()) > 0 {
							options.Logger.Info(
								context.Background(),
								"new version of coder available",
								slog.F("new_version", r.Version),
								slog.F("url", r.URL),
								slog.F("upgrade_instructions", "https://coder.com/docs/coder-oss/latest/admin/upgrade"),
							)
						}
					},
				}
			}

			if cfg.OAuth2.Github.ClientSecret != "" {
				options.GithubOAuth2Config, err = configureGithubOAuth2(cfg.AccessURL.Value(),
					cfg.OAuth2.Github.ClientID.String(),
					cfg.OAuth2.Github.ClientSecret.String(),
					cfg.OAuth2.Github.AllowSignups.Value(),
					cfg.OAuth2.Github.AllowEveryone.Value(),
					cfg.OAuth2.Github.AllowedOrgs,
					cfg.OAuth2.Github.AllowedTeams,
					cfg.OAuth2.Github.EnterpriseBaseURL.String(),
				)
				if err != nil {
					return xerrors.Errorf("configure github oauth2: %w", err)
				}
			}

			if cfg.OIDC.ClientSecret != "" {
				if cfg.OIDC.ClientID == "" {
					return xerrors.Errorf("OIDC client ID be set!")
				}
				if cfg.OIDC.IssuerURL == "" {
					return xerrors.Errorf("OIDC issuer URL must be set!")
				}

				if cfg.OIDC.IgnoreEmailVerified {
					logger.Warn(ctx, "coder will not check email_verified for OIDC logins")
				}

				oidcProvider, err := oidc.NewProvider(
					ctx, cfg.OIDC.IssuerURL.String(),
				)
				if err != nil {
					return xerrors.Errorf("configure oidc provider: %w", err)
				}
				redirectURL, err := cfg.AccessURL.Value().Parse("/api/v2/users/oidc/callback")
				if err != nil {
					return xerrors.Errorf("parse oidc oauth callback url: %w", err)
				}
				options.OIDCConfig = &coderd.OIDCConfig{
					OAuth2Config: &oauth2.Config{
						ClientID:     cfg.OIDC.ClientID.String(),
						ClientSecret: cfg.OIDC.ClientSecret.String(),
						RedirectURL:  redirectURL.String(),
						Endpoint:     oidcProvider.Endpoint(),
						Scopes:       cfg.OIDC.Scopes,
					},
					Provider: oidcProvider,
					Verifier: oidcProvider.Verifier(&oidc.Config{
						ClientID: cfg.OIDC.ClientID.String(),
					}),
					EmailDomain:         cfg.OIDC.EmailDomain,
					AllowSignups:        cfg.OIDC.AllowSignups.Value(),
					UsernameField:       cfg.OIDC.UsernameField.String(),
					SignInText:          cfg.OIDC.SignInText.String(),
					IconURL:             cfg.OIDC.IconURL.String(),
					IgnoreEmailVerified: cfg.OIDC.IgnoreEmailVerified.Value(),
				}
			}

			if cfg.InMemoryDatabase {
				options.Database = dbfake.New()
				options.Pubsub = database.NewPubsubInMemory()
			} else {
				sqlDB, err := connectToPostgres(ctx, logger, sqlDriver, cfg.PostgresURL.String())
				if err != nil {
					return xerrors.Errorf("connect to postgres: %w", err)
				}
				defer func() {
					_ = sqlDB.Close()
				}()

				options.Database = database.New(sqlDB)
				options.Pubsub, err = database.NewPubsub(ctx, sqlDB, cfg.PostgresURL.String())
				if err != nil {
					return xerrors.Errorf("create pubsub: %w", err)
				}
				defer options.Pubsub.Close()
			}

			var deploymentID string
			err = options.Database.InTx(func(tx database.Store) error {
				// This will block until the lock is acquired, and will be
				// automatically released when the transaction ends.
				err := tx.AcquireLock(ctx, database.LockIDDeploymentSetup)
				if err != nil {
					return xerrors.Errorf("acquire lock: %w", err)
				}

				deploymentID, err = tx.GetDeploymentID(ctx)
				if err != nil && !xerrors.Is(err, sql.ErrNoRows) {
					return xerrors.Errorf("get deployment id: %w", err)
				}
				if deploymentID == "" {
					deploymentID = uuid.NewString()
					err = tx.InsertDeploymentID(ctx, deploymentID)
					if err != nil {
						return xerrors.Errorf("set deployment id: %w", err)
					}
				}

				// Read the app signing key from the DB. We store it hex
				// encoded since the config table uses strings for the value and
				// we don't want to deal with automatic encoding issues.
				appSigningKeyStr, err := tx.GetAppSigningKey(ctx)
				if err != nil && !xerrors.Is(err, sql.ErrNoRows) {
					return xerrors.Errorf("get app signing key: %w", err)
				}
				if appSigningKeyStr == "" {
					// Generate 64 byte secure random string.
					b := make([]byte, 64)
					_, err := rand.Read(b)
					if err != nil {
						return xerrors.Errorf("generate fresh app signing key: %w", err)
					}

					appSigningKeyStr = hex.EncodeToString(b)
					err = tx.InsertAppSigningKey(ctx, appSigningKeyStr)
					if err != nil {
						return xerrors.Errorf("insert freshly generated app signing key to database: %w", err)
					}
				}

				appSigningKey, err := hex.DecodeString(appSigningKeyStr)
				if err != nil {
					return xerrors.Errorf("decode app signing key from database as hex: %w", err)
				}
				if len(appSigningKey) != 64 {
					return xerrors.Errorf("app signing key must be 64 bytes, key in database is %d bytes", len(appSigningKey))
				}

				options.AppSigningKey = appSigningKey
				return nil
			}, nil)
			if err != nil {
				return err
			}

			if cfg.Telemetry.Enable {
				gitAuth := make([]telemetry.GitAuth, 0)
				// TODO:
				var gitAuthConfigs []codersdk.GitAuthConfig
				for _, cfg := range gitAuthConfigs {
					gitAuth = append(gitAuth, telemetry.GitAuth{
						Type: cfg.Type,
					})
				}

				options.Telemetry, err = telemetry.New(telemetry.Options{
					BuiltinPostgres:    builtinPostgres,
					DeploymentID:       deploymentID,
					Database:           options.Database,
					Logger:             logger.Named("telemetry"),
					URL:                cfg.Telemetry.URL.Value(),
					Wildcard:           cfg.WildcardAccessURL.String() != "",
					DERPServerRelayURL: cfg.DERP.Server.RelayURL.String(),
					GitAuth:            gitAuth,
					GitHubOAuth:        cfg.OAuth2.Github.ClientID != "",
					OIDCAuth:           cfg.OIDC.ClientID != "",
					OIDCIssuerURL:      cfg.OIDC.IssuerURL.String(),
					Prometheus:         cfg.Prometheus.Enable.Value(),
					STUN:               len(cfg.DERP.Server.STUNAddresses) != 0,
					Tunnel:             tunnel != nil,
				})
				if err != nil {
					return xerrors.Errorf("create telemetry reporter: %w", err)
				}
				defer options.Telemetry.Close()
			}

			// This prevents the pprof import from being accidentally deleted.
			_ = pprof.Handler
			if cfg.Pprof.Enable {
				//nolint:revive
				defer serveHandler(ctx, logger, nil, cfg.Pprof.Address.String(), "pprof")()
			}
			if cfg.Prometheus.Enable {
				options.PrometheusRegistry.MustRegister(collectors.NewGoCollector())
				options.PrometheusRegistry.MustRegister(collectors.NewProcessCollector(collectors.ProcessCollectorOpts{}))

				closeUsersFunc, err := prometheusmetrics.ActiveUsers(ctx, options.PrometheusRegistry, options.Database, 0)
				if err != nil {
					return xerrors.Errorf("register active users prometheus metric: %w", err)
				}
				defer closeUsersFunc()

				closeWorkspacesFunc, err := prometheusmetrics.Workspaces(ctx, options.PrometheusRegistry, options.Database, 0)
				if err != nil {
					return xerrors.Errorf("register workspaces prometheus metric: %w", err)
				}
				defer closeWorkspacesFunc()

				//nolint:revive
				defer serveHandler(ctx, logger, promhttp.InstrumentMetricHandler(
					options.PrometheusRegistry, promhttp.HandlerFor(options.PrometheusRegistry, promhttp.HandlerOpts{}),
				), cfg.Prometheus.Address.String(), "prometheus")()
			}

			if cfg.Swagger.Enable {
				options.SwaggerEndpoint = cfg.Swagger.Enable.Value()
			}

			// We use a separate coderAPICloser so the Enterprise API
			// can have it's own close functions. This is cleaner
			// than abstracting the Coder API itself.
			coderAPI, coderAPICloser, err := newAPI(ctx, options)
			if err != nil {
				return err
			}

			client := codersdk.New(localURL)
			if localURL.Scheme == "https" && isLocalhost(localURL.Hostname()) {
				// The certificate will likely be self-signed or for a different
				// hostname, so we need to skip verification.
				client.HTTPClient.Transport = &http.Transport{
					TLSClientConfig: &tls.Config{
						//nolint:gosec
						InsecureSkipVerify: true,
					},
				}
			}
			defer client.HTTPClient.CloseIdleConnections()

			// This is helpful for tests, but can be silently ignored.
			// Coder may be ran as users that don't have permission to write in the homedir,
			// such as via the systemd service.
			err = config.URL().Write(client.URL.String())
			if err != nil && flag.Lookup("test.v") != nil {
				return xerrors.Errorf("write config url: %w", err)
			}

			// Since errCh only has one buffered slot, all routines
			// sending on it must be wrapped in a select/default to
			// avoid leaving dangling goroutines waiting for the
			// channel to be consumed.
			errCh := make(chan error, 1)
			provisionerDaemons := make([]*provisionerd.Server, 0)
			defer func() {
				// We have no graceful shutdown of provisionerDaemons
				// here because that's handled at the end of main, this
				// is here in case the program exits early.
				for _, daemon := range provisionerDaemons {
					_ = daemon.Close()
				}
			}()
			provisionerdMetrics := provisionerd.NewMetrics(options.PrometheusRegistry)
			for i := int64(0); i < cfg.Provisioner.Daemons.Value(); i++ {
				daemonCacheDir := filepath.Join(cacheDir, fmt.Sprintf("provisioner-%d", i))
				daemon, err := newProvisionerDaemon(ctx, coderAPI, provisionerdMetrics, logger, cfg, daemonCacheDir, errCh, false)
				if err != nil {
					return xerrors.Errorf("create provisioner daemon: %w", err)
				}
				provisionerDaemons = append(provisionerDaemons, daemon)
			}

			shutdownConnsCtx, shutdownConns := context.WithCancel(ctx)
			defer shutdownConns()

			// Wrap the server in middleware that redirects to the access URL if
			// the request is not to a local IP.
			var handler http.Handler = coderAPI.RootHandler
			if cfg.RedirectToAccessURL {
				handler = redirectToAccessURL(handler, cfg.AccessURL.Value(), tunnel != nil, appHostnameRegex)
			}

			// ReadHeaderTimeout is purposefully not enabled. It caused some
			// issues with websockets over the dev tunnel.
			// See: https://github.com/coder/coder/pull/3730
			//nolint:gosec
			httpServer := &http.Server{
				// These errors are typically noise like "TLS: EOF". Vault does
				// similar:
				// https://github.com/hashicorp/vault/blob/e2490059d0711635e529a4efcbaa1b26998d6e1c/command/server.go#L2714
				ErrorLog: log.New(io.Discard, "", 0),
				Handler:  handler,
				BaseContext: func(_ net.Listener) context.Context {
					return shutdownConnsCtx
				},
			}
			defer func() {
				_ = shutdownWithTimeout(httpServer.Shutdown, 5*time.Second)
			}()

			// We call this in the routine so we can kill the other listeners if
			// one of them fails.
			closeListenersNow := func() {
				if httpListener != nil {
					_ = httpListener.Close()
				}
				if httpsListener != nil {
					_ = httpsListener.Close()
				}
				if tunnel != nil {
					_ = tunnel.Listener.Close()
				}
			}

			eg := errgroup.Group{}
			if httpListener != nil {
				eg.Go(func() error {
					defer closeListenersNow()
					return httpServer.Serve(httpListener)
				})
			}
			if httpsListener != nil {
				eg.Go(func() error {
					defer closeListenersNow()
					return httpServer.Serve(httpsListener)
				})
			}
			if tunnel != nil {
				eg.Go(func() error {
					defer closeListenersNow()
					return httpServer.Serve(tunnel.Listener)
				})
			}

			go func() {
				select {
				case errCh <- eg.Wait():
				default:
				}
			}()

<<<<<<< HEAD
=======
			hasFirstUser, err := client.HasFirstUser(ctx)
			if err != nil {
				cmd.Println("\nFailed to check for the first user: " + err.Error())
			} else if !hasFirstUser {
				cmd.Println("\nGet started by creating the first user (in a new terminal):")
				cmd.Println(cliui.Styles.Code.Render("coder login " + cfg.AccessURL.String()))
			}

>>>>>>> db2bdd1c
			cmd.Println("\n==> Logs will stream in below (press ctrl+c to gracefully exit):")

			// Updates the systemd status from activating to activated.
			_, err = daemon.SdNotify(false, daemon.SdNotifyReady)
			if err != nil {
				return xerrors.Errorf("notify systemd: %w", err)
			}

			autobuildPoller := time.NewTicker(cfg.AutobuildPollInterval.Value())
			defer autobuildPoller.Stop()
			autobuildExecutor := executor.New(ctx, options.Database, logger, autobuildPoller.C)
			autobuildExecutor.Run()

			// Currently there is no way to ask the server to shut
			// itself down, so any exit signal will result in a non-zero
			// exit of the server.
			var exitErr error
			select {
			case <-notifyCtx.Done():
				exitErr = notifyCtx.Err()
				_, _ = fmt.Fprintln(cmd.OutOrStdout(), cliui.Styles.Bold.Render(
					"Interrupt caught, gracefully exiting. Use ctrl+\\ to force quit",
				))
			case exitErr = <-tunnelErr:
				if exitErr == nil {
					exitErr = xerrors.New("dev tunnel closed unexpectedly")
				}
			case exitErr = <-errCh:
			}
			if exitErr != nil && !xerrors.Is(exitErr, context.Canceled) {
				cmd.Printf("Unexpected error, shutting down server: %s\n", exitErr)
			}

			// Begin clean shut down stage, we try to shut down services
			// gracefully in an order that gives the best experience.
			// This procedure should not differ greatly from the order
			// of `defer`s in this function, but allows us to inform
			// the user about what's going on and handle errors more
			// explicitly.

			_, err = daemon.SdNotify(false, daemon.SdNotifyStopping)
			if err != nil {
				cmd.Printf("Notify systemd failed: %s", err)
			}

			// Stop accepting new connections without interrupting
			// in-flight requests, give in-flight requests 5 seconds to
			// complete.
			cmd.Println("Shutting down API server...")
			err = shutdownWithTimeout(httpServer.Shutdown, 3*time.Second)
			if err != nil {
				cmd.Printf("API server shutdown took longer than 3s: %s\n", err)
			} else {
				cmd.Printf("Gracefully shut down API server\n")
			}
			// Cancel any remaining in-flight requests.
			shutdownConns()

			// Shut down provisioners before waiting for WebSockets
			// connections to close.
			var wg sync.WaitGroup
			for i, provisionerDaemon := range provisionerDaemons {
				id := i + 1
				provisionerDaemon := provisionerDaemon
				wg.Add(1)
				go func() {
					defer wg.Done()

					if ok, _ := cmd.Flags().GetBool(varVerbose); ok {
						cmd.Printf("Shutting down provisioner daemon %d...\n", id)
					}
					err := shutdownWithTimeout(provisionerDaemon.Shutdown, 5*time.Second)
					if err != nil {
						cmd.PrintErrf("Failed to shutdown provisioner daemon %d: %s\n", id, err)
						return
					}
					err = provisionerDaemon.Close()
					if err != nil {
						cmd.PrintErrf("Close provisioner daemon %d: %s\n", id, err)
						return
					}
					if ok, _ := cmd.Flags().GetBool(varVerbose); ok {
						cmd.Printf("Gracefully shut down provisioner daemon %d\n", id)
					}
				}()
			}
			wg.Wait()

			cmd.Println("Waiting for WebSocket connections to close...")
			_ = coderAPICloser.Close()
			cmd.Println("Done waiting for WebSocket connections")

			// Close tunnel after we no longer have in-flight connections.
			if tunnel != nil {
				cmd.Println("Waiting for tunnel to close...")
				closeTunnel()
				<-tunnelErr
				cmd.Println("Done waiting for tunnel")
			}

			// Ensures a last report can be sent before exit!
			options.Telemetry.Close()

			// Trigger context cancellation for any remaining services.
			cancel()

			if xerrors.Is(exitErr, context.Canceled) {
				return nil
			}
			return exitErr
		},
	}

	var pgRawURL bool
	postgresBuiltinURLCmd := &cobra.Command{
		Use:   "postgres-builtin-url",
		Short: "Output the connection URL for the built-in PostgreSQL deployment.",
		RunE: func(cmd *cobra.Command, _ []string) error {
			cfg := createConfig(cmd)
			url, err := embeddedPostgresURL(cfg)
			if err != nil {
				return err
			}
			if pgRawURL {
				_, _ = fmt.Fprintf(cmd.OutOrStdout(), "%s\n", url)
			} else {
				_, _ = fmt.Fprintf(cmd.OutOrStdout(), "%s\n", cliui.Styles.Code.Render(fmt.Sprintf("psql %q", url)))
			}
			return nil
		},
	}
	postgresBuiltinServeCmd := &cobra.Command{
		Use:   "postgres-builtin-serve",
		Short: "Run the built-in PostgreSQL deployment.",
		RunE: func(cmd *cobra.Command, args []string) error {
			ctx := cmd.Context()

			cfg := createConfig(cmd)
			logger := slog.Make(sloghuman.Sink(cmd.ErrOrStderr()))
			if ok, _ := cmd.Flags().GetBool(varVerbose); ok {
				logger = logger.Leveled(slog.LevelDebug)
			}

			ctx, cancel := signal.NotifyContext(ctx, InterruptSignals...)
			defer cancel()

			url, closePg, err := startBuiltinPostgres(ctx, cfg, logger)
			if err != nil {
				return err
			}
			defer func() { _ = closePg() }()

			if pgRawURL {
				_, _ = fmt.Fprintf(cmd.OutOrStdout(), "%s\n", url)
			} else {
				_, _ = fmt.Fprintf(cmd.OutOrStdout(), "%s\n", cliui.Styles.Code.Render(fmt.Sprintf("psql %q", url)))
			}

			<-ctx.Done()
			return nil
		},
	}
	postgresBuiltinURLCmd.Flags().BoolVar(&pgRawURL, "raw-url", false, "Output the raw connection URL instead of a psql command.")
	postgresBuiltinServeCmd.Flags().BoolVar(&pgRawURL, "raw-url", false, "Output the raw connection URL instead of a psql command.")

	createAdminUserCommand := newCreateAdminUserCommand()
	root.SetHelpFunc(func(cmd *cobra.Command, args []string) {
		// Help is handled by clibase in command body.
	})
	root.AddCommand(postgresBuiltinURLCmd, postgresBuiltinServeCmd, createAdminUserCommand)

	return root
}

// parseURL parses a string into a URL.
func parseURL(u string) (*url.URL, error) {
	hasScheme := strings.HasPrefix(u, "http:") || strings.HasPrefix(u, "https:")

	if !hasScheme {
		return nil, xerrors.Errorf("URL %q must have a scheme of either http or https", u)
	}

	parsed, err := url.Parse(u)
	if err != nil {
		return nil, err
	}

	return parsed, nil
}

// isLocalURL returns true if the hostname of the provided URL appears to
// resolve to a loopback address.
func isLocalURL(ctx context.Context, u *url.URL) (bool, error) {
	resolver := &net.Resolver{}
	ips, err := resolver.LookupIPAddr(ctx, u.Hostname())
	if err != nil {
		return false, err
	}

	for _, ip := range ips {
		if ip.IP.IsLoopback() {
			return true, nil
		}
	}
	return false, nil
}

func shutdownWithTimeout(shutdown func(context.Context) error, timeout time.Duration) error {
	ctx, cancel := context.WithTimeout(context.Background(), timeout)
	defer cancel()
	return shutdown(ctx)
}

// nolint:revive
func newProvisionerDaemon(
	ctx context.Context,
	coderAPI *coderd.API,
	metrics provisionerd.Metrics,
	logger slog.Logger,
	cfg *codersdk.DeploymentValues,
	cacheDir string,
	errCh chan error,
	dev bool,
) (srv *provisionerd.Server, err error) {
	ctx, cancel := context.WithCancel(ctx)
	defer func() {
		if err != nil {
			cancel()
		}
	}()

	err = os.MkdirAll(cacheDir, 0o700)
	if err != nil {
		return nil, xerrors.Errorf("mkdir %q: %w", cacheDir, err)
	}

	terraformClient, terraformServer := provisionersdk.MemTransportPipe()
	go func() {
		<-ctx.Done()
		_ = terraformClient.Close()
		_ = terraformServer.Close()
	}()
	go func() {
		defer cancel()

		err := terraform.Serve(ctx, &terraform.ServeOptions{
			ServeOptions: &provisionersdk.ServeOptions{
				Listener: terraformServer,
			},
			CachePath: cacheDir,
			Logger:    logger,
		})
		if err != nil && !xerrors.Is(err, context.Canceled) {
			select {
			case errCh <- err:
			default:
			}
		}
	}()

	tempDir, err := os.MkdirTemp("", "provisionerd")
	if err != nil {
		return nil, err
	}

	provisioners := provisionerd.Provisioners{
		string(database.ProvisionerTypeTerraform): sdkproto.NewDRPCProvisionerClient(terraformClient),
	}
	// include echo provisioner when in dev mode
	if dev {
		echoClient, echoServer := provisionersdk.MemTransportPipe()
		go func() {
			<-ctx.Done()
			_ = echoClient.Close()
			_ = echoServer.Close()
		}()
		go func() {
			defer cancel()

			err := echo.Serve(ctx, afero.NewOsFs(), &provisionersdk.ServeOptions{Listener: echoServer})
			if err != nil {
				select {
				case errCh <- err:
				default:
				}
			}
		}()
		provisioners[string(database.ProvisionerTypeEcho)] = sdkproto.NewDRPCProvisionerClient(echoClient)
	}
	debounce := time.Second
	return provisionerd.New(func(ctx context.Context) (proto.DRPCProvisionerDaemonClient, error) {
		// This debounces calls to listen every second. Read the comment
		// in provisionerdserver.go to learn more!
		return coderAPI.CreateInMemoryProvisionerDaemon(ctx, debounce)
	}, &provisionerd.Options{
		Logger:              logger,
		JobPollInterval:     cfg.Provisioner.DaemonPollInterval.Value(),
		JobPollJitter:       cfg.Provisioner.DaemonPollJitter.Value(),
		JobPollDebounce:     debounce,
		UpdateInterval:      500 * time.Millisecond,
		ForceCancelInterval: cfg.Provisioner.ForceCancelInterval.Value(),
		Provisioners:        provisioners,
		WorkDirectory:       tempDir,
		TracerProvider:      coderAPI.TracerProvider,
		Metrics:             &metrics,
	}), nil
}

// nolint: revive
func printLogo(cmd *cobra.Command) {
	// Only print the logo in TTYs.
	if !isTTYOut(cmd) {
		return
	}

	_, _ = fmt.Fprintf(cmd.OutOrStdout(), "%s - Your Self-Hosted Remote Development Platform\n", cliui.Styles.Bold.Render("Coder "+buildinfo.Version()))
}

func loadCertificates(tlsCertFiles, tlsKeyFiles []string) ([]tls.Certificate, error) {
	if len(tlsCertFiles) != len(tlsKeyFiles) {
		return nil, xerrors.New("--tls-cert-file and --tls-key-file must be used the same amount of times")
	}

	certs := make([]tls.Certificate, len(tlsCertFiles))
	for i := range tlsCertFiles {
		certFile, keyFile := tlsCertFiles[i], tlsKeyFiles[i]
		cert, err := tls.LoadX509KeyPair(certFile, keyFile)
		if err != nil {
			return nil, xerrors.Errorf(
				"load TLS key pair %d (%q, %q): %w\ncertFiles: %+v\nkeyFiles: %+v",
				i, certFile, keyFile, err,
				tlsCertFiles, tlsKeyFiles,
			)
		}

		certs[i] = cert
	}

	return certs, nil
}

// generateSelfSignedCertificate creates an unsafe self-signed certificate
// at random that allows users to proceed with setup in the event they
// haven't configured any TLS certificates.
func generateSelfSignedCertificate() (*tls.Certificate, error) {
	privateKey, err := ecdsa.GenerateKey(elliptic.P256(), rand.Reader)
	if err != nil {
		return nil, err
	}
	template := x509.Certificate{
		SerialNumber: big.NewInt(1),
		NotBefore:    time.Now(),
		NotAfter:     time.Now().Add(time.Hour * 24 * 180),

		KeyUsage:              x509.KeyUsageKeyEncipherment | x509.KeyUsageDigitalSignature,
		ExtKeyUsage:           []x509.ExtKeyUsage{x509.ExtKeyUsageServerAuth},
		BasicConstraintsValid: true,
		IPAddresses:           []net.IP{net.ParseIP("127.0.0.1")},
	}

	derBytes, err := x509.CreateCertificate(rand.Reader, &template, &template, &privateKey.PublicKey, privateKey)
	if err != nil {
		return nil, err
	}

	var cert tls.Certificate
	cert.Certificate = append(cert.Certificate, derBytes)
	cert.PrivateKey = privateKey
	return &cert, nil
}

func configureTLS(tlsMinVersion, tlsClientAuth string, tlsCertFiles, tlsKeyFiles []string, tlsClientCAFile string) (*tls.Config, error) {
	tlsConfig := &tls.Config{
		MinVersion: tls.VersionTLS12,
	}
	switch tlsMinVersion {
	case "tls10":
		tlsConfig.MinVersion = tls.VersionTLS10
	case "tls11":
		tlsConfig.MinVersion = tls.VersionTLS11
	case "tls12":
		tlsConfig.MinVersion = tls.VersionTLS12
	case "tls13":
		tlsConfig.MinVersion = tls.VersionTLS13
	default:
		return nil, xerrors.Errorf("unrecognized tls version: %q", tlsMinVersion)
	}

	switch tlsClientAuth {
	case "none":
		tlsConfig.ClientAuth = tls.NoClientCert
	case "request":
		tlsConfig.ClientAuth = tls.RequestClientCert
	case "require-any":
		tlsConfig.ClientAuth = tls.RequireAnyClientCert
	case "verify-if-given":
		tlsConfig.ClientAuth = tls.VerifyClientCertIfGiven
	case "require-and-verify":
		tlsConfig.ClientAuth = tls.RequireAndVerifyClientCert
	default:
		return nil, xerrors.Errorf("unrecognized tls client auth: %q", tlsClientAuth)
	}

	certs, err := loadCertificates(tlsCertFiles, tlsKeyFiles)
	if err != nil {
		return nil, xerrors.Errorf("load certificates: %w", err)
	}
	if len(certs) == 0 {
		selfSignedCertificate, err := generateSelfSignedCertificate()
		if err != nil {
			return nil, xerrors.Errorf("generate self signed certificate: %w", err)
		}
		certs = append(certs, *selfSignedCertificate)
	}

	tlsConfig.Certificates = certs
	tlsConfig.GetCertificate = func(hi *tls.ClientHelloInfo) (*tls.Certificate, error) {
		// If there's only one certificate, return it.
		if len(certs) == 1 {
			return &certs[0], nil
		}

		// Expensively check which certificate matches the client hello.
		for _, cert := range certs {
			cert := cert
			if err := hi.SupportsCertificate(&cert); err == nil {
				return &cert, nil
			}
		}

		// Return the first certificate if we have one, or return nil so the
		// server doesn't fail.
		if len(certs) > 0 {
			return &certs[0], nil
		}
		return nil, nil //nolint:nilnil
	}

	err = configureCAPool(tlsClientCAFile, tlsConfig)
	if err != nil {
		return nil, err
	}

	return tlsConfig, nil
}

func configureCAPool(tlsClientCAFile string, tlsConfig *tls.Config) error {
	if tlsClientCAFile != "" {
		caPool := x509.NewCertPool()
		data, err := os.ReadFile(tlsClientCAFile)
		if err != nil {
			return xerrors.Errorf("read %q: %w", tlsClientCAFile, err)
		}
		if !caPool.AppendCertsFromPEM(data) {
			return xerrors.Errorf("failed to parse CA certificate in tls-client-ca-file")
		}
		tlsConfig.ClientCAs = caPool
	}
	return nil
}

//nolint:revive // Ignore flag-parameter: parameter 'allowEveryone' seems to be a control flag, avoid control coupling (revive)
func configureGithubOAuth2(accessURL *url.URL, clientID, clientSecret string, allowSignups, allowEveryone bool, allowOrgs []string, rawTeams []string, enterpriseBaseURL string) (*coderd.GithubOAuth2Config, error) {
	redirectURL, err := accessURL.Parse("/api/v2/users/oauth2/github/callback")
	if err != nil {
		return nil, xerrors.Errorf("parse github oauth callback url: %w", err)
	}
	if allowEveryone && len(allowOrgs) > 0 {
		return nil, xerrors.New("allow everyone and allowed orgs cannot be used together")
	}
	if allowEveryone && len(rawTeams) > 0 {
		return nil, xerrors.New("allow everyone and allowed teams cannot be used together")
	}
	if !allowEveryone && len(allowOrgs) == 0 {
		return nil, xerrors.New("allowed orgs is empty: must specify at least one org or allow everyone")
	}
	allowTeams := make([]coderd.GithubOAuth2Team, 0, len(rawTeams))
	for _, rawTeam := range rawTeams {
		parts := strings.SplitN(rawTeam, "/", 2)
		if len(parts) != 2 {
			return nil, xerrors.Errorf("github team allowlist is formatted incorrectly. got %s; wanted <organization>/<team>", rawTeam)
		}
		allowTeams = append(allowTeams, coderd.GithubOAuth2Team{
			Organization: parts[0],
			Slug:         parts[1],
		})
	}
	createClient := func(client *http.Client) (*github.Client, error) {
		if enterpriseBaseURL != "" {
			return github.NewEnterpriseClient(enterpriseBaseURL, "", client)
		}
		return github.NewClient(client), nil
	}

	endpoint := xgithub.Endpoint
	if enterpriseBaseURL != "" {
		enterpriseURL, err := url.Parse(enterpriseBaseURL)
		if err != nil {
			return nil, xerrors.Errorf("parse enterprise base url: %w", err)
		}
		authURL, err := enterpriseURL.Parse("/login/oauth/authorize")
		if err != nil {
			return nil, xerrors.Errorf("parse enterprise auth url: %w", err)
		}
		tokenURL, err := enterpriseURL.Parse("/login/oauth/access_token")
		if err != nil {
			return nil, xerrors.Errorf("parse enterprise token url: %w", err)
		}
		endpoint = oauth2.Endpoint{
			AuthURL:  authURL.String(),
			TokenURL: tokenURL.String(),
		}
	}

	return &coderd.GithubOAuth2Config{
		OAuth2Config: &oauth2.Config{
			ClientID:     clientID,
			ClientSecret: clientSecret,
			Endpoint:     endpoint,
			RedirectURL:  redirectURL.String(),
			Scopes: []string{
				"read:user",
				"read:org",
				"user:email",
			},
		},
		AllowSignups:       allowSignups,
		AllowEveryone:      allowEveryone,
		AllowOrganizations: allowOrgs,
		AllowTeams:         allowTeams,
		AuthenticatedUser: func(ctx context.Context, client *http.Client) (*github.User, error) {
			api, err := createClient(client)
			if err != nil {
				return nil, err
			}
			user, _, err := api.Users.Get(ctx, "")
			return user, err
		},
		ListEmails: func(ctx context.Context, client *http.Client) ([]*github.UserEmail, error) {
			api, err := createClient(client)
			if err != nil {
				return nil, err
			}
			emails, _, err := api.Users.ListEmails(ctx, &github.ListOptions{})
			return emails, err
		},
		ListOrganizationMemberships: func(ctx context.Context, client *http.Client) ([]*github.Membership, error) {
			api, err := createClient(client)
			if err != nil {
				return nil, err
			}
			memberships, _, err := api.Organizations.ListOrgMemberships(ctx, &github.ListOrgMembershipsOptions{
				State: "active",
				ListOptions: github.ListOptions{
					PerPage: 100,
				},
			})
			return memberships, err
		},
		TeamMembership: func(ctx context.Context, client *http.Client, org, teamSlug, username string) (*github.Membership, error) {
			api, err := createClient(client)
			if err != nil {
				return nil, err
			}
			team, _, err := api.Teams.GetTeamMembershipBySlug(ctx, org, teamSlug, username)
			return team, err
		},
	}, nil
}

// embeddedPostgresURL returns the URL for the embedded PostgreSQL deployment.
func embeddedPostgresURL(cfg config.Root) (string, error) {
	pgPassword, err := cfg.PostgresPassword().Read()
	if errors.Is(err, os.ErrNotExist) {
		pgPassword, err = cryptorand.String(16)
		if err != nil {
			return "", xerrors.Errorf("generate password: %w", err)
		}
		err = cfg.PostgresPassword().Write(pgPassword)
		if err != nil {
			return "", xerrors.Errorf("write password: %w", err)
		}
	}
	if err != nil && !errors.Is(err, os.ErrNotExist) {
		return "", err
	}
	pgPort, err := cfg.PostgresPort().Read()
	if errors.Is(err, os.ErrNotExist) {
		listener, err := net.Listen("tcp4", "127.0.0.1:0")
		if err != nil {
			return "", xerrors.Errorf("listen for random port: %w", err)
		}
		_ = listener.Close()
		tcpAddr, valid := listener.Addr().(*net.TCPAddr)
		if !valid {
			return "", xerrors.Errorf("listener returned non TCP addr: %T", tcpAddr)
		}
		pgPort = strconv.Itoa(tcpAddr.Port)
		err = cfg.PostgresPort().Write(pgPort)
		if err != nil {
			return "", xerrors.Errorf("write postgres port: %w", err)
		}
	}
	return fmt.Sprintf("postgres://coder@localhost:%s/coder?sslmode=disable&password=%s", pgPort, pgPassword), nil
}

func startBuiltinPostgres(ctx context.Context, cfg config.Root, logger slog.Logger) (string, func() error, error) {
	usr, err := user.Current()
	if err != nil {
		return "", nil, err
	}
	if usr.Uid == "0" {
		return "", nil, xerrors.New("The built-in PostgreSQL cannot run as the root user. Create a non-root user and run again!")
	}

	// Ensure a password and port have been generated!
	connectionURL, err := embeddedPostgresURL(cfg)
	if err != nil {
		return "", nil, err
	}
	pgPassword, err := cfg.PostgresPassword().Read()
	if err != nil {
		return "", nil, xerrors.Errorf("read postgres password: %w", err)
	}
	pgPortRaw, err := cfg.PostgresPort().Read()
	if err != nil {
		return "", nil, xerrors.Errorf("read postgres port: %w", err)
	}
	pgPort, err := strconv.ParseUint(pgPortRaw, 10, 16)
	if err != nil {
		return "", nil, xerrors.Errorf("parse postgres port: %w", err)
	}

	stdlibLogger := slog.Stdlib(ctx, logger.Named("postgres"), slog.LevelDebug)
	ep := embeddedpostgres.NewDatabase(
		embeddedpostgres.DefaultConfig().
			Version(embeddedpostgres.V13).
			BinariesPath(filepath.Join(cfg.PostgresPath(), "bin")).
			DataPath(filepath.Join(cfg.PostgresPath(), "data")).
			RuntimePath(filepath.Join(cfg.PostgresPath(), "runtime")).
			CachePath(filepath.Join(cfg.PostgresPath(), "cache")).
			Username("coder").
			Password(pgPassword).
			Database("coder").
			Port(uint32(pgPort)).
			Logger(stdlibLogger.Writer()),
	)
	err = ep.Start()
	if err != nil {
		return "", nil, xerrors.Errorf("Failed to start built-in PostgreSQL. Optionally, specify an external deployment with `--postgres-url`: %w", err)
	}
	return connectionURL, ep.Stop, nil
}

func configureHTTPClient(ctx context.Context, clientCertFile, clientKeyFile string, tlsClientCAFile string) (context.Context, *http.Client, error) {
	if clientCertFile != "" && clientKeyFile != "" {
		certificates, err := loadCertificates([]string{clientCertFile}, []string{clientKeyFile})
		if err != nil {
			return ctx, nil, err
		}

		tlsClientConfig := &tls.Config{ //nolint:gosec
			Certificates: certificates,
		}
		err = configureCAPool(tlsClientCAFile, tlsClientConfig)
		if err != nil {
			return nil, nil, err
		}

		httpClient := &http.Client{
			Transport: &http.Transport{
				TLSClientConfig: tlsClientConfig,
			},
		}
		return context.WithValue(ctx, oauth2.HTTPClient, httpClient), httpClient, nil
	}
	return ctx, &http.Client{}, nil
}

// nolint:revive
func redirectToAccessURL(handler http.Handler, accessURL *url.URL, tunnel bool, appHostnameRegex *regexp.Regexp) http.Handler {
	return http.HandlerFunc(func(w http.ResponseWriter, r *http.Request) {
		redirect := func() {
			http.Redirect(w, r, accessURL.String(), http.StatusTemporaryRedirect)
		}

		// Only do this if we aren't tunneling.
		// If we are tunneling, we want to allow the request to go through
		// because the tunnel doesn't proxy with TLS.
		if !tunnel && accessURL.Scheme == "https" && r.TLS == nil {
			redirect()
			return
		}

		if r.Host == accessURL.Host {
			handler.ServeHTTP(w, r)
			return
		}

		if appHostnameRegex != nil && appHostnameRegex.MatchString(r.Host) {
			handler.ServeHTTP(w, r)
			return
		}

		redirect()
	})
}

// isLocalhost returns true if the host points to the local machine. Intended to
// be called with `u.Hostname()`.
func isLocalhost(host string) bool {
	return host == "localhost" || host == "127.0.0.1" || host == "::1"
}

func buildLogger(cmd *cobra.Command, cfg *codersdk.DeploymentValues) (slog.Logger, func(), error) {
	var (
		sinks   = []slog.Sink{}
		closers = []func() error{}
	)

	addSinkIfProvided := func(sinkFn func(io.Writer) slog.Sink, loc string) error {
		switch loc {
		case "":

		case "/dev/stdout":
			sinks = append(sinks, sinkFn(cmd.OutOrStdout()))

		case "/dev/stderr":
			sinks = append(sinks, sinkFn(cmd.ErrOrStderr()))

		default:
			fi, err := os.OpenFile(loc, os.O_WRONLY|os.O_CREATE|os.O_APPEND, 0o644)
			if err != nil {
				return xerrors.Errorf("open log file %q: %w", loc, err)
			}
			closers = append(closers, fi.Close)
			sinks = append(sinks, sinkFn(fi))
		}
		return nil
	}

	err := addSinkIfProvided(sloghuman.Sink, cfg.Logging.Human.String())
	if err != nil {
		return slog.Logger{}, nil, xerrors.Errorf("add human sink: %w", err)
	}
	err = addSinkIfProvided(slogjson.Sink, cfg.Logging.JSON.String())
	if err != nil {
		return slog.Logger{}, nil, xerrors.Errorf("add json sink: %w", err)
	}
	err = addSinkIfProvided(slogstackdriver.Sink, cfg.Logging.Stackdriver.String())
	if err != nil {
		return slog.Logger{}, nil, xerrors.Errorf("add stackdriver sink: %w", err)
	}

	if cfg.Trace.CaptureLogs {
		sinks = append(sinks, tracing.SlogSink{})
	}

	level := slog.LevelInfo
	if cfg.Verbose {
		level = slog.LevelDebug
	}

	if len(sinks) == 0 {
		return slog.Logger{}, nil, xerrors.New("no loggers provided")
	}

	return slog.Make(sinks...).Leveled(level), func() {
		for _, closer := range closers {
			_ = closer()
		}
	}, nil
}

func connectToPostgres(ctx context.Context, logger slog.Logger, driver string, dbURL string) (*sql.DB, error) {
	logger.Debug(ctx, "connecting to postgresql")
	sqlDB, err := sql.Open(driver, dbURL)
	if err != nil {
		return nil, xerrors.Errorf("dial postgres: %w", err)
	}

	ok := false
	defer func() {
		if !ok {
			_ = sqlDB.Close()
		}
	}()

	pingCtx, pingCancel := context.WithTimeout(ctx, 15*time.Second)
	defer pingCancel()

	err = sqlDB.PingContext(pingCtx)
	if err != nil {
		return nil, xerrors.Errorf("ping postgres: %w", err)
	}

	// Ensure the PostgreSQL version is >=13.0.0!
	version, err := sqlDB.QueryContext(ctx, "SHOW server_version;")
	if err != nil {
		return nil, xerrors.Errorf("get postgres version: %w", err)
	}
	if !version.Next() {
		return nil, xerrors.Errorf("no rows returned for version select")
	}
	var versionStr string
	err = version.Scan(&versionStr)
	if err != nil {
		return nil, xerrors.Errorf("scan version: %w", err)
	}
	_ = version.Close()
	versionStr = strings.Split(versionStr, " ")[0]
	if semver.Compare("v"+versionStr, "v13") < 0 {
		return nil, xerrors.New("PostgreSQL version must be v13.0.0 or higher!")
	}
	logger.Debug(ctx, "connected to postgresql", slog.F("version", versionStr))

	err = migrations.Up(sqlDB)
	if err != nil {
		return nil, xerrors.Errorf("migrate up: %w", err)
	}
	// The default is 0 but the request will fail with a 500 if the DB
	// cannot accept new connections, so we try to limit that here.
	// Requests will wait for a new connection instead of a hard error
	// if a limit is set.
	sqlDB.SetMaxOpenConns(10)
	// Allow a max of 3 idle connections at a time. Lower values end up
	// creating a lot of connection churn. Since each connection uses about
	// 10MB of memory, we're allocating 30MB to Postgres connections per
	// replica, but is better than causing Postgres to spawn a thread 15-20
	// times/sec. PGBouncer's transaction pooling is not the greatest so
	// it's not optimal for us to deploy.
	//
	// This was set to 10 before we started doing HA deployments, but 3 was
	// later determined to be a better middle ground as to not use up all
	// of PGs default connection limit while simultaneously avoiding a lot
	// of connection churn.
	sqlDB.SetMaxIdleConns(3)

	ok = true
	return sqlDB, nil
}<|MERGE_RESOLUTION|>--- conflicted
+++ resolved
@@ -1044,17 +1044,6 @@
 				}
 			}()
 
-<<<<<<< HEAD
-=======
-			hasFirstUser, err := client.HasFirstUser(ctx)
-			if err != nil {
-				cmd.Println("\nFailed to check for the first user: " + err.Error())
-			} else if !hasFirstUser {
-				cmd.Println("\nGet started by creating the first user (in a new terminal):")
-				cmd.Println(cliui.Styles.Code.Render("coder login " + cfg.AccessURL.String()))
-			}
-
->>>>>>> db2bdd1c
 			cmd.Println("\n==> Logs will stream in below (press ctrl+c to gracefully exit):")
 
 			// Updates the systemd status from activating to activated.
