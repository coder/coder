package cli

import (
	"context"
	"crypto/tls"
	"crypto/x509"
	"database/sql"
	"encoding/pem"
	"errors"
	"fmt"
	"io"
	"log"
	"net"
	"net/http"
	"net/http/pprof"
	"net/url"
	"os"
	"os/signal"
	"os/user"
	"path/filepath"
	"strconv"
	"strings"
	"time"

	"github.com/coder/coder/buildinfo"
	"github.com/coder/coder/cryptorand"
	"github.com/coder/coder/provisioner/echo"

	"github.com/coreos/go-systemd/daemon"
	embeddedpostgres "github.com/fergusstrange/embedded-postgres"
	"github.com/google/go-github/v43/github"
	"github.com/pion/turn/v2"
	"github.com/pion/webrtc/v3"
	"github.com/prometheus/client_golang/prometheus/promhttp"
	"github.com/spf13/cobra"
	sdktrace "go.opentelemetry.io/otel/sdk/trace"
	"golang.org/x/oauth2"
	xgithub "golang.org/x/oauth2/github"
	"golang.org/x/sync/errgroup"
	"golang.org/x/xerrors"
	"google.golang.org/api/idtoken"
	"google.golang.org/api/option"

	"cdr.dev/slog"
	"cdr.dev/slog/sloggers/sloghuman"
	"github.com/coder/coder/cli/cliflag"
	"github.com/coder/coder/cli/cliui"
	"github.com/coder/coder/cli/config"
	"github.com/coder/coder/coderd"
	"github.com/coder/coder/coderd/autobuild/executor"
	"github.com/coder/coder/coderd/database"
	"github.com/coder/coder/coderd/database/databasefake"
	"github.com/coder/coder/coderd/devtunnel"
	"github.com/coder/coder/coderd/gitsshkey"
	"github.com/coder/coder/coderd/tracing"
	"github.com/coder/coder/coderd/turnconn"
	"github.com/coder/coder/codersdk"
	"github.com/coder/coder/provisioner/terraform"
	"github.com/coder/coder/provisionerd"
	"github.com/coder/coder/provisionersdk"
	"github.com/coder/coder/provisionersdk/proto"
)

// nolint:gocyclo
func server() *cobra.Command {
	var (
		accessURL             string
		address               string
		autobuildPollInterval time.Duration
		promEnabled           bool
		promAddress           string
		pprofEnabled          bool
		pprofAddress          string
		cacheDir              string
		inMemoryDatabase      bool
		// provisionerDaemonCount is a uint8 to ensure a number > 0.
		provisionerDaemonCount           uint8
		postgresBuiltin                  bool
		postgresURL                      string
		oauth2GithubClientID             string
		oauth2GithubClientSecret         string
		oauth2GithubAllowedOrganizations []string
		oauth2GithubAllowSignups         bool
		tlsCertFile                      string
		tlsClientCAFile                  string
		tlsClientAuth                    string
		tlsEnable                        bool
		tlsKeyFile                       string
		tlsMinVersion                    string
		turnRelayAddress                 string
		tunnel                           bool
		stunServers                      []string
		trace                            bool
		secureAuthCookie                 bool
		sshKeygenAlgorithmRaw            string
		spooky                           bool
		verbose                          bool
	)

	root := &cobra.Command{
		Use:   "server",
		Short: "Start a Coder server",
		RunE: func(cmd *cobra.Command, args []string) error {
			printLogo(cmd, spooky)
			logger := slog.Make(sloghuman.Sink(os.Stderr))
			if verbose {
				logger = logger.Leveled(slog.LevelDebug)
			}

			var (
				tracerProvider *sdktrace.TracerProvider
				err            error
				sqlDriver      = "postgres"
			)
			if trace {
				tracerProvider, err = tracing.TracerProvider(cmd.Context(), "coderd")
				if err != nil {
					logger.Warn(cmd.Context(), "failed to start telemetry exporter", slog.Error(err))
				} else {
					defer func() {
						// allow time for traces to flush even if command context is canceled
						ctx, cancel := context.WithTimeout(context.Background(), 5*time.Second)
						defer cancel()
						_ = tracerProvider.Shutdown(ctx)
					}()

					d, err := tracing.PostgresDriver(tracerProvider, "coderd.database")
					if err != nil {
						logger.Warn(cmd.Context(), "failed to start postgres tracing driver", slog.Error(err))
					} else {
						sqlDriver = d
					}
				}
			}

			config := createConfig(cmd)
			// For in-memory, disable embedded PostgreSQL!
			// This is primarily for testing and development.
			if inMemoryDatabase {
				postgresBuiltin = false
				postgresURL = ""
			}
			// Only use built-in if PostgreSQL URL isn't specified!
			if postgresURL == "" && postgresBuiltin {
				var closeFunc func() error
				postgresURL, closeFunc, err = startBuiltinPostgres(cmd.Context(), config, logger)
				if err != nil {
					return err
				}
				cmd.Printf("Using built-in PostgreSQL (%s)\n", config.PostgresPath())
				defer func() {
					// Gracefully shut PostgreSQL down!
					_ = closeFunc()
				}()
			}
			// If the built-in PostgreSQL isn't used and an external URL isn't specified,
			// recommend usage of the built-in!
			if !inMemoryDatabase && postgresURL == "" {
				cmd.PrintErrln(cliui.Styles.Error.Render("PostgreSQL >=13 is required for running Coder.") + "\n")
				cmd.PrintErrln("Automatically install and run PostgreSQL (install and runtime data goes to " + config.PostgresPath() + "):")
				cmd.PrintErrln(cliui.Styles.Code.Render(strings.Join(os.Args, " ") + " --postgres-builtin"))
				cmd.PrintErrln("\nUse an external PostgreSQL deployment:")
				cmd.PrintErrln(" coder server --postgres-url <url>")
				return xerrors.New("")
			}

			listener, err := net.Listen("tcp", address)
			if err != nil {
				return xerrors.Errorf("listen %q: %w", address, err)
			}
			defer listener.Close()

			if tlsEnable {
				listener, err = configureTLS(listener, tlsMinVersion, tlsClientAuth, tlsCertFile, tlsKeyFile, tlsClientCAFile)
				if err != nil {
					return xerrors.Errorf("configure tls: %w", err)
				}
			}

			tcpAddr, valid := listener.Addr().(*net.TCPAddr)
			if !valid {
				return xerrors.New("must be listening on tcp")
			}
			// If just a port is specified, assume localhost.
			if tcpAddr.IP.IsUnspecified() {
				tcpAddr.IP = net.IPv4(127, 0, 0, 1)
			}
			// If no access URL is specified, fallback to the
			// bounds URL.
			localURL := &url.URL{
				Scheme: "http",
				Host:   tcpAddr.String(),
			}
			if tlsEnable {
				localURL.Scheme = "https"
			}
			if accessURL == "" {
				accessURL = localURL.String()
			}

			var (
				ctxTunnel, closeTunnel = context.WithCancel(cmd.Context())
				devTunnel              = (*devtunnel.Tunnel)(nil)
				devTunnelErrChan       = make(<-chan error, 1)
			)
			defer closeTunnel()

			// If we're attempting to tunnel in dev-mode, the access URL
			// needs to be changed to use the tunnel.
<<<<<<< HEAD
			if tunnel {
				cmd.Printf("Opening tunnel so workspaces can connect to your deployment\n")
				devTunnel, devTunnelErrChan, err = devtunnel.New(ctxTunnel, logger.Named("devtunnel"))
				if err != nil {
					return xerrors.Errorf("create tunnel: %w", err)
=======
			if dev && tunnel {
				_, _ = fmt.Fprintln(cmd.ErrOrStderr(), cliui.Styles.Wrap.Render(
					"Coder requires a URL accessible by workspaces you provision. "+
						"A free tunnel can be created for simple setup. This will "+
						"expose your Coder deployment to a publicly accessible URL. "+
						cliui.Styles.Field.Render("--access-url")+" can be specified instead.\n",
				))

				// This skips the prompt if the flag is explicitly specified.
				if !cmd.Flags().Changed("tunnel") {
					_, err = cliui.Prompt(cmd, cliui.PromptOptions{
						Text:      "Would you like to start a tunnel for simple setup?",
						IsConfirm: true,
					})

					if err != nil && !errors.Is(err, cliui.Canceled) {
						return err
					}

					// Don't tunnel if the user specifies no tunnel.
					tunnel = !errors.Is(err, cliui.Canceled)
				}
				if err == nil {
					devTunnel, devTunnelErrChan, err = devtunnel.New(ctxTunnel, logger.Named("devtunnel"))
					if err != nil {
						return xerrors.Errorf("create tunnel: %w", err)
					}
					accessURL = devTunnel.URL
>>>>>>> 45eb1b49
				}
				accessURL = devTunnel.URL
			}

			// Warn the user if the access URL appears to be a loopback address.
			isLocal, err := isLocalURL(cmd.Context(), accessURL)
			if isLocal || err != nil {
				reason := "could not be resolved"
				if isLocal {
					reason = "isn't reachable externally"
				}
				cmd.Printf("%s The access URL %s %s. Workspaces must be able to reach Coder from this URL. Optionally, generate a unique *.try.coder.app URL with:\n", cliui.Styles.Warn.Render("Warning:"), cliui.Styles.Field.Render(accessURL), reason)
				cmd.Println(cliui.Styles.Code.Render(strings.Join(os.Args, " ") + " --tunnel"))
			}
			cmd.Printf("View the Web UI: %s\n", accessURL)

			accessURLParsed, err := url.Parse(accessURL)
			if err != nil {
				return xerrors.Errorf("parse access url %q: %w", accessURL, err)
			}

			// Used for zero-trust instance identity with Google Cloud.
			googleTokenValidator, err := idtoken.NewValidator(cmd.Context(), option.WithoutAuthentication())
			if err != nil {
				return err
			}

			sshKeygenAlgorithm, err := gitsshkey.ParseAlgorithm(sshKeygenAlgorithmRaw)
			if err != nil {
				return xerrors.Errorf("parse ssh keygen algorithm %s: %w", sshKeygenAlgorithmRaw, err)
			}

			turnServer, err := turnconn.New(&turn.RelayAddressGeneratorStatic{
				RelayAddress: net.ParseIP(turnRelayAddress),
				Address:      turnRelayAddress,
			})
			if err != nil {
				return xerrors.Errorf("create turn server: %w", err)
			}

			iceServers := make([]webrtc.ICEServer, 0)
			for _, stunServer := range stunServers {
				iceServers = append(iceServers, webrtc.ICEServer{
					URLs: []string{stunServer},
				})
			}
			options := &coderd.Options{
				AccessURL:            accessURLParsed,
				ICEServers:           iceServers,
				Logger:               logger.Named("coderd"),
				Database:             databasefake.New(),
				Pubsub:               database.NewPubsubInMemory(),
				GoogleTokenValidator: googleTokenValidator,
				SecureAuthCookie:     secureAuthCookie,
				SSHKeygenAlgorithm:   sshKeygenAlgorithm,
				TURNServer:           turnServer,
				TracerProvider:       tracerProvider,
			}

			if oauth2GithubClientSecret != "" {
				options.GithubOAuth2Config, err = configureGithubOAuth2(accessURLParsed, oauth2GithubClientID, oauth2GithubClientSecret, oauth2GithubAllowSignups, oauth2GithubAllowedOrganizations)
				if err != nil {
					return xerrors.Errorf("configure github oauth2: %w", err)
				}
			}

			if inMemoryDatabase {
				options.Database = databasefake.New()
				options.Pubsub = database.NewPubsubInMemory()
			} else {
				sqlDB, err := sql.Open(sqlDriver, postgresURL)
				if err != nil {
					return xerrors.Errorf("dial postgres: %w", err)
				}
				err = sqlDB.Ping()
				if err != nil {
					return xerrors.Errorf("ping postgres: %w", err)
				}
				err = database.MigrateUp(sqlDB)
				if err != nil {
					return xerrors.Errorf("migrate up: %w", err)
				}
				options.Database = database.New(sqlDB)
				options.Pubsub, err = database.NewPubsub(cmd.Context(), sqlDB, postgresURL)
				if err != nil {
					return xerrors.Errorf("create pubsub: %w", err)
				}
			}

			coderAPI := coderd.New(options)
			client := codersdk.New(localURL)
			if tlsEnable {
				// Secure transport isn't needed for locally communicating!
				client.HTTPClient.Transport = &http.Transport{
					TLSClientConfig: &tls.Config{
						//nolint:gosec
						InsecureSkipVerify: true,
					},
				}
			}

			// This prevents the pprof import from being accidentally deleted.
			var _ = pprof.Handler
			if pprofEnabled {
				//nolint:revive
				defer serveHandler(cmd.Context(), logger, nil, pprofAddress, "pprof")()
			}
			if promEnabled {
				//nolint:revive
				defer serveHandler(cmd.Context(), logger, promhttp.Handler(), promAddress, "prometheus")()
			}

			errCh := make(chan error, 1)
			provisionerDaemons := make([]*provisionerd.Server, 0)
			for i := 0; uint8(i) < provisionerDaemonCount; i++ {
				daemonClose, err := newProvisionerDaemon(cmd.Context(), coderAPI, logger, cacheDir, errCh, false)
				if err != nil {
					return xerrors.Errorf("create provisioner daemon: %w", err)
				}
				provisionerDaemons = append(provisionerDaemons, daemonClose)
			}
			defer func() {
				for _, provisionerDaemon := range provisionerDaemons {
					_ = provisionerDaemon.Close()
				}
			}()

			shutdownConnsCtx, shutdownConns := context.WithCancel(cmd.Context())
			defer shutdownConns()
			go func() {
				defer close(errCh)
				server := http.Server{
					// These errors are typically noise like "TLS: EOF". Vault does similar:
					// https://github.com/hashicorp/vault/blob/e2490059d0711635e529a4efcbaa1b26998d6e1c/command/server.go#L2714
					ErrorLog: log.New(io.Discard, "", 0),
					Handler:  coderAPI.Handler,
					BaseContext: func(_ net.Listener) context.Context {
						return shutdownConnsCtx
					},
				}

				wg := errgroup.Group{}
				wg.Go(func() error {
					// Make sure to close the tunnel listener if we exit so the
					// errgroup doesn't wait forever!
					if tunnel {
						defer devTunnel.Listener.Close()
					}

					return server.Serve(listener)
				})

				if tunnel {
					wg.Go(func() error {
						defer listener.Close()

						return server.Serve(devTunnel.Listener)
					})
				}

				errCh <- wg.Wait()
			}()

			// This is helpful for tests, but can be silently ignored.
			// Coder may be ran as users that don't have permission to write in the homedir,
			// such as via the systemd service.
			_ = config.URL().Write(client.URL.String())

			hasFirstUser, err := client.HasFirstUser(cmd.Context())
			if !hasFirstUser && err == nil {
				cmd.Println()
				cmd.Println("Get started by creating the first user (in a new terminal):")
				cmd.Println(cliui.Styles.Code.Render("coder login " + accessURL))
			}

			cmd.Println("\n==> Logs will stream in below (press ctrl+c to gracefully exit):")

			// Updates the systemd status from activating to activated.
			_, err = daemon.SdNotify(false, daemon.SdNotifyReady)
			if err != nil {
				return xerrors.Errorf("notify systemd: %w", err)
			}

			autobuildPoller := time.NewTicker(autobuildPollInterval)
			defer autobuildPoller.Stop()
			autobuildExecutor := executor.New(cmd.Context(), options.Database, logger, autobuildPoller.C)
			autobuildExecutor.Run()

			// Because the graceful shutdown includes cleaning up workspaces in dev mode, we're
			// going to make it harder to accidentally skip the graceful shutdown by hitting ctrl+c
			// two or more times.  So the stopChan is unlimited in size and we don't call
			// signal.Stop() until graceful shutdown finished--this means we swallow additional
			// SIGINT after the first.  To get out of a graceful shutdown, the user can send SIGQUIT
			// with ctrl+\ or SIGTERM with `kill`.
			stopChan := make(chan os.Signal, 1)
			defer signal.Stop(stopChan)
			signal.Notify(stopChan, os.Interrupt)
			select {
			case <-cmd.Context().Done():
				coderAPI.Close()
				return cmd.Context().Err()
			case err := <-devTunnelErrChan:
				if err != nil {
					return err
				}
			case err := <-errCh:
				shutdownConns()
				coderAPI.Close()
				return err
			case <-stopChan:
			}
			_, err = daemon.SdNotify(false, daemon.SdNotifyStopping)
			if err != nil {
				return xerrors.Errorf("notify systemd: %w", err)
			}
			_, _ = fmt.Fprintln(cmd.OutOrStdout(), cliui.Styles.Bold.Render(
				"Interrupt caught, gracefully exiting. Use ctrl+\\ to force quit"))

			for _, provisionerDaemon := range provisionerDaemons {
				if verbose {
					cmd.Println("Shutting down provisioner daemon...")
				}
				err = provisionerDaemon.Shutdown(cmd.Context())
				if err != nil {
					cmd.PrintErrf("Failed to shutdown provisioner daemon: %s\n", err)
					continue
				}
				err = provisionerDaemon.Close()
				if err != nil {
					return xerrors.Errorf("close provisioner daemon: %w", err)
				}
				if verbose {
					cmd.Println("Gracefully shut down provisioner daemon!")
				}
			}

			if tunnel {
				cmd.Println("Waiting for tunnel to close...")
				closeTunnel()
				<-devTunnelErrChan
			}

			cmd.Println("Waiting for WebSocket connections to close...")
			shutdownConns()
			coderAPI.Close()
			return nil
		},
	}

	root.AddCommand(&cobra.Command{
		Use:   "postgres-builtin-url",
		Short: "Output the connection URL for the built-in PostgreSQL deployment.",
		RunE: func(cmd *cobra.Command, args []string) error {
			cfg := createConfig(cmd)
			url, err := embeddedPostgresURL(cfg)
			if err != nil {
				return err
			}
			cmd.Println(cliui.Styles.Code.Render("psql \"" + url + "\""))
			return nil
		},
	})

	cliflag.DurationVarP(root.Flags(), &autobuildPollInterval, "autobuild-poll-interval", "", "CODER_AUTOBUILD_POLL_INTERVAL", time.Minute, "Specifies the interval at which to poll for and execute automated workspace build operations.")
	cliflag.StringVarP(root.Flags(), &accessURL, "access-url", "", "CODER_ACCESS_URL", "", "Specifies the external URL to access Coder.")
	cliflag.StringVarP(root.Flags(), &address, "address", "a", "CODER_ADDRESS", "127.0.0.1:3000", "The address to serve the API and dashboard.")
	cliflag.BoolVarP(root.Flags(), &promEnabled, "prometheus-enable", "", "CODER_PROMETHEUS_ENABLE", false, "Enable serving prometheus metrics on the addressdefined by --prometheus-address.")
	cliflag.StringVarP(root.Flags(), &promAddress, "prometheus-address", "", "CODER_PROMETHEUS_ADDRESS", "127.0.0.1:2112", "The address to serve prometheus metrics.")
	cliflag.BoolVarP(root.Flags(), &pprofEnabled, "pprof-enable", "", "CODER_PPROF_ENABLE", false, "Enable serving pprof metrics on the address defined by --pprof-address.")
	cliflag.StringVarP(root.Flags(), &pprofAddress, "pprof-address", "", "CODER_PPROF_ADDRESS", "127.0.0.1:6060", "The address to serve pprof.")
	defaultCacheDir := filepath.Join(os.TempDir(), "coder-cache")
	if dir := os.Getenv("CACHE_DIRECTORY"); dir != "" {
		// For compatibility with systemd.
		defaultCacheDir = dir
	}
	cliflag.StringVarP(root.Flags(), &cacheDir, "cache-dir", "", "CODER_CACHE_DIRECTORY", defaultCacheDir, "Specifies a directory to cache binaries for provision operations. If unspecified and $CACHE_DIRECTORY is set, it will be used for compatibility with systemd.")
	cliflag.BoolVarP(root.Flags(), &inMemoryDatabase, "in-memory", "", "CODER_INMEMORY", false,
		"Specifies whether data will be stored in an in-memory database.")
	_ = root.Flags().MarkHidden("in-memory")
	cliflag.StringVarP(root.Flags(), &postgresURL, "postgres-url", "", "CODER_PG_CONNECTION_URL", "", "URL of a PostgreSQL database to connect to")
	cliflag.BoolVarP(root.Flags(), &postgresBuiltin, "postgres-builtin", "", "CODER_PG_BUILTIN", false,
		"Start and run a PostgreSQL database for the Coder deployment. This will download PostgreSQL binaries from Maven (https://repo1.maven.org/maven2) and store all data in the config root. Access this database with \"coder server postgres-builtin-url\"")
	cliflag.Uint8VarP(root.Flags(), &provisionerDaemonCount, "provisioner-daemons", "", "CODER_PROVISIONER_DAEMONS", 3, "The amount of provisioner daemons to create on start.")
	cliflag.StringVarP(root.Flags(), &oauth2GithubClientID, "oauth2-github-client-id", "", "CODER_OAUTH2_GITHUB_CLIENT_ID", "",
		"Specifies a client ID to use for oauth2 with GitHub.")
	cliflag.StringVarP(root.Flags(), &oauth2GithubClientSecret, "oauth2-github-client-secret", "", "CODER_OAUTH2_GITHUB_CLIENT_SECRET", "",
		"Specifies a client secret to use for oauth2 with GitHub.")
	cliflag.StringArrayVarP(root.Flags(), &oauth2GithubAllowedOrganizations, "oauth2-github-allowed-orgs", "", "CODER_OAUTH2_GITHUB_ALLOWED_ORGS", nil,
		"Specifies organizations the user must be a member of to authenticate with GitHub.")
	cliflag.BoolVarP(root.Flags(), &oauth2GithubAllowSignups, "oauth2-github-allow-signups", "", "CODER_OAUTH2_GITHUB_ALLOW_SIGNUPS", false,
		"Specifies whether new users can sign up with GitHub.")
	cliflag.BoolVarP(root.Flags(), &tlsEnable, "tls-enable", "", "CODER_TLS_ENABLE", false, "Specifies if TLS will be enabled")
	cliflag.StringVarP(root.Flags(), &tlsCertFile, "tls-cert-file", "", "CODER_TLS_CERT_FILE", "",
		"Specifies the path to the certificate for TLS. It requires a PEM-encoded file. "+
			"To configure the listener to use a CA certificate, concatenate the primary certificate "+
			"and the CA certificate together. The primary certificate should appear first in the combined file")
	cliflag.StringVarP(root.Flags(), &tlsClientCAFile, "tls-client-ca-file", "", "CODER_TLS_CLIENT_CA_FILE", "",
		"PEM-encoded Certificate Authority file used for checking the authenticity of client")
	cliflag.StringVarP(root.Flags(), &tlsClientAuth, "tls-client-auth", "", "CODER_TLS_CLIENT_AUTH", "request",
		`Specifies the policy the server will follow for TLS Client Authentication. `+
			`Accepted values are "none", "request", "require-any", "verify-if-given", or "require-and-verify"`)
	cliflag.StringVarP(root.Flags(), &tlsKeyFile, "tls-key-file", "", "CODER_TLS_KEY_FILE", "",
		"Specifies the path to the private key for the certificate. It requires a PEM-encoded file")
	cliflag.StringVarP(root.Flags(), &tlsMinVersion, "tls-min-version", "", "CODER_TLS_MIN_VERSION", "tls12",
		`Specifies the minimum supported version of TLS. Accepted values are "tls10", "tls11", "tls12" or "tls13"`)
	cliflag.BoolVarP(root.Flags(), &tunnel, "tunnel", "", "CODER_TUNNEL", false,
		"Workspaces must be able to reach the `access-url`. This overrides your access URL with a public access URL that tunnels your Coder deployment.")
	cliflag.StringArrayVarP(root.Flags(), &stunServers, "stun-server", "", "CODER_STUN_SERVERS", []string{
		"stun:stun.l.google.com:19302",
	}, "Specify URLs for STUN servers to enable P2P connections.")
	cliflag.BoolVarP(root.Flags(), &trace, "trace", "", "CODER_TRACE", false, "Specifies if application tracing data is collected")
	cliflag.StringVarP(root.Flags(), &turnRelayAddress, "turn-relay-address", "", "CODER_TURN_RELAY_ADDRESS", "127.0.0.1",
		"Specifies the address to bind TURN connections.")
	cliflag.BoolVarP(root.Flags(), &secureAuthCookie, "secure-auth-cookie", "", "CODER_SECURE_AUTH_COOKIE", false, "Specifies if the 'Secure' property is set on browser session cookies")
	cliflag.StringVarP(root.Flags(), &sshKeygenAlgorithmRaw, "ssh-keygen-algorithm", "", "CODER_SSH_KEYGEN_ALGORITHM", "ed25519", "Specifies the algorithm to use for generating ssh keys. "+
		`Accepted values are "ed25519", "ecdsa", or "rsa4096"`)
	cliflag.BoolVarP(root.Flags(), &spooky, "spooky", "", "", false, "Specifies spookiness level")
	cliflag.BoolVarP(root.Flags(), &verbose, "verbose", "v", "CODER_VERBOSE", false, "Enables verbose logging.")
	_ = root.Flags().MarkHidden("spooky")

	return root
}

// nolint:revive
func newProvisionerDaemon(ctx context.Context, coderAPI *coderd.API,
	logger slog.Logger, cacheDir string, errChan chan error, dev bool) (*provisionerd.Server, error) {
	err := os.MkdirAll(cacheDir, 0700)
	if err != nil {
		return nil, xerrors.Errorf("mkdir %q: %w", cacheDir, err)
	}

	terraformClient, terraformServer := provisionersdk.TransportPipe()
	go func() {
		err := terraform.Serve(ctx, &terraform.ServeOptions{
			ServeOptions: &provisionersdk.ServeOptions{
				Listener: terraformServer,
			},
			CachePath: cacheDir,
			Logger:    logger,
		})
		if err != nil {
			errChan <- err
		}
	}()

	tempDir, err := os.MkdirTemp("", "provisionerd")
	if err != nil {
		return nil, err
	}

	provisioners := provisionerd.Provisioners{
		string(database.ProvisionerTypeTerraform): proto.NewDRPCProvisionerClient(provisionersdk.Conn(terraformClient)),
	}
	// include echo provisioner when in dev mode
	if dev {
		echoClient, echoServer := provisionersdk.TransportPipe()
		go func() {
			err := echo.Serve(ctx, &provisionersdk.ServeOptions{Listener: echoServer})
			if err != nil {
				errChan <- err
			}
		}()
		provisioners[string(database.ProvisionerTypeEcho)] = proto.NewDRPCProvisionerClient(provisionersdk.Conn(echoClient))
	}
	return provisionerd.New(coderAPI.ListenProvisionerDaemon, &provisionerd.Options{
		Logger:         logger,
		PollInterval:   500 * time.Millisecond,
		UpdateInterval: 500 * time.Millisecond,
		Provisioners:   provisioners,
		WorkDirectory:  tempDir,
	}), nil
}

// nolint: revive
func printLogo(cmd *cobra.Command, spooky bool) {
	if spooky {
		_, _ = fmt.Fprintf(cmd.OutOrStdout(), `▄████▄   ▒█████  ▓█████▄ ▓█████  ██▀███  
▒██▀ ▀█  ▒██▒  ██▒▒██▀ ██▌▓█   ▀ ▓██ ▒ ██▒
▒▓█    ▄ ▒██░  ██▒░██   █▌▒███   ▓██ ░▄█ ▒
▒▓▓▄ ▄██▒▒██   ██░░▓█▄   ▌▒▓█  ▄ ▒██▀▀█▄  
▒ ▓███▀ ░░ ████▓▒░░▒████▓ ░▒████▒░██▓ ▒██▒
░ ░▒ ▒  ░░ ▒░▒░▒░  ▒▒▓  ▒ ░░ ▒░ ░░ ▒▓ ░▒▓░
  ░  ▒     ░ ▒ ▒░  ░ ▒  ▒  ░ ░  ░  ░▒ ░ ▒░
░        ░ ░ ░ ▒   ░ ░  ░    ░     ░░   ░ 
░ ░          ░ ░     ░       ░  ░   ░     
░                  ░                      		
`)
		return
	}
	_, _ = fmt.Fprintf(cmd.OutOrStdout(), "%s - Remote development on your infrastucture\n", cliui.Styles.Bold.Render("Coder "+buildinfo.Version()))
}

func configureTLS(listener net.Listener, tlsMinVersion, tlsClientAuth, tlsCertFile, tlsKeyFile, tlsClientCAFile string) (net.Listener, error) {
	tlsConfig := &tls.Config{
		MinVersion: tls.VersionTLS12,
	}
	switch tlsMinVersion {
	case "tls10":
		tlsConfig.MinVersion = tls.VersionTLS10
	case "tls11":
		tlsConfig.MinVersion = tls.VersionTLS11
	case "tls12":
		tlsConfig.MinVersion = tls.VersionTLS12
	case "tls13":
		tlsConfig.MinVersion = tls.VersionTLS13
	default:
		return nil, xerrors.Errorf("unrecognized tls version: %q", tlsMinVersion)
	}

	switch tlsClientAuth {
	case "none":
		tlsConfig.ClientAuth = tls.NoClientCert
	case "request":
		tlsConfig.ClientAuth = tls.RequestClientCert
	case "require-any":
		tlsConfig.ClientAuth = tls.RequireAnyClientCert
	case "verify-if-given":
		tlsConfig.ClientAuth = tls.VerifyClientCertIfGiven
	case "require-and-verify":
		tlsConfig.ClientAuth = tls.RequireAndVerifyClientCert
	default:
		return nil, xerrors.Errorf("unrecognized tls client auth: %q", tlsClientAuth)
	}

	if tlsCertFile == "" {
		return nil, xerrors.New("tls-cert-file is required when tls is enabled")
	}
	if tlsKeyFile == "" {
		return nil, xerrors.New("tls-key-file is required when tls is enabled")
	}

	certPEMBlock, err := os.ReadFile(tlsCertFile)
	if err != nil {
		return nil, xerrors.Errorf("read file %q: %w", tlsCertFile, err)
	}
	keyPEMBlock, err := os.ReadFile(tlsKeyFile)
	if err != nil {
		return nil, xerrors.Errorf("read file %q: %w", tlsKeyFile, err)
	}
	keyBlock, _ := pem.Decode(keyPEMBlock)
	if keyBlock == nil {
		return nil, xerrors.New("decoded pem is blank")
	}
	cert, err := tls.X509KeyPair(certPEMBlock, keyPEMBlock)
	if err != nil {
		return nil, xerrors.Errorf("create key pair: %w", err)
	}
	tlsConfig.GetCertificate = func(chi *tls.ClientHelloInfo) (*tls.Certificate, error) {
		return &cert, nil
	}

	certPool := x509.NewCertPool()
	certPool.AppendCertsFromPEM(certPEMBlock)
	tlsConfig.RootCAs = certPool

	if tlsClientCAFile != "" {
		caPool := x509.NewCertPool()
		data, err := os.ReadFile(tlsClientCAFile)
		if err != nil {
			return nil, xerrors.Errorf("read %q: %w", tlsClientCAFile, err)
		}
		if !caPool.AppendCertsFromPEM(data) {
			return nil, xerrors.Errorf("failed to parse CA certificate in tls-client-ca-file")
		}
		tlsConfig.ClientCAs = caPool
	}

	return tls.NewListener(listener, tlsConfig), nil
}

func configureGithubOAuth2(accessURL *url.URL, clientID, clientSecret string, allowSignups bool, allowOrgs []string) (*coderd.GithubOAuth2Config, error) {
	redirectURL, err := accessURL.Parse("/api/v2/users/oauth2/github/callback")
	if err != nil {
		return nil, xerrors.Errorf("parse github oauth callback url: %w", err)
	}
	return &coderd.GithubOAuth2Config{
		OAuth2Config: &oauth2.Config{
			ClientID:     clientID,
			ClientSecret: clientSecret,
			Endpoint:     xgithub.Endpoint,
			RedirectURL:  redirectURL.String(),
			Scopes: []string{
				"read:user",
				"read:org",
				"user:email",
			},
		},
		AllowSignups:       allowSignups,
		AllowOrganizations: allowOrgs,
		AuthenticatedUser: func(ctx context.Context, client *http.Client) (*github.User, error) {
			user, _, err := github.NewClient(client).Users.Get(ctx, "")
			return user, err
		},
		ListEmails: func(ctx context.Context, client *http.Client) ([]*github.UserEmail, error) {
			emails, _, err := github.NewClient(client).Users.ListEmails(ctx, &github.ListOptions{})
			return emails, err
		},
		ListOrganizationMemberships: func(ctx context.Context, client *http.Client) ([]*github.Membership, error) {
			memberships, _, err := github.NewClient(client).Organizations.ListOrgMemberships(ctx, &github.ListOrgMembershipsOptions{
				State: "active",
			})
			return memberships, err
		},
	}, nil
}

func serveHandler(ctx context.Context, logger slog.Logger, handler http.Handler, addr, name string) (closeFunc func()) {
	logger.Debug(ctx, "http server listening", slog.F("addr", addr), slog.F("name", name))

	srv := &http.Server{Addr: addr, Handler: handler}
	go func() {
		err := srv.ListenAndServe()
		if err != nil && !xerrors.Is(err, http.ErrServerClosed) {
			logger.Error(ctx, "http server listen", slog.F("name", name), slog.Error(err))
		}
	}()

	return func() { _ = srv.Close() }
}

// isLocalURL returns true if the hostname of the provided URL appears to
// resolve to a loopback address.
func isLocalURL(ctx context.Context, urlString string) (bool, error) {
	parsedURL, err := url.Parse(urlString)
	if err != nil {
		return false, err
	}
	resolver := &net.Resolver{}
	ips, err := resolver.LookupIPAddr(ctx, parsedURL.Hostname())
	if err != nil {
		return false, err
	}

	for _, ip := range ips {
		if ip.IP.IsLoopback() {
			return true, nil
		}
	}
	return false, nil
}

// embeddedPostgresURL returns the URL for the embedded PostgreSQL deployment.
func embeddedPostgresURL(cfg config.Root) (string, error) {
	pgPassword, err := cfg.PostgresPassword().Read()
	if errors.Is(err, os.ErrNotExist) {
		pgPassword, err = cryptorand.String(16)
		if err != nil {
			return "", xerrors.Errorf("generate password: %w", err)
		}
		err = cfg.PostgresPassword().Write(pgPassword)
		if err != nil {
			return "", xerrors.Errorf("write password: %w", err)
		}
	}
	if err != nil && !errors.Is(err, os.ErrNotExist) {
		return "", err
	}
	pgPort, err := cfg.PostgresPort().Read()
	if errors.Is(err, os.ErrNotExist) {
		listener, err := net.Listen("tcp4", "127.0.0.1:0")
		if err != nil {
			return "", xerrors.Errorf("listen for random port: %w", err)
		}
		_ = listener.Close()
		tcpAddr, valid := listener.Addr().(*net.TCPAddr)
		if !valid {
			return "", xerrors.Errorf("listener returned non TCP addr: %T", tcpAddr)
		}
		pgPort = strconv.Itoa(tcpAddr.Port)
		err = cfg.PostgresPort().Write(pgPort)
		if err != nil {
			return "", xerrors.Errorf("write postgres port: %w", err)
		}
	}
	return fmt.Sprintf("postgres://coder@localhost:%s/coder?sslmode=disable&password=%s", pgPort, pgPassword), nil
}

func startBuiltinPostgres(ctx context.Context, cfg config.Root, logger slog.Logger) (string, func() error, error) {
	usr, err := user.Current()
	if err != nil {
		return "", nil, err
	}
	if usr.Uid == "0" {
		return "", nil, xerrors.New("The built-in PostgreSQL cannot run as the root user. Create a non-root user and run again!")
	}

	// Ensure a password and port have been generated!
	connectionURL, err := embeddedPostgresURL(cfg)
	if err != nil {
		return "", nil, err
	}
	pgPassword, err := cfg.PostgresPassword().Read()
	if err != nil {
		return "", nil, xerrors.Errorf("read postgres password: %w", err)
	}
	pgPortRaw, err := cfg.PostgresPort().Read()
	if err != nil {
		return "", nil, xerrors.Errorf("read postgres port: %w", err)
	}
	pgPort, err := strconv.Atoi(pgPortRaw)
	if err != nil {
		return "", nil, xerrors.Errorf("parse postgres port: %w", err)
	}

	stdlibLogger := slog.Stdlib(ctx, logger.Named("postgres"), slog.LevelDebug)
	ep := embeddedpostgres.NewDatabase(
		embeddedpostgres.DefaultConfig().
			Version(embeddedpostgres.V13).
			BinariesPath(filepath.Join(cfg.PostgresPath(), "bin")).
			DataPath(filepath.Join(cfg.PostgresPath(), "data")).
			RuntimePath(filepath.Join(cfg.PostgresPath(), "runtime")).
			Username("coder").
			Password(pgPassword).
			Database("coder").
			Port(uint32(pgPort)).
			Logger(stdlibLogger.Writer()),
	)
	err = ep.Start()
	if err != nil {
		return "", nil, xerrors.Errorf("Failed to start built-in PostgreSQL: %w", err)
	}
	return connectionURL, ep.Stop, nil
}<|MERGE_RESOLUTION|>--- conflicted
+++ resolved
@@ -75,7 +75,6 @@
 		inMemoryDatabase      bool
 		// provisionerDaemonCount is a uint8 to ensure a number > 0.
 		provisionerDaemonCount           uint8
-		postgresBuiltin                  bool
 		postgresURL                      string
 		oauth2GithubClientID             string
 		oauth2GithubClientSecret         string
@@ -134,34 +133,18 @@
 			}
 
 			config := createConfig(cmd)
-			// For in-memory, disable embedded PostgreSQL!
-			// This is primarily for testing and development.
-			if inMemoryDatabase {
-				postgresBuiltin = false
-				postgresURL = ""
-			}
 			// Only use built-in if PostgreSQL URL isn't specified!
-			if postgresURL == "" && postgresBuiltin {
+			if postgresURL == "" {
 				var closeFunc func() error
+				cmd.Printf("Using built-in PostgreSQL (%s)\n", config.PostgresPath())
 				postgresURL, closeFunc, err = startBuiltinPostgres(cmd.Context(), config, logger)
 				if err != nil {
 					return err
 				}
-				cmd.Printf("Using built-in PostgreSQL (%s)\n", config.PostgresPath())
 				defer func() {
 					// Gracefully shut PostgreSQL down!
 					_ = closeFunc()
 				}()
-			}
-			// If the built-in PostgreSQL isn't used and an external URL isn't specified,
-			// recommend usage of the built-in!
-			if !inMemoryDatabase && postgresURL == "" {
-				cmd.PrintErrln(cliui.Styles.Error.Render("PostgreSQL >=13 is required for running Coder.") + "\n")
-				cmd.PrintErrln("Automatically install and run PostgreSQL (install and runtime data goes to " + config.PostgresPath() + "):")
-				cmd.PrintErrln(cliui.Styles.Code.Render(strings.Join(os.Args, " ") + " --postgres-builtin"))
-				cmd.PrintErrln("\nUse an external PostgreSQL deployment:")
-				cmd.PrintErrln(" coder server --postgres-url <url>")
-				return xerrors.New("")
 			}
 
 			listener, err := net.Listen("tcp", address)
@@ -207,42 +190,11 @@
 
 			// If we're attempting to tunnel in dev-mode, the access URL
 			// needs to be changed to use the tunnel.
-<<<<<<< HEAD
 			if tunnel {
 				cmd.Printf("Opening tunnel so workspaces can connect to your deployment\n")
 				devTunnel, devTunnelErrChan, err = devtunnel.New(ctxTunnel, logger.Named("devtunnel"))
 				if err != nil {
 					return xerrors.Errorf("create tunnel: %w", err)
-=======
-			if dev && tunnel {
-				_, _ = fmt.Fprintln(cmd.ErrOrStderr(), cliui.Styles.Wrap.Render(
-					"Coder requires a URL accessible by workspaces you provision. "+
-						"A free tunnel can be created for simple setup. This will "+
-						"expose your Coder deployment to a publicly accessible URL. "+
-						cliui.Styles.Field.Render("--access-url")+" can be specified instead.\n",
-				))
-
-				// This skips the prompt if the flag is explicitly specified.
-				if !cmd.Flags().Changed("tunnel") {
-					_, err = cliui.Prompt(cmd, cliui.PromptOptions{
-						Text:      "Would you like to start a tunnel for simple setup?",
-						IsConfirm: true,
-					})
-
-					if err != nil && !errors.Is(err, cliui.Canceled) {
-						return err
-					}
-
-					// Don't tunnel if the user specifies no tunnel.
-					tunnel = !errors.Is(err, cliui.Canceled)
-				}
-				if err == nil {
-					devTunnel, devTunnelErrChan, err = devtunnel.New(ctxTunnel, logger.Named("devtunnel"))
-					if err != nil {
-						return xerrors.Errorf("create tunnel: %w", err)
-					}
-					accessURL = devTunnel.URL
->>>>>>> 45eb1b49
 				}
 				accessURL = devTunnel.URL
 			}
@@ -252,9 +204,9 @@
 			if isLocal || err != nil {
 				reason := "could not be resolved"
 				if isLocal {
-					reason = "isn't reachable externally"
-				}
-				cmd.Printf("%s The access URL %s %s. Workspaces must be able to reach Coder from this URL. Optionally, generate a unique *.try.coder.app URL with:\n", cliui.Styles.Warn.Render("Warning:"), cliui.Styles.Field.Render(accessURL), reason)
+					reason = "isn't externally reachable"
+				}
+				cmd.Printf("%s The access URL %s %s, this may cause unexpected problems when creating workspaces. Generate a unique *.try.coder.app URL with:\n", cliui.Styles.Warn.Render("Warning:"), cliui.Styles.Field.Render(accessURL), reason)
 				cmd.Println(cliui.Styles.Code.Render(strings.Join(os.Args, " ") + " --tunnel"))
 			}
 			cmd.Printf("View the Web UI: %s\n", accessURL)
@@ -522,9 +474,7 @@
 	cliflag.BoolVarP(root.Flags(), &inMemoryDatabase, "in-memory", "", "CODER_INMEMORY", false,
 		"Specifies whether data will be stored in an in-memory database.")
 	_ = root.Flags().MarkHidden("in-memory")
-	cliflag.StringVarP(root.Flags(), &postgresURL, "postgres-url", "", "CODER_PG_CONNECTION_URL", "", "URL of a PostgreSQL database to connect to")
-	cliflag.BoolVarP(root.Flags(), &postgresBuiltin, "postgres-builtin", "", "CODER_PG_BUILTIN", false,
-		"Start and run a PostgreSQL database for the Coder deployment. This will download PostgreSQL binaries from Maven (https://repo1.maven.org/maven2) and store all data in the config root. Access this database with \"coder server postgres-builtin-url\"")
+	cliflag.StringVarP(root.Flags(), &postgresURL, "postgres-url", "", "CODER_PG_CONNECTION_URL", "", "The URL of a PostgreSQL database to connect to. If empty, PostgreSQL binaries will be downloaded from Maven (https://repo1.maven.org/maven2) and store all data in the config root. Access the built-in database with \"coder server postgres-builtin-url\"")
 	cliflag.Uint8VarP(root.Flags(), &provisionerDaemonCount, "provisioner-daemons", "", "CODER_PROVISIONER_DAEMONS", 3, "The amount of provisioner daemons to create on start.")
 	cliflag.StringVarP(root.Flags(), &oauth2GithubClientID, "oauth2-github-client-id", "", "CODER_OAUTH2_GITHUB_CLIENT_ID", "",
 		"Specifies a client ID to use for oauth2 with GitHub.")
@@ -862,7 +812,7 @@
 	)
 	err = ep.Start()
 	if err != nil {
-		return "", nil, xerrors.Errorf("Failed to start built-in PostgreSQL: %w", err)
+		return "", nil, xerrors.Errorf("Failed to start built-in PostgreSQL. Optionally, specify an external deployment with `--postgres-url`: %w", err)
 	}
 	return connectionURL, ep.Stop, nil
 }