--- conflicted
+++ resolved
@@ -147,18 +147,13 @@
 				}
 			}
 
-			cfg := createConfig(cmd)
+			config := createConfig(cmd)
 			builtinPostgres := false
 			// Only use built-in if PostgreSQL URL isn't specified!
 			if !cfg.InMemoryDatabase.Value && cfg.PostgresURL.Value == "" {
 				var closeFunc func() error
-<<<<<<< HEAD
-				cmd.Printf("Using built-in PostgreSQL (%s)\n", cfg.PostgresPath())
-				dflags.PostgresURL.Value, closeFunc, err = startBuiltinPostgres(ctx, cfg, logger)
-=======
 				cmd.Printf("Using built-in PostgreSQL (%s)\n", config.PostgresPath())
 				cfg.PostgresURL.Value, closeFunc, err = startBuiltinPostgres(ctx, config, logger)
->>>>>>> d0fb054a
 				if err != nil {
 					return err
 				}
@@ -330,30 +325,18 @@
 				}
 			}
 
-			if dflags.ConfigPath.Value == "" {
-				dflags.ConfigPath.Value = string(cfg.ServerConfig())
-			}
-			serverConfig, err := config.ParseServer(cmd, accessURLParsed, dflags.ConfigPath.Value)
-			if err != nil {
-				return xerrors.Errorf("parse server config: %w", err)
-			}
-
 			options := &coderd.Options{
-				AccessURL:                   accessURLParsed,
-				AppHostname:                 appHostname,
-				AppHostnameRegex:            appHostnameRegex,
-				Logger:                      logger.Named("coderd"),
-				Database:                    databasefake.New(),
-				DERPMap:                     derpMap,
-				Pubsub:                      database.NewPubsubInMemory(),
-				CacheDir:                    cfg.CacheDirectory.Value,
-				GoogleTokenValidator:        googleTokenValidator,
-<<<<<<< HEAD
-				GitAuthConfigs:              serverConfig.GitAuth,
-				SecureAuthCookie:            dflags.SecureAuthCookie.Value,
-=======
+				AccessURL:            accessURLParsed,
+				AppHostname:          appHostname,
+				AppHostnameRegex:     appHostnameRegex,
+				Logger:               logger.Named("coderd"),
+				Database:             databasefake.New(),
+				DERPMap:              derpMap,
+				Pubsub:               database.NewPubsubInMemory(),
+				CacheDir:             cfg.CacheDirectory.Value,
+				GoogleTokenValidator: googleTokenValidator,
+				// GitAuthConfigs:              serverConfig.GitAuth,
 				SecureAuthCookie:            cfg.SecureAuthCookie.Value,
->>>>>>> d0fb054a
 				SSHKeygenAlgorithm:          sshKeygenAlgorithm,
 				TracerProvider:              tracerProvider,
 				Telemetry:                   telemetry.NewNoop(),
