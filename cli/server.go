package cli

import (
	"context"
	"crypto/tls"
	"crypto/x509"
	"database/sql"
	"encoding/pem"
	"errors"
	"fmt"
	"io"
	"log"
	"net"
	"net/http"
	"net/http/pprof"
	"net/url"
	"os"
	"os/signal"
	"os/user"
	"path/filepath"
	"strconv"
	"strings"
	"sync"
	"time"

	"github.com/coreos/go-oidc/v3/oidc"
	"github.com/coreos/go-systemd/daemon"
	embeddedpostgres "github.com/fergusstrange/embedded-postgres"
	"github.com/google/go-github/v43/github"
	"github.com/google/uuid"
	"github.com/prometheus/client_golang/prometheus"
	"github.com/prometheus/client_golang/prometheus/promhttp"
	"github.com/spf13/afero"
	"github.com/spf13/cobra"
	"go.opentelemetry.io/otel/trace"
	"golang.org/x/oauth2"
	xgithub "golang.org/x/oauth2/github"
	"golang.org/x/sync/errgroup"
	"golang.org/x/xerrors"
	"google.golang.org/api/idtoken"
	"google.golang.org/api/option"
	"tailscale.com/tailcfg"

	"cdr.dev/slog"
	"cdr.dev/slog/sloggers/sloghuman"
	"github.com/coder/coder/buildinfo"
	"github.com/coder/coder/cli/cliflag"
	"github.com/coder/coder/cli/cliui"
	"github.com/coder/coder/cli/config"
	"github.com/coder/coder/coderd"
	"github.com/coder/coder/coderd/autobuild/executor"
	"github.com/coder/coder/coderd/database"
	"github.com/coder/coder/coderd/database/databasefake"
	"github.com/coder/coder/coderd/database/migrations"
	"github.com/coder/coder/coderd/devtunnel"
	"github.com/coder/coder/coderd/gitsshkey"
	"github.com/coder/coder/coderd/prometheusmetrics"
	"github.com/coder/coder/coderd/telemetry"
	"github.com/coder/coder/coderd/tracing"
	"github.com/coder/coder/codersdk"
	"github.com/coder/coder/cryptorand"
	"github.com/coder/coder/provisioner/echo"
	"github.com/coder/coder/provisioner/terraform"
	"github.com/coder/coder/provisionerd"
	"github.com/coder/coder/provisionersdk"
	"github.com/coder/coder/provisionersdk/proto"
	"github.com/coder/coder/tailnet"
)

// nolint:gocyclo
func Server(newAPI func(context.Context, *coderd.Options) (*coderd.API, error)) *cobra.Command {
	var (
		accessURL             string
		address               string
		appHostname           string
		autobuildPollInterval time.Duration
		derpServerEnabled     bool
		derpServerRegionID    int
		derpServerRegionCode  string
		derpServerRegionName  string
		derpServerSTUNAddrs   []string
		derpConfigURL         string
		derpConfigPath        string
		promEnabled           bool
		promAddress           string
		pprofEnabled          bool
		pprofAddress          string
		cacheDir              string
		inMemoryDatabase      bool
		// provisionerDaemonCount is a uint8 to ensure a number > 0.
		provisionerDaemonCount           uint8
		postgresURL                      string
		oauth2GithubClientID             string
		oauth2GithubClientSecret         string
		oauth2GithubAllowedOrganizations []string
		oauth2GithubAllowedTeams         []string
		oauth2GithubAllowSignups         bool
		oauth2GithubEnterpriseBaseURL    string
		oidcAllowSignups                 bool
		oidcClientID                     string
		oidcClientSecret                 string
		oidcEmailDomain                  string
		oidcIssuerURL                    string
		oidcScopes                       []string
		tailscaleEnable                  bool
		telemetryEnable                  bool
		telemetryURL                     string
		tlsCertFile                      string
		tlsClientCAFile                  string
		tlsClientAuth                    string
		tlsEnable                        bool
		tlsKeyFile                       string
		tlsMinVersion                    string
		tunnel                           bool
		traceEnable                      bool
		secureAuthCookie                 bool
		sshKeygenAlgorithmRaw            string
		autoImportTemplates              []string
		spooky                           bool
		verbose                          bool
		metricsCacheRefreshInterval      time.Duration
		agentStatRefreshInterval         time.Duration
	)

	root := &cobra.Command{
		Use:   "server",
		Short: "Start a Coder server",
		RunE: func(cmd *cobra.Command, args []string) error {
			printLogo(cmd, spooky)
			logger := slog.Make(sloghuman.Sink(cmd.ErrOrStderr()))
			if verbose {
				logger = logger.Leveled(slog.LevelDebug)
			}

			// Main command context for managing cancellation
			// of running services.
			ctx, cancel := context.WithCancel(cmd.Context())
			defer cancel()

			// Register signals early on so that graceful shutdown can't
			// be interrupted by additional signals. Note that we avoid
			// shadowing cancel() (from above) here because notifyStop()
			// restores default behavior for the signals. This protects
			// the shutdown sequence from abrubtly terminating things
			// like: database migrations, provisioner work, workspace
			// cleanup in dev-mode, etc.
			//
			// To get out of a graceful shutdown, the user can send
			// SIGQUIT with ctrl+\ or SIGKILL with `kill -9`.
			notifyCtx, notifyStop := signal.NotifyContext(ctx, interruptSignals...)
			defer notifyStop()

			// Clean up idle connections at the end, e.g.
			// embedded-postgres can leave an idle connection
			// which is caught by goleaks.
			defer http.DefaultClient.CloseIdleConnections()

			var (
				tracerProvider trace.TracerProvider
				err            error
				sqlDriver      = "postgres"
			)

			if traceEnable || telemetryEnable {
				sdkTracerProvider, closeTracing, err := tracing.TracerProvider(ctx, "coderd", tracing.TracerOpts{
					Default: traceEnable,
					Coder:   telemetryEnable && !isTest(),
				})
				if err != nil {
					logger.Warn(ctx, "start telemetry exporter", slog.Error(err))
				} else {
					// allow time for traces to flush even if command context is canceled
					defer func() {
						_ = shutdownWithTimeout(closeTracing, 5*time.Second)
					}()

					d, err := tracing.PostgresDriver(sdkTracerProvider, "coderd.database")
					if err != nil {
						logger.Warn(ctx, "start postgres tracing driver", slog.Error(err))
					} else {
						sqlDriver = d
					}

					tracerProvider = sdkTracerProvider
				}
			}

			config := createConfig(cmd)
			builtinPostgres := false
			// Only use built-in if PostgreSQL URL isn't specified!
			if !inMemoryDatabase && postgresURL == "" {
				var closeFunc func() error
				cmd.Printf("Using built-in PostgreSQL (%s)\n", config.PostgresPath())
				postgresURL, closeFunc, err = startBuiltinPostgres(ctx, config, logger)
				if err != nil {
					return err
				}
				builtinPostgres = true
				defer func() {
					cmd.Printf("Stopping built-in PostgreSQL...\n")
					// Gracefully shut PostgreSQL down!
					_ = closeFunc()
					cmd.Printf("Stopped built-in PostgreSQL\n")
				}()
			}

			listener, err := net.Listen("tcp", address)
			if err != nil {
				return xerrors.Errorf("listen %q: %w", address, err)
			}
			defer listener.Close()

			if tlsEnable {
				listener, err = configureTLS(listener, tlsMinVersion, tlsClientAuth, tlsCertFile, tlsKeyFile, tlsClientCAFile)
				if err != nil {
					return xerrors.Errorf("configure tls: %w", err)
				}
			}

			tcpAddr, valid := listener.Addr().(*net.TCPAddr)
			if !valid {
				return xerrors.New("must be listening on tcp")
			}
			// If just a port is specified, assume localhost.
			if tcpAddr.IP.IsUnspecified() {
				tcpAddr.IP = net.IPv4(127, 0, 0, 1)
			}
			// If no access URL is specified, fallback to the
			// bounds URL.
			localURL := &url.URL{
				Scheme: "http",
				Host:   tcpAddr.String(),
			}
			if tlsEnable {
				localURL.Scheme = "https"
			}
			if accessURL == "" {
				accessURL = localURL.String()
			}

			var (
				ctxTunnel, closeTunnel = context.WithCancel(ctx)
				devTunnel              *devtunnel.Tunnel
				devTunnelErr           <-chan error
			)
			defer closeTunnel()

			// If we're attempting to tunnel in dev-mode, the access URL
			// needs to be changed to use the tunnel.
			if tunnel {
				cmd.Printf("Opening tunnel so workspaces can connect to your deployment\n")
				devTunnel, devTunnelErr, err = devtunnel.New(ctxTunnel, logger.Named("devtunnel"))
				if err != nil {
					return xerrors.Errorf("create tunnel: %w", err)
				}
				accessURL = devTunnel.URL
			}

			accessURLParsed, err := parseURL(ctx, accessURL)
			if err != nil {
				return xerrors.Errorf("parse URL: %w", err)
			}
			accessURLPortRaw := accessURLParsed.Port()
			if accessURLPortRaw == "" {
				accessURLPortRaw = "80"
				if accessURLParsed.Scheme == "https" {
					accessURLPortRaw = "443"
				}
			}
			accessURLPort, err := strconv.Atoi(accessURLPortRaw)
			if err != nil {
				return xerrors.Errorf("parse access URL port: %w", err)
			}

			// Warn the user if the access URL appears to be a loopback address.
			isLocal, err := isLocalURL(ctx, accessURLParsed)
			if isLocal || err != nil {
				reason := "could not be resolved"
				if isLocal {
					reason = "isn't externally reachable"
				}
				cmd.Printf("%s The access URL %s %s, this may cause unexpected problems when creating workspaces. Generate a unique *.try.coder.app URL with:\n", cliui.Styles.Warn.Render("Warning:"), cliui.Styles.Field.Render(accessURLParsed.String()), reason)
				cmd.Println(cliui.Styles.Code.Render(strings.Join(os.Args, " ") + " --tunnel"))
			}

			cmd.Printf("View the Web UI: %s\n", accessURLParsed.String())

			// Used for zero-trust instance identity with Google Cloud.
			googleTokenValidator, err := idtoken.NewValidator(ctx, option.WithoutAuthentication())
			if err != nil {
				return err
			}

			sshKeygenAlgorithm, err := gitsshkey.ParseAlgorithm(sshKeygenAlgorithmRaw)
			if err != nil {
				return xerrors.Errorf("parse ssh keygen algorithm %s: %w", sshKeygenAlgorithmRaw, err)
			}

			// Validate provided auto-import templates.
			var (
				validatedAutoImportTemplates     = make([]coderd.AutoImportTemplate, len(autoImportTemplates))
				seenValidatedAutoImportTemplates = make(map[coderd.AutoImportTemplate]struct{}, len(autoImportTemplates))
			)
			for i, autoImportTemplate := range autoImportTemplates {
				var v coderd.AutoImportTemplate
				switch autoImportTemplate {
				case "kubernetes":
					v = coderd.AutoImportTemplateKubernetes
				default:
					return xerrors.Errorf("auto import template %q is not supported", autoImportTemplate)
				}

				if _, ok := seenValidatedAutoImportTemplates[v]; ok {
					return xerrors.Errorf("auto import template %q is specified more than once", v)
				}
				seenValidatedAutoImportTemplates[v] = struct{}{}
				validatedAutoImportTemplates[i] = v
			}

			defaultRegion := &tailcfg.DERPRegion{
				RegionID:   derpServerRegionID,
				RegionCode: derpServerRegionCode,
				RegionName: derpServerRegionName,
				Nodes: []*tailcfg.DERPNode{{
					Name:      fmt.Sprintf("%db", derpServerRegionID),
					RegionID:  derpServerRegionID,
					HostName:  accessURLParsed.Hostname(),
					DERPPort:  accessURLPort,
					STUNPort:  -1,
					ForceHTTP: accessURLParsed.Scheme == "http",
				}},
			}
			if !derpServerEnabled {
				defaultRegion = nil
			}
			derpMap, err := tailnet.NewDERPMap(ctx, defaultRegion, derpServerSTUNAddrs, derpConfigURL, derpConfigPath)
			if err != nil {
				return xerrors.Errorf("create derp map: %w", err)
			}

			options := &coderd.Options{
				AccessURL:                   accessURLParsed,
<<<<<<< HEAD
				AppHostname:                 appHostname,
				ICEServers:                  iceServers,
=======
>>>>>>> 50321ba2
				Logger:                      logger.Named("coderd"),
				Database:                    databasefake.New(),
				DERPMap:                     derpMap,
				Pubsub:                      database.NewPubsubInMemory(),
				CacheDir:                    cacheDir,
				GoogleTokenValidator:        googleTokenValidator,
				SecureAuthCookie:            secureAuthCookie,
				SSHKeygenAlgorithm:          sshKeygenAlgorithm,
				TracerProvider:              tracerProvider,
				Telemetry:                   telemetry.NewNoop(),
				AutoImportTemplates:         validatedAutoImportTemplates,
				MetricsCacheRefreshInterval: metricsCacheRefreshInterval,
				AgentStatsRefreshInterval:   agentStatRefreshInterval,
			}

			if oauth2GithubClientSecret != "" {
				options.GithubOAuth2Config, err = configureGithubOAuth2(accessURLParsed, oauth2GithubClientID, oauth2GithubClientSecret, oauth2GithubAllowSignups, oauth2GithubAllowedOrganizations, oauth2GithubAllowedTeams, oauth2GithubEnterpriseBaseURL)
				if err != nil {
					return xerrors.Errorf("configure github oauth2: %w", err)
				}
			}

			if oidcClientSecret != "" {
				if oidcClientID == "" {
					return xerrors.Errorf("OIDC client ID be set!")
				}
				if oidcIssuerURL == "" {
					return xerrors.Errorf("OIDC issuer URL must be set!")
				}

				oidcProvider, err := oidc.NewProvider(ctx, oidcIssuerURL)
				if err != nil {
					return xerrors.Errorf("configure oidc provider: %w", err)
				}
				redirectURL, err := accessURLParsed.Parse("/api/v2/users/oidc/callback")
				if err != nil {
					return xerrors.Errorf("parse oidc oauth callback url: %w", err)
				}
				options.OIDCConfig = &coderd.OIDCConfig{
					OAuth2Config: &oauth2.Config{
						ClientID:     oidcClientID,
						ClientSecret: oidcClientSecret,
						RedirectURL:  redirectURL.String(),
						Endpoint:     oidcProvider.Endpoint(),
						Scopes:       oidcScopes,
					},
					Verifier: oidcProvider.Verifier(&oidc.Config{
						ClientID: oidcClientID,
					}),
					EmailDomain:  oidcEmailDomain,
					AllowSignups: oidcAllowSignups,
				}
			}

			if inMemoryDatabase {
				options.Database = databasefake.New()
				options.Pubsub = database.NewPubsubInMemory()
			} else {
				sqlDB, err := sql.Open(sqlDriver, postgresURL)
				if err != nil {
					return xerrors.Errorf("dial postgres: %w", err)
				}
				defer sqlDB.Close()

				err = sqlDB.Ping()
				if err != nil {
					return xerrors.Errorf("ping postgres: %w", err)
				}
				err = migrations.Up(sqlDB)
				if err != nil {
					return xerrors.Errorf("migrate up: %w", err)
				}
				options.Database = database.New(sqlDB)
				options.Pubsub, err = database.NewPubsub(ctx, sqlDB, postgresURL)
				if err != nil {
					return xerrors.Errorf("create pubsub: %w", err)
				}
				defer options.Pubsub.Close()
			}

			deploymentID, err := options.Database.GetDeploymentID(ctx)
			if errors.Is(err, sql.ErrNoRows) {
				err = nil
			}
			if err != nil {
				return xerrors.Errorf("get deployment id: %w", err)
			}
			if deploymentID == "" {
				deploymentID = uuid.NewString()
				err = options.Database.InsertDeploymentID(ctx, deploymentID)
				if err != nil {
					return xerrors.Errorf("set deployment id: %w", err)
				}
			}

			// Parse the raw telemetry URL!
			telemetryURL, err := parseURL(ctx, telemetryURL)
			if err != nil {
				return xerrors.Errorf("parse telemetry url: %w", err)
			}
			// Disable telemetry if the in-memory database is used unless explicitly defined!
			if inMemoryDatabase && !cmd.Flags().Changed("telemetry") {
				telemetryEnable = false
			}
			if telemetryEnable {
				options.Telemetry, err = telemetry.New(telemetry.Options{
					BuiltinPostgres: builtinPostgres,
					DeploymentID:    deploymentID,
					Database:        options.Database,
					Logger:          logger.Named("telemetry"),
					URL:             telemetryURL,
					GitHubOAuth:     oauth2GithubClientID != "",
					OIDCAuth:        oidcClientID != "",
					OIDCIssuerURL:   oidcIssuerURL,
					Prometheus:      promEnabled,
					STUN:            len(derpServerSTUNAddrs) != 0,
					Tunnel:          tunnel,
				})
				if err != nil {
					return xerrors.Errorf("create telemetry reporter: %w", err)
				}
				defer options.Telemetry.Close()
			}

			// This prevents the pprof import from being accidentally deleted.
			_ = pprof.Handler
			if pprofEnabled {
				//nolint:revive
				defer serveHandler(ctx, logger, nil, pprofAddress, "pprof")()
			}
			if promEnabled {
				options.PrometheusRegistry = prometheus.NewRegistry()
				closeUsersFunc, err := prometheusmetrics.ActiveUsers(ctx, options.PrometheusRegistry, options.Database, 0)
				if err != nil {
					return xerrors.Errorf("register active users prometheus metric: %w", err)
				}
				defer closeUsersFunc()

				closeWorkspacesFunc, err := prometheusmetrics.Workspaces(ctx, options.PrometheusRegistry, options.Database, 0)
				if err != nil {
					return xerrors.Errorf("register workspaces prometheus metric: %w", err)
				}
				defer closeWorkspacesFunc()

				//nolint:revive
				defer serveHandler(ctx, logger, promhttp.InstrumentMetricHandler(
					options.PrometheusRegistry, promhttp.HandlerFor(options.PrometheusRegistry, promhttp.HandlerOpts{}),
				), promAddress, "prometheus")()
			}

			coderAPI, err := newAPI(ctx, options)
			if err != nil {
				return err
			}
			defer coderAPI.Close()

			client := codersdk.New(localURL)
			if tlsEnable {
				// Secure transport isn't needed for locally communicating!
				client.HTTPClient.Transport = &http.Transport{
					TLSClientConfig: &tls.Config{
						//nolint:gosec
						InsecureSkipVerify: true,
					},
				}
			}

			// Since errCh only has one buffered slot, all routines
			// sending on it must be wrapped in a select/default to
			// avoid leaving dangling goroutines waiting for the
			// channel to be consumed.
			errCh := make(chan error, 1)
			provisionerDaemons := make([]*provisionerd.Server, 0)
			defer func() {
				// We have no graceful shutdown of provisionerDaemons
				// here because that's handled at the end of main, this
				// is here in case the program exits early.
				for _, daemon := range provisionerDaemons {
					_ = daemon.Close()
				}
			}()
			for i := 0; uint8(i) < provisionerDaemonCount; i++ {
				daemon, err := newProvisionerDaemon(ctx, coderAPI, logger, cacheDir, errCh, false)
				if err != nil {
					return xerrors.Errorf("create provisioner daemon: %w", err)
				}
				provisionerDaemons = append(provisionerDaemons, daemon)
			}

			shutdownConnsCtx, shutdownConns := context.WithCancel(ctx)
			defer shutdownConns()

			// ReadHeaderTimeout is purposefully not enabled. It caused some issues with
			// websockets over the dev tunnel.
			// See: https://github.com/coder/coder/pull/3730
			//nolint:gosec
			server := &http.Server{
				// These errors are typically noise like "TLS: EOF". Vault does similar:
				// https://github.com/hashicorp/vault/blob/e2490059d0711635e529a4efcbaa1b26998d6e1c/command/server.go#L2714
				ErrorLog: log.New(io.Discard, "", 0),
				Handler:  coderAPI.RootHandler,
				BaseContext: func(_ net.Listener) context.Context {
					return shutdownConnsCtx
				},
			}
			defer func() {
				_ = shutdownWithTimeout(server.Shutdown, 5*time.Second)
			}()

			eg := errgroup.Group{}
			eg.Go(func() error {
				// Make sure to close the tunnel listener if we exit so the
				// errgroup doesn't wait forever!
				if tunnel {
					defer devTunnel.Listener.Close()
				}

				return server.Serve(listener)
			})
			if tunnel {
				eg.Go(func() error {
					defer listener.Close()

					return server.Serve(devTunnel.Listener)
				})
			}
			go func() {
				select {
				case errCh <- eg.Wait():
				default:
				}
			}()

			hasFirstUser, err := client.HasFirstUser(ctx)
			if !hasFirstUser && err == nil {
				cmd.Println()
				cmd.Println("Get started by creating the first user (in a new terminal):")
				cmd.Println(cliui.Styles.Code.Render("coder login " + accessURLParsed.String()))
			}

			cmd.Println("\n==> Logs will stream in below (press ctrl+c to gracefully exit):")

			// Updates the systemd status from activating to activated.
			_, err = daemon.SdNotify(false, daemon.SdNotifyReady)
			if err != nil {
				return xerrors.Errorf("notify systemd: %w", err)
			}

			autobuildPoller := time.NewTicker(autobuildPollInterval)
			defer autobuildPoller.Stop()
			autobuildExecutor := executor.New(ctx, options.Database, logger, autobuildPoller.C)
			autobuildExecutor.Run()

			// This is helpful for tests, but can be silently ignored.
			// Coder may be ran as users that don't have permission to write in the homedir,
			// such as via the systemd service.
			_ = config.URL().Write(client.URL.String())

			// Currently there is no way to ask the server to shut
			// itself down, so any exit signal will result in a non-zero
			// exit of the server.
			var exitErr error
			select {
			case <-notifyCtx.Done():
				exitErr = notifyCtx.Err()
				_, _ = fmt.Fprintln(cmd.OutOrStdout(), cliui.Styles.Bold.Render(
					"Interrupt caught, gracefully exiting. Use ctrl+\\ to force quit",
				))
			case exitErr = <-devTunnelErr:
				if exitErr == nil {
					exitErr = xerrors.New("dev tunnel closed unexpectedly")
				}
			case exitErr = <-errCh:
			}
			if exitErr != nil && !xerrors.Is(exitErr, context.Canceled) {
				cmd.Printf("Unexpected error, shutting down server: %s\n", exitErr)
			}

			// Begin clean shut down stage, we try to shut down services
			// gracefully in an order that gives the best experience.
			// This procedure should not differ greatly from the order
			// of `defer`s in this function, but allows us to inform
			// the user about what's going on and handle errors more
			// explicitly.

			_, err = daemon.SdNotify(false, daemon.SdNotifyStopping)
			if err != nil {
				cmd.Printf("Notify systemd failed: %s", err)
			}

			// Stop accepting new connections without interrupting
			// in-flight requests, give in-flight requests 5 seconds to
			// complete.
			cmd.Println("Shutting down API server...")
			err = shutdownWithTimeout(server.Shutdown, 5*time.Second)
			if err != nil {
				cmd.Printf("API server shutdown took longer than 5s: %s", err)
			} else {
				cmd.Printf("Gracefully shut down API server\n")
			}
			// Cancel any remaining in-flight requests.
			shutdownConns()

			// Shut down provisioners before waiting for WebSockets
			// connections to close.
			var wg sync.WaitGroup
			for i, provisionerDaemon := range provisionerDaemons {
				id := i + 1
				provisionerDaemon := provisionerDaemon
				wg.Add(1)
				go func() {
					defer wg.Done()

					if verbose {
						cmd.Printf("Shutting down provisioner daemon %d...\n", id)
					}
					err := shutdownWithTimeout(provisionerDaemon.Shutdown, 5*time.Second)
					if err != nil {
						cmd.PrintErrf("Failed to shutdown provisioner daemon %d: %s\n", id, err)
						return
					}
					err = provisionerDaemon.Close()
					if err != nil {
						cmd.PrintErrf("Close provisioner daemon %d: %s\n", id, err)
						return
					}
					if verbose {
						cmd.Printf("Gracefully shut down provisioner daemon %d\n", id)
					}
				}()
			}
			wg.Wait()

			cmd.Println("Waiting for WebSocket connections to close...")
			_ = coderAPI.Close()
			cmd.Println("Done waiting for WebSocket connections")

			// Close tunnel after we no longer have in-flight connections.
			if tunnel {
				cmd.Println("Waiting for tunnel to close...")
				closeTunnel()
				<-devTunnelErr
				cmd.Println("Done waiting for tunnel")
			}

			// Ensures a last report can be sent before exit!
			options.Telemetry.Close()

			// Trigger context cancellation for any remaining services.
			cancel()

			if xerrors.Is(exitErr, context.Canceled) {
				return nil
			}
			return exitErr
		},
	}

	root.AddCommand(&cobra.Command{
		Use:   "postgres-builtin-url",
		Short: "Output the connection URL for the built-in PostgreSQL deployment.",
		RunE: func(cmd *cobra.Command, _ []string) error {
			cfg := createConfig(cmd)
			url, err := embeddedPostgresURL(cfg)
			if err != nil {
				return err
			}
			_, _ = fmt.Fprintf(cmd.OutOrStdout(), "psql %q\n", url)
			return nil
		},
	})

	root.AddCommand(&cobra.Command{
		Use:   "postgres-builtin-serve",
		Short: "Run the built-in PostgreSQL deployment.",
		RunE: func(cmd *cobra.Command, args []string) error {
			cfg := createConfig(cmd)
			logger := slog.Make(sloghuman.Sink(cmd.ErrOrStderr()))
			if verbose {
				logger = logger.Leveled(slog.LevelDebug)
			}

			url, closePg, err := startBuiltinPostgres(cmd.Context(), cfg, logger)
			if err != nil {
				return err
			}
			defer func() { _ = closePg() }()

			cmd.Println(cliui.Styles.Code.Render("psql \"" + url + "\""))

			stopChan := make(chan os.Signal, 1)
			defer signal.Stop(stopChan)
			signal.Notify(stopChan, os.Interrupt)

			<-stopChan
			return nil
		},
	})

	cliflag.DurationVarP(root.Flags(), &autobuildPollInterval, "autobuild-poll-interval", "", "CODER_AUTOBUILD_POLL_INTERVAL", time.Minute,
		"Interval to poll for scheduled workspace builds.")
	_ = root.Flags().MarkHidden("autobuild-poll-interval")
	cliflag.StringVarP(root.Flags(), &accessURL, "access-url", "", "CODER_ACCESS_URL", "",
		"External URL to access your deployment. This must be accessible by all provisioned workspaces.")
	cliflag.StringVarP(root.Flags(), &address, "address", "a", "CODER_ADDRESS", "127.0.0.1:3000",
		"Bind address of the server.")
	cliflag.StringVarP(root.Flags(), &appHostname, "app-hostname", "", "CODER_APP_HOSTNAME", "", `Specifies the wildcard hostname to use for workspace applications in the form "*.example.com".`)
	cliflag.StringVarP(root.Flags(), &derpConfigURL, "derp-config-url", "", "CODER_DERP_CONFIG_URL", "",
		"URL to fetch a DERP mapping on startup. See: https://tailscale.com/kb/1118/custom-derp-servers/")
	cliflag.StringVarP(root.Flags(), &derpConfigPath, "derp-config-path", "", "CODER_DERP_CONFIG_PATH", "",
		"Path to read a DERP mapping from. See: https://tailscale.com/kb/1118/custom-derp-servers/")
	cliflag.BoolVarP(root.Flags(), &derpServerEnabled, "derp-server-enable", "", "CODER_DERP_SERVER_ENABLE", true,
		"Whether to enable or disable the embedded DERP relay server.")
	cliflag.IntVarP(root.Flags(), &derpServerRegionID, "derp-server-region-id", "", "CODER_DERP_SERVER_REGION_ID", 999,
		"Region ID to use for the embedded DERP server.")
	cliflag.StringVarP(root.Flags(), &derpServerRegionCode, "derp-server-region-code", "", "CODER_DERP_SERVER_REGION_CODE", "coder",
		"Region code that for the embedded DERP server.")
	cliflag.StringVarP(root.Flags(), &derpServerRegionName, "derp-server-region-name", "", "CODER_DERP_SERVER_REGION_NAME", "Coder Embedded Relay",
		"Region name that for the embedded DERP server.")
	cliflag.StringArrayVarP(root.Flags(), &derpServerSTUNAddrs, "derp-server-stun-addresses", "", "CODER_DERP_SERVER_STUN_ADDRESSES", []string{
		"stun.l.google.com:19302",
	}, "Addresses for STUN servers to establish P2P connections. Set empty to disable P2P connections.")
	cliflag.BoolVarP(root.Flags(), &promEnabled, "prometheus-enable", "", "CODER_PROMETHEUS_ENABLE", false,
		"Serve prometheus metrics on the address defined by `prometheus-address`.")
	cliflag.StringVarP(root.Flags(), &promAddress, "prometheus-address", "", "CODER_PROMETHEUS_ADDRESS", "127.0.0.1:2112",
		"The bind address to serve prometheus metrics.")
	cliflag.BoolVarP(root.Flags(), &pprofEnabled, "pprof-enable", "", "CODER_PPROF_ENABLE", false,
		"Serve pprof metrics on the address defined by `pprof-address`.")
	cliflag.StringVarP(root.Flags(), &pprofAddress, "pprof-address", "", "CODER_PPROF_ADDRESS", "127.0.0.1:6060",
		"The bind address to serve pprof.")
	defaultCacheDir := filepath.Join(os.TempDir(), "coder-cache")
	if dir := os.Getenv("CACHE_DIRECTORY"); dir != "" {
		// For compatibility with systemd.
		defaultCacheDir = dir
	}
	cliflag.StringVarP(root.Flags(), &cacheDir, "cache-dir", "", "CODER_CACHE_DIRECTORY", defaultCacheDir,
		"The directory to cache temporary files. If unspecified and $CACHE_DIRECTORY is set, it will be used for compatibility with systemd.")
	cliflag.BoolVarP(root.Flags(), &inMemoryDatabase, "in-memory", "", "CODER_INMEMORY", false,
		"Controls whether data will be stored in an in-memory database.")
	_ = root.Flags().MarkHidden("in-memory")
	cliflag.StringVarP(root.Flags(), &postgresURL, "postgres-url", "", "CODER_PG_CONNECTION_URL", "",
		"URL of a PostgreSQL database. If empty, PostgreSQL binaries will be downloaded from Maven (https://repo1.maven.org/maven2) and store all data in the config root. Access the built-in database with \"coder server postgres-builtin-url\"")
	cliflag.Uint8VarP(root.Flags(), &provisionerDaemonCount, "provisioner-daemons", "", "CODER_PROVISIONER_DAEMONS", 3,
		"Number of provisioner daemons to create on start. If builds are stuck in queued state for a long time, consider increasing this.")
	cliflag.StringVarP(root.Flags(), &oauth2GithubClientID, "oauth2-github-client-id", "", "CODER_OAUTH2_GITHUB_CLIENT_ID", "",
		"Client ID for Login with GitHub.")
	cliflag.StringVarP(root.Flags(), &oauth2GithubClientSecret, "oauth2-github-client-secret", "", "CODER_OAUTH2_GITHUB_CLIENT_SECRET", "",
		"Client secret for Login with GitHub.")
	cliflag.StringArrayVarP(root.Flags(), &oauth2GithubAllowedOrganizations, "oauth2-github-allowed-orgs", "", "CODER_OAUTH2_GITHUB_ALLOWED_ORGS", nil,
		"Organizations the user must be a member of to Login with GitHub.")
	cliflag.StringArrayVarP(root.Flags(), &oauth2GithubAllowedTeams, "oauth2-github-allowed-teams", "", "CODER_OAUTH2_GITHUB_ALLOWED_TEAMS", nil,
		"Teams inside organizations the user must be a member of to Login with GitHub. Structured as: <organization-name>/<team-slug>.")
	cliflag.BoolVarP(root.Flags(), &oauth2GithubAllowSignups, "oauth2-github-allow-signups", "", "CODER_OAUTH2_GITHUB_ALLOW_SIGNUPS", false,
		"Whether new users can sign up with GitHub.")
	cliflag.StringVarP(root.Flags(), &oauth2GithubEnterpriseBaseURL, "oauth2-github-enterprise-base-url", "", "CODER_OAUTH2_GITHUB_ENTERPRISE_BASE_URL", "",
		"Base URL of a GitHub Enterprise deployment to use for Login with GitHub.")
	cliflag.BoolVarP(root.Flags(), &oidcAllowSignups, "oidc-allow-signups", "", "CODER_OIDC_ALLOW_SIGNUPS", true,
		"Whether new users can sign up with OIDC.")
	cliflag.StringVarP(root.Flags(), &oidcClientID, "oidc-client-id", "", "CODER_OIDC_CLIENT_ID", "",
		"Client ID to use for Login with OIDC.")
	cliflag.StringVarP(root.Flags(), &oidcClientSecret, "oidc-client-secret", "", "CODER_OIDC_CLIENT_SECRET", "",
		"Client secret to use for Login with OIDC.")
	cliflag.StringVarP(root.Flags(), &oidcEmailDomain, "oidc-email-domain", "", "CODER_OIDC_EMAIL_DOMAIN", "",
		"Email domain that clients logging in with OIDC must match.")
	cliflag.StringVarP(root.Flags(), &oidcIssuerURL, "oidc-issuer-url", "", "CODER_OIDC_ISSUER_URL", "",
		"Issuer URL to use for Login with OIDC.")
	cliflag.StringArrayVarP(root.Flags(), &oidcScopes, "oidc-scopes", "", "CODER_OIDC_SCOPES", []string{oidc.ScopeOpenID, "profile", "email"},
		"Scopes to grant when authenticating with OIDC.")
	cliflag.BoolVarP(root.Flags(), &tailscaleEnable, "tailscale", "", "CODER_TAILSCALE", true,
		"Specifies whether Tailscale networking is used for web applications and terminals.")
	_ = root.Flags().MarkHidden("tailscale")
	enableTelemetryByDefault := !isTest()
	cliflag.BoolVarP(root.Flags(), &telemetryEnable, "telemetry", "", "CODER_TELEMETRY", enableTelemetryByDefault,
		"Whether telemetry is enabled or not. Coder collects anonymized usage data to help improve our product.")
	cliflag.StringVarP(root.Flags(), &telemetryURL, "telemetry-url", "", "CODER_TELEMETRY_URL", "https://telemetry.coder.com",
		"URL to send telemetry.")
	_ = root.Flags().MarkHidden("telemetry-url")
	cliflag.BoolVarP(root.Flags(), &tlsEnable, "tls-enable", "", "CODER_TLS_ENABLE", false,
		"Whether TLS will be enabled.")
	cliflag.StringVarP(root.Flags(), &tlsCertFile, "tls-cert-file", "", "CODER_TLS_CERT_FILE", "",
		"Path to the certificate for TLS. It requires a PEM-encoded file. "+
			"To configure the listener to use a CA certificate, concatenate the primary certificate "+
			"and the CA certificate together. The primary certificate should appear first in the combined file.")
	cliflag.StringVarP(root.Flags(), &tlsClientCAFile, "tls-client-ca-file", "", "CODER_TLS_CLIENT_CA_FILE", "",
		"PEM-encoded Certificate Authority file used for checking the authenticity of client")
	cliflag.StringVarP(root.Flags(), &tlsClientAuth, "tls-client-auth", "", "CODER_TLS_CLIENT_AUTH", "request",
		`Policy the server will follow for TLS Client Authentication. `+
			`Accepted values are "none", "request", "require-any", "verify-if-given", or "require-and-verify"`)
	cliflag.StringVarP(root.Flags(), &tlsKeyFile, "tls-key-file", "", "CODER_TLS_KEY_FILE", "",
		"Path to the private key for the certificate. It requires a PEM-encoded file")
	cliflag.StringVarP(root.Flags(), &tlsMinVersion, "tls-min-version", "", "CODER_TLS_MIN_VERSION", "tls12",
		`Minimum supported version of TLS. Accepted values are "tls10", "tls11", "tls12" or "tls13"`)
	cliflag.BoolVarP(root.Flags(), &tunnel, "tunnel", "", "CODER_TUNNEL", false,
		"Workspaces must be able to reach the `access-url`. This overrides your access URL with a public access URL that tunnels your Coder deployment.")
	cliflag.BoolVarP(root.Flags(), &traceEnable, "trace", "", "CODER_TRACE", false,
		"Whether application tracing data is collected.")
	cliflag.BoolVarP(root.Flags(), &secureAuthCookie, "secure-auth-cookie", "", "CODER_SECURE_AUTH_COOKIE", false,
		"Controls if the 'Secure' property is set on browser session cookies")
	cliflag.StringVarP(root.Flags(), &sshKeygenAlgorithmRaw, "ssh-keygen-algorithm", "", "CODER_SSH_KEYGEN_ALGORITHM", "ed25519",
		"The algorithm to use for generating ssh keys. "+
			`Accepted values are "ed25519", "ecdsa", or "rsa4096"`)
	cliflag.StringArrayVarP(root.Flags(), &autoImportTemplates, "auto-import-template", "", "CODER_TEMPLATE_AUTOIMPORT", []string{},
		"Templates to auto-import. Available auto-importable templates are: kubernetes")
	_ = root.Flags().MarkHidden("auto-import-template")
	cliflag.BoolVarP(root.Flags(), &spooky, "spooky", "", "", false, "Specifies spookiness level...")
	_ = root.Flags().MarkHidden("spooky")
	cliflag.BoolVarP(root.Flags(), &verbose, "verbose", "v", "CODER_VERBOSE", false,
		"Enables verbose logging.")

	// These metrics flags are for manually testing the metric system.
	// The defaults should be acceptable for any Coder deployment of any
	// reasonable size.
	cliflag.DurationVarP(root.Flags(), &metricsCacheRefreshInterval, "metrics-cache-refresh-interval", "", "CODER_METRICS_CACHE_REFRESH_INTERVAL", time.Hour, "How frequently metrics are refreshed")
	_ = root.Flags().MarkHidden("metrics-cache-refresh-interval")
	cliflag.DurationVarP(root.Flags(), &agentStatRefreshInterval, "agent-stats-refresh-interval", "", "CODER_AGENT_STATS_REFRESH_INTERVAL", time.Minute*10, "How frequently agent stats are recorded")
	_ = root.Flags().MarkHidden("agent-stats-refresh-interval")

	return root
}

// parseURL parses a string into a URL. It works around some technically correct
// but undesired behavior of url.Parse by prepending a scheme if one does not
// exist so that the URL does not get parsed improprely.
func parseURL(ctx context.Context, u string) (*url.URL, error) {
	var (
		hasScheme = strings.HasPrefix(u, "http:") || strings.HasPrefix(u, "https:")
	)

	if !hasScheme {
		// Append a scheme if it doesn't have one. Otherwise the hostname
		// will likely get parsed as the scheme and cause methods like Hostname()
		// to return an empty string, largely obviating the purpose of this
		// function.
		u = "https://" + u
	}

	parsed, err := url.Parse(u)
	if err != nil {
		return nil, err
	}

	// If the specified url is a loopback device and no scheme has been
	// specified, prefer http over https. It's unlikely anyone intends to use
	// https on a loopback and if they do they can specify a scheme.
	if local, _ := isLocalURL(ctx, parsed); local && !hasScheme {
		parsed.Scheme = "http"
	}

	return parsed, nil
}

// isLocalURL returns true if the hostname of the provided URL appears to
// resolve to a loopback address.
func isLocalURL(ctx context.Context, u *url.URL) (bool, error) {
	resolver := &net.Resolver{}
	ips, err := resolver.LookupIPAddr(ctx, u.Hostname())
	if err != nil {
		return false, err
	}

	for _, ip := range ips {
		if ip.IP.IsLoopback() {
			return true, nil
		}
	}
	return false, nil
}

func shutdownWithTimeout(shutdown func(context.Context) error, timeout time.Duration) error {
	ctx, cancel := context.WithTimeout(context.Background(), timeout)
	defer cancel()
	return shutdown(ctx)
}

// nolint:revive
func newProvisionerDaemon(
	ctx context.Context,
	coderAPI *coderd.API,
	logger slog.Logger,
	cacheDir string,
	errCh chan error,
	dev bool,
) (srv *provisionerd.Server, err error) {
	ctx, cancel := context.WithCancel(ctx)
	defer func() {
		if err != nil {
			cancel()
		}
	}()

	err = os.MkdirAll(cacheDir, 0o700)
	if err != nil {
		return nil, xerrors.Errorf("mkdir %q: %w", cacheDir, err)
	}

	terraformClient, terraformServer := provisionersdk.TransportPipe()
	go func() {
		<-ctx.Done()
		_ = terraformClient.Close()
		_ = terraformServer.Close()
	}()
	go func() {
		defer cancel()

		err := terraform.Serve(ctx, &terraform.ServeOptions{
			ServeOptions: &provisionersdk.ServeOptions{
				Listener: terraformServer,
			},
			CachePath: cacheDir,
			Logger:    logger,
		})
		if err != nil && !xerrors.Is(err, context.Canceled) {
			select {
			case errCh <- err:
			default:
			}
		}
	}()

	tempDir, err := os.MkdirTemp("", "provisionerd")
	if err != nil {
		return nil, err
	}

	provisioners := provisionerd.Provisioners{
		string(database.ProvisionerTypeTerraform): proto.NewDRPCProvisionerClient(provisionersdk.Conn(terraformClient)),
	}
	// include echo provisioner when in dev mode
	if dev {
		echoClient, echoServer := provisionersdk.TransportPipe()
		go func() {
			<-ctx.Done()
			_ = echoClient.Close()
			_ = echoServer.Close()
		}()
		go func() {
			defer cancel()

			err := echo.Serve(ctx, afero.NewOsFs(), &provisionersdk.ServeOptions{Listener: echoServer})
			if err != nil {
				select {
				case errCh <- err:
				default:
				}
			}
		}()
		provisioners[string(database.ProvisionerTypeEcho)] = proto.NewDRPCProvisionerClient(provisionersdk.Conn(echoClient))
	}
	return provisionerd.New(coderAPI.ListenProvisionerDaemon, &provisionerd.Options{
		Logger:         logger,
		PollInterval:   500 * time.Millisecond,
		UpdateInterval: 500 * time.Millisecond,
		Provisioners:   provisioners,
		WorkDirectory:  tempDir,
		Tracer:         coderAPI.TracerProvider,
	}), nil
}

// nolint: revive
func printLogo(cmd *cobra.Command, spooky bool) {
	if spooky {
		_, _ = fmt.Fprintf(cmd.OutOrStdout(), `▄████▄   ▒█████  ▓█████▄ ▓█████  ██▀███
▒██▀ ▀█  ▒██▒  ██▒▒██▀ ██▌▓█   ▀ ▓██ ▒ ██▒
▒▓█    ▄ ▒██░  ██▒░██   █▌▒███   ▓██ ░▄█ ▒
▒▓▓▄ ▄██▒▒██   ██░░▓█▄   ▌▒▓█  ▄ ▒██▀▀█▄
▒ ▓███▀ ░░ ████▓▒░░▒████▓ ░▒████▒░██▓ ▒██▒
░ ░▒ ▒  ░░ ▒░▒░▒░  ▒▒▓  ▒ ░░ ▒░ ░░ ▒▓ ░▒▓░
  ░  ▒     ░ ▒ ▒░  ░ ▒  ▒  ░ ░  ░  ░▒ ░ ▒░
░        ░ ░ ░ ▒   ░ ░  ░    ░     ░░   ░
░ ░          ░ ░     ░       ░  ░   ░
░                  ░
`)
		return
	}
	_, _ = fmt.Fprintf(cmd.OutOrStdout(), "%s - Remote development on your infrastucture\n", cliui.Styles.Bold.Render("Coder "+buildinfo.Version()))
}

func configureTLS(listener net.Listener, tlsMinVersion, tlsClientAuth, tlsCertFile, tlsKeyFile, tlsClientCAFile string) (net.Listener, error) {
	tlsConfig := &tls.Config{
		MinVersion: tls.VersionTLS12,
	}
	switch tlsMinVersion {
	case "tls10":
		tlsConfig.MinVersion = tls.VersionTLS10
	case "tls11":
		tlsConfig.MinVersion = tls.VersionTLS11
	case "tls12":
		tlsConfig.MinVersion = tls.VersionTLS12
	case "tls13":
		tlsConfig.MinVersion = tls.VersionTLS13
	default:
		return nil, xerrors.Errorf("unrecognized tls version: %q", tlsMinVersion)
	}

	switch tlsClientAuth {
	case "none":
		tlsConfig.ClientAuth = tls.NoClientCert
	case "request":
		tlsConfig.ClientAuth = tls.RequestClientCert
	case "require-any":
		tlsConfig.ClientAuth = tls.RequireAnyClientCert
	case "verify-if-given":
		tlsConfig.ClientAuth = tls.VerifyClientCertIfGiven
	case "require-and-verify":
		tlsConfig.ClientAuth = tls.RequireAndVerifyClientCert
	default:
		return nil, xerrors.Errorf("unrecognized tls client auth: %q", tlsClientAuth)
	}

	if tlsCertFile == "" {
		return nil, xerrors.New("tls-cert-file is required when tls is enabled")
	}
	if tlsKeyFile == "" {
		return nil, xerrors.New("tls-key-file is required when tls is enabled")
	}

	certPEMBlock, err := os.ReadFile(tlsCertFile)
	if err != nil {
		return nil, xerrors.Errorf("read file %q: %w", tlsCertFile, err)
	}
	keyPEMBlock, err := os.ReadFile(tlsKeyFile)
	if err != nil {
		return nil, xerrors.Errorf("read file %q: %w", tlsKeyFile, err)
	}
	keyBlock, _ := pem.Decode(keyPEMBlock)
	if keyBlock == nil {
		return nil, xerrors.New("decoded pem is blank")
	}
	cert, err := tls.X509KeyPair(certPEMBlock, keyPEMBlock)
	if err != nil {
		return nil, xerrors.Errorf("create key pair: %w", err)
	}
	tlsConfig.GetCertificate = func(chi *tls.ClientHelloInfo) (*tls.Certificate, error) {
		return &cert, nil
	}

	certPool := x509.NewCertPool()
	certPool.AppendCertsFromPEM(certPEMBlock)
	tlsConfig.RootCAs = certPool

	if tlsClientCAFile != "" {
		caPool := x509.NewCertPool()
		data, err := os.ReadFile(tlsClientCAFile)
		if err != nil {
			return nil, xerrors.Errorf("read %q: %w", tlsClientCAFile, err)
		}
		if !caPool.AppendCertsFromPEM(data) {
			return nil, xerrors.Errorf("failed to parse CA certificate in tls-client-ca-file")
		}
		tlsConfig.ClientCAs = caPool
	}

	return tls.NewListener(listener, tlsConfig), nil
}

func configureGithubOAuth2(accessURL *url.URL, clientID, clientSecret string, allowSignups bool, allowOrgs []string, rawTeams []string, enterpriseBaseURL string) (*coderd.GithubOAuth2Config, error) {
	redirectURL, err := accessURL.Parse("/api/v2/users/oauth2/github/callback")
	if err != nil {
		return nil, xerrors.Errorf("parse github oauth callback url: %w", err)
	}
	allowTeams := make([]coderd.GithubOAuth2Team, 0, len(rawTeams))
	for _, rawTeam := range rawTeams {
		parts := strings.SplitN(rawTeam, "/", 2)
		if len(parts) != 2 {
			return nil, xerrors.Errorf("github team allowlist is formatted incorrectly. got %s; wanted <organization>/<team>", rawTeam)
		}
		allowTeams = append(allowTeams, coderd.GithubOAuth2Team{
			Organization: parts[0],
			Slug:         parts[1],
		})
	}
	createClient := func(client *http.Client) (*github.Client, error) {
		if enterpriseBaseURL != "" {
			return github.NewEnterpriseClient(enterpriseBaseURL, "", client)
		}
		return github.NewClient(client), nil
	}

	endpoint := xgithub.Endpoint
	if enterpriseBaseURL != "" {
		enterpriseURL, err := url.Parse(enterpriseBaseURL)
		if err != nil {
			return nil, xerrors.Errorf("parse enterprise base url: %w", err)
		}
		authURL, err := enterpriseURL.Parse("/login/oauth/authorize")
		if err != nil {
			return nil, xerrors.Errorf("parse enterprise auth url: %w", err)
		}
		tokenURL, err := enterpriseURL.Parse("/login/oauth/access_token")
		if err != nil {
			return nil, xerrors.Errorf("parse enterprise token url: %w", err)
		}
		endpoint = oauth2.Endpoint{
			AuthURL:  authURL.String(),
			TokenURL: tokenURL.String(),
		}
	}

	return &coderd.GithubOAuth2Config{
		OAuth2Config: &oauth2.Config{
			ClientID:     clientID,
			ClientSecret: clientSecret,
			Endpoint:     endpoint,
			RedirectURL:  redirectURL.String(),
			Scopes: []string{
				"read:user",
				"read:org",
				"user:email",
			},
		},
		AllowSignups:       allowSignups,
		AllowOrganizations: allowOrgs,
		AllowTeams:         allowTeams,
		AuthenticatedUser: func(ctx context.Context, client *http.Client) (*github.User, error) {
			api, err := createClient(client)
			if err != nil {
				return nil, err
			}
			user, _, err := api.Users.Get(ctx, "")
			return user, err
		},
		ListEmails: func(ctx context.Context, client *http.Client) ([]*github.UserEmail, error) {
			api, err := createClient(client)
			if err != nil {
				return nil, err
			}
			emails, _, err := api.Users.ListEmails(ctx, &github.ListOptions{})
			return emails, err
		},
		ListOrganizationMemberships: func(ctx context.Context, client *http.Client) ([]*github.Membership, error) {
			api, err := createClient(client)
			if err != nil {
				return nil, err
			}
			memberships, _, err := api.Organizations.ListOrgMemberships(ctx, &github.ListOrgMembershipsOptions{
				State: "active",
				ListOptions: github.ListOptions{
					PerPage: 100,
				},
			})
			return memberships, err
		},
		TeamMembership: func(ctx context.Context, client *http.Client, org, teamSlug, username string) (*github.Membership, error) {
			api, err := createClient(client)
			if err != nil {
				return nil, err
			}
			team, _, err := api.Teams.GetTeamMembershipBySlug(ctx, org, teamSlug, username)
			return team, err
		},
	}, nil
}

func serveHandler(ctx context.Context, logger slog.Logger, handler http.Handler, addr, name string) (closeFunc func()) {
	logger.Debug(ctx, "http server listening", slog.F("addr", addr), slog.F("name", name))

	// ReadHeaderTimeout is purposefully not enabled. It caused some issues with
	// websockets over the dev tunnel.
	// See: https://github.com/coder/coder/pull/3730
	//nolint:gosec
	srv := &http.Server{
		Addr:    addr,
		Handler: handler,
	}
	go func() {
		err := srv.ListenAndServe()
		if err != nil && !xerrors.Is(err, http.ErrServerClosed) {
			logger.Error(ctx, "http server listen", slog.F("name", name), slog.Error(err))
		}
	}()

	return func() { _ = srv.Close() }
}

// embeddedPostgresURL returns the URL for the embedded PostgreSQL deployment.
func embeddedPostgresURL(cfg config.Root) (string, error) {
	pgPassword, err := cfg.PostgresPassword().Read()
	if errors.Is(err, os.ErrNotExist) {
		pgPassword, err = cryptorand.String(16)
		if err != nil {
			return "", xerrors.Errorf("generate password: %w", err)
		}
		err = cfg.PostgresPassword().Write(pgPassword)
		if err != nil {
			return "", xerrors.Errorf("write password: %w", err)
		}
	}
	if err != nil && !errors.Is(err, os.ErrNotExist) {
		return "", err
	}
	pgPort, err := cfg.PostgresPort().Read()
	if errors.Is(err, os.ErrNotExist) {
		listener, err := net.Listen("tcp4", "127.0.0.1:0")
		if err != nil {
			return "", xerrors.Errorf("listen for random port: %w", err)
		}
		_ = listener.Close()
		tcpAddr, valid := listener.Addr().(*net.TCPAddr)
		if !valid {
			return "", xerrors.Errorf("listener returned non TCP addr: %T", tcpAddr)
		}
		pgPort = strconv.Itoa(tcpAddr.Port)
		err = cfg.PostgresPort().Write(pgPort)
		if err != nil {
			return "", xerrors.Errorf("write postgres port: %w", err)
		}
	}
	return fmt.Sprintf("postgres://coder@localhost:%s/coder?sslmode=disable&password=%s", pgPort, pgPassword), nil
}

func startBuiltinPostgres(ctx context.Context, cfg config.Root, logger slog.Logger) (string, func() error, error) {
	usr, err := user.Current()
	if err != nil {
		return "", nil, err
	}
	if usr.Uid == "0" {
		return "", nil, xerrors.New("The built-in PostgreSQL cannot run as the root user. Create a non-root user and run again!")
	}

	// Ensure a password and port have been generated!
	connectionURL, err := embeddedPostgresURL(cfg)
	if err != nil {
		return "", nil, err
	}
	pgPassword, err := cfg.PostgresPassword().Read()
	if err != nil {
		return "", nil, xerrors.Errorf("read postgres password: %w", err)
	}
	pgPortRaw, err := cfg.PostgresPort().Read()
	if err != nil {
		return "", nil, xerrors.Errorf("read postgres port: %w", err)
	}
	pgPort, err := strconv.Atoi(pgPortRaw)
	if err != nil {
		return "", nil, xerrors.Errorf("parse postgres port: %w", err)
	}

	stdlibLogger := slog.Stdlib(ctx, logger.Named("postgres"), slog.LevelDebug)
	ep := embeddedpostgres.NewDatabase(
		embeddedpostgres.DefaultConfig().
			Version(embeddedpostgres.V13).
			BinariesPath(filepath.Join(cfg.PostgresPath(), "bin")).
			DataPath(filepath.Join(cfg.PostgresPath(), "data")).
			RuntimePath(filepath.Join(cfg.PostgresPath(), "runtime")).
			CachePath(filepath.Join(cfg.PostgresPath(), "cache")).
			Username("coder").
			Password(pgPassword).
			Database("coder").
			Port(uint32(pgPort)).
			Logger(stdlibLogger.Writer()),
	)
	err = ep.Start()
	if err != nil {
		return "", nil, xerrors.Errorf("Failed to start built-in PostgreSQL. Optionally, specify an external deployment with `--postgres-url`: %w", err)
	}
	return connectionURL, ep.Stop, nil
}<|MERGE_RESOLUTION|>--- conflicted
+++ resolved
@@ -340,11 +340,7 @@
 
 			options := &coderd.Options{
 				AccessURL:                   accessURLParsed,
-<<<<<<< HEAD
 				AppHostname:                 appHostname,
-				ICEServers:                  iceServers,
-=======
->>>>>>> 50321ba2
 				Logger:                      logger.Named("coderd"),
 				Database:                    databasefake.New(),
 				DERPMap:                     derpMap,
