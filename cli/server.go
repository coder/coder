package cli

import (
	"context"
	"crypto/tls"
	"crypto/x509"
	"database/sql"
	"errors"
	"fmt"
	"io"
	"log"
	"net"
	"net/http"
	"net/http/pprof"
	"net/url"
	"os"
	"os/signal"
	"os/user"
	"path/filepath"
	"regexp"
	"strconv"
	"strings"
	"sync"
	"time"

	"github.com/coreos/go-oidc/v3/oidc"
	"github.com/coreos/go-systemd/daemon"
	embeddedpostgres "github.com/fergusstrange/embedded-postgres"
	"github.com/google/go-github/v43/github"
	"github.com/google/uuid"
	"github.com/prometheus/client_golang/prometheus"
	"github.com/prometheus/client_golang/prometheus/collectors"
	"github.com/prometheus/client_golang/prometheus/promhttp"
	"github.com/spf13/afero"
	"github.com/spf13/cobra"
	"github.com/spf13/viper"
	"go.opentelemetry.io/otel/trace"
	"golang.org/x/mod/semver"
	"golang.org/x/oauth2"
	xgithub "golang.org/x/oauth2/github"
	"golang.org/x/sync/errgroup"
	"golang.org/x/xerrors"
	"google.golang.org/api/idtoken"
	"google.golang.org/api/option"
	"tailscale.com/tailcfg"

	"cdr.dev/slog"
	"cdr.dev/slog/sloggers/sloghuman"
	"cdr.dev/slog/sloggers/slogjson"
	"cdr.dev/slog/sloggers/slogstackdriver"
	"github.com/coder/coder/buildinfo"
	"github.com/coder/coder/cli/cliui"
	"github.com/coder/coder/cli/config"
	"github.com/coder/coder/cli/deployment"
	"github.com/coder/coder/coderd"
	"github.com/coder/coder/coderd/autobuild/executor"
	"github.com/coder/coder/coderd/database"
	"github.com/coder/coder/coderd/database/databasefake"
	"github.com/coder/coder/coderd/database/migrations"
	"github.com/coder/coder/coderd/devtunnel"
	"github.com/coder/coder/coderd/gitauth"
	"github.com/coder/coder/coderd/gitsshkey"
	"github.com/coder/coder/coderd/httpapi"
	"github.com/coder/coder/coderd/httpmw"
	"github.com/coder/coder/coderd/prometheusmetrics"
	"github.com/coder/coder/coderd/telemetry"
	"github.com/coder/coder/coderd/tracing"
	"github.com/coder/coder/coderd/updatecheck"
	"github.com/coder/coder/codersdk"
	"github.com/coder/coder/cryptorand"
	"github.com/coder/coder/provisioner/echo"
	"github.com/coder/coder/provisioner/terraform"
	"github.com/coder/coder/provisionerd"
	"github.com/coder/coder/provisionerd/proto"
	"github.com/coder/coder/provisionersdk"
	sdkproto "github.com/coder/coder/provisionersdk/proto"
	"github.com/coder/coder/tailnet"
)

// nolint:gocyclo
func Server(vip *viper.Viper, newAPI func(context.Context, *coderd.Options) (*coderd.API, io.Closer, error)) *cobra.Command {
	root := &cobra.Command{
		Use:   "server",
		Short: "Start a Coder server",
		RunE: func(cmd *cobra.Command, args []string) error {
			// Main command context for managing cancellation of running
			// services.
			ctx, cancel := context.WithCancel(cmd.Context())
			defer cancel()

			go dumpHandler(ctx)

			cfg, err := deployment.Config(cmd.Flags(), vip)
			if err != nil {
				return xerrors.Errorf("getting deployment config: %w", err)
			}

			// Validate bind addresses.
			if cfg.Address.Value != "" {
				cmd.PrintErr(cliui.Styles.Warn.Render("WARN:") + " --address and -a are deprecated, please use --http-address and --tls-address instead")
				if cfg.TLS.Enable.Value {
					cfg.HTTPAddress.Value = ""
					cfg.TLS.Address.Value = cfg.Address.Value
				} else {
					cfg.HTTPAddress.Value = cfg.Address.Value
					cfg.TLS.Address.Value = ""
				}
			}
			if cfg.TLS.Enable.Value && cfg.TLS.Address.Value == "" {
				return xerrors.Errorf("TLS address must be set if TLS is enabled")
			}
			if !cfg.TLS.Enable.Value && cfg.HTTPAddress.Value == "" {
				return xerrors.Errorf("either HTTP or TLS must be enabled")
			}

			// Disable rate limits if the `--dangerous-disable-rate-limits` flag
			// was specified.
			loginRateLimit := 60
			filesRateLimit := 12
			if cfg.RateLimit.DisableAll.Value {
				cfg.RateLimit.API.Value = -1
				loginRateLimit = -1
				filesRateLimit = -1
			}

			printLogo(cmd)
			logger, logCloser, err := buildLogger(cmd, cfg)
			if err != nil {
				return xerrors.Errorf("make logger: %w", err)
			}
			defer logCloser()

			// Register signals early on so that graceful shutdown can't
			// be interrupted by additional signals. Note that we avoid
			// shadowing cancel() (from above) here because notifyStop()
			// restores default behavior for the signals. This protects
			// the shutdown sequence from abruptly terminating things
			// like: database migrations, provisioner work, workspace
			// cleanup in dev-mode, etc.
			//
			// To get out of a graceful shutdown, the user can send
			// SIGQUIT with ctrl+\ or SIGKILL with `kill -9`.
			notifyCtx, notifyStop := signal.NotifyContext(ctx, InterruptSignals...)
			defer notifyStop()

			// Ensure we have a unique cache directory for this process.
			cacheDir := filepath.Join(cfg.CacheDirectory.Value, uuid.NewString())
			err = os.MkdirAll(cacheDir, 0o700)
			if err != nil {
				return xerrors.Errorf("create cache directory: %w", err)
			}
			defer os.RemoveAll(cacheDir)

			// Clean up idle connections at the end, e.g.
			// embedded-postgres can leave an idle connection
			// which is caught by goleaks.
			defer http.DefaultClient.CloseIdleConnections()

			var (
				tracerProvider trace.TracerProvider
				sqlDriver      = "postgres"
			)

			// Coder tracing should be disabled if telemetry is disabled unless
			// --telemetry-trace was explicitly provided.
			shouldCoderTrace := cfg.Telemetry.Enable.Value && !isTest()
			// Only override if telemetryTraceEnable was specifically set.
			// By default we want it to be controlled by telemetryEnable.
			if cmd.Flags().Changed("telemetry-trace") {
				shouldCoderTrace = cfg.Telemetry.Trace.Value
			}

			if cfg.Trace.Enable.Value || shouldCoderTrace || cfg.Trace.HoneycombAPIKey.Value != "" {
				sdkTracerProvider, closeTracing, err := tracing.TracerProvider(ctx, "coderd", tracing.TracerOpts{
					Default:   cfg.Trace.Enable.Value,
					Coder:     shouldCoderTrace,
					Honeycomb: cfg.Trace.HoneycombAPIKey.Value,
				})
				if err != nil {
					logger.Warn(ctx, "start telemetry exporter", slog.Error(err))
				} else {
					// allow time for traces to flush even if command context is canceled
					defer func() {
						_ = shutdownWithTimeout(closeTracing, 5*time.Second)
					}()

					d, err := tracing.PostgresDriver(sdkTracerProvider, "coderd.database")
					if err != nil {
						logger.Warn(ctx, "start postgres tracing driver", slog.Error(err))
					} else {
						sqlDriver = d
					}

					tracerProvider = sdkTracerProvider
				}
			}

			config := createConfig(cmd)
			builtinPostgres := false
			// Only use built-in if PostgreSQL URL isn't specified!
			if !cfg.InMemoryDatabase.Value && cfg.PostgresURL.Value == "" {
				var closeFunc func() error
				cmd.Printf("Using built-in PostgreSQL (%s)\n", config.PostgresPath())
				cfg.PostgresURL.Value, closeFunc, err = startBuiltinPostgres(ctx, config, logger)
				if err != nil {
					return err
				}
				builtinPostgres = true
				defer func() {
					cmd.Printf("Stopping built-in PostgreSQL...\n")
					// Gracefully shut PostgreSQL down!
					if err := closeFunc(); err != nil {
						cmd.Printf("Failed to stop built-in PostgreSQL: %v\n", err)
					} else {
						cmd.Printf("Stopped built-in PostgreSQL\n")
					}
				}()
			}

			var (
				httpListener net.Listener
				httpURL      *url.URL
			)
			if cfg.HTTPAddress.Value != "" {
				httpListener, err = net.Listen("tcp", cfg.HTTPAddress.Value)
				if err != nil {
					return xerrors.Errorf("listen %q: %w", cfg.HTTPAddress.Value, err)
				}
				defer httpListener.Close()

				listenAddrStr := httpListener.Addr().String()
				// For some reason if 0.0.0.0:x is provided as the http address,
				// httpListener.Addr().String() likes to return it as an ipv6
				// address (i.e. [::]:x). If the input ip is 0.0.0.0, try to
				// coerce the output back to ipv4 to make it less confusing.
				if strings.Contains(cfg.HTTPAddress.Value, "0.0.0.0") {
					listenAddrStr = strings.ReplaceAll(listenAddrStr, "[::]", "0.0.0.0")
				}

				// We want to print out the address the user supplied, not the
				// loopback device.
				cmd.Println("Started HTTP listener at", (&url.URL{Scheme: "http", Host: listenAddrStr}).String())

				// Set the http URL we want to use when connecting to ourselves.
				tcpAddr, tcpAddrValid := httpListener.Addr().(*net.TCPAddr)
				if !tcpAddrValid {
					return xerrors.Errorf("invalid TCP address type %T", httpListener.Addr())
				}
				if tcpAddr.IP.IsUnspecified() {
					tcpAddr.IP = net.IPv4(127, 0, 0, 1)
				}
				httpURL = &url.URL{
					Scheme: "http",
					Host:   tcpAddr.String(),
				}
			}

			var (
				tlsConfig     *tls.Config
				httpsListener net.Listener
				httpsURL      *url.URL
			)
			if cfg.TLS.Enable.Value {
				if cfg.TLS.Address.Value == "" {
					return xerrors.New("tls address must be set if tls is enabled")
				}

				tlsConfig, err = configureTLS(
					cfg.TLS.MinVersion.Value,
					cfg.TLS.ClientAuth.Value,
					cfg.TLS.CertFiles.Value,
					cfg.TLS.KeyFiles.Value,
					cfg.TLS.ClientCAFile.Value,
				)
				if err != nil {
					return xerrors.Errorf("configure tls: %w", err)
				}
				httpsListenerInner, err := net.Listen("tcp", cfg.TLS.Address.Value)
				if err != nil {
					return xerrors.Errorf("listen %q: %w", cfg.TLS.Address.Value, err)
				}
				defer httpsListenerInner.Close()

				httpsListener = tls.NewListener(httpsListenerInner, tlsConfig)
				defer httpsListener.Close()

				listenAddrStr := httpsListener.Addr().String()
				// For some reason if 0.0.0.0:x is provided as the https
				// address, httpsListener.Addr().String() likes to return it as
				// an ipv6 address (i.e. [::]:x). If the input ip is 0.0.0.0,
				// try to coerce the output back to ipv4 to make it less
				// confusing.
				if strings.Contains(cfg.HTTPAddress.Value, "0.0.0.0") {
					listenAddrStr = strings.ReplaceAll(listenAddrStr, "[::]", "0.0.0.0")
				}

				// We want to print out the address the user supplied, not the
				// loopback device.
				cmd.Println("Started TLS/HTTPS listener at", (&url.URL{Scheme: "https", Host: listenAddrStr}).String())

				// Set the https URL we want to use when connecting to
				// ourselves.
				tcpAddr, tcpAddrValid := httpsListener.Addr().(*net.TCPAddr)
				if !tcpAddrValid {
					return xerrors.Errorf("invalid TCP address type %T", httpsListener.Addr())
				}
				if tcpAddr.IP.IsUnspecified() {
					tcpAddr.IP = net.IPv4(127, 0, 0, 1)
				}
				httpsURL = &url.URL{
					Scheme: "https",
					Host:   tcpAddr.String(),
				}
			}

			// Sanity check that at least one listener was started.
			if httpListener == nil && httpsListener == nil {
				return xerrors.New("must listen on at least one address")
			}

			// Prefer HTTP because it's less prone to TLS errors over localhost.
			localURL := httpsURL
			if httpURL != nil {
				localURL = httpURL
			}

			ctx, httpClient, err := configureHTTPClient(
				ctx,
				cfg.TLS.ClientCertFile.Value,
				cfg.TLS.ClientKeyFile.Value,
				cfg.TLS.ClientCAFile.Value,
			)
			if err != nil {
				return xerrors.Errorf("configure http client: %w", err)
			}

			var (
				ctxTunnel, closeTunnel = context.WithCancel(ctx)
				tunnel                 *devtunnel.Tunnel
				tunnelErr              <-chan error
			)
			defer closeTunnel()

			// If the access URL is empty, we attempt to run a reverse-proxy
			// tunnel to make the initial setup really simple.
			if cfg.AccessURL.Value == "" {
				cmd.Printf("Opening tunnel so workspaces can connect to your deployment. For production scenarios, specify an external access URL\n")
				tunnel, tunnelErr, err = devtunnel.New(ctxTunnel, logger.Named("devtunnel"))
				if err != nil {
					return xerrors.Errorf("create tunnel: %w", err)
				}
				cfg.AccessURL.Value = tunnel.URL

				if cfg.WildcardAccessURL.Value == "" {
					u, err := parseURL(tunnel.URL)
					if err != nil {
						return xerrors.Errorf("parse tunnel url: %w", err)
					}

					// Suffixed wildcard access URL.
					cfg.WildcardAccessURL.Value = fmt.Sprintf("*--%s", u.Hostname())
				}
			}

			accessURLParsed, err := parseURL(cfg.AccessURL.Value)
			if err != nil {
				return xerrors.Errorf("parse URL: %w", err)
			}
			accessURLPortRaw := accessURLParsed.Port()
			if accessURLPortRaw == "" {
				accessURLPortRaw = "80"
				if accessURLParsed.Scheme == "https" {
					accessURLPortRaw = "443"
				}
			}
			accessURLPort, err := strconv.Atoi(accessURLPortRaw)
			if err != nil {
				return xerrors.Errorf("parse access URL port: %w", err)
			}

			// Warn the user if the access URL appears to be a loopback address.
			isLocal, err := isLocalURL(ctx, accessURLParsed)
			if isLocal || err != nil {
				reason := "could not be resolved"
				if isLocal {
					reason = "isn't externally reachable"
				}
				cmd.Printf("%s The access URL %s %s, this may cause unexpected problems when creating workspaces. Generate a unique *.try.coder.app URL by not specifying an access URL.\n", cliui.Styles.Warn.Render("Warning:"), cliui.Styles.Field.Render(accessURLParsed.String()), reason)
			}

			// Redirect from the HTTP listener to the access URL if:
			// 1. The redirect flag is enabled.
			// 2. HTTP listening is enabled (obviously).
			// 3. TLS is enabled (otherwise they're likely using a reverse proxy
			//    which can do this instead).
			// 4. The access URL has been set manually (not a tunnel).
			// 5. The access URL is HTTPS.
			shouldRedirectHTTPToAccessURL := cfg.TLS.RedirectHTTP.Value && cfg.HTTPAddress.Value != "" && cfg.TLS.Enable.Value && tunnel == nil && accessURLParsed.Scheme == "https"

			// A newline is added before for visibility in terminal output.
			cmd.Printf("\nView the Web UI: %s\n", accessURLParsed.String())

			// Used for zero-trust instance identity with Google Cloud.
			googleTokenValidator, err := idtoken.NewValidator(ctx, option.WithoutAuthentication())
			if err != nil {
				return err
			}

			sshKeygenAlgorithm, err := gitsshkey.ParseAlgorithm(cfg.SSHKeygenAlgorithm.Value)
			if err != nil {
				return xerrors.Errorf("parse ssh keygen algorithm %s: %w", cfg.SSHKeygenAlgorithm.Value, err)
			}

			defaultRegion := &tailcfg.DERPRegion{
				EmbeddedRelay: true,
				RegionID:      cfg.DERP.Server.RegionID.Value,
				RegionCode:    cfg.DERP.Server.RegionCode.Value,
				RegionName:    cfg.DERP.Server.RegionName.Value,
				Nodes: []*tailcfg.DERPNode{{
					Name:      fmt.Sprintf("%db", cfg.DERP.Server.RegionID.Value),
					RegionID:  cfg.DERP.Server.RegionID.Value,
					HostName:  accessURLParsed.Hostname(),
					DERPPort:  accessURLPort,
					STUNPort:  -1,
					ForceHTTP: accessURLParsed.Scheme == "http",
				}},
			}
			if !cfg.DERP.Server.Enable.Value {
				defaultRegion = nil
			}
			derpMap, err := tailnet.NewDERPMap(ctx, defaultRegion, cfg.DERP.Server.STUNAddresses.Value, cfg.DERP.Config.URL.Value, cfg.DERP.Config.Path.Value)
			if err != nil {
				return xerrors.Errorf("create derp map: %w", err)
			}

			appHostname := strings.TrimSpace(cfg.WildcardAccessURL.Value)
			var appHostnameRegex *regexp.Regexp
			if appHostname != "" {
				appHostnameRegex, err = httpapi.CompileHostnamePattern(appHostname)
				if err != nil {
					return xerrors.Errorf("parse wildcard access URL %q: %w", appHostname, err)
				}
			}

			gitAuthConfigs, err := gitauth.ConvertConfig(cfg.GitAuth.Value, accessURLParsed)
			if err != nil {
				return xerrors.Errorf("parse git auth config: %w", err)
			}

			realIPConfig, err := httpmw.ParseRealIPConfig(cfg.ProxyTrustedHeaders.Value, cfg.ProxyTrustedOrigins.Value)
			if err != nil {
				return xerrors.Errorf("parse real ip config: %w", err)
			}

			options := &coderd.Options{
				AccessURL:                   accessURLParsed,
				AppHostname:                 appHostname,
				AppHostnameRegex:            appHostnameRegex,
				Logger:                      logger.Named("coderd"),
				Database:                    databasefake.New(),
				DERPMap:                     derpMap,
				Pubsub:                      database.NewPubsubInMemory(),
				CacheDir:                    cacheDir,
				GoogleTokenValidator:        googleTokenValidator,
				GitAuthConfigs:              gitAuthConfigs,
				RealIPConfig:                realIPConfig,
				SecureAuthCookie:            cfg.SecureAuthCookie.Value,
				SSHKeygenAlgorithm:          sshKeygenAlgorithm,
				TracerProvider:              tracerProvider,
				Telemetry:                   telemetry.NewNoop(),
				MetricsCacheRefreshInterval: cfg.MetricsCacheRefreshInterval.Value,
				AgentStatsRefreshInterval:   cfg.AgentStatRefreshInterval.Value,
				DeploymentConfig:            cfg,
				PrometheusRegistry:          prometheus.NewRegistry(),
				APIRateLimit:                cfg.RateLimit.API.Value,
				LoginRateLimit:              loginRateLimit,
				FilesRateLimit:              filesRateLimit,
				HTTPClient:                  httpClient,
			}
			if tlsConfig != nil {
				options.TLSCertificates = tlsConfig.Certificates
			}

			options.PasswordAuthHidden = cfg.PasswordAuthHidden.Value

			if cfg.UpdateCheck.Value {
				options.UpdateCheckOptions = &updatecheck.Options{
					// Avoid spamming GitHub API checking for updates.
					Interval: 24 * time.Hour,
					// Inform server admins of new versions.
					Notify: func(r updatecheck.Result) {
						if semver.Compare(r.Version, buildinfo.Version()) > 0 {
							options.Logger.Info(
								context.Background(),
								"new version of coder available",
								slog.F("new_version", r.Version),
								slog.F("url", r.URL),
								slog.F("upgrade_instructions", "https://coder.com/docs/coder-oss/latest/admin/upgrade"),
							)
						}
					},
				}
			}

			if cfg.OAuth2.Github.ClientSecret.Value != "" {
				options.GithubOAuth2Config, err = configureGithubOAuth2(accessURLParsed,
					cfg.OAuth2.Github.ClientID.Value,
					cfg.OAuth2.Github.ClientSecret.Value,
					cfg.OAuth2.Github.AllowSignups.Value,
					cfg.OAuth2.Github.AllowEveryone.Value,
					cfg.OAuth2.Github.AllowedOrgs.Value,
					cfg.OAuth2.Github.AllowedTeams.Value,
					cfg.OAuth2.Github.EnterpriseBaseURL.Value,
				)
				if err != nil {
					return xerrors.Errorf("configure github oauth2: %w", err)
				}
			}

			if cfg.OIDC.ClientSecret.Value != "" {
				if cfg.OIDC.ClientID.Value == "" {
					return xerrors.Errorf("OIDC client ID be set!")
				}
				if cfg.OIDC.IssuerURL.Value == "" {
					return xerrors.Errorf("OIDC issuer URL must be set!")
				}

				if cfg.OIDC.IgnoreEmailVerified.Value {
					logger.Warn(ctx, "coder will not check email_verified for OIDC logins")
				}

				oidcProvider, err := oidc.NewProvider(ctx, cfg.OIDC.IssuerURL.Value)
				if err != nil {
					return xerrors.Errorf("configure oidc provider: %w", err)
				}
				redirectURL, err := accessURLParsed.Parse("/api/v2/users/oidc/callback")
				if err != nil {
					return xerrors.Errorf("parse oidc oauth callback url: %w", err)
				}
				options.OIDCConfig = &coderd.OIDCConfig{
					OAuth2Config: &oauth2.Config{
						ClientID:     cfg.OIDC.ClientID.Value,
						ClientSecret: cfg.OIDC.ClientSecret.Value,
						RedirectURL:  redirectURL.String(),
						Endpoint:     oidcProvider.Endpoint(),
						Scopes:       cfg.OIDC.Scopes.Value,
					},
					Provider: oidcProvider,
					Verifier: oidcProvider.Verifier(&oidc.Config{
						ClientID: cfg.OIDC.ClientID.Value,
					}),
<<<<<<< HEAD
					EmailDomain:  cfg.OIDC.EmailDomain.Value,
					AllowSignups: cfg.OIDC.AllowSignups.Value,
					SignInText:   cfg.OIDC.SignInText.Value,
					IconURL:      cfg.OIDC.IconURL.Value,
=======
					EmailDomain:   cfg.OIDC.EmailDomain.Value,
					AllowSignups:  cfg.OIDC.AllowSignups.Value,
					UsernameField: cfg.OIDC.UsernameField.Value,
>>>>>>> 70fd7867
				}
			}

			if cfg.InMemoryDatabase.Value {
				options.Database = databasefake.New()
				options.Pubsub = database.NewPubsubInMemory()
			} else {
				logger.Debug(ctx, "connecting to postgresql")
				sqlDB, err := sql.Open(sqlDriver, cfg.PostgresURL.Value)
				if err != nil {
					return xerrors.Errorf("dial postgres: %w", err)
				}
				defer sqlDB.Close()

				pingCtx, pingCancel := context.WithTimeout(ctx, 15*time.Second)
				defer pingCancel()

				err = sqlDB.PingContext(pingCtx)
				if err != nil {
					return xerrors.Errorf("ping postgres: %w", err)
				}

				// Ensure the PostgreSQL version is >=13.0.0!
				version, err := sqlDB.QueryContext(ctx, "SHOW server_version;")
				if err != nil {
					return xerrors.Errorf("get postgres version: %w", err)
				}
				if !version.Next() {
					return xerrors.Errorf("no rows returned for version select")
				}
				var versionStr string
				err = version.Scan(&versionStr)
				if err != nil {
					return xerrors.Errorf("scan version: %w", err)
				}
				_ = version.Close()
				versionStr = strings.Split(versionStr, " ")[0]
				if semver.Compare("v"+versionStr, "v13") < 0 {
					return xerrors.New("PostgreSQL version must be v13.0.0 or higher!")
				}
				logger.Debug(ctx, "connected to postgresql", slog.F("version", versionStr))

				err = migrations.Up(sqlDB)
				if err != nil {
					return xerrors.Errorf("migrate up: %w", err)
				}
				// The default is 0 but the request will fail with a 500 if the DB
				// cannot accept new connections, so we try to limit that here.
				// Requests will wait for a new connection instead of a hard error
				// if a limit is set.
				sqlDB.SetMaxOpenConns(10)
				// Allow a max of 3 idle connections at a time. Lower values end up
				// creating a lot of connection churn. Since each connection uses about
				// 10MB of memory, we're allocating 30MB to Postgres connections per
				// replica, but is better than causing Postgres to spawn a thread 15-20
				// times/sec. PGBouncer's transaction pooling is not the greatest so
				// it's not optimal for us to deploy.
				//
				// This was set to 10 before we started doing HA deployments, but 3 was
				// later determined to be a better middle ground as to not use up all
				// of PGs default connection limit while simultaneously avoiding a lot
				// of connection churn.
				sqlDB.SetMaxIdleConns(3)

				options.Database = database.New(sqlDB)
				options.Pubsub, err = database.NewPubsub(ctx, sqlDB, cfg.PostgresURL.Value)
				if err != nil {
					return xerrors.Errorf("create pubsub: %w", err)
				}
				defer options.Pubsub.Close()
			}

			deploymentID, err := options.Database.GetDeploymentID(ctx)
			if errors.Is(err, sql.ErrNoRows) {
				err = nil
			}
			if err != nil {
				return xerrors.Errorf("get deployment id: %w", err)
			}
			if deploymentID == "" {
				deploymentID = uuid.NewString()
				err = options.Database.InsertDeploymentID(ctx, deploymentID)
				if err != nil {
					return xerrors.Errorf("set deployment id: %w", err)
				}
			}

			// Disable telemetry if the in-memory database is used unless explicitly defined!
			if cfg.InMemoryDatabase.Value && !cmd.Flags().Changed(cfg.Telemetry.Enable.Flag) {
				cfg.Telemetry.Enable.Value = false
			}
			if cfg.Telemetry.Enable.Value {
				// Parse the raw telemetry URL!
				telemetryURL, err := parseURL(cfg.Telemetry.URL.Value)
				if err != nil {
					return xerrors.Errorf("parse telemetry url: %w", err)
				}

				gitAuth := make([]telemetry.GitAuth, 0)
				for _, cfg := range gitAuthConfigs {
					gitAuth = append(gitAuth, telemetry.GitAuth{
						Type: string(cfg.Type),
					})
				}

				options.Telemetry, err = telemetry.New(telemetry.Options{
					BuiltinPostgres:    builtinPostgres,
					DeploymentID:       deploymentID,
					Database:           options.Database,
					Logger:             logger.Named("telemetry"),
					URL:                telemetryURL,
					Wildcard:           cfg.WildcardAccessURL.Value != "",
					DERPServerRelayURL: cfg.DERP.Server.RelayURL.Value,
					GitAuth:            gitAuth,
					GitHubOAuth:        cfg.OAuth2.Github.ClientID.Value != "",
					OIDCAuth:           cfg.OIDC.ClientID.Value != "",
					OIDCIssuerURL:      cfg.OIDC.IssuerURL.Value,
					Prometheus:         cfg.Prometheus.Enable.Value,
					STUN:               len(cfg.DERP.Server.STUNAddresses.Value) != 0,
					Tunnel:             tunnel != nil,
				})
				if err != nil {
					return xerrors.Errorf("create telemetry reporter: %w", err)
				}
				defer options.Telemetry.Close()
			}

			// This prevents the pprof import from being accidentally deleted.
			_ = pprof.Handler
			if cfg.Pprof.Enable.Value {
				//nolint:revive
				defer serveHandler(ctx, logger, nil, cfg.Pprof.Address.Value, "pprof")()
			}
			if cfg.Prometheus.Enable.Value {
				options.PrometheusRegistry.MustRegister(collectors.NewGoCollector())
				options.PrometheusRegistry.MustRegister(collectors.NewProcessCollector(collectors.ProcessCollectorOpts{}))

				closeUsersFunc, err := prometheusmetrics.ActiveUsers(ctx, options.PrometheusRegistry, options.Database, 0)
				if err != nil {
					return xerrors.Errorf("register active users prometheus metric: %w", err)
				}
				defer closeUsersFunc()

				closeWorkspacesFunc, err := prometheusmetrics.Workspaces(ctx, options.PrometheusRegistry, options.Database, 0)
				if err != nil {
					return xerrors.Errorf("register workspaces prometheus metric: %w", err)
				}
				defer closeWorkspacesFunc()

				//nolint:revive
				defer serveHandler(ctx, logger, promhttp.InstrumentMetricHandler(
					options.PrometheusRegistry, promhttp.HandlerFor(options.PrometheusRegistry, promhttp.HandlerOpts{}),
				), cfg.Prometheus.Address.Value, "prometheus")()
			}

			if cfg.Swagger.Enable.Value {
				options.SwaggerEndpoint = cfg.Swagger.Enable.Value
			}

			// We use a separate coderAPICloser so the Enterprise API
			// can have it's own close functions. This is cleaner
			// than abstracting the Coder API itself.
			coderAPI, coderAPICloser, err := newAPI(ctx, options)
			if err != nil {
				return err
			}

			client := codersdk.New(localURL)
			if localURL.Scheme == "https" && isLocalhost(localURL.Hostname()) {
				// The certificate will likely be self-signed or for a different
				// hostname, so we need to skip verification.
				client.HTTPClient.Transport = &http.Transport{
					TLSClientConfig: &tls.Config{
						//nolint:gosec
						InsecureSkipVerify: true,
					},
				}
			}
			defer client.HTTPClient.CloseIdleConnections()

			// This is helpful for tests, but can be silently ignored.
			// Coder may be ran as users that don't have permission to write in the homedir,
			// such as via the systemd service.
			_ = config.URL().Write(client.URL.String())

			// Since errCh only has one buffered slot, all routines
			// sending on it must be wrapped in a select/default to
			// avoid leaving dangling goroutines waiting for the
			// channel to be consumed.
			errCh := make(chan error, 1)
			provisionerDaemons := make([]*provisionerd.Server, 0)
			defer func() {
				// We have no graceful shutdown of provisionerDaemons
				// here because that's handled at the end of main, this
				// is here in case the program exits early.
				for _, daemon := range provisionerDaemons {
					_ = daemon.Close()
				}
			}()
			provisionerdMetrics := provisionerd.NewMetrics(options.PrometheusRegistry)
			for i := 0; i < cfg.Provisioner.Daemons.Value; i++ {
				daemonCacheDir := filepath.Join(cacheDir, fmt.Sprintf("provisioner-%d", i))
				daemon, err := newProvisionerDaemon(ctx, coderAPI, provisionerdMetrics, logger, cfg, daemonCacheDir, errCh, false)
				if err != nil {
					return xerrors.Errorf("create provisioner daemon: %w", err)
				}
				provisionerDaemons = append(provisionerDaemons, daemon)
			}

			shutdownConnsCtx, shutdownConns := context.WithCancel(ctx)
			defer shutdownConns()

			// Wrap the server in middleware that redirects to the access URL if
			// the request is not to a local IP.
			var handler http.Handler = coderAPI.RootHandler
			if shouldRedirectHTTPToAccessURL {
				handler = redirectHTTPToAccessURL(handler, accessURLParsed)
			}

			// ReadHeaderTimeout is purposefully not enabled. It caused some
			// issues with websockets over the dev tunnel.
			// See: https://github.com/coder/coder/pull/3730
			//nolint:gosec
			httpServer := &http.Server{
				// These errors are typically noise like "TLS: EOF". Vault does
				// similar:
				// https://github.com/hashicorp/vault/blob/e2490059d0711635e529a4efcbaa1b26998d6e1c/command/server.go#L2714
				ErrorLog: log.New(io.Discard, "", 0),
				Handler:  handler,
				BaseContext: func(_ net.Listener) context.Context {
					return shutdownConnsCtx
				},
			}
			defer func() {
				_ = shutdownWithTimeout(httpServer.Shutdown, 5*time.Second)
			}()

			// We call this in the routine so we can kill the other listeners if
			// one of them fails.
			closeListenersNow := func() {
				if httpListener != nil {
					_ = httpListener.Close()
				}
				if httpsListener != nil {
					_ = httpsListener.Close()
				}
				if tunnel != nil {
					_ = tunnel.Listener.Close()
				}
			}

			eg := errgroup.Group{}
			if httpListener != nil {
				eg.Go(func() error {
					defer closeListenersNow()
					return httpServer.Serve(httpListener)
				})
			}
			if httpsListener != nil {
				eg.Go(func() error {
					defer closeListenersNow()
					return httpServer.Serve(httpsListener)
				})
			}
			if tunnel != nil {
				eg.Go(func() error {
					defer closeListenersNow()
					return httpServer.Serve(tunnel.Listener)
				})
			}

			go func() {
				select {
				case errCh <- eg.Wait():
				default:
				}
			}()

			hasFirstUser, err := client.HasFirstUser(ctx)
			if err != nil {
				cmd.Println("\nFailed to check for the first user: " + err.Error())
			} else if !hasFirstUser {
				cmd.Println("\nGet started by creating the first user (in a new terminal):")
				cmd.Println(cliui.Styles.Code.Render("coder login " + accessURLParsed.String()))
			}

			cmd.Println("\n==> Logs will stream in below (press ctrl+c to gracefully exit):")

			// Updates the systemd status from activating to activated.
			_, err = daemon.SdNotify(false, daemon.SdNotifyReady)
			if err != nil {
				return xerrors.Errorf("notify systemd: %w", err)
			}

			autobuildPoller := time.NewTicker(cfg.AutobuildPollInterval.Value)
			defer autobuildPoller.Stop()
			autobuildExecutor := executor.New(ctx, options.Database, logger, autobuildPoller.C)
			autobuildExecutor.Run()

			// Currently there is no way to ask the server to shut
			// itself down, so any exit signal will result in a non-zero
			// exit of the server.
			var exitErr error
			select {
			case <-notifyCtx.Done():
				exitErr = notifyCtx.Err()
				_, _ = fmt.Fprintln(cmd.OutOrStdout(), cliui.Styles.Bold.Render(
					"Interrupt caught, gracefully exiting. Use ctrl+\\ to force quit",
				))
			case exitErr = <-tunnelErr:
				if exitErr == nil {
					exitErr = xerrors.New("dev tunnel closed unexpectedly")
				}
			case exitErr = <-errCh:
			}
			if exitErr != nil && !xerrors.Is(exitErr, context.Canceled) {
				cmd.Printf("Unexpected error, shutting down server: %s\n", exitErr)
			}

			// Begin clean shut down stage, we try to shut down services
			// gracefully in an order that gives the best experience.
			// This procedure should not differ greatly from the order
			// of `defer`s in this function, but allows us to inform
			// the user about what's going on and handle errors more
			// explicitly.

			_, err = daemon.SdNotify(false, daemon.SdNotifyStopping)
			if err != nil {
				cmd.Printf("Notify systemd failed: %s", err)
			}

			// Stop accepting new connections without interrupting
			// in-flight requests, give in-flight requests 5 seconds to
			// complete.
			cmd.Println("Shutting down API server...")
			err = shutdownWithTimeout(httpServer.Shutdown, 3*time.Second)
			if err != nil {
				cmd.Printf("API server shutdown took longer than 3s: %s\n", err)
			} else {
				cmd.Printf("Gracefully shut down API server\n")
			}
			// Cancel any remaining in-flight requests.
			shutdownConns()

			// Shut down provisioners before waiting for WebSockets
			// connections to close.
			var wg sync.WaitGroup
			for i, provisionerDaemon := range provisionerDaemons {
				id := i + 1
				provisionerDaemon := provisionerDaemon
				wg.Add(1)
				go func() {
					defer wg.Done()

					if ok, _ := cmd.Flags().GetBool(varVerbose); ok {
						cmd.Printf("Shutting down provisioner daemon %d...\n", id)
					}
					err := shutdownWithTimeout(provisionerDaemon.Shutdown, 5*time.Second)
					if err != nil {
						cmd.PrintErrf("Failed to shutdown provisioner daemon %d: %s\n", id, err)
						return
					}
					err = provisionerDaemon.Close()
					if err != nil {
						cmd.PrintErrf("Close provisioner daemon %d: %s\n", id, err)
						return
					}
					if ok, _ := cmd.Flags().GetBool(varVerbose); ok {
						cmd.Printf("Gracefully shut down provisioner daemon %d\n", id)
					}
				}()
			}
			wg.Wait()

			cmd.Println("Waiting for WebSocket connections to close...")
			_ = coderAPICloser.Close()
			cmd.Println("Done waiting for WebSocket connections")

			// Close tunnel after we no longer have in-flight connections.
			if tunnel != nil {
				cmd.Println("Waiting for tunnel to close...")
				closeTunnel()
				<-tunnelErr
				cmd.Println("Done waiting for tunnel")
			}

			// Ensures a last report can be sent before exit!
			options.Telemetry.Close()

			// Trigger context cancellation for any remaining services.
			cancel()

			if xerrors.Is(exitErr, context.Canceled) {
				return nil
			}
			return exitErr
		},
	}

	var pgRawURL bool
	postgresBuiltinURLCmd := &cobra.Command{
		Use:   "postgres-builtin-url",
		Short: "Output the connection URL for the built-in PostgreSQL deployment.",
		RunE: func(cmd *cobra.Command, _ []string) error {
			cfg := createConfig(cmd)
			url, err := embeddedPostgresURL(cfg)
			if err != nil {
				return err
			}
			if pgRawURL {
				_, _ = fmt.Fprintf(cmd.OutOrStdout(), "%s\n", url)
			} else {
				_, _ = fmt.Fprintf(cmd.OutOrStdout(), "%s\n", cliui.Styles.Code.Render(fmt.Sprintf("psql %q", url)))
			}
			return nil
		},
	}
	postgresBuiltinServeCmd := &cobra.Command{
		Use:   "postgres-builtin-serve",
		Short: "Run the built-in PostgreSQL deployment.",
		RunE: func(cmd *cobra.Command, args []string) error {
			ctx := cmd.Context()

			cfg := createConfig(cmd)
			logger := slog.Make(sloghuman.Sink(cmd.ErrOrStderr()))
			if ok, _ := cmd.Flags().GetBool(varVerbose); ok {
				logger = logger.Leveled(slog.LevelDebug)
			}

			ctx, cancel := signal.NotifyContext(ctx, InterruptSignals...)
			defer cancel()

			url, closePg, err := startBuiltinPostgres(ctx, cfg, logger)
			if err != nil {
				return err
			}
			defer func() { _ = closePg() }()

			if pgRawURL {
				_, _ = fmt.Fprintf(cmd.OutOrStdout(), "%s\n", url)
			} else {
				_, _ = fmt.Fprintf(cmd.OutOrStdout(), "%s\n", cliui.Styles.Code.Render(fmt.Sprintf("psql %q", url)))
			}

			<-ctx.Done()
			return nil
		},
	}
	postgresBuiltinURLCmd.Flags().BoolVar(&pgRawURL, "raw-url", false, "Output the raw connection URL instead of a psql command.")
	postgresBuiltinServeCmd.Flags().BoolVar(&pgRawURL, "raw-url", false, "Output the raw connection URL instead of a psql command.")

	root.AddCommand(postgresBuiltinURLCmd, postgresBuiltinServeCmd)

	deployment.AttachFlags(root.Flags(), vip, false)

	return root
}

// parseURL parses a string into a URL.
func parseURL(u string) (*url.URL, error) {
	var (
		hasScheme = strings.HasPrefix(u, "http:") || strings.HasPrefix(u, "https:")
	)

	if !hasScheme {
		return nil, xerrors.Errorf("URL %q must have a scheme of either http or https", u)
	}

	parsed, err := url.Parse(u)
	if err != nil {
		return nil, err
	}

	return parsed, nil
}

// isLocalURL returns true if the hostname of the provided URL appears to
// resolve to a loopback address.
func isLocalURL(ctx context.Context, u *url.URL) (bool, error) {
	resolver := &net.Resolver{}
	ips, err := resolver.LookupIPAddr(ctx, u.Hostname())
	if err != nil {
		return false, err
	}

	for _, ip := range ips {
		if ip.IP.IsLoopback() {
			return true, nil
		}
	}
	return false, nil
}

func shutdownWithTimeout(shutdown func(context.Context) error, timeout time.Duration) error {
	ctx, cancel := context.WithTimeout(context.Background(), timeout)
	defer cancel()
	return shutdown(ctx)
}

// nolint:revive
func newProvisionerDaemon(
	ctx context.Context,
	coderAPI *coderd.API,
	metrics provisionerd.Metrics,
	logger slog.Logger,
	cfg *codersdk.DeploymentConfig,
	cacheDir string,
	errCh chan error,
	dev bool,
) (srv *provisionerd.Server, err error) {
	ctx, cancel := context.WithCancel(ctx)
	defer func() {
		if err != nil {
			cancel()
		}
	}()

	err = os.MkdirAll(cacheDir, 0o700)
	if err != nil {
		return nil, xerrors.Errorf("mkdir %q: %w", cacheDir, err)
	}

	terraformClient, terraformServer := provisionersdk.MemTransportPipe()
	go func() {
		<-ctx.Done()
		_ = terraformClient.Close()
		_ = terraformServer.Close()
	}()
	go func() {
		defer cancel()

		err := terraform.Serve(ctx, &terraform.ServeOptions{
			ServeOptions: &provisionersdk.ServeOptions{
				Listener: terraformServer,
			},
			CachePath: cacheDir,
			Logger:    logger,
		})
		if err != nil && !xerrors.Is(err, context.Canceled) {
			select {
			case errCh <- err:
			default:
			}
		}
	}()

	tempDir, err := os.MkdirTemp("", "provisionerd")
	if err != nil {
		return nil, err
	}

	provisioners := provisionerd.Provisioners{
		string(database.ProvisionerTypeTerraform): sdkproto.NewDRPCProvisionerClient(terraformClient),
	}
	// include echo provisioner when in dev mode
	if dev {
		echoClient, echoServer := provisionersdk.MemTransportPipe()
		go func() {
			<-ctx.Done()
			_ = echoClient.Close()
			_ = echoServer.Close()
		}()
		go func() {
			defer cancel()

			err := echo.Serve(ctx, afero.NewOsFs(), &provisionersdk.ServeOptions{Listener: echoServer})
			if err != nil {
				select {
				case errCh <- err:
				default:
				}
			}
		}()
		provisioners[string(database.ProvisionerTypeEcho)] = sdkproto.NewDRPCProvisionerClient(echoClient)
	}
	debounce := time.Second
	return provisionerd.New(func(ctx context.Context) (proto.DRPCProvisionerDaemonClient, error) {
		// This debounces calls to listen every second. Read the comment
		// in provisionerdserver.go to learn more!
		return coderAPI.CreateInMemoryProvisionerDaemon(ctx, debounce)
	}, &provisionerd.Options{
		Logger:              logger,
		JobPollInterval:     cfg.Provisioner.DaemonPollInterval.Value,
		JobPollJitter:       cfg.Provisioner.DaemonPollJitter.Value,
		JobPollDebounce:     debounce,
		UpdateInterval:      500 * time.Millisecond,
		ForceCancelInterval: cfg.Provisioner.ForceCancelInterval.Value,
		Provisioners:        provisioners,
		WorkDirectory:       tempDir,
		TracerProvider:      coderAPI.TracerProvider,
		Metrics:             &metrics,
	}), nil
}

// nolint: revive
func printLogo(cmd *cobra.Command) {
	// Only print the logo in TTYs.
	if !isTTYOut(cmd) {
		return
	}

	_, _ = fmt.Fprintf(cmd.OutOrStdout(), "%s - Software development on your infrastucture\n", cliui.Styles.Bold.Render("Coder "+buildinfo.Version()))
}

func loadCertificates(tlsCertFiles, tlsKeyFiles []string) ([]tls.Certificate, error) {
	if len(tlsCertFiles) != len(tlsKeyFiles) {
		return nil, xerrors.New("--tls-cert-file and --tls-key-file must be used the same amount of times")
	}
	if len(tlsCertFiles) == 0 {
		return nil, xerrors.New("--tls-cert-file is required when tls is enabled")
	}
	if len(tlsKeyFiles) == 0 {
		return nil, xerrors.New("--tls-key-file is required when tls is enabled")
	}

	certs := make([]tls.Certificate, len(tlsCertFiles))
	for i := range tlsCertFiles {
		certFile, keyFile := tlsCertFiles[i], tlsKeyFiles[i]
		cert, err := tls.LoadX509KeyPair(certFile, keyFile)
		if err != nil {
			return nil, xerrors.Errorf("load TLS key pair %d (%q, %q): %w", i, certFile, keyFile, err)
		}

		certs[i] = cert
	}

	return certs, nil
}

func configureTLS(tlsMinVersion, tlsClientAuth string, tlsCertFiles, tlsKeyFiles []string, tlsClientCAFile string) (*tls.Config, error) {
	tlsConfig := &tls.Config{
		MinVersion: tls.VersionTLS12,
	}
	switch tlsMinVersion {
	case "tls10":
		tlsConfig.MinVersion = tls.VersionTLS10
	case "tls11":
		tlsConfig.MinVersion = tls.VersionTLS11
	case "tls12":
		tlsConfig.MinVersion = tls.VersionTLS12
	case "tls13":
		tlsConfig.MinVersion = tls.VersionTLS13
	default:
		return nil, xerrors.Errorf("unrecognized tls version: %q", tlsMinVersion)
	}

	switch tlsClientAuth {
	case "none":
		tlsConfig.ClientAuth = tls.NoClientCert
	case "request":
		tlsConfig.ClientAuth = tls.RequestClientCert
	case "require-any":
		tlsConfig.ClientAuth = tls.RequireAnyClientCert
	case "verify-if-given":
		tlsConfig.ClientAuth = tls.VerifyClientCertIfGiven
	case "require-and-verify":
		tlsConfig.ClientAuth = tls.RequireAndVerifyClientCert
	default:
		return nil, xerrors.Errorf("unrecognized tls client auth: %q", tlsClientAuth)
	}

	certs, err := loadCertificates(tlsCertFiles, tlsKeyFiles)
	if err != nil {
		return nil, xerrors.Errorf("load certificates: %w", err)
	}
	tlsConfig.Certificates = certs
	tlsConfig.GetCertificate = func(hi *tls.ClientHelloInfo) (*tls.Certificate, error) {
		// If there's only one certificate, return it.
		if len(certs) == 1 {
			return &certs[0], nil
		}

		// Expensively check which certificate matches the client hello.
		for _, cert := range certs {
			cert := cert
			if err := hi.SupportsCertificate(&cert); err == nil {
				return &cert, nil
			}
		}

		// Return the first certificate if we have one, or return nil so the
		// server doesn't fail.
		if len(certs) > 0 {
			return &certs[0], nil
		}
		return nil, nil //nolint:nilnil
	}

	err = configureCAPool(tlsClientCAFile, tlsConfig)
	if err != nil {
		return nil, err
	}

	return tlsConfig, nil
}

func configureCAPool(tlsClientCAFile string, tlsConfig *tls.Config) error {
	if tlsClientCAFile != "" {
		caPool := x509.NewCertPool()
		data, err := os.ReadFile(tlsClientCAFile)
		if err != nil {
			return xerrors.Errorf("read %q: %w", tlsClientCAFile, err)
		}
		if !caPool.AppendCertsFromPEM(data) {
			return xerrors.Errorf("failed to parse CA certificate in tls-client-ca-file")
		}
		tlsConfig.ClientCAs = caPool
	}
	return nil
}

//nolint:revive // Ignore flag-parameter: parameter 'allowEveryone' seems to be a control flag, avoid control coupling (revive)
func configureGithubOAuth2(accessURL *url.URL, clientID, clientSecret string, allowSignups, allowEveryone bool, allowOrgs []string, rawTeams []string, enterpriseBaseURL string) (*coderd.GithubOAuth2Config, error) {
	redirectURL, err := accessURL.Parse("/api/v2/users/oauth2/github/callback")
	if err != nil {
		return nil, xerrors.Errorf("parse github oauth callback url: %w", err)
	}
	if allowEveryone && len(allowOrgs) > 0 {
		return nil, xerrors.New("allow everyone and allowed orgs cannot be used together")
	}
	if allowEveryone && len(rawTeams) > 0 {
		return nil, xerrors.New("allow everyone and allowed teams cannot be used together")
	}
	if !allowEveryone && len(allowOrgs) == 0 {
		return nil, xerrors.New("allowed orgs is empty: must specify at least one org or allow everyone")
	}
	allowTeams := make([]coderd.GithubOAuth2Team, 0, len(rawTeams))
	for _, rawTeam := range rawTeams {
		parts := strings.SplitN(rawTeam, "/", 2)
		if len(parts) != 2 {
			return nil, xerrors.Errorf("github team allowlist is formatted incorrectly. got %s; wanted <organization>/<team>", rawTeam)
		}
		allowTeams = append(allowTeams, coderd.GithubOAuth2Team{
			Organization: parts[0],
			Slug:         parts[1],
		})
	}
	createClient := func(client *http.Client) (*github.Client, error) {
		if enterpriseBaseURL != "" {
			return github.NewEnterpriseClient(enterpriseBaseURL, "", client)
		}
		return github.NewClient(client), nil
	}

	endpoint := xgithub.Endpoint
	if enterpriseBaseURL != "" {
		enterpriseURL, err := url.Parse(enterpriseBaseURL)
		if err != nil {
			return nil, xerrors.Errorf("parse enterprise base url: %w", err)
		}
		authURL, err := enterpriseURL.Parse("/login/oauth/authorize")
		if err != nil {
			return nil, xerrors.Errorf("parse enterprise auth url: %w", err)
		}
		tokenURL, err := enterpriseURL.Parse("/login/oauth/access_token")
		if err != nil {
			return nil, xerrors.Errorf("parse enterprise token url: %w", err)
		}
		endpoint = oauth2.Endpoint{
			AuthURL:  authURL.String(),
			TokenURL: tokenURL.String(),
		}
	}

	return &coderd.GithubOAuth2Config{
		OAuth2Config: &oauth2.Config{
			ClientID:     clientID,
			ClientSecret: clientSecret,
			Endpoint:     endpoint,
			RedirectURL:  redirectURL.String(),
			Scopes: []string{
				"read:user",
				"read:org",
				"user:email",
			},
		},
		AllowSignups:       allowSignups,
		AllowEveryone:      allowEveryone,
		AllowOrganizations: allowOrgs,
		AllowTeams:         allowTeams,
		AuthenticatedUser: func(ctx context.Context, client *http.Client) (*github.User, error) {
			api, err := createClient(client)
			if err != nil {
				return nil, err
			}
			user, _, err := api.Users.Get(ctx, "")
			return user, err
		},
		ListEmails: func(ctx context.Context, client *http.Client) ([]*github.UserEmail, error) {
			api, err := createClient(client)
			if err != nil {
				return nil, err
			}
			emails, _, err := api.Users.ListEmails(ctx, &github.ListOptions{})
			return emails, err
		},
		ListOrganizationMemberships: func(ctx context.Context, client *http.Client) ([]*github.Membership, error) {
			api, err := createClient(client)
			if err != nil {
				return nil, err
			}
			memberships, _, err := api.Organizations.ListOrgMemberships(ctx, &github.ListOrgMembershipsOptions{
				State: "active",
				ListOptions: github.ListOptions{
					PerPage: 100,
				},
			})
			return memberships, err
		},
		TeamMembership: func(ctx context.Context, client *http.Client, org, teamSlug, username string) (*github.Membership, error) {
			api, err := createClient(client)
			if err != nil {
				return nil, err
			}
			team, _, err := api.Teams.GetTeamMembershipBySlug(ctx, org, teamSlug, username)
			return team, err
		},
	}, nil
}

func serveHandler(ctx context.Context, logger slog.Logger, handler http.Handler, addr, name string) (closeFunc func()) {
	logger.Debug(ctx, "http server listening", slog.F("addr", addr), slog.F("name", name))

	// ReadHeaderTimeout is purposefully not enabled. It caused some issues with
	// websockets over the dev tunnel.
	// See: https://github.com/coder/coder/pull/3730
	//nolint:gosec
	srv := &http.Server{
		Addr:    addr,
		Handler: handler,
	}
	go func() {
		err := srv.ListenAndServe()
		if err != nil && !xerrors.Is(err, http.ErrServerClosed) {
			logger.Error(ctx, "http server listen", slog.F("name", name), slog.Error(err))
		}
	}()

	return func() {
		_ = srv.Close()
	}
}

// embeddedPostgresURL returns the URL for the embedded PostgreSQL deployment.
func embeddedPostgresURL(cfg config.Root) (string, error) {
	pgPassword, err := cfg.PostgresPassword().Read()
	if errors.Is(err, os.ErrNotExist) {
		pgPassword, err = cryptorand.String(16)
		if err != nil {
			return "", xerrors.Errorf("generate password: %w", err)
		}
		err = cfg.PostgresPassword().Write(pgPassword)
		if err != nil {
			return "", xerrors.Errorf("write password: %w", err)
		}
	}
	if err != nil && !errors.Is(err, os.ErrNotExist) {
		return "", err
	}
	pgPort, err := cfg.PostgresPort().Read()
	if errors.Is(err, os.ErrNotExist) {
		listener, err := net.Listen("tcp4", "127.0.0.1:0")
		if err != nil {
			return "", xerrors.Errorf("listen for random port: %w", err)
		}
		_ = listener.Close()
		tcpAddr, valid := listener.Addr().(*net.TCPAddr)
		if !valid {
			return "", xerrors.Errorf("listener returned non TCP addr: %T", tcpAddr)
		}
		pgPort = strconv.Itoa(tcpAddr.Port)
		err = cfg.PostgresPort().Write(pgPort)
		if err != nil {
			return "", xerrors.Errorf("write postgres port: %w", err)
		}
	}
	return fmt.Sprintf("postgres://coder@localhost:%s/coder?sslmode=disable&password=%s", pgPort, pgPassword), nil
}

func startBuiltinPostgres(ctx context.Context, cfg config.Root, logger slog.Logger) (string, func() error, error) {
	usr, err := user.Current()
	if err != nil {
		return "", nil, err
	}
	if usr.Uid == "0" {
		return "", nil, xerrors.New("The built-in PostgreSQL cannot run as the root user. Create a non-root user and run again!")
	}

	// Ensure a password and port have been generated!
	connectionURL, err := embeddedPostgresURL(cfg)
	if err != nil {
		return "", nil, err
	}
	pgPassword, err := cfg.PostgresPassword().Read()
	if err != nil {
		return "", nil, xerrors.Errorf("read postgres password: %w", err)
	}
	pgPortRaw, err := cfg.PostgresPort().Read()
	if err != nil {
		return "", nil, xerrors.Errorf("read postgres port: %w", err)
	}
	pgPort, err := strconv.ParseUint(pgPortRaw, 10, 16)
	if err != nil {
		return "", nil, xerrors.Errorf("parse postgres port: %w", err)
	}

	stdlibLogger := slog.Stdlib(ctx, logger.Named("postgres"), slog.LevelDebug)
	ep := embeddedpostgres.NewDatabase(
		embeddedpostgres.DefaultConfig().
			Version(embeddedpostgres.V13).
			BinariesPath(filepath.Join(cfg.PostgresPath(), "bin")).
			DataPath(filepath.Join(cfg.PostgresPath(), "data")).
			RuntimePath(filepath.Join(cfg.PostgresPath(), "runtime")).
			CachePath(filepath.Join(cfg.PostgresPath(), "cache")).
			Username("coder").
			Password(pgPassword).
			Database("coder").
			Port(uint32(pgPort)).
			Logger(stdlibLogger.Writer()),
	)
	err = ep.Start()
	if err != nil {
		return "", nil, xerrors.Errorf("Failed to start built-in PostgreSQL. Optionally, specify an external deployment with `--postgres-url`: %w", err)
	}
	return connectionURL, ep.Stop, nil
}

func configureHTTPClient(ctx context.Context, clientCertFile, clientKeyFile string, tlsClientCAFile string) (context.Context, *http.Client, error) {
	if clientCertFile != "" && clientKeyFile != "" {
		certificates, err := loadCertificates([]string{clientCertFile}, []string{clientKeyFile})
		if err != nil {
			return ctx, nil, err
		}

		tlsClientConfig := &tls.Config{ //nolint:gosec
			Certificates: certificates,
		}
		err = configureCAPool(tlsClientCAFile, tlsClientConfig)
		if err != nil {
			return nil, nil, err
		}

		httpClient := &http.Client{
			Transport: &http.Transport{
				TLSClientConfig: tlsClientConfig,
			},
		}
		return context.WithValue(ctx, oauth2.HTTPClient, httpClient), httpClient, nil
	}
	return ctx, &http.Client{}, nil
}

func redirectHTTPToAccessURL(handler http.Handler, accessURL *url.URL) http.Handler {
	return http.HandlerFunc(func(w http.ResponseWriter, r *http.Request) {
		if r.TLS == nil {
			http.Redirect(w, r, accessURL.String(), http.StatusTemporaryRedirect)
			return
		}

		handler.ServeHTTP(w, r)
	})
}

// isLocalhost returns true if the host points to the local machine. Intended to
// be called with `u.Hostname()`.
func isLocalhost(host string) bool {
	return host == "localhost" || host == "127.0.0.1" || host == "::1"
}

func buildLogger(cmd *cobra.Command, cfg *codersdk.DeploymentConfig) (slog.Logger, func(), error) {
	var (
		sinks   = []slog.Sink{}
		closers = []func() error{}
	)

	addSinkIfProvided := func(sinkFn func(io.Writer) slog.Sink, loc string) error {
		switch loc {
		case "":

		case "/dev/stdout":
			sinks = append(sinks, sinkFn(cmd.OutOrStdout()))

		case "/dev/stderr":
			sinks = append(sinks, sinkFn(cmd.ErrOrStderr()))

		default:
			fi, err := os.OpenFile(loc, os.O_WRONLY|os.O_CREATE|os.O_APPEND, 0644)
			if err != nil {
				return xerrors.Errorf("open log file %q: %w", loc, err)
			}

			closers = append(closers, fi.Close)
			sinks = append(sinks, sinkFn(fi))
		}
		return nil
	}

	err := addSinkIfProvided(sloghuman.Sink, cfg.Logging.Human.Value)
	if err != nil {
		return slog.Logger{}, nil, xerrors.Errorf("add human sink: %w", err)
	}
	err = addSinkIfProvided(slogjson.Sink, cfg.Logging.JSON.Value)
	if err != nil {
		return slog.Logger{}, nil, xerrors.Errorf("add json sink: %w", err)
	}
	err = addSinkIfProvided(slogstackdriver.Sink, cfg.Logging.Stackdriver.Value)
	if err != nil {
		return slog.Logger{}, nil, xerrors.Errorf("add stackdriver sink: %w", err)
	}

	if cfg.Trace.CaptureLogs.Value {
		sinks = append(sinks, tracing.SlogSink{})
	}

	level := slog.LevelInfo
	if ok, _ := cmd.Flags().GetBool(varVerbose); ok {
		level = slog.LevelDebug
	}

	if len(sinks) == 0 {
		return slog.Logger{}, nil, xerrors.New("no loggers provided")
	}

	return slog.Make(sinks...).Leveled(level), func() {
		for _, closer := range closers {
			_ = closer()
		}
	}, nil
}<|MERGE_RESOLUTION|>--- conflicted
+++ resolved
@@ -549,16 +549,11 @@
 					Verifier: oidcProvider.Verifier(&oidc.Config{
 						ClientID: cfg.OIDC.ClientID.Value,
 					}),
-<<<<<<< HEAD
-					EmailDomain:  cfg.OIDC.EmailDomain.Value,
-					AllowSignups: cfg.OIDC.AllowSignups.Value,
-					SignInText:   cfg.OIDC.SignInText.Value,
-					IconURL:      cfg.OIDC.IconURL.Value,
-=======
 					EmailDomain:   cfg.OIDC.EmailDomain.Value,
 					AllowSignups:  cfg.OIDC.AllowSignups.Value,
 					UsernameField: cfg.OIDC.UsernameField.Value,
->>>>>>> 70fd7867
+					SignInText:   cfg.OIDC.SignInText.Value,
+					IconURL:      cfg.OIDC.IconURL.Value,
 				}
 			}
 
