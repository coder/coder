--- conflicted
+++ resolved
@@ -256,7 +256,6 @@
 				}
 				defer httpsListenerInner.Close()
 
-<<<<<<< HEAD
 				httpsListener = tls.NewListener(httpsListenerInner, tlsConfig)
 				defer httpsListener.Close()
 
@@ -272,7 +271,19 @@
 					Host:   tcpAddr.String(),
 				}
 				cmd.Println("Started TLS/HTTPS listener at " + httpsURL.String())
-=======
+			}
+
+			// Sanity check that at least one listener was started.
+			if httpListener == nil && httpsListener == nil {
+				return xerrors.New("must listen on at least one address")
+			}
+
+			// Prefer HTTP because it's less prone to TLS errors over localhost.
+			localURL := httpsURL
+			if httpURL != nil {
+				localURL = httpURL
+			}
+
 			ctx, httpClient, err := configureHTTPClient(
 				ctx,
 				cfg.TLS.ClientCertFile.Value,
@@ -281,27 +292,6 @@
 			)
 			if err != nil {
 				return xerrors.Errorf("configure http client: %w", err)
-			}
-
-			tcpAddr, valid := listener.Addr().(*net.TCPAddr)
-			if !valid {
-				return xerrors.New("must be listening on tcp")
-			}
-			// If just a port is specified, assume localhost.
-			if tcpAddr.IP.IsUnspecified() {
-				tcpAddr.IP = net.IPv4(127, 0, 0, 1)
->>>>>>> 44c10bbe
-			}
-
-			// Sanity check that at least one listener was started.
-			if httpListener == nil && httpsListener == nil {
-				return xerrors.New("must listen on at least one address")
-			}
-
-			// Prefer HTTP because it's less prone to TLS errors over localhost.
-			localURL := httpsURL
-			if httpURL != nil {
-				localURL = httpURL
 			}
 
 			var (
@@ -1458,8 +1448,7 @@
 		}
 		return context.WithValue(ctx, oauth2.HTTPClient, httpClient), httpClient, nil
 	}
-<<<<<<< HEAD
-	return ctx, nil
+	return ctx, &http.Client{}, nil
 }
 
 func redirectHTTPToAccessURL(handler http.Handler, accessURL *url.URL) http.Handler {
@@ -1471,7 +1460,4 @@
 
 		handler.ServeHTTP(w, r)
 	})
-=======
-	return ctx, &http.Client{}, nil
->>>>>>> 44c10bbe
 }