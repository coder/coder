package cli

import (
	"context"
	"crypto/tls"
	"crypto/x509"
	"database/sql"
	"encoding/pem"
	"errors"
	"fmt"
	"io"
	"log"
	"net"
	"net/http"
	"net/http/pprof"
	"net/url"
	"os"
	"os/signal"
	"os/user"
	"path/filepath"
	"strconv"
	"strings"
	"sync"
	"time"

	"github.com/coreos/go-oidc/v3/oidc"
	"github.com/coreos/go-systemd/daemon"
	embeddedpostgres "github.com/fergusstrange/embedded-postgres"
	"github.com/google/go-github/v43/github"
	"github.com/google/uuid"
	"github.com/prometheus/client_golang/prometheus"
	"github.com/prometheus/client_golang/prometheus/promhttp"
	"github.com/spf13/afero"
	"github.com/spf13/cobra"
	"go.opentelemetry.io/otel/trace"
	"golang.org/x/oauth2"
	xgithub "golang.org/x/oauth2/github"
	"golang.org/x/sync/errgroup"
	"golang.org/x/xerrors"
	"google.golang.org/api/idtoken"
	"google.golang.org/api/option"
	"tailscale.com/tailcfg"

	"cdr.dev/slog"
	"cdr.dev/slog/sloggers/sloghuman"
	"github.com/coder/coder/buildinfo"
	"github.com/coder/coder/cli/cliflag"
	"github.com/coder/coder/cli/cliui"
	"github.com/coder/coder/cli/config"
	"github.com/coder/coder/coderd"
	"github.com/coder/coder/coderd/autobuild/executor"
	"github.com/coder/coder/coderd/database"
	"github.com/coder/coder/coderd/database/databasefake"
	"github.com/coder/coder/coderd/database/migrations"
	"github.com/coder/coder/coderd/devtunnel"
	"github.com/coder/coder/coderd/gitsshkey"
	"github.com/coder/coder/coderd/prometheusmetrics"
	"github.com/coder/coder/coderd/telemetry"
	"github.com/coder/coder/coderd/tracing"
	"github.com/coder/coder/codersdk"
	"github.com/coder/coder/cryptorand"
	"github.com/coder/coder/provisioner/echo"
	"github.com/coder/coder/provisioner/terraform"
	"github.com/coder/coder/provisionerd"
	"github.com/coder/coder/provisionersdk"
	"github.com/coder/coder/provisionersdk/proto"
	"github.com/coder/coder/tailnet"
)

// nolint:gocyclo
func Server(newAPI func(*coderd.Options) *coderd.API) *cobra.Command {
	var (
		accessURL             string
		address               string
		autobuildPollInterval time.Duration
		derpServerEnabled     bool
		derpServerRegionID    int
		derpServerRegionCode  string
		derpServerRegionName  string
		derpServerSTUNAddrs   []string
		derpConfigURL         string
		derpConfigPath        string
		promEnabled           bool
		promAddress           string
		pprofEnabled          bool
		pprofAddress          string
		cacheDir              string
		inMemoryDatabase      bool
		// provisionerDaemonCount is a uint8 to ensure a number > 0.
		provisionerDaemonCount           uint8
		postgresURL                      string
		oauth2GithubClientID             string
		oauth2GithubClientSecret         string
		oauth2GithubAllowedOrganizations []string
		oauth2GithubAllowedTeams         []string
		oauth2GithubAllowSignups         bool
		oauth2GithubEnterpriseBaseURL    string
		oidcAllowSignups                 bool
		oidcClientID                     string
		oidcClientSecret                 string
		oidcEmailDomain                  string
		oidcIssuerURL                    string
		oidcScopes                       []string
		tailscaleEnable                  bool
		telemetryEnable                  bool
		telemetryURL                     string
		tlsCertFile                      string
		tlsClientCAFile                  string
		tlsClientAuth                    string
		tlsEnable                        bool
		tlsKeyFile                       string
		tlsMinVersion                    string
		tunnel                           bool
		traceEnable                      bool
		secureAuthCookie                 bool
		sshKeygenAlgorithmRaw            string
		autoImportTemplates              []string
		spooky                           bool
		verbose                          bool
		metricsCacheRefreshInterval      time.Duration
		agentStatRefreshInterval         time.Duration
	)

	root := &cobra.Command{
		Use:   "server",
		Short: "Start a Coder server",
		RunE: func(cmd *cobra.Command, args []string) error {
			printLogo(cmd, spooky)
			logger := slog.Make(sloghuman.Sink(cmd.ErrOrStderr()))
			if verbose {
				logger = logger.Leveled(slog.LevelDebug)
			}

			// Main command context for managing cancellation
			// of running services.
			ctx, cancel := context.WithCancel(cmd.Context())
			defer cancel()

			// Register signals early on so that graceful shutdown can't
			// be interrupted by additional signals. Note that we avoid
			// shadowing cancel() (from above) here because notifyStop()
			// restores default behavior for the signals. This protects
			// the shutdown sequence from abrubtly terminating things
			// like: database migrations, provisioner work, workspace
			// cleanup in dev-mode, etc.
			//
			// To get out of a graceful shutdown, the user can send
			// SIGQUIT with ctrl+\ or SIGKILL with `kill -9`.
			notifyCtx, notifyStop := signal.NotifyContext(ctx, interruptSignals...)
			defer notifyStop()

			// Clean up idle connections at the end, e.g.
			// embedded-postgres can leave an idle connection
			// which is caught by goleaks.
			defer http.DefaultClient.CloseIdleConnections()

			var (
				tracerProvider trace.TracerProvider
				err            error
				sqlDriver      = "postgres"
			)

			if traceEnable || telemetryEnable {
				sdkTracerProvider, err := tracing.TracerProvider(ctx, "coderd", tracing.TracerOpts{
					Default: traceEnable,
					Coder:   telemetryEnable && !isTest(),
				})
				if err != nil {
					logger.Warn(ctx, "start telemetry exporter", slog.Error(err))
				} else {
					// allow time for traces to flush even if command context is canceled
					defer func() {
						_ = shutdownWithTimeout(sdkTracerProvider, 5*time.Second)
					}()

					d, err := tracing.PostgresDriver(sdkTracerProvider, "coderd.database")
					if err != nil {
						logger.Warn(ctx, "start postgres tracing driver", slog.Error(err))
					} else {
						sqlDriver = d
					}

					tracerProvider = sdkTracerProvider
				}
			}

			config := createConfig(cmd)
			builtinPostgres := false
			// Only use built-in if PostgreSQL URL isn't specified!
			if !inMemoryDatabase && postgresURL == "" {
				var closeFunc func() error
				cmd.Printf("Using built-in PostgreSQL (%s)\n", config.PostgresPath())
				postgresURL, closeFunc, err = startBuiltinPostgres(ctx, config, logger)
				if err != nil {
					return err
				}
				builtinPostgres = true
				defer func() {
					cmd.Printf("Stopping built-in PostgreSQL...\n")
					// Gracefully shut PostgreSQL down!
					_ = closeFunc()
					cmd.Printf("Stopped built-in PostgreSQL\n")
				}()
			}

			listener, err := net.Listen("tcp", address)
			if err != nil {
				return xerrors.Errorf("listen %q: %w", address, err)
			}
			defer listener.Close()

			if tlsEnable {
				listener, err = configureTLS(listener, tlsMinVersion, tlsClientAuth, tlsCertFile, tlsKeyFile, tlsClientCAFile)
				if err != nil {
					return xerrors.Errorf("configure tls: %w", err)
				}
			}

			tcpAddr, valid := listener.Addr().(*net.TCPAddr)
			if !valid {
				return xerrors.New("must be listening on tcp")
			}
			// If just a port is specified, assume localhost.
			if tcpAddr.IP.IsUnspecified() {
				tcpAddr.IP = net.IPv4(127, 0, 0, 1)
			}
			// If no access URL is specified, fallback to the
			// bounds URL.
			localURL := &url.URL{
				Scheme: "http",
				Host:   tcpAddr.String(),
			}
			if tlsEnable {
				localURL.Scheme = "https"
			}
			if accessURL == "" {
				accessURL = localURL.String()
			}

			var (
				ctxTunnel, closeTunnel = context.WithCancel(ctx)
				devTunnel              *devtunnel.Tunnel
				devTunnelErr           <-chan error
			)
			defer closeTunnel()

			// If we're attempting to tunnel in dev-mode, the access URL
			// needs to be changed to use the tunnel.
			if tunnel {
				cmd.Printf("Opening tunnel so workspaces can connect to your deployment\n")
				devTunnel, devTunnelErr, err = devtunnel.New(ctxTunnel, logger.Named("devtunnel"))
				if err != nil {
					return xerrors.Errorf("create tunnel: %w", err)
				}
				accessURL = devTunnel.URL
			}

			accessURLParsed, err := parseURL(ctx, accessURL)
			if err != nil {
				return xerrors.Errorf("parse URL: %w", err)
			}
			accessURLPortRaw := accessURLParsed.Port()
			if accessURLPortRaw == "" {
				accessURLPortRaw = "80"
				if accessURLParsed.Scheme == "https" {
					accessURLPortRaw = "443"
				}
			}
			accessURLPort, err := strconv.Atoi(accessURLPortRaw)
			if err != nil {
				return xerrors.Errorf("parse access URL port: %w", err)
			}

			// Warn the user if the access URL appears to be a loopback address.
			isLocal, err := isLocalURL(ctx, accessURLParsed)
			if isLocal || err != nil {
				reason := "could not be resolved"
				if isLocal {
					reason = "isn't externally reachable"
				}
				cmd.Printf("%s The access URL %s %s, this may cause unexpected problems when creating workspaces. Generate a unique *.try.coder.app URL with:\n", cliui.Styles.Warn.Render("Warning:"), cliui.Styles.Field.Render(accessURLParsed.String()), reason)
				cmd.Println(cliui.Styles.Code.Render(strings.Join(os.Args, " ") + " --tunnel"))
			}

			cmd.Printf("View the Web UI: %s\n", accessURLParsed.String())

			// Used for zero-trust instance identity with Google Cloud.
			googleTokenValidator, err := idtoken.NewValidator(ctx, option.WithoutAuthentication())
			if err != nil {
				return err
			}

			sshKeygenAlgorithm, err := gitsshkey.ParseAlgorithm(sshKeygenAlgorithmRaw)
			if err != nil {
				return xerrors.Errorf("parse ssh keygen algorithm %s: %w", sshKeygenAlgorithmRaw, err)
			}

			// Validate provided auto-import templates.
			var (
				validatedAutoImportTemplates     = make([]coderd.AutoImportTemplate, len(autoImportTemplates))
				seenValidatedAutoImportTemplates = make(map[coderd.AutoImportTemplate]struct{}, len(autoImportTemplates))
			)
			for i, autoImportTemplate := range autoImportTemplates {
				var v coderd.AutoImportTemplate
				switch autoImportTemplate {
				case "kubernetes":
					v = coderd.AutoImportTemplateKubernetes
				default:
					return xerrors.Errorf("auto import template %q is not supported", autoImportTemplate)
				}

				if _, ok := seenValidatedAutoImportTemplates[v]; ok {
					return xerrors.Errorf("auto import template %q is specified more than once", v)
				}
				seenValidatedAutoImportTemplates[v] = struct{}{}
				validatedAutoImportTemplates[i] = v
			}

			defaultRegion := &tailcfg.DERPRegion{
				RegionID:   derpServerRegionID,
				RegionCode: derpServerRegionCode,
				RegionName: derpServerRegionName,
				Nodes: []*tailcfg.DERPNode{{
					Name:      fmt.Sprintf("%db", derpServerRegionID),
					RegionID:  derpServerRegionID,
					HostName:  accessURLParsed.Hostname(),
					DERPPort:  accessURLPort,
					STUNPort:  -1,
					ForceHTTP: accessURLParsed.Scheme == "http",
				}},
			}
			if !derpServerEnabled {
				defaultRegion = nil
			}
			derpMap, err := tailnet.NewDERPMap(ctx, defaultRegion, derpServerSTUNAddrs, derpConfigURL, derpConfigPath)
			if err != nil {
				return xerrors.Errorf("create derp map: %w", err)
			}

			options := &coderd.Options{
				AccessURL:                   accessURLParsed,
				Logger:                      logger.Named("coderd"),
				Database:                    databasefake.New(),
				DERPMap:                     derpMap,
				Pubsub:                      database.NewPubsubInMemory(),
				CacheDir:                    cacheDir,
				GoogleTokenValidator:        googleTokenValidator,
				SecureAuthCookie:            secureAuthCookie,
				SSHKeygenAlgorithm:          sshKeygenAlgorithm,
				TracerProvider:              tracerProvider,
				Telemetry:                   telemetry.NewNoop(),
				AutoImportTemplates:         validatedAutoImportTemplates,
				MetricsCacheRefreshInterval: metricsCacheRefreshInterval,
				AgentStatsRefreshInterval:   agentStatRefreshInterval,
			}

			if oauth2GithubClientSecret != "" {
				options.GithubOAuth2Config, err = configureGithubOAuth2(accessURLParsed, oauth2GithubClientID, oauth2GithubClientSecret, oauth2GithubAllowSignups, oauth2GithubAllowedOrganizations, oauth2GithubAllowedTeams, oauth2GithubEnterpriseBaseURL)
				if err != nil {
					return xerrors.Errorf("configure github oauth2: %w", err)
				}
			}

			if oidcClientSecret != "" {
				if oidcClientID == "" {
					return xerrors.Errorf("OIDC client ID be set!")
				}
				if oidcIssuerURL == "" {
					return xerrors.Errorf("OIDC issuer URL must be set!")
				}

				oidcProvider, err := oidc.NewProvider(ctx, oidcIssuerURL)
				if err != nil {
					return xerrors.Errorf("configure oidc provider: %w", err)
				}
				redirectURL, err := accessURLParsed.Parse("/api/v2/users/oidc/callback")
				if err != nil {
					return xerrors.Errorf("parse oidc oauth callback url: %w", err)
				}
				options.OIDCConfig = &coderd.OIDCConfig{
					OAuth2Config: &oauth2.Config{
						ClientID:     oidcClientID,
						ClientSecret: oidcClientSecret,
						RedirectURL:  redirectURL.String(),
						Endpoint:     oidcProvider.Endpoint(),
						Scopes:       oidcScopes,
					},
					Verifier: oidcProvider.Verifier(&oidc.Config{
						ClientID: oidcClientID,
					}),
					EmailDomain:  oidcEmailDomain,
					AllowSignups: oidcAllowSignups,
				}
			}

			if inMemoryDatabase {
				options.Database = databasefake.New()
				options.Pubsub = database.NewPubsubInMemory()
			} else {
				sqlDB, err := sql.Open(sqlDriver, postgresURL)
				if err != nil {
					return xerrors.Errorf("dial postgres: %w", err)
				}
				defer sqlDB.Close()

				err = sqlDB.Ping()
				if err != nil {
					return xerrors.Errorf("ping postgres: %w", err)
				}
				err = migrations.Up(sqlDB)
				if err != nil {
					return xerrors.Errorf("migrate up: %w", err)
				}
				options.Database = database.New(sqlDB)
				options.Pubsub, err = database.NewPubsub(ctx, sqlDB, postgresURL)
				if err != nil {
					return xerrors.Errorf("create pubsub: %w", err)
				}
				defer options.Pubsub.Close()
			}

			deploymentID, err := options.Database.GetDeploymentID(ctx)
			if errors.Is(err, sql.ErrNoRows) {
				err = nil
			}
			if err != nil {
				return xerrors.Errorf("get deployment id: %w", err)
			}
			if deploymentID == "" {
				deploymentID = uuid.NewString()
				err = options.Database.InsertDeploymentID(ctx, deploymentID)
				if err != nil {
					return xerrors.Errorf("set deployment id: %w", err)
				}
			}

			// Parse the raw telemetry URL!
			telemetryURL, err := parseURL(ctx, telemetryURL)
			if err != nil {
				return xerrors.Errorf("parse telemetry url: %w", err)
			}
			// Disable telemetry if the in-memory database is used unless explicitly defined!
			if inMemoryDatabase && !cmd.Flags().Changed("telemetry") {
				telemetryEnable = false
			}
			if telemetryEnable {
				options.Telemetry, err = telemetry.New(telemetry.Options{
					BuiltinPostgres: builtinPostgres,
					DeploymentID:    deploymentID,
					Database:        options.Database,
					Logger:          logger.Named("telemetry"),
					URL:             telemetryURL,
					GitHubOAuth:     oauth2GithubClientID != "",
					OIDCAuth:        oidcClientID != "",
					OIDCIssuerURL:   oidcIssuerURL,
					Prometheus:      promEnabled,
					STUN:            len(derpServerSTUNAddrs) != 0,
					Tunnel:          tunnel,
				})
				if err != nil {
					return xerrors.Errorf("create telemetry reporter: %w", err)
				}
				defer options.Telemetry.Close()
			}

			// This prevents the pprof import from being accidentally deleted.
			_ = pprof.Handler
			if pprofEnabled {
				//nolint:revive
				defer serveHandler(ctx, logger, nil, pprofAddress, "pprof")()
			}
			if promEnabled {
				options.PrometheusRegistry = prometheus.NewRegistry()
				closeUsersFunc, err := prometheusmetrics.ActiveUsers(ctx, options.PrometheusRegistry, options.Database, 0)
				if err != nil {
					return xerrors.Errorf("register active users prometheus metric: %w", err)
				}
				defer closeUsersFunc()

				closeWorkspacesFunc, err := prometheusmetrics.Workspaces(ctx, options.PrometheusRegistry, options.Database, 0)
				if err != nil {
					return xerrors.Errorf("register workspaces prometheus metric: %w", err)
				}
				defer closeWorkspacesFunc()

				//nolint:revive
				defer serveHandler(ctx, logger, promhttp.InstrumentMetricHandler(
					options.PrometheusRegistry, promhttp.HandlerFor(options.PrometheusRegistry, promhttp.HandlerOpts{}),
				), promAddress, "prometheus")()
			}

			coderAPI := newAPI(options)
			defer coderAPI.Close()

			client := codersdk.New(localURL)
			if tlsEnable {
				// Secure transport isn't needed for locally communicating!
				client.HTTPClient.Transport = &http.Transport{
					TLSClientConfig: &tls.Config{
						//nolint:gosec
						InsecureSkipVerify: true,
					},
				}
			}

			// Since errCh only has one buffered slot, all routines
			// sending on it must be wrapped in a select/default to
			// avoid leaving dangling goroutines waiting for the
			// channel to be consumed.
			errCh := make(chan error, 1)
			provisionerDaemons := make([]*provisionerd.Server, 0)
			defer func() {
				// We have no graceful shutdown of provisionerDaemons
				// here because that's handled at the end of main, this
				// is here in case the program exits early.
				for _, daemon := range provisionerDaemons {
					_ = daemon.Close()
				}
			}()
			for i := 0; uint8(i) < provisionerDaemonCount; i++ {
				daemon, err := newProvisionerDaemon(ctx, coderAPI, logger, cacheDir, errCh, false)
				if err != nil {
					return xerrors.Errorf("create provisioner daemon: %w", err)
				}
				provisionerDaemons = append(provisionerDaemons, daemon)
			}

			shutdownConnsCtx, shutdownConns := context.WithCancel(ctx)
			defer shutdownConns()

			// ReadHeaderTimeout is purposefully not enabled. It caused some issues with
			// websockets over the dev tunnel.
			// See: https://github.com/coder/coder/pull/3730
			//nolint:gosec
			server := &http.Server{
				// These errors are typically noise like "TLS: EOF". Vault does similar:
				// https://github.com/hashicorp/vault/blob/e2490059d0711635e529a4efcbaa1b26998d6e1c/command/server.go#L2714
				ErrorLog: log.New(io.Discard, "", 0),
				Handler:  coderAPI.Handler,
				BaseContext: func(_ net.Listener) context.Context {
					return shutdownConnsCtx
				},
			}
			defer func() {
				_ = shutdownWithTimeout(server, 5*time.Second)
			}()

			eg := errgroup.Group{}
			eg.Go(func() error {
				// Make sure to close the tunnel listener if we exit so the
				// errgroup doesn't wait forever!
				if tunnel {
					defer devTunnel.Listener.Close()
				}

				return server.Serve(listener)
			})
			if tunnel {
				eg.Go(func() error {
					defer listener.Close()

					return server.Serve(devTunnel.Listener)
				})
			}
			go func() {
				select {
				case errCh <- eg.Wait():
				default:
				}
			}()

			hasFirstUser, err := client.HasFirstUser(ctx)
			if !hasFirstUser && err == nil {
				cmd.Println()
				cmd.Println("Get started by creating the first user (in a new terminal):")
				cmd.Println(cliui.Styles.Code.Render("coder login " + accessURLParsed.String()))
			}

			cmd.Println("\n==> Logs will stream in below (press ctrl+c to gracefully exit):")

			// Updates the systemd status from activating to activated.
			_, err = daemon.SdNotify(false, daemon.SdNotifyReady)
			if err != nil {
				return xerrors.Errorf("notify systemd: %w", err)
			}

			autobuildPoller := time.NewTicker(autobuildPollInterval)
			defer autobuildPoller.Stop()
			autobuildExecutor := executor.New(ctx, options.Database, logger, autobuildPoller.C)
			autobuildExecutor.Run()

			// This is helpful for tests, but can be silently ignored.
			// Coder may be ran as users that don't have permission to write in the homedir,
			// such as via the systemd service.
			_ = config.URL().Write(client.URL.String())

			// Currently there is no way to ask the server to shut
			// itself down, so any exit signal will result in a non-zero
			// exit of the server.
			var exitErr error
			select {
			case <-notifyCtx.Done():
				exitErr = notifyCtx.Err()
				_, _ = fmt.Fprintln(cmd.OutOrStdout(), cliui.Styles.Bold.Render(
					"Interrupt caught, gracefully exiting. Use ctrl+\\ to force quit",
				))
			case exitErr = <-devTunnelErr:
				if exitErr == nil {
					exitErr = xerrors.New("dev tunnel closed unexpectedly")
				}
			case exitErr = <-errCh:
			}
			if exitErr != nil && !xerrors.Is(exitErr, context.Canceled) {
				cmd.Printf("Unexpected error, shutting down server: %s\n", exitErr)
			}

			// Begin clean shut down stage, we try to shut down services
			// gracefully in an order that gives the best experience.
			// This procedure should not differ greatly from the order
			// of `defer`s in this function, but allows us to inform
			// the user about what's going on and handle errors more
			// explicitly.

			_, err = daemon.SdNotify(false, daemon.SdNotifyStopping)
			if err != nil {
				cmd.Printf("Notify systemd failed: %s", err)
			}

			// Stop accepting new connections without interrupting
			// in-flight requests, give in-flight requests 5 seconds to
			// complete.
			cmd.Println("Shutting down API server...")
			err = shutdownWithTimeout(server, 5*time.Second)
			if err != nil {
				cmd.Printf("API server shutdown took longer than 5s: %s", err)
			} else {
				cmd.Printf("Gracefully shut down API server\n")
			}
			// Cancel any remaining in-flight requests.
			shutdownConns()

			// Shut down provisioners before waiting for WebSockets
			// connections to close.
			var wg sync.WaitGroup
			for i, provisionerDaemon := range provisionerDaemons {
				id := i + 1
				provisionerDaemon := provisionerDaemon
				wg.Add(1)
				go func() {
					defer wg.Done()

					if verbose {
						cmd.Printf("Shutting down provisioner daemon %d...\n", id)
					}
					err := shutdownWithTimeout(provisionerDaemon, 5*time.Second)
					if err != nil {
						cmd.PrintErrf("Failed to shutdown provisioner daemon %d: %s\n", id, err)
						return
					}
					err = provisionerDaemon.Close()
					if err != nil {
						cmd.PrintErrf("Close provisioner daemon %d: %s\n", id, err)
						return
					}
					if verbose {
						cmd.Printf("Gracefully shut down provisioner daemon %d\n", id)
					}
				}()
			}
			wg.Wait()

			cmd.Println("Waiting for WebSocket connections to close...")
			_ = coderAPI.Close()
			cmd.Println("Done waiting for WebSocket connections")

			// Close tunnel after we no longer have in-flight connections.
			if tunnel {
				cmd.Println("Waiting for tunnel to close...")
				closeTunnel()
				<-devTunnelErr
				cmd.Println("Done waiting for tunnel")
			}

			// Ensures a last report can be sent before exit!
			options.Telemetry.Close()

			// Trigger context cancellation for any remaining services.
			cancel()

			return exitErr
		},
	}

	root.AddCommand(&cobra.Command{
		Use:   "postgres-builtin-url",
		Short: "Output the connection URL for the built-in PostgreSQL deployment.",
		RunE: func(cmd *cobra.Command, _ []string) error {
			cfg := createConfig(cmd)
			url, err := embeddedPostgresURL(cfg)
			if err != nil {
				return err
			}
			_, _ = fmt.Fprintf(cmd.OutOrStdout(), "psql %q\n", url)
			return nil
		},
	})

	root.AddCommand(&cobra.Command{
		Use:   "postgres-builtin-serve",
		Short: "Run the built-in PostgreSQL deployment.",
		RunE: func(cmd *cobra.Command, args []string) error {
			cfg := createConfig(cmd)
			logger := slog.Make(sloghuman.Sink(cmd.ErrOrStderr()))
			if verbose {
				logger = logger.Leveled(slog.LevelDebug)
			}

			url, closePg, err := startBuiltinPostgres(cmd.Context(), cfg, logger)
			if err != nil {
				return err
			}
			defer func() { _ = closePg() }()

			cmd.Println(cliui.Styles.Code.Render("psql \"" + url + "\""))

			stopChan := make(chan os.Signal, 1)
			defer signal.Stop(stopChan)
			signal.Notify(stopChan, os.Interrupt)

			<-stopChan
			return nil
		},
	})

	cliflag.DurationVarP(root.Flags(), &autobuildPollInterval, "autobuild-poll-interval", "", "CODER_AUTOBUILD_POLL_INTERVAL", time.Minute,
		"Interval to poll for scheduled workspace builds.")
	_ = root.Flags().MarkHidden("autobuild-poll-interval")
	cliflag.StringVarP(root.Flags(), &accessURL, "access-url", "", "CODER_ACCESS_URL", "",
		"External URL to access your deployment. This must be accessible by all provisioned workspaces.")
	cliflag.StringVarP(root.Flags(), &address, "address", "a", "CODER_ADDRESS", "127.0.0.1:3000",
		"Bind address of the server.")
	cliflag.StringVarP(root.Flags(), &derpConfigURL, "derp-config-url", "", "CODER_DERP_CONFIG_URL", "",
		"URL to fetch a DERP mapping on startup. See: https://tailscale.com/kb/1118/custom-derp-servers/")
	cliflag.StringVarP(root.Flags(), &derpConfigPath, "derp-config-path", "", "CODER_DERP_CONFIG_PATH", "",
		"Path to read a DERP mapping from. See: https://tailscale.com/kb/1118/custom-derp-servers/")
	cliflag.BoolVarP(root.Flags(), &derpServerEnabled, "derp-server-enable", "", "CODER_DERP_SERVER_ENABLE", true,
		"Whether to enable or disable the embedded DERP relay server.")
	cliflag.IntVarP(root.Flags(), &derpServerRegionID, "derp-server-region-id", "", "CODER_DERP_SERVER_REGION_ID", 999,
		"Region ID to use for the embedded DERP server.")
	cliflag.StringVarP(root.Flags(), &derpServerRegionCode, "derp-server-region-code", "", "CODER_DERP_SERVER_REGION_CODE", "coder",
		"Region code that for the embedded DERP server.")
	cliflag.StringVarP(root.Flags(), &derpServerRegionName, "derp-server-region-name", "", "CODER_DERP_SERVER_REGION_NAME", "Coder Embedded Relay",
		"Region name that for the embedded DERP server.")
	cliflag.StringArrayVarP(root.Flags(), &derpServerSTUNAddrs, "derp-server-stun-addresses", "", "CODER_DERP_SERVER_STUN_ADDRESSES", []string{
		"stun.l.google.com:19302",
	}, "Addresses for STUN servers to establish P2P connections. Set empty to disable P2P connections.")
	cliflag.BoolVarP(root.Flags(), &promEnabled, "prometheus-enable", "", "CODER_PROMETHEUS_ENABLE", false,
		"Serve prometheus metrics on the address defined by `prometheus-address`.")
	cliflag.StringVarP(root.Flags(), &promAddress, "prometheus-address", "", "CODER_PROMETHEUS_ADDRESS", "127.0.0.1:2112",
		"The bind address to serve prometheus metrics.")
	cliflag.BoolVarP(root.Flags(), &pprofEnabled, "pprof-enable", "", "CODER_PPROF_ENABLE", false,
		"Serve pprof metrics on the address defined by `pprof-address`.")
	cliflag.StringVarP(root.Flags(), &pprofAddress, "pprof-address", "", "CODER_PPROF_ADDRESS", "127.0.0.1:6060",
		"The bind address to serve pprof.")
	defaultCacheDir := filepath.Join(os.TempDir(), "coder-cache")
	if dir := os.Getenv("CACHE_DIRECTORY"); dir != "" {
		// For compatibility with systemd.
		defaultCacheDir = dir
	}
	cliflag.StringVarP(root.Flags(), &cacheDir, "cache-dir", "", "CODER_CACHE_DIRECTORY", defaultCacheDir,
		"The directory to cache temporary files. If unspecified and $CACHE_DIRECTORY is set, it will be used for compatibility with systemd.")
	cliflag.BoolVarP(root.Flags(), &inMemoryDatabase, "in-memory", "", "CODER_INMEMORY", false,
		"Controls whether data will be stored in an in-memory database.")
	_ = root.Flags().MarkHidden("in-memory")
	cliflag.StringVarP(root.Flags(), &postgresURL, "postgres-url", "", "CODER_PG_CONNECTION_URL", "",
		"URL of a PostgreSQL database. If empty, PostgreSQL binaries will be downloaded from Maven (https://repo1.maven.org/maven2) and store all data in the config root. Access the built-in database with \"coder server postgres-builtin-url\"")
	cliflag.Uint8VarP(root.Flags(), &provisionerDaemonCount, "provisioner-daemons", "", "CODER_PROVISIONER_DAEMONS", 3,
		"Number of provisioner daemons to create on start. If builds are stuck in queued state for a long time, consider increasing this.")
	cliflag.StringVarP(root.Flags(), &oauth2GithubClientID, "oauth2-github-client-id", "", "CODER_OAUTH2_GITHUB_CLIENT_ID", "",
		"Client ID for Login with GitHub.")
	cliflag.StringVarP(root.Flags(), &oauth2GithubClientSecret, "oauth2-github-client-secret", "", "CODER_OAUTH2_GITHUB_CLIENT_SECRET", "",
		"Client secret for Login with GitHub.")
	cliflag.StringArrayVarP(root.Flags(), &oauth2GithubAllowedOrganizations, "oauth2-github-allowed-orgs", "", "CODER_OAUTH2_GITHUB_ALLOWED_ORGS", nil,
		"Organizations the user must be a member of to Login with GitHub.")
	cliflag.StringArrayVarP(root.Flags(), &oauth2GithubAllowedTeams, "oauth2-github-allowed-teams", "", "CODER_OAUTH2_GITHUB_ALLOWED_TEAMS", nil,
		"Teams inside organizations the user must be a member of to Login with GitHub. Structured as: <organization-name>/<team-slug>.")
	cliflag.BoolVarP(root.Flags(), &oauth2GithubAllowSignups, "oauth2-github-allow-signups", "", "CODER_OAUTH2_GITHUB_ALLOW_SIGNUPS", false,
		"Whether new users can sign up with GitHub.")
	cliflag.StringVarP(root.Flags(), &oauth2GithubEnterpriseBaseURL, "oauth2-github-enterprise-base-url", "", "CODER_OAUTH2_GITHUB_ENTERPRISE_BASE_URL", "",
		"Base URL of a GitHub Enterprise deployment to use for Login with GitHub.")
	cliflag.BoolVarP(root.Flags(), &oidcAllowSignups, "oidc-allow-signups", "", "CODER_OIDC_ALLOW_SIGNUPS", true,
		"Whether new users can sign up with OIDC.")
	cliflag.StringVarP(root.Flags(), &oidcClientID, "oidc-client-id", "", "CODER_OIDC_CLIENT_ID", "",
		"Client ID to use for Login with OIDC.")
	cliflag.StringVarP(root.Flags(), &oidcClientSecret, "oidc-client-secret", "", "CODER_OIDC_CLIENT_SECRET", "",
		"Client secret to use for Login with OIDC.")
	cliflag.StringVarP(root.Flags(), &oidcEmailDomain, "oidc-email-domain", "", "CODER_OIDC_EMAIL_DOMAIN", "",
		"Email domain that clients logging in with OIDC must match.")
	cliflag.StringVarP(root.Flags(), &oidcIssuerURL, "oidc-issuer-url", "", "CODER_OIDC_ISSUER_URL", "",
		"Issuer URL to use for Login with OIDC.")
	cliflag.StringArrayVarP(root.Flags(), &oidcScopes, "oidc-scopes", "", "CODER_OIDC_SCOPES", []string{oidc.ScopeOpenID, "profile", "email"},
		"Scopes to grant when authenticating with OIDC.")
	cliflag.BoolVarP(root.Flags(), &tailscaleEnable, "tailscale", "", "CODER_TAILSCALE", true,
		"Specifies whether Tailscale networking is used for web applications and terminals.")
	_ = root.Flags().MarkHidden("tailscale")
	enableTelemetryByDefault := !isTest()
	cliflag.BoolVarP(root.Flags(), &telemetryEnable, "telemetry", "", "CODER_TELEMETRY", enableTelemetryByDefault,
		"Whether telemetry is enabled or not. Coder collects anonymized usage data to help improve our product.")
	cliflag.StringVarP(root.Flags(), &telemetryURL, "telemetry-url", "", "CODER_TELEMETRY_URL", "https://telemetry.coder.com",
		"URL to send telemetry.")
	_ = root.Flags().MarkHidden("telemetry-url")
	cliflag.BoolVarP(root.Flags(), &tlsEnable, "tls-enable", "", "CODER_TLS_ENABLE", false,
		"Whether TLS will be enabled.")
	cliflag.StringVarP(root.Flags(), &tlsCertFile, "tls-cert-file", "", "CODER_TLS_CERT_FILE", "",
		"Path to the certificate for TLS. It requires a PEM-encoded file. "+
			"To configure the listener to use a CA certificate, concatenate the primary certificate "+
			"and the CA certificate together. The primary certificate should appear first in the combined file.")
	cliflag.StringVarP(root.Flags(), &tlsClientCAFile, "tls-client-ca-file", "", "CODER_TLS_CLIENT_CA_FILE", "",
		"PEM-encoded Certificate Authority file used for checking the authenticity of client")
	cliflag.StringVarP(root.Flags(), &tlsClientAuth, "tls-client-auth", "", "CODER_TLS_CLIENT_AUTH", "request",
		`Policy the server will follow for TLS Client Authentication. `+
			`Accepted values are "none", "request", "require-any", "verify-if-given", or "require-and-verify"`)
	cliflag.StringVarP(root.Flags(), &tlsKeyFile, "tls-key-file", "", "CODER_TLS_KEY_FILE", "",
		"Path to the private key for the certificate. It requires a PEM-encoded file")
	cliflag.StringVarP(root.Flags(), &tlsMinVersion, "tls-min-version", "", "CODER_TLS_MIN_VERSION", "tls12",
		`Minimum supported version of TLS. Accepted values are "tls10", "tls11", "tls12" or "tls13"`)
	cliflag.BoolVarP(root.Flags(), &tunnel, "tunnel", "", "CODER_TUNNEL", false,
		"Workspaces must be able to reach the `access-url`. This overrides your access URL with a public access URL that tunnels your Coder deployment.")
<<<<<<< HEAD
	cliflag.BoolVarP(root.Flags(), &traceEnable, "trace", "", "CODER_TRACE", false, "Specifies if application tracing data is collected")
	cliflag.BoolVarP(root.Flags(), &secureAuthCookie, "secure-auth-cookie", "", "CODER_SECURE_AUTH_COOKIE", false, "Specifies if the 'Secure' property is set on browser session cookies")
	cliflag.StringVarP(root.Flags(), &sshKeygenAlgorithmRaw, "ssh-keygen-algorithm", "", "CODER_SSH_KEYGEN_ALGORITHM", "ed25519", "Specifies the algorithm to use for generating ssh keys. "+
		`Accepted values are "ed25519", "ecdsa", or "rsa4096"`)
	cliflag.StringArrayVarP(root.Flags(), &autoImportTemplates, "auto-import-template", "", "CODER_TEMPLATE_AUTOIMPORT", []string{}, "Which templates to auto-import. Available auto-importable templates are: kubernetes")
	cliflag.BoolVarP(root.Flags(), &spooky, "spooky", "", "", false, "Specifies spookiness level")
=======
	cliflag.StringArrayVarP(root.Flags(), &stunServers, "stun-server", "", "CODER_STUN_SERVERS", []string{
		"stun:stun.l.google.com:19302",
	}, "URLs for STUN servers to enable P2P connections.")
	cliflag.BoolVarP(root.Flags(), &traceEnable, "trace", "", "CODER_TRACE", false,
		"Whether application tracing data is collected.")
	cliflag.StringVarP(root.Flags(), &turnRelayAddress, "turn-relay-address", "", "CODER_TURN_RELAY_ADDRESS", "127.0.0.1",
		"The address to bind TURN connections.")
	cliflag.BoolVarP(root.Flags(), &secureAuthCookie, "secure-auth-cookie", "", "CODER_SECURE_AUTH_COOKIE", false,
		"Controls if the 'Secure' property is set on browser session cookies")
	cliflag.StringVarP(root.Flags(), &sshKeygenAlgorithmRaw, "ssh-keygen-algorithm", "", "CODER_SSH_KEYGEN_ALGORITHM", "ed25519",
		"The algorithm to use for generating ssh keys. "+
			`Accepted values are "ed25519", "ecdsa", or "rsa4096"`)
	cliflag.StringArrayVarP(root.Flags(), &autoImportTemplates, "auto-import-template", "", "CODER_TEMPLATE_AUTOIMPORT", []string{},
		"Templates to auto-import. Available auto-importable templates are: kubernetes")
	_ = root.Flags().MarkHidden("auto-import-template")
	cliflag.BoolVarP(root.Flags(), &spooky, "spooky", "", "", false, "Specifies spookiness level...")
>>>>>>> 29d804e6
	_ = root.Flags().MarkHidden("spooky")
	cliflag.BoolVarP(root.Flags(), &verbose, "verbose", "v", "CODER_VERBOSE", false,
		"Enables verbose logging.")

	// These metrics flags are for manually testing the metric system.
	// The defaults should be acceptable for any Coder deployment of any
	// reasonable size.
	cliflag.DurationVarP(root.Flags(), &metricsCacheRefreshInterval, "metrics-cache-refresh-interval", "", "CODER_METRICS_CACHE_REFRESH_INTERVAL", time.Hour, "How frequently metrics are refreshed")
	_ = root.Flags().MarkHidden("metrics-cache-refresh-interval")
	cliflag.DurationVarP(root.Flags(), &agentStatRefreshInterval, "agent-stats-refresh-interval", "", "CODER_AGENT_STATS_REFRESH_INTERVAL", time.Minute*10, "How frequently agent stats are recorded")
	_ = root.Flags().MarkHidden("agent-stats-refresh-interval")

	return root
}

// parseURL parses a string into a URL. It works around some technically correct
// but undesired behavior of url.Parse by prepending a scheme if one does not
// exist so that the URL does not get parsed improprely.
func parseURL(ctx context.Context, u string) (*url.URL, error) {
	var (
		hasScheme = strings.HasPrefix(u, "http:") || strings.HasPrefix(u, "https:")
	)

	if !hasScheme {
		// Append a scheme if it doesn't have one. Otherwise the hostname
		// will likely get parsed as the scheme and cause methods like Hostname()
		// to return an empty string, largely obviating the purpose of this
		// function.
		u = "https://" + u
	}

	parsed, err := url.Parse(u)
	if err != nil {
		return nil, err
	}

	// If the specified url is a loopback device and no scheme has been
	// specified, prefer http over https. It's unlikely anyone intends to use
	// https on a loopback and if they do they can specify a scheme.
	if local, _ := isLocalURL(ctx, parsed); local && !hasScheme {
		parsed.Scheme = "http"
	}

	return parsed, nil
}

// isLocalURL returns true if the hostname of the provided URL appears to
// resolve to a loopback address.
func isLocalURL(ctx context.Context, u *url.URL) (bool, error) {
	resolver := &net.Resolver{}
	ips, err := resolver.LookupIPAddr(ctx, u.Hostname())
	if err != nil {
		return false, err
	}

	for _, ip := range ips {
		if ip.IP.IsLoopback() {
			return true, nil
		}
	}
	return false, nil
}

func shutdownWithTimeout(s interface{ Shutdown(context.Context) error }, timeout time.Duration) error {
	ctx, cancel := context.WithTimeout(context.Background(), timeout)
	defer cancel()
	return s.Shutdown(ctx)
}

// nolint:revive
func newProvisionerDaemon(
	ctx context.Context,
	coderAPI *coderd.API,
	logger slog.Logger,
	cacheDir string,
	errCh chan error,
	dev bool,
) (srv *provisionerd.Server, err error) {
	ctx, cancel := context.WithCancel(ctx)
	defer func() {
		if err != nil {
			cancel()
		}
	}()

	err = os.MkdirAll(cacheDir, 0o700)
	if err != nil {
		return nil, xerrors.Errorf("mkdir %q: %w", cacheDir, err)
	}

	terraformClient, terraformServer := provisionersdk.TransportPipe()
	go func() {
		<-ctx.Done()
		_ = terraformClient.Close()
		_ = terraformServer.Close()
	}()
	go func() {
		defer cancel()

		err := terraform.Serve(ctx, &terraform.ServeOptions{
			ServeOptions: &provisionersdk.ServeOptions{
				Listener: terraformServer,
			},
			CachePath: cacheDir,
			Logger:    logger,
		})
		if err != nil && !xerrors.Is(err, context.Canceled) {
			select {
			case errCh <- err:
			default:
			}
		}
	}()

	tempDir, err := os.MkdirTemp("", "provisionerd")
	if err != nil {
		return nil, err
	}

	provisioners := provisionerd.Provisioners{
		string(database.ProvisionerTypeTerraform): proto.NewDRPCProvisionerClient(provisionersdk.Conn(terraformClient)),
	}
	// include echo provisioner when in dev mode
	if dev {
		echoClient, echoServer := provisionersdk.TransportPipe()
		go func() {
			<-ctx.Done()
			_ = echoClient.Close()
			_ = echoServer.Close()
		}()
		go func() {
			defer cancel()

			err := echo.Serve(ctx, afero.NewOsFs(), &provisionersdk.ServeOptions{Listener: echoServer})
			if err != nil {
				select {
				case errCh <- err:
				default:
				}
			}
		}()
		provisioners[string(database.ProvisionerTypeEcho)] = proto.NewDRPCProvisionerClient(provisionersdk.Conn(echoClient))
	}
	return provisionerd.New(coderAPI.ListenProvisionerDaemon, &provisionerd.Options{
		Logger:         logger,
		PollInterval:   500 * time.Millisecond,
		UpdateInterval: 500 * time.Millisecond,
		Provisioners:   provisioners,
		WorkDirectory:  tempDir,
		Tracer:         coderAPI.TracerProvider,
	}), nil
}

// nolint: revive
func printLogo(cmd *cobra.Command, spooky bool) {
	if spooky {
		_, _ = fmt.Fprintf(cmd.OutOrStdout(), `▄████▄   ▒█████  ▓█████▄ ▓█████  ██▀███
▒██▀ ▀█  ▒██▒  ██▒▒██▀ ██▌▓█   ▀ ▓██ ▒ ██▒
▒▓█    ▄ ▒██░  ██▒░██   █▌▒███   ▓██ ░▄█ ▒
▒▓▓▄ ▄██▒▒██   ██░░▓█▄   ▌▒▓█  ▄ ▒██▀▀█▄
▒ ▓███▀ ░░ ████▓▒░░▒████▓ ░▒████▒░██▓ ▒██▒
░ ░▒ ▒  ░░ ▒░▒░▒░  ▒▒▓  ▒ ░░ ▒░ ░░ ▒▓ ░▒▓░
  ░  ▒     ░ ▒ ▒░  ░ ▒  ▒  ░ ░  ░  ░▒ ░ ▒░
░        ░ ░ ░ ▒   ░ ░  ░    ░     ░░   ░
░ ░          ░ ░     ░       ░  ░   ░
░                  ░
`)
		return
	}
	_, _ = fmt.Fprintf(cmd.OutOrStdout(), "%s - Remote development on your infrastucture\n", cliui.Styles.Bold.Render("Coder "+buildinfo.Version()))
}

func configureTLS(listener net.Listener, tlsMinVersion, tlsClientAuth, tlsCertFile, tlsKeyFile, tlsClientCAFile string) (net.Listener, error) {
	tlsConfig := &tls.Config{
		MinVersion: tls.VersionTLS12,
	}
	switch tlsMinVersion {
	case "tls10":
		tlsConfig.MinVersion = tls.VersionTLS10
	case "tls11":
		tlsConfig.MinVersion = tls.VersionTLS11
	case "tls12":
		tlsConfig.MinVersion = tls.VersionTLS12
	case "tls13":
		tlsConfig.MinVersion = tls.VersionTLS13
	default:
		return nil, xerrors.Errorf("unrecognized tls version: %q", tlsMinVersion)
	}

	switch tlsClientAuth {
	case "none":
		tlsConfig.ClientAuth = tls.NoClientCert
	case "request":
		tlsConfig.ClientAuth = tls.RequestClientCert
	case "require-any":
		tlsConfig.ClientAuth = tls.RequireAnyClientCert
	case "verify-if-given":
		tlsConfig.ClientAuth = tls.VerifyClientCertIfGiven
	case "require-and-verify":
		tlsConfig.ClientAuth = tls.RequireAndVerifyClientCert
	default:
		return nil, xerrors.Errorf("unrecognized tls client auth: %q", tlsClientAuth)
	}

	if tlsCertFile == "" {
		return nil, xerrors.New("tls-cert-file is required when tls is enabled")
	}
	if tlsKeyFile == "" {
		return nil, xerrors.New("tls-key-file is required when tls is enabled")
	}

	certPEMBlock, err := os.ReadFile(tlsCertFile)
	if err != nil {
		return nil, xerrors.Errorf("read file %q: %w", tlsCertFile, err)
	}
	keyPEMBlock, err := os.ReadFile(tlsKeyFile)
	if err != nil {
		return nil, xerrors.Errorf("read file %q: %w", tlsKeyFile, err)
	}
	keyBlock, _ := pem.Decode(keyPEMBlock)
	if keyBlock == nil {
		return nil, xerrors.New("decoded pem is blank")
	}
	cert, err := tls.X509KeyPair(certPEMBlock, keyPEMBlock)
	if err != nil {
		return nil, xerrors.Errorf("create key pair: %w", err)
	}
	tlsConfig.GetCertificate = func(chi *tls.ClientHelloInfo) (*tls.Certificate, error) {
		return &cert, nil
	}

	certPool := x509.NewCertPool()
	certPool.AppendCertsFromPEM(certPEMBlock)
	tlsConfig.RootCAs = certPool

	if tlsClientCAFile != "" {
		caPool := x509.NewCertPool()
		data, err := os.ReadFile(tlsClientCAFile)
		if err != nil {
			return nil, xerrors.Errorf("read %q: %w", tlsClientCAFile, err)
		}
		if !caPool.AppendCertsFromPEM(data) {
			return nil, xerrors.Errorf("failed to parse CA certificate in tls-client-ca-file")
		}
		tlsConfig.ClientCAs = caPool
	}

	return tls.NewListener(listener, tlsConfig), nil
}

func configureGithubOAuth2(accessURL *url.URL, clientID, clientSecret string, allowSignups bool, allowOrgs []string, rawTeams []string, enterpriseBaseURL string) (*coderd.GithubOAuth2Config, error) {
	redirectURL, err := accessURL.Parse("/api/v2/users/oauth2/github/callback")
	if err != nil {
		return nil, xerrors.Errorf("parse github oauth callback url: %w", err)
	}
	allowTeams := make([]coderd.GithubOAuth2Team, 0, len(rawTeams))
	for _, rawTeam := range rawTeams {
		parts := strings.SplitN(rawTeam, "/", 2)
		if len(parts) != 2 {
			return nil, xerrors.Errorf("github team allowlist is formatted incorrectly. got %s; wanted <organization>/<team>", rawTeam)
		}
		allowTeams = append(allowTeams, coderd.GithubOAuth2Team{
			Organization: parts[0],
			Slug:         parts[1],
		})
	}
	createClient := func(client *http.Client) (*github.Client, error) {
		if enterpriseBaseURL != "" {
			return github.NewEnterpriseClient(enterpriseBaseURL, "", client)
		}
		return github.NewClient(client), nil
	}

	endpoint := xgithub.Endpoint
	if enterpriseBaseURL != "" {
		enterpriseURL, err := url.Parse(enterpriseBaseURL)
		if err != nil {
			return nil, xerrors.Errorf("parse enterprise base url: %w", err)
		}
		authURL, err := enterpriseURL.Parse("/login/oauth/authorize")
		if err != nil {
			return nil, xerrors.Errorf("parse enterprise auth url: %w", err)
		}
		tokenURL, err := enterpriseURL.Parse("/login/oauth/access_token")
		if err != nil {
			return nil, xerrors.Errorf("parse enterprise token url: %w", err)
		}
		endpoint = oauth2.Endpoint{
			AuthURL:  authURL.String(),
			TokenURL: tokenURL.String(),
		}
	}

	return &coderd.GithubOAuth2Config{
		OAuth2Config: &oauth2.Config{
			ClientID:     clientID,
			ClientSecret: clientSecret,
			Endpoint:     endpoint,
			RedirectURL:  redirectURL.String(),
			Scopes: []string{
				"read:user",
				"read:org",
				"user:email",
			},
		},
		AllowSignups:       allowSignups,
		AllowOrganizations: allowOrgs,
		AllowTeams:         allowTeams,
		AuthenticatedUser: func(ctx context.Context, client *http.Client) (*github.User, error) {
			api, err := createClient(client)
			if err != nil {
				return nil, err
			}
			user, _, err := api.Users.Get(ctx, "")
			return user, err
		},
		ListEmails: func(ctx context.Context, client *http.Client) ([]*github.UserEmail, error) {
			api, err := createClient(client)
			if err != nil {
				return nil, err
			}
			emails, _, err := api.Users.ListEmails(ctx, &github.ListOptions{})
			return emails, err
		},
		ListOrganizationMemberships: func(ctx context.Context, client *http.Client) ([]*github.Membership, error) {
			api, err := createClient(client)
			if err != nil {
				return nil, err
			}
			memberships, _, err := api.Organizations.ListOrgMemberships(ctx, &github.ListOrgMembershipsOptions{
				State: "active",
				ListOptions: github.ListOptions{
					PerPage: 100,
				},
			})
			return memberships, err
		},
		TeamMembership: func(ctx context.Context, client *http.Client, org, teamSlug, username string) (*github.Membership, error) {
			api, err := createClient(client)
			if err != nil {
				return nil, err
			}
			team, _, err := api.Teams.GetTeamMembershipBySlug(ctx, org, teamSlug, username)
			return team, err
		},
	}, nil
}

func serveHandler(ctx context.Context, logger slog.Logger, handler http.Handler, addr, name string) (closeFunc func()) {
	logger.Debug(ctx, "http server listening", slog.F("addr", addr), slog.F("name", name))

	// ReadHeaderTimeout is purposefully not enabled. It caused some issues with
	// websockets over the dev tunnel.
	// See: https://github.com/coder/coder/pull/3730
	//nolint:gosec
	srv := &http.Server{
		Addr:    addr,
		Handler: handler,
	}
	go func() {
		err := srv.ListenAndServe()
		if err != nil && !xerrors.Is(err, http.ErrServerClosed) {
			logger.Error(ctx, "http server listen", slog.F("name", name), slog.Error(err))
		}
	}()

	return func() { _ = srv.Close() }
}

// embeddedPostgresURL returns the URL for the embedded PostgreSQL deployment.
func embeddedPostgresURL(cfg config.Root) (string, error) {
	pgPassword, err := cfg.PostgresPassword().Read()
	if errors.Is(err, os.ErrNotExist) {
		pgPassword, err = cryptorand.String(16)
		if err != nil {
			return "", xerrors.Errorf("generate password: %w", err)
		}
		err = cfg.PostgresPassword().Write(pgPassword)
		if err != nil {
			return "", xerrors.Errorf("write password: %w", err)
		}
	}
	if err != nil && !errors.Is(err, os.ErrNotExist) {
		return "", err
	}
	pgPort, err := cfg.PostgresPort().Read()
	if errors.Is(err, os.ErrNotExist) {
		listener, err := net.Listen("tcp4", "127.0.0.1:0")
		if err != nil {
			return "", xerrors.Errorf("listen for random port: %w", err)
		}
		_ = listener.Close()
		tcpAddr, valid := listener.Addr().(*net.TCPAddr)
		if !valid {
			return "", xerrors.Errorf("listener returned non TCP addr: %T", tcpAddr)
		}
		pgPort = strconv.Itoa(tcpAddr.Port)
		err = cfg.PostgresPort().Write(pgPort)
		if err != nil {
			return "", xerrors.Errorf("write postgres port: %w", err)
		}
	}
	return fmt.Sprintf("postgres://coder@localhost:%s/coder?sslmode=disable&password=%s", pgPort, pgPassword), nil
}

func startBuiltinPostgres(ctx context.Context, cfg config.Root, logger slog.Logger) (string, func() error, error) {
	usr, err := user.Current()
	if err != nil {
		return "", nil, err
	}
	if usr.Uid == "0" {
		return "", nil, xerrors.New("The built-in PostgreSQL cannot run as the root user. Create a non-root user and run again!")
	}

	// Ensure a password and port have been generated!
	connectionURL, err := embeddedPostgresURL(cfg)
	if err != nil {
		return "", nil, err
	}
	pgPassword, err := cfg.PostgresPassword().Read()
	if err != nil {
		return "", nil, xerrors.Errorf("read postgres password: %w", err)
	}
	pgPortRaw, err := cfg.PostgresPort().Read()
	if err != nil {
		return "", nil, xerrors.Errorf("read postgres port: %w", err)
	}
	pgPort, err := strconv.Atoi(pgPortRaw)
	if err != nil {
		return "", nil, xerrors.Errorf("parse postgres port: %w", err)
	}

	stdlibLogger := slog.Stdlib(ctx, logger.Named("postgres"), slog.LevelDebug)
	ep := embeddedpostgres.NewDatabase(
		embeddedpostgres.DefaultConfig().
			Version(embeddedpostgres.V13).
			BinariesPath(filepath.Join(cfg.PostgresPath(), "bin")).
			DataPath(filepath.Join(cfg.PostgresPath(), "data")).
			RuntimePath(filepath.Join(cfg.PostgresPath(), "runtime")).
			CachePath(filepath.Join(cfg.PostgresPath(), "cache")).
			Username("coder").
			Password(pgPassword).
			Database("coder").
			Port(uint32(pgPort)).
			Logger(stdlibLogger.Writer()),
	)
	err = ep.Start()
	if err != nil {
		return "", nil, xerrors.Errorf("Failed to start built-in PostgreSQL. Optionally, specify an external deployment with `--postgres-url`: %w", err)
	}
	return connectionURL, ep.Stop, nil
}<|MERGE_RESOLUTION|>--- conflicted
+++ resolved
@@ -826,21 +826,8 @@
 		`Minimum supported version of TLS. Accepted values are "tls10", "tls11", "tls12" or "tls13"`)
 	cliflag.BoolVarP(root.Flags(), &tunnel, "tunnel", "", "CODER_TUNNEL", false,
 		"Workspaces must be able to reach the `access-url`. This overrides your access URL with a public access URL that tunnels your Coder deployment.")
-<<<<<<< HEAD
-	cliflag.BoolVarP(root.Flags(), &traceEnable, "trace", "", "CODER_TRACE", false, "Specifies if application tracing data is collected")
-	cliflag.BoolVarP(root.Flags(), &secureAuthCookie, "secure-auth-cookie", "", "CODER_SECURE_AUTH_COOKIE", false, "Specifies if the 'Secure' property is set on browser session cookies")
-	cliflag.StringVarP(root.Flags(), &sshKeygenAlgorithmRaw, "ssh-keygen-algorithm", "", "CODER_SSH_KEYGEN_ALGORITHM", "ed25519", "Specifies the algorithm to use for generating ssh keys. "+
-		`Accepted values are "ed25519", "ecdsa", or "rsa4096"`)
-	cliflag.StringArrayVarP(root.Flags(), &autoImportTemplates, "auto-import-template", "", "CODER_TEMPLATE_AUTOIMPORT", []string{}, "Which templates to auto-import. Available auto-importable templates are: kubernetes")
-	cliflag.BoolVarP(root.Flags(), &spooky, "spooky", "", "", false, "Specifies spookiness level")
-=======
-	cliflag.StringArrayVarP(root.Flags(), &stunServers, "stun-server", "", "CODER_STUN_SERVERS", []string{
-		"stun:stun.l.google.com:19302",
-	}, "URLs for STUN servers to enable P2P connections.")
 	cliflag.BoolVarP(root.Flags(), &traceEnable, "trace", "", "CODER_TRACE", false,
 		"Whether application tracing data is collected.")
-	cliflag.StringVarP(root.Flags(), &turnRelayAddress, "turn-relay-address", "", "CODER_TURN_RELAY_ADDRESS", "127.0.0.1",
-		"The address to bind TURN connections.")
 	cliflag.BoolVarP(root.Flags(), &secureAuthCookie, "secure-auth-cookie", "", "CODER_SECURE_AUTH_COOKIE", false,
 		"Controls if the 'Secure' property is set on browser session cookies")
 	cliflag.StringVarP(root.Flags(), &sshKeygenAlgorithmRaw, "ssh-keygen-algorithm", "", "CODER_SSH_KEYGEN_ALGORITHM", "ed25519",
@@ -850,7 +837,6 @@
 		"Templates to auto-import. Available auto-importable templates are: kubernetes")
 	_ = root.Flags().MarkHidden("auto-import-template")
 	cliflag.BoolVarP(root.Flags(), &spooky, "spooky", "", "", false, "Specifies spookiness level...")
->>>>>>> 29d804e6
 	_ = root.Flags().MarkHidden("spooky")
 	cliflag.BoolVarP(root.Flags(), &verbose, "verbose", "v", "CODER_VERBOSE", false,
 		"Enables verbose logging.")
