package cli_test

import (
	"context"
	"testing"

	"github.com/stretchr/testify/require"

	"github.com/coder/coder/cli/clitest"
	"github.com/coder/coder/coderd"
	"github.com/coder/coder/coderd/coderdtest"
<<<<<<< HEAD
	"github.com/coder/coder/console"
=======
	"github.com/coder/coder/pty/ptytest"
>>>>>>> e5db9364
)

func TestLogin(t *testing.T) {
	t.Parallel()
	t.Run("InitialUserNoTTY", func(t *testing.T) {
		t.Parallel()
		client := coderdtest.New(t)
		root, _ := clitest.New(t, "login", client.URL.String())
		err := root.Execute()
		require.Error(t, err)
	})

	t.Run("InitialUserTTY", func(t *testing.T) {
		t.Parallel()
		client := coderdtest.New(t)
		// The --force-tty flag is required on Windows, because the `isatty` library does not
		// accurately detect Windows ptys when they are not attached to a process:
		// https://github.com/mattn/go-isatty/issues/59
		root, _ := clitest.New(t, "login", client.URL.String(), "--force-tty")
		pty := ptytest.New(t)
		root.SetIn(pty.Input())
		root.SetOut(pty.Output())
		go func() {
			err := root.Execute()
			require.NoError(t, err)
		}()

		matches := []string{
			"first user?", "y",
			"username", "testuser",
			"organization", "testorg",
			"email", "user@coder.com",
			"password", "password",
		}
		for i := 0; i < len(matches); i += 2 {
			match := matches[i]
			value := matches[i+1]
			pty.ExpectMatch(match)
			pty.WriteLine(value)
		}
		pty.ExpectMatch("Welcome to Coder")
	})

	t.Run("ExistingUserValidTokenTTY", func(t *testing.T) {
		t.Parallel()
		client := coderdtest.New(t)
		_, err := client.CreateInitialUser(context.Background(), coderd.CreateInitialUserRequest{
			Username:     "test-user",
			Email:        "test-user@coder.com",
			Organization: "acme-corp",
			Password:     "password",
		})
		require.NoError(t, err)
		token, err := client.LoginWithPassword(context.Background(), coderd.LoginWithPasswordRequest{
			Email:    "test-user@coder.com",
			Password: "password",
		})
		require.NoError(t, err)

		root, _ := clitest.New(t, "login", client.URL.String(), "--force-tty")
		cons := console.New(t, root)
		go func() {
			err := root.Execute()
			require.NoError(t, err)
		}()

		_, err = cons.ExpectString("Paste your token here:")
		require.NoError(t, err)
		_, err = cons.SendLine(token.SessionToken)
		require.NoError(t, err)
		_, err = cons.ExpectString("Welcome to Coder")
		require.NoError(t, err)
	})

	t.Run("ExistingUserInvalidTokenTTY", func(t *testing.T) {
		t.Parallel()
		client := coderdtest.New(t)
		_, err := client.CreateInitialUser(context.Background(), coderd.CreateInitialUserRequest{
			Username:     "test-user",
			Email:        "test-user@coder.com",
			Organization: "acme-corp",
			Password:     "password",
		})
		require.NoError(t, err)

		root, _ := clitest.New(t, "login", client.URL.String(), "--force-tty")
		cons := console.New(t, root)
		go func() {
			err := root.Execute()
			require.Error(t, err)
		}()

		_, err = cons.ExpectString("Paste your token here:")
		require.NoError(t, err)
		_, err = cons.SendLine("an-invalid-token")
		require.NoError(t, err)
		_, err = cons.ExpectString("That's not a valid token!")
		require.NoError(t, err)
	})
}<|MERGE_RESOLUTION|>--- conflicted
+++ resolved
@@ -9,11 +9,7 @@
 	"github.com/coder/coder/cli/clitest"
 	"github.com/coder/coder/coderd"
 	"github.com/coder/coder/coderd/coderdtest"
-<<<<<<< HEAD
-	"github.com/coder/coder/console"
-=======
 	"github.com/coder/coder/pty/ptytest"
->>>>>>> e5db9364
 )
 
 func TestLogin(t *testing.T) {
@@ -74,18 +70,17 @@
 		require.NoError(t, err)
 
 		root, _ := clitest.New(t, "login", client.URL.String(), "--force-tty")
-		cons := console.New(t, root)
+		pty := ptytest.New(t)
+		root.SetIn(pty.Input())
+		root.SetOut(pty.Output())
 		go func() {
 			err := root.Execute()
 			require.NoError(t, err)
 		}()
 
-		_, err = cons.ExpectString("Paste your token here:")
-		require.NoError(t, err)
-		_, err = cons.SendLine(token.SessionToken)
-		require.NoError(t, err)
-		_, err = cons.ExpectString("Welcome to Coder")
-		require.NoError(t, err)
+		pty.ExpectMatch("Paste your token here:")
+		pty.WriteLine(token.SessionToken)
+		pty.ExpectMatch("Welcome to Coder")
 	})
 
 	t.Run("ExistingUserInvalidTokenTTY", func(t *testing.T) {
@@ -100,17 +95,17 @@
 		require.NoError(t, err)
 
 		root, _ := clitest.New(t, "login", client.URL.String(), "--force-tty")
-		cons := console.New(t, root)
+		pty := ptytest.New(t)
+		root.SetIn(pty.Input())
+		root.SetOut(pty.Output())
 		go func() {
 			err := root.Execute()
+			// An error is expected in this case, since the login wasn't successful:
 			require.Error(t, err)
 		}()
 
-		_, err = cons.ExpectString("Paste your token here:")
-		require.NoError(t, err)
-		_, err = cons.SendLine("an-invalid-token")
-		require.NoError(t, err)
-		_, err = cons.ExpectString("That's not a valid token!")
-		require.NoError(t, err)
+		pty.ExpectMatch("Paste your token here:")
+		pty.WriteLine("an-invalid-token")
+		pty.ExpectMatch("That's not a valid token!")
 	})
 }