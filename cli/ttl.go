--- conflicted
+++ resolved
@@ -40,11 +40,7 @@
 				return xerrors.Errorf("create client: %w", err)
 			}
 
-<<<<<<< HEAD
-			workspace, err := client.WorkspaceByOwnerAndName(cmd.Context(), codersdk.Me, args[0])
-=======
-			workspace, err := namedWorkspace(cmd, client, organization.ID, args[0])
->>>>>>> 582d636e
+			workspace, err := namedWorkspace(cmd, client, args[0])
 			if err != nil {
 				return xerrors.Errorf("get workspace: %w", err)
 			}
@@ -73,11 +69,7 @@
 				return xerrors.Errorf("create client: %w", err)
 			}
 
-<<<<<<< HEAD
-			workspace, err := client.WorkspaceByOwnerAndName(cmd.Context(), codersdk.Me, args[0])
-=======
-			workspace, err := namedWorkspace(cmd, client, organization.ID, args[0])
->>>>>>> 582d636e
+			workspace, err := namedWorkspace(cmd, client, args[0])
 			if err != nil {
 				return xerrors.Errorf("get workspace: %w", err)
 			}
@@ -121,11 +113,7 @@
 				return xerrors.Errorf("create client: %w", err)
 			}
 
-<<<<<<< HEAD
-			workspace, err := client.WorkspaceByOwnerAndName(cmd.Context(), codersdk.Me, args[0])
-=======
-			workspace, err := namedWorkspace(cmd, client, organization.ID, args[0])
->>>>>>> 582d636e
+			workspace, err := namedWorkspace(cmd, client, args[0])
 			if err != nil {
 				return xerrors.Errorf("get workspace: %w", err)
 			}
