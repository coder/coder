--- conflicted
+++ resolved
@@ -23,12 +23,8 @@
        $ coder templates push my-template
 
 SUBCOMMANDS:
-<<<<<<< HEAD
-    archive     Archive unused failed template versions from a given template(s)
-=======
     archive     Archive unused or failed template versions from a given
                 template(s)
->>>>>>> 1e950fa9
     create      Create a template from the current directory or as specified by
                 flag
     delete      Delete templates
