--- conflicted
+++ resolved
@@ -35,7 +35,7 @@
                                                      security purposes. Path-based apps can
                                                      make requests to the Coder API and pose a
                                                      security risk when the workspace serves
-                                                     malicious Javascript. Path-based apps can
+                                                     malicious JavaScript. Path-based apps can
                                                      be disabled entirely with
                                                      --disable-path-apps for further security.
                                                      Consumes
@@ -46,7 +46,7 @@
                                                      do not own by default. Path-based apps
                                                      can make requests to the Coder API and
                                                      pose a security risk when the workspace
-                                                     serves malicious Javascript. Path-based
+                                                     serves malicious JavaScript. Path-based
                                                      apps can be disabled entirely with
                                                      --disable-path-apps for further security.
                                                      Consumes
@@ -83,27 +83,20 @@
                                                      Consumes
                                                      $CODER_DERP_SERVER_STUN_ADDRESSES
                                                      (default [stun.l.google.com:19302])
-<<<<<<< HEAD
       --disable-path-apps                            Disable workspace apps that are not
                                                      served from subdomains. Path-based apps
                                                      can make requests to the Coder API and
                                                      pose a security risk when the workspace
-                                                     serves malicious Javascript. This is
+                                                     serves malicious JavaScript. This is
                                                      recommended for security purposes if a
                                                      --wildcard-access-url is configured.
                                                      Consumes $CODER_DISABLE_PATH_APPS
-      --experimental                                 Enable experimental features.
-                                                     Experimental features are not ready for
-                                                     production.
-                                                     Consumes $CODER_EXPERIMENTAL
-=======
       --experiments strings                          Enable one or more experiments. These are
                                                      not ready for production. Separate
                                                      multiple experiments with commas, or
                                                      enter '*' to opt-in to all available
                                                      experiments.
                                                      Consumes $CODER_EXPERIMENTS
->>>>>>> 41145a68
   -h, --help                                         help for server
       --http-address string                          HTTP bind address of the server. Unset to
                                                      disable the HTTP endpoint.
