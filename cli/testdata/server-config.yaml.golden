--- conflicted
+++ resolved
@@ -450,20 +450,6 @@
 userQuietHoursSchedule:
   # The default daily cron schedule applied to users that haven't set a custom quiet
   # hours schedule themselves. The quiet hours schedule determines when workspaces
-<<<<<<< HEAD
-  # will be force stopped due to the template's max TTL, and will round the max TTL
-  # up to be within the user's quiet hours window (or default). The format is the
-  # same as the standard cron format, but the day-of-month, month and day-of-week
-  # must be *. Only one hour and minute can be specified (ranges or comma separated
-  # values are not supported).
-  # (default: <unset>, type: string)
-  defaultQuietHoursSchedule: ""
-  # Allow users to set their own quiet hours schedule for workspaces to stop in
-  # (depending on template autostop requirement settings). If false, users can't
-  # change their quiet hours schedule and the site default is always used.
-  # (default: true, type: bool)
-  allowCustomQuietHours: true
-=======
   # will be force stopped due to the template's autostop requirement, and will round
   # the max deadline up to be within the user's quiet hours window (or default). The
   # format is the same as the standard cron format, but the day-of-month, month and
@@ -471,4 +457,8 @@
   # comma separated values are not supported).
   # (default: CRON_TZ=UTC 0 0 * * *, type: string)
   defaultQuietHoursSchedule: CRON_TZ=UTC 0 0 * * *
->>>>>>> b36071c6
+  # Allow users to set their own quiet hours schedule for workspaces to stop in
+  # (depending on template autostop requirement settings). If false, users can't
+  # change their quiet hours schedule and the site default is always used.
+  # (default: true, type: bool)
+  allowCustomQuietHours: true