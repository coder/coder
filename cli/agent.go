--- conflicted
+++ resolved
@@ -198,12 +198,8 @@
 				return xerrors.Errorf("add executable to $PATH: %w", err)
 			}
 
-<<<<<<< HEAD
 			prometheusRegistry := prometheus.NewRegistry()
-
-=======
 			subsystem := inv.Environ.Get(agent.EnvAgentSubsystem)
->>>>>>> 63a9e343
 			agnt := agent.New(agent.Options{
 				Client:            client,
 				Logger:            logger,
@@ -225,12 +221,9 @@
 				},
 				IgnorePorts:   ignorePorts,
 				SSHMaxTimeout: sshMaxTimeout,
-<<<<<<< HEAD
+				Subsystem:     codersdk.AgentSubsystem(subsystem),
 
 				PrometheusRegistry: prometheusRegistry,
-=======
-				Subsystem:     codersdk.AgentSubsystem(subsystem),
->>>>>>> 63a9e343
 			})
 
 			prometheusSrvClose := ServeHandler(ctx, logger, prometheusMetricsHandler(prometheusRegistry, logger), prometheusAddress, "prometheus")
