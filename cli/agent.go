package cli

import (
	"context"
	"fmt"
	"io"
	"net"
	"net/http"
	"net/http/pprof"
	"net/url"
	"os"
	"path/filepath"
	"runtime"
	"strconv"
	"strings"
	"time"

	"cloud.google.com/go/compute/metadata"
	"golang.org/x/xerrors"
	"gopkg.in/natefinch/lumberjack.v2"

	"github.com/prometheus/client_golang/prometheus"

	"cdr.dev/slog"
	"cdr.dev/slog/sloggers/sloghuman"
	"cdr.dev/slog/sloggers/slogjson"
	"cdr.dev/slog/sloggers/slogstackdriver"
	"github.com/coder/serpent"

	"github.com/coder/coder/v2/agent"
	"github.com/coder/coder/v2/agent/agentexec"
	"github.com/coder/coder/v2/agent/agentssh"
	"github.com/coder/coder/v2/agent/reaper"
	"github.com/coder/coder/v2/buildinfo"
	"github.com/coder/coder/v2/cli/clilog"
	"github.com/coder/coder/v2/codersdk"
	"github.com/coder/coder/v2/codersdk/agentsdk"
)

func (r *RootCmd) workspaceAgent() *serpent.Command {
	var (
		auth                string
		logDir              string
		scriptDataDir       string
		pprofAddress        string
		noReap              bool
		sshMaxTimeout       time.Duration
		tailnetListenPort   int64
		prometheusAddress   string
		debugAddress        string
		slogHumanPath       string
		slogJSONPath        string
		slogStackdriverPath string
		blockFileTransfer   bool
		agentHeaderCommand  string
		agentHeader         []string

		experimentalDevcontainersEnabled bool
	)
	cmd := &serpent.Command{
		Use:   "agent",
		Short: `Starts the Coder workspace agent.`,
		// This command isn't useful to manually execute.
		Hidden: true,
		Handler: func(inv *serpent.Invocation) error {
			ctx, cancel := context.WithCancelCause(inv.Context())
			defer func() {
				cancel(xerrors.New("agent exited"))
			}()

			var (
				ignorePorts = map[int]string{}
				isLinux     = runtime.GOOS == "linux"

				sinks      = []slog.Sink{}
				logClosers = []func() error{}
			)
			defer func() {
				for _, closer := range logClosers {
					_ = closer()
				}
			}()

			addSinkIfProvided := func(sinkFn func(io.Writer) slog.Sink, loc string) error {
				switch loc {
				case "":
					// Do nothing.

				case "/dev/stderr":
					sinks = append(sinks, sinkFn(inv.Stderr))

				case "/dev/stdout":
					sinks = append(sinks, sinkFn(inv.Stdout))

				default:
					fi, err := os.OpenFile(loc, os.O_WRONLY|os.O_CREATE|os.O_APPEND, 0o644)
					if err != nil {
						return xerrors.Errorf("open log file %q: %w", loc, err)
					}
					sinks = append(sinks, sinkFn(fi))
					logClosers = append(logClosers, fi.Close)
				}
				return nil
			}

			if err := addSinkIfProvided(sloghuman.Sink, slogHumanPath); err != nil {
				return xerrors.Errorf("add human sink: %w", err)
			}
			if err := addSinkIfProvided(slogjson.Sink, slogJSONPath); err != nil {
				return xerrors.Errorf("add json sink: %w", err)
			}
			if err := addSinkIfProvided(slogstackdriver.Sink, slogStackdriverPath); err != nil {
				return xerrors.Errorf("add stackdriver sink: %w", err)
			}

			// Spawn a reaper so that we don't accumulate a ton
			// of zombie processes.
			if reaper.IsInitProcess() && !noReap && isLinux {
				logWriter := &clilog.LumberjackWriteCloseFixer{Writer: &lumberjack.Logger{
					Filename: filepath.Join(logDir, "coder-agent-init.log"),
					MaxSize:  5, // MB
					// Without this, rotated logs will never be deleted.
					MaxBackups: 1,
				}}
				defer logWriter.Close()

				sinks = append(sinks, sloghuman.Sink(logWriter))
				logger := inv.Logger.AppendSinks(sinks...).Leveled(slog.LevelDebug)

				logger.Info(ctx, "spawning reaper process")
				// Do not start a reaper on the child process. It's important
				// to do this else we fork bomb ourselves.
				//nolint:gocritic
				args := append(os.Args, "--no-reap")
				err := reaper.ForkReap(
					reaper.WithExecArgs(args...),
					reaper.WithCatchSignals(StopSignals...),
				)
				if err != nil {
					logger.Error(ctx, "agent process reaper unable to fork", slog.Error(err))
					return xerrors.Errorf("fork reap: %w", err)
				}

				logger.Info(ctx, "reaper process exiting")
				return nil
			}

			// Handle interrupt signals to allow for graceful shutdown,
			// note that calling stopNotify disables the signal handler
			// and the next interrupt will terminate the program (you
			// probably want cancel instead).
			//
			// Note that we don't want to handle these signals in the
			// process that runs as PID 1, that's why we do this after
			// the reaper forked.
			ctx, stopNotify := inv.SignalNotifyContext(ctx, StopSignals...)
			defer stopNotify()

			// DumpHandler does signal handling, so we call it after the
			// reaper.
			go DumpHandler(ctx, "agent")

			logWriter := &clilog.LumberjackWriteCloseFixer{Writer: &lumberjack.Logger{
				Filename: filepath.Join(logDir, "coder-agent.log"),
				MaxSize:  5, // MB
				// Per customer incident on November 17th, 2023, its helpful
				// to have the log of the last few restarts to debug a failing agent.
				MaxBackups: 10,
			}}
			defer logWriter.Close()

			sinks = append(sinks, sloghuman.Sink(logWriter))
			logger := inv.Logger.AppendSinks(sinks...).Leveled(slog.LevelDebug)

			version := buildinfo.Version()
			logger.Info(ctx, "agent is starting now",
				slog.F("url", r.agentURL),
				slog.F("auth", auth),
				slog.F("version", version),
			)

			client := agentsdk.New(r.agentURL)
			client.SDK.SetLogger(logger)
			// Set a reasonable timeout so requests can't hang forever!
			// The timeout needs to be reasonably long, because requests
			// with large payloads can take a bit. e.g. startup scripts
			// may take a while to insert.
			client.SDK.HTTPClient.Timeout = 30 * time.Second
			// Attach header transport so we process --agent-header and
			// --agent-header-command flags
			headerTransport, err := headerTransport(ctx, r.agentURL, agentHeader, agentHeaderCommand)
			if err != nil {
				return xerrors.Errorf("configure header transport: %w", err)
			}
			headerTransport.Transport = client.SDK.HTTPClient.Transport
			client.SDK.HTTPClient.Transport = headerTransport

			// Enable pprof handler
			// This prevents the pprof import from being accidentally deleted.
			_ = pprof.Handler
			pprofSrvClose := ServeHandler(ctx, logger, nil, pprofAddress, "pprof")
			defer pprofSrvClose()
			if port, err := extractPort(pprofAddress); err == nil {
				ignorePorts[port] = "pprof"
			}

			if port, err := extractPort(prometheusAddress); err == nil {
				ignorePorts[port] = "prometheus"
			}

			if port, err := extractPort(debugAddress); err == nil {
				ignorePorts[port] = "debug"
			}

			// exchangeToken returns a session token.
			// This is abstracted to allow for the same looping condition
			// regardless of instance identity auth type.
			var exchangeToken func(context.Context) (agentsdk.AuthenticateResponse, error)
			switch auth {
			case "token":
				token, _ := inv.ParsedFlags().GetString(varAgentToken)
				if token == "" {
					tokenFile, _ := inv.ParsedFlags().GetString(varAgentTokenFile)
					if tokenFile != "" {
						tokenBytes, err := os.ReadFile(tokenFile)
						if err != nil {
							return xerrors.Errorf("read token file %q: %w", tokenFile, err)
						}
						token = strings.TrimSpace(string(tokenBytes))
					}
				}
				if token == "" {
					return xerrors.Errorf("CODER_AGENT_TOKEN or CODER_AGENT_TOKEN_FILE must be set for token auth")
				}
				client.SetSessionToken(token)
			case "google-instance-identity":
				// This is *only* done for testing to mock client authentication.
				// This will never be set in a production scenario.
				var gcpClient *metadata.Client
				gcpClientRaw := ctx.Value("gcp-client")
				if gcpClientRaw != nil {
					gcpClient, _ = gcpClientRaw.(*metadata.Client)
				}
				exchangeToken = func(ctx context.Context) (agentsdk.AuthenticateResponse, error) {
					return client.AuthGoogleInstanceIdentity(ctx, "", gcpClient)
				}
			case "aws-instance-identity":
				// This is *only* done for testing to mock client authentication.
				// This will never be set in a production scenario.
				var awsClient *http.Client
				awsClientRaw := ctx.Value("aws-client")
				if awsClientRaw != nil {
					awsClient, _ = awsClientRaw.(*http.Client)
					if awsClient != nil {
						client.SDK.HTTPClient = awsClient
					}
				}
				exchangeToken = func(ctx context.Context) (agentsdk.AuthenticateResponse, error) {
					return client.AuthAWSInstanceIdentity(ctx)
				}
			case "azure-instance-identity":
				// This is *only* done for testing to mock client authentication.
				// This will never be set in a production scenario.
				var azureClient *http.Client
				azureClientRaw := ctx.Value("azure-client")
				if azureClientRaw != nil {
					azureClient, _ = azureClientRaw.(*http.Client)
					if azureClient != nil {
						client.SDK.HTTPClient = azureClient
					}
				}
				exchangeToken = func(ctx context.Context) (agentsdk.AuthenticateResponse, error) {
					return client.AuthAzureInstanceIdentity(ctx)
				}
			}

			executablePath, err := os.Executable()
			if err != nil {
				return xerrors.Errorf("getting os executable: %w", err)
			}
			err = os.Setenv("PATH", fmt.Sprintf("%s%c%s", os.Getenv("PATH"), filepath.ListSeparator, filepath.Dir(executablePath)))
			if err != nil {
				return xerrors.Errorf("add executable to $PATH: %w", err)
			}

			subsystemsRaw := inv.Environ.Get(agent.EnvAgentSubsystem)
			subsystems := []codersdk.AgentSubsystem{}
			for _, s := range strings.Split(subsystemsRaw, ",") {
				subsystem := codersdk.AgentSubsystem(strings.TrimSpace(s))
				if subsystem == "" {
					continue
				}
				if !subsystem.Valid() {
					return xerrors.Errorf("invalid subsystem %q", subsystem)
				}
				subsystems = append(subsystems, subsystem)
			}

			environmentVariables := map[string]string{
				"GIT_ASKPASS": executablePath,
			}

			enabled := os.Getenv(agentexec.EnvProcPrioMgmt)
			if enabled != "" && runtime.GOOS == "linux" {
				logger.Info(ctx, "process priority management enabled",
					slog.F("env_var", agentexec.EnvProcPrioMgmt),
					slog.F("enabled", enabled),
					slog.F("os", runtime.GOOS),
				)
			} else {
				logger.Info(ctx, "process priority management not enabled (linux-only) ",
					slog.F("env_var", agentexec.EnvProcPrioMgmt),
					slog.F("enabled", enabled),
					slog.F("os", runtime.GOOS),
				)
			}

			execer, err := agentexec.NewExecer()
			if err != nil {
				return xerrors.Errorf("create agent execer: %w", err)
			}

			if experimentalDevcontainersEnabled {
				logger.Info(ctx, "agent devcontainer detection enabled")
			} else {
				logger.Info(ctx, "agent devcontainer detection not enabled")
			}

<<<<<<< HEAD
			reinitEvents := agentsdk.WaitForReinitLoop(ctx, logger, client)

			var (
				lastErr  error
				mustExit bool
			)
			for {
				prometheusRegistry := prometheus.NewRegistry()

				agnt := agent.New(agent.Options{
					Client:        client,
					Logger:        logger,
					LogDir:        logDir,
					ScriptDataDir: scriptDataDir,
					// #nosec G115 - Safe conversion as tailnet listen port is within uint16 range (0-65535)
					TailnetListenPort: uint16(tailnetListenPort),
					ExchangeToken: func(ctx context.Context) (string, error) {
						if exchangeToken == nil {
							return client.SDK.SessionToken(), nil
						}
						resp, err := exchangeToken(ctx)
						if err != nil {
							return "", err
						}
						client.SetSessionToken(resp.SessionToken)
						return resp.SessionToken, nil
					},
					EnvironmentVariables: environmentVariables,
					IgnorePorts:          ignorePorts,
					SSHMaxTimeout:        sshMaxTimeout,
					Subsystems:           subsystems,

					PrometheusRegistry:               prometheusRegistry,
					BlockFileTransfer:                blockFileTransfer,
					Execer:                           execer,
					ContainerLister:                  containerLister,
					ExperimentalDevcontainersEnabled: experimentalDevcontainersEnabled,
				})

				promHandler := agent.PrometheusMetricsHandler(prometheusRegistry, logger)
				prometheusSrvClose := ServeHandler(ctx, logger, promHandler, prometheusAddress, "prometheus")

				debugSrvClose := ServeHandler(ctx, logger, agnt.HTTPDebug(), debugAddress, "debug")

				select {
				case <-ctx.Done():
					logger.Warn(ctx, "agent shutting down", slog.Error(ctx.Err()), slog.F("cause", context.Cause(ctx)))
					mustExit = true
				case event := <-reinitEvents:
					logger.Warn(ctx, "agent received instruction to reinitialize",
						slog.F("user_id", event.UserID), slog.F("workspace_id", event.WorkspaceID), slog.F("reason", event.Reason))
				}

				lastErr = agnt.Close()
				debugSrvClose()
				prometheusSrvClose()

				if mustExit {
					break
				}

				logger.Info(ctx, "agent reinitializing")
			}
			return lastErr
=======
			agnt := agent.New(agent.Options{
				Client:        client,
				Logger:        logger,
				LogDir:        logDir,
				ScriptDataDir: scriptDataDir,
				// #nosec G115 - Safe conversion as tailnet listen port is within uint16 range (0-65535)
				TailnetListenPort: uint16(tailnetListenPort),
				ExchangeToken: func(ctx context.Context) (string, error) {
					if exchangeToken == nil {
						return client.SDK.SessionToken(), nil
					}
					resp, err := exchangeToken(ctx)
					if err != nil {
						return "", err
					}
					client.SetSessionToken(resp.SessionToken)
					return resp.SessionToken, nil
				},
				EnvironmentVariables: environmentVariables,
				IgnorePorts:          ignorePorts,
				SSHMaxTimeout:        sshMaxTimeout,
				Subsystems:           subsystems,

				PrometheusRegistry: prometheusRegistry,
				BlockFileTransfer:  blockFileTransfer,
				Execer:             execer,

				ExperimentalDevcontainersEnabled: experimentalDevcontainersEnabled,
			})

			promHandler := agent.PrometheusMetricsHandler(prometheusRegistry, logger)
			prometheusSrvClose := ServeHandler(ctx, logger, promHandler, prometheusAddress, "prometheus")
			defer prometheusSrvClose()

			debugSrvClose := ServeHandler(ctx, logger, agnt.HTTPDebug(), debugAddress, "debug")
			defer debugSrvClose()

			<-ctx.Done()
			return agnt.Close()
>>>>>>> d9ef6ed8
		},
	}

	cmd.Options = serpent.OptionSet{
		{
			Flag:        "auth",
			Default:     "token",
			Description: "Specify the authentication type to use for the agent.",
			Env:         "CODER_AGENT_AUTH",
			Value:       serpent.StringOf(&auth),
		},
		{
			Flag:        "log-dir",
			Default:     os.TempDir(),
			Description: "Specify the location for the agent log files.",
			Env:         "CODER_AGENT_LOG_DIR",
			Value:       serpent.StringOf(&logDir),
		},
		{
			Flag:        "script-data-dir",
			Default:     os.TempDir(),
			Description: "Specify the location for storing script data.",
			Env:         "CODER_AGENT_SCRIPT_DATA_DIR",
			Value:       serpent.StringOf(&scriptDataDir),
		},
		{
			Flag:        "pprof-address",
			Default:     "127.0.0.1:6060",
			Env:         "CODER_AGENT_PPROF_ADDRESS",
			Value:       serpent.StringOf(&pprofAddress),
			Description: "The address to serve pprof.",
		},
		{
			Flag:        "agent-header-command",
			Env:         "CODER_AGENT_HEADER_COMMAND",
			Value:       serpent.StringOf(&agentHeaderCommand),
			Description: "An external command that outputs additional HTTP headers added to all requests. The command must output each header as `key=value` on its own line.",
		},
		{
			Flag:        "agent-header",
			Env:         "CODER_AGENT_HEADER",
			Value:       serpent.StringArrayOf(&agentHeader),
			Description: "Additional HTTP headers added to all requests. Provide as " + `key=value` + ". Can be specified multiple times.",
		},
		{
			Flag: "no-reap",

			Env:         "",
			Description: "Do not start a process reaper.",
			Value:       serpent.BoolOf(&noReap),
		},
		{
			Flag: "ssh-max-timeout",
			// tcpip.KeepaliveIdleOption = 72h + 1min (forwardTCPSockOpts() in tailnet/conn.go)
			Default:     "72h",
			Env:         "CODER_AGENT_SSH_MAX_TIMEOUT",
			Description: "Specify the max timeout for a SSH connection, it is advisable to set it to a minimum of 60s, but no more than 72h.",
			Value:       serpent.DurationOf(&sshMaxTimeout),
		},
		{
			Flag:        "tailnet-listen-port",
			Default:     "0",
			Env:         "CODER_AGENT_TAILNET_LISTEN_PORT",
			Description: "Specify a static port for Tailscale to use for listening.",
			Value:       serpent.Int64Of(&tailnetListenPort),
		},
		{
			Flag:        "prometheus-address",
			Default:     "127.0.0.1:2112",
			Env:         "CODER_AGENT_PROMETHEUS_ADDRESS",
			Value:       serpent.StringOf(&prometheusAddress),
			Description: "The bind address to serve Prometheus metrics.",
		},
		{
			Flag:        "debug-address",
			Default:     "127.0.0.1:2113",
			Env:         "CODER_AGENT_DEBUG_ADDRESS",
			Value:       serpent.StringOf(&debugAddress),
			Description: "The bind address to serve a debug HTTP server.",
		},
		{
			Name:        "Human Log Location",
			Description: "Output human-readable logs to a given file.",
			Flag:        "log-human",
			Env:         "CODER_AGENT_LOGGING_HUMAN",
			Default:     "/dev/stderr",
			Value:       serpent.StringOf(&slogHumanPath),
		},
		{
			Name:        "JSON Log Location",
			Description: "Output JSON logs to a given file.",
			Flag:        "log-json",
			Env:         "CODER_AGENT_LOGGING_JSON",
			Default:     "",
			Value:       serpent.StringOf(&slogJSONPath),
		},
		{
			Name:        "Stackdriver Log Location",
			Description: "Output Stackdriver compatible logs to a given file.",
			Flag:        "log-stackdriver",
			Env:         "CODER_AGENT_LOGGING_STACKDRIVER",
			Default:     "",
			Value:       serpent.StringOf(&slogStackdriverPath),
		},
		{
			Flag:        "block-file-transfer",
			Default:     "false",
			Env:         "CODER_AGENT_BLOCK_FILE_TRANSFER",
			Description: fmt.Sprintf("Block file transfer using known applications: %s.", strings.Join(agentssh.BlockedFileTransferCommands, ",")),
			Value:       serpent.BoolOf(&blockFileTransfer),
		},
		{
			Flag:        "devcontainers-enable",
			Default:     "false",
			Env:         "CODER_AGENT_DEVCONTAINERS_ENABLE",
			Description: "Allow the agent to automatically detect running devcontainers.",
			Value:       serpent.BoolOf(&experimentalDevcontainersEnabled),
		},
	}

	return cmd
}

func ServeHandler(ctx context.Context, logger slog.Logger, handler http.Handler, addr, name string) (closeFunc func()) {
	// ReadHeaderTimeout is purposefully not enabled. It caused some issues with
	// websockets over the dev tunnel.
	// See: https://github.com/coder/coder/pull/3730
	//nolint:gosec
	srv := &http.Server{
		Addr:    addr,
		Handler: handler,
	}
	go func() {
		ln, err := net.Listen("tcp", addr)
		if err != nil {
			logger.Error(ctx, "http server listen", slog.F("name", name), slog.F("addr", addr), slog.Error(err))
			return
		}
		defer ln.Close()
		logger.Info(ctx, "http server listening", slog.F("addr", ln.Addr()), slog.F("name", name))
		if err := srv.Serve(ln); err != nil && !xerrors.Is(err, http.ErrServerClosed) {
			logger.Error(ctx, "http server serve", slog.F("addr", ln.Addr()), slog.F("name", name), slog.Error(err))
		}
	}()

	return func() {
		_ = srv.Close()
	}
}

// extractPort handles different url strings.
// - localhost:6060
// - http://localhost:6060
func extractPort(u string) (int, error) {
	port, firstError := urlPort(u)
	if firstError == nil {
		return port, nil
	}

	// Try with a scheme
	port, err := urlPort("http://" + u)
	if err == nil {
		return port, nil
	}
	return -1, xerrors.Errorf("invalid url %q: %w", u, firstError)
}

// urlPort extracts the port from a valid URL.
func urlPort(u string) (int, error) {
	parsed, err := url.Parse(u)
	if err != nil {
		return -1, xerrors.Errorf("invalid url %q: %w", u, err)
	}
	if parsed.Port() != "" {
		port, err := strconv.ParseUint(parsed.Port(), 10, 16)
		if err == nil && port > 0 && port < 1<<16 {
			return int(port), nil
		}
	}
	return -1, xerrors.Errorf("invalid port: %s", u)
}<|MERGE_RESOLUTION|>--- conflicted
+++ resolved
@@ -326,7 +326,6 @@
 				logger.Info(ctx, "agent devcontainer detection not enabled")
 			}
 
-<<<<<<< HEAD
 			reinitEvents := agentsdk.WaitForReinitLoop(ctx, logger, client)
 
 			var (
@@ -362,7 +361,6 @@
 					PrometheusRegistry:               prometheusRegistry,
 					BlockFileTransfer:                blockFileTransfer,
 					Execer:                           execer,
-					ContainerLister:                  containerLister,
 					ExperimentalDevcontainersEnabled: experimentalDevcontainersEnabled,
 				})
 
@@ -391,47 +389,6 @@
 				logger.Info(ctx, "agent reinitializing")
 			}
 			return lastErr
-=======
-			agnt := agent.New(agent.Options{
-				Client:        client,
-				Logger:        logger,
-				LogDir:        logDir,
-				ScriptDataDir: scriptDataDir,
-				// #nosec G115 - Safe conversion as tailnet listen port is within uint16 range (0-65535)
-				TailnetListenPort: uint16(tailnetListenPort),
-				ExchangeToken: func(ctx context.Context) (string, error) {
-					if exchangeToken == nil {
-						return client.SDK.SessionToken(), nil
-					}
-					resp, err := exchangeToken(ctx)
-					if err != nil {
-						return "", err
-					}
-					client.SetSessionToken(resp.SessionToken)
-					return resp.SessionToken, nil
-				},
-				EnvironmentVariables: environmentVariables,
-				IgnorePorts:          ignorePorts,
-				SSHMaxTimeout:        sshMaxTimeout,
-				Subsystems:           subsystems,
-
-				PrometheusRegistry: prometheusRegistry,
-				BlockFileTransfer:  blockFileTransfer,
-				Execer:             execer,
-
-				ExperimentalDevcontainersEnabled: experimentalDevcontainersEnabled,
-			})
-
-			promHandler := agent.PrometheusMetricsHandler(prometheusRegistry, logger)
-			prometheusSrvClose := ServeHandler(ctx, logger, promHandler, prometheusAddress, "prometheus")
-			defer prometheusSrvClose()
-
-			debugSrvClose := ServeHandler(ctx, logger, agnt.HTTPDebug(), debugAddress, "debug")
-			defer debugSrvClose()
-
-			<-ctx.Done()
-			return agnt.Close()
->>>>>>> d9ef6ed8
 		},
 	}
 
