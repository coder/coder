--- conflicted
+++ resolved
@@ -331,7 +331,6 @@
 				containerLister = agentcontainers.NewDocker(execer)
 			}
 
-<<<<<<< HEAD
 			// TODO: timeout ok?
 			reinitCtx, reinitCancel := context.WithTimeout(context.Background(), time.Hour*24)
 			defer reinitCancel()
@@ -344,18 +343,6 @@
 					case <-reinitCtx.Done():
 						return
 					default:
-=======
-			agnt := agent.New(agent.Options{
-				Client:        client,
-				Logger:        logger,
-				LogDir:        logDir,
-				ScriptDataDir: scriptDataDir,
-				// #nosec G115 - Safe conversion as tailnet listen port is within uint16 range (0-65535)
-				TailnetListenPort: uint16(tailnetListenPort),
-				ExchangeToken: func(ctx context.Context) (string, error) {
-					if exchangeToken == nil {
-						return client.SDK.SessionToken(), nil
->>>>>>> 6bb4bdb9
 					}
 
 					err := client.WaitForReinit(reinitCtx, reinitEvents)
@@ -373,10 +360,11 @@
 				prometheusRegistry := prometheus.NewRegistry()
 
 				agnt := agent.New(agent.Options{
-					Client:            client,
-					Logger:            logger,
-					LogDir:            logDir,
-					ScriptDataDir:     scriptDataDir,
+					Client:        client,
+					Logger:        logger,
+					LogDir:        logDir,
+					ScriptDataDir: scriptDataDir,
+					// #nosec G115 - Safe conversion as tailnet listen port is within uint16 range (0-65535)
 					TailnetListenPort: uint16(tailnetListenPort),
 					ExchangeToken: func(ctx context.Context) (string, error) {
 						if exchangeToken == nil {
