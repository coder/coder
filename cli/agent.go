package cli

import (
	"context"
	"fmt"
	"io"
	"net/http"
	"net/http/pprof"
	"net/url"
	"os"
	"path/filepath"
	"runtime"
	"strconv"
	"strings"
	"time"

	"cloud.google.com/go/compute/metadata"
	"golang.org/x/xerrors"
	"gopkg.in/natefinch/lumberjack.v2"

	"github.com/coder/retry"

	"github.com/prometheus/client_golang/prometheus"

	"cdr.dev/slog"
	"cdr.dev/slog/sloggers/sloghuman"
	"cdr.dev/slog/sloggers/slogjson"
	"cdr.dev/slog/sloggers/slogstackdriver"
	"github.com/coder/serpent"

	"github.com/coder/coder/v2/agent"
	"github.com/coder/coder/v2/agent/agentcontainers"
	"github.com/coder/coder/v2/agent/agentexec"
	"github.com/coder/coder/v2/agent/agentssh"
	"github.com/coder/coder/v2/agent/reaper"
	"github.com/coder/coder/v2/buildinfo"
	"github.com/coder/coder/v2/cli/clilog"
	"github.com/coder/coder/v2/codersdk"
	"github.com/coder/coder/v2/codersdk/agentsdk"
)

func (r *RootCmd) workspaceAgent() *serpent.Command {
	var (
		auth                string
		logDir              string
		scriptDataDir       string
		pprofAddress        string
		noReap              bool
		sshMaxTimeout       time.Duration
		tailnetListenPort   int64
		prometheusAddress   string
		debugAddress        string
		slogHumanPath       string
		slogJSONPath        string
		slogStackdriverPath string
		blockFileTransfer   bool
		agentHeaderCommand  string
		agentHeader         []string

		experimentalDevcontainersEnabled bool
	)
	cmd := &serpent.Command{
		Use:   "agent",
		Short: `Starts the Coder workspace agent.`,
		// This command isn't useful to manually execute.
		Hidden: true,
		Handler: func(inv *serpent.Invocation) error {
			ctx, cancel := context.WithCancelCause(inv.Context())
			defer func() {
				cancel(xerrors.New("defer"))
			}()

			var (
				ignorePorts = map[int]string{}
				isLinux     = runtime.GOOS == "linux"

				sinks      = []slog.Sink{}
				logClosers = []func() error{}
			)
			defer func() {
				for _, closer := range logClosers {
					_ = closer()
				}
			}()

			addSinkIfProvided := func(sinkFn func(io.Writer) slog.Sink, loc string) error {
				switch loc {
				case "":
					// Do nothing.

				case "/dev/stderr":
					sinks = append(sinks, sinkFn(inv.Stderr))

				case "/dev/stdout":
					sinks = append(sinks, sinkFn(inv.Stdout))

				default:
					fi, err := os.OpenFile(loc, os.O_WRONLY|os.O_CREATE|os.O_APPEND, 0o644)
					if err != nil {
						return xerrors.Errorf("open log file %q: %w", loc, err)
					}
					sinks = append(sinks, sinkFn(fi))
					logClosers = append(logClosers, fi.Close)
				}
				return nil
			}

			if err := addSinkIfProvided(sloghuman.Sink, slogHumanPath); err != nil {
				return xerrors.Errorf("add human sink: %w", err)
			}
			if err := addSinkIfProvided(slogjson.Sink, slogJSONPath); err != nil {
				return xerrors.Errorf("add json sink: %w", err)
			}
			if err := addSinkIfProvided(slogstackdriver.Sink, slogStackdriverPath); err != nil {
				return xerrors.Errorf("add stackdriver sink: %w", err)
			}

			// Spawn a reaper so that we don't accumulate a ton
			// of zombie processes.
			if reaper.IsInitProcess() && !noReap && isLinux {
				logWriter := &clilog.LumberjackWriteCloseFixer{Writer: &lumberjack.Logger{
					Filename: filepath.Join(logDir, "coder-agent-init.log"),
					MaxSize:  5, // MB
					// Without this, rotated logs will never be deleted.
					MaxBackups: 1,
				}}
				defer logWriter.Close()

				sinks = append(sinks, sloghuman.Sink(logWriter))
				logger := inv.Logger.AppendSinks(sinks...).Leveled(slog.LevelDebug)

				logger.Info(ctx, "spawning reaper process")
				// Do not start a reaper on the child process. It's important
				// to do this else we fork bomb ourselves.
				args := append(os.Args, "--no-reap")
				err := reaper.ForkReap(
					reaper.WithExecArgs(args...),
					reaper.WithCatchSignals(StopSignals...),
				)
				if err != nil {
					logger.Error(ctx, "agent process reaper unable to fork", slog.Error(err))
					return xerrors.Errorf("fork reap: %w", err)
				}

				logger.Info(ctx, "reaper process exiting")
				return nil
			}

			// Handle interrupt signals to allow for graceful shutdown,
			// note that calling stopNotify disables the signal handler
			// and the next interrupt will terminate the program (you
			// probably want cancel instead).
			//
			// Note that we don't want to handle these signals in the
			// process that runs as PID 1, that's why we do this after
			// the reaper forked.
			ctx, stopNotify := inv.SignalNotifyContext(ctx, StopSignals...)
			defer stopNotify()

			// DumpHandler does signal handling, so we call it after the
			// reaper.
			go DumpHandler(ctx, "agent")

			logWriter := &clilog.LumberjackWriteCloseFixer{Writer: &lumberjack.Logger{
				Filename: filepath.Join(logDir, "coder-agent.log"),
				MaxSize:  5, // MB
				// Per customer incident on November 17th, 2023, its helpful
				// to have the log of the last few restarts to debug a failing agent.
				MaxBackups: 10,
			}}
			defer logWriter.Close()

			sinks = append(sinks, sloghuman.Sink(logWriter))
			logger := inv.Logger.AppendSinks(sinks...).Leveled(slog.LevelDebug)

			version := buildinfo.Version()
			logger.Info(ctx, "agent is starting now",
				slog.F("url", r.agentURL),
				slog.F("auth", auth),
				slog.F("version", version),
			)

			client := agentsdk.New(r.agentURL)
			client.SDK.SetLogger(logger)
			// Set a reasonable timeout so requests can't hang forever!
			// The timeout needs to be reasonably long, because requests
			// with large payloads can take a bit. e.g. startup scripts
			// may take a while to insert.
			client.SDK.HTTPClient.Timeout = 30 * time.Second
			// Attach header transport so we process --agent-header and
			// --agent-header-command flags
			headerTransport, err := headerTransport(ctx, r.agentURL, agentHeader, agentHeaderCommand)
			if err != nil {
				return xerrors.Errorf("configure header transport: %w", err)
			}
			headerTransport.Transport = client.SDK.HTTPClient.Transport
			client.SDK.HTTPClient.Transport = headerTransport

			// Enable pprof handler
			// This prevents the pprof import from being accidentally deleted.
			_ = pprof.Handler
			pprofSrvClose := ServeHandler(ctx, logger, nil, pprofAddress, "pprof")
			defer pprofSrvClose()
			if port, err := extractPort(pprofAddress); err == nil {
				ignorePorts[port] = "pprof"
			}

			if port, err := extractPort(prometheusAddress); err == nil {
				ignorePorts[port] = "prometheus"
			}

			if port, err := extractPort(debugAddress); err == nil {
				ignorePorts[port] = "debug"
			}

			// exchangeToken returns a session token.
			// This is abstracted to allow for the same looping condition
			// regardless of instance identity auth type.
			var exchangeToken func(context.Context) (agentsdk.AuthenticateResponse, error)
			switch auth {
			case "token":
				token, _ := inv.ParsedFlags().GetString(varAgentToken)
				if token == "" {
					tokenFile, _ := inv.ParsedFlags().GetString(varAgentTokenFile)
					if tokenFile != "" {
						tokenBytes, err := os.ReadFile(tokenFile)
						if err != nil {
							return xerrors.Errorf("read token file %q: %w", tokenFile, err)
						}
						token = strings.TrimSpace(string(tokenBytes))
					}
				}
				if token == "" {
					return xerrors.Errorf("CODER_AGENT_TOKEN or CODER_AGENT_TOKEN_FILE must be set for token auth")
				}
				client.SetSessionToken(token)
			case "google-instance-identity":
				// This is *only* done for testing to mock client authentication.
				// This will never be set in a production scenario.
				var gcpClient *metadata.Client
				gcpClientRaw := ctx.Value("gcp-client")
				if gcpClientRaw != nil {
					gcpClient, _ = gcpClientRaw.(*metadata.Client)
				}
				exchangeToken = func(ctx context.Context) (agentsdk.AuthenticateResponse, error) {
					return client.AuthGoogleInstanceIdentity(ctx, "", gcpClient)
				}
			case "aws-instance-identity":
				// This is *only* done for testing to mock client authentication.
				// This will never be set in a production scenario.
				var awsClient *http.Client
				awsClientRaw := ctx.Value("aws-client")
				if awsClientRaw != nil {
					awsClient, _ = awsClientRaw.(*http.Client)
					if awsClient != nil {
						client.SDK.HTTPClient = awsClient
					}
				}
				exchangeToken = func(ctx context.Context) (agentsdk.AuthenticateResponse, error) {
					return client.AuthAWSInstanceIdentity(ctx)
				}
			case "azure-instance-identity":
				// This is *only* done for testing to mock client authentication.
				// This will never be set in a production scenario.
				var azureClient *http.Client
				azureClientRaw := ctx.Value("azure-client")
				if azureClientRaw != nil {
					azureClient, _ = azureClientRaw.(*http.Client)
					if azureClient != nil {
						client.SDK.HTTPClient = azureClient
					}
				}
				exchangeToken = func(ctx context.Context) (agentsdk.AuthenticateResponse, error) {
					return client.AuthAzureInstanceIdentity(ctx)
				}
			}

			executablePath, err := os.Executable()
			if err != nil {
				return xerrors.Errorf("getting os executable: %w", err)
			}
			err = os.Setenv("PATH", fmt.Sprintf("%s%c%s", os.Getenv("PATH"), filepath.ListSeparator, filepath.Dir(executablePath)))
			if err != nil {
				return xerrors.Errorf("add executable to $PATH: %w", err)
			}

			subsystemsRaw := inv.Environ.Get(agent.EnvAgentSubsystem)
			subsystems := []codersdk.AgentSubsystem{}
			for _, s := range strings.Split(subsystemsRaw, ",") {
				subsystem := codersdk.AgentSubsystem(strings.TrimSpace(s))
				if subsystem == "" {
					continue
				}
				if !subsystem.Valid() {
					return xerrors.Errorf("invalid subsystem %q", subsystem)
				}
				subsystems = append(subsystems, subsystem)
			}

			environmentVariables := map[string]string{
				"GIT_ASKPASS": executablePath,
			}

			enabled := os.Getenv(agentexec.EnvProcPrioMgmt)
			if enabled != "" && runtime.GOOS == "linux" {
				logger.Info(ctx, "process priority management enabled",
					slog.F("env_var", agentexec.EnvProcPrioMgmt),
					slog.F("enabled", enabled),
					slog.F("os", runtime.GOOS),
				)
			} else {
				logger.Info(ctx, "process priority management not enabled (linux-only) ",
					slog.F("env_var", agentexec.EnvProcPrioMgmt),
					slog.F("enabled", enabled),
					slog.F("os", runtime.GOOS),
				)
			}

			execer, err := agentexec.NewExecer()
			if err != nil {
				return xerrors.Errorf("create agent execer: %w", err)
			}

			var containerLister agentcontainers.Lister
			if !experimentalDevcontainersEnabled {
				logger.Info(ctx, "agent devcontainer detection not enabled")
				containerLister = &agentcontainers.NoopLister{}
			} else {
				logger.Info(ctx, "agent devcontainer detection enabled")
				containerLister = agentcontainers.NewDocker(execer)
			}

			// TODO: timeout ok?
			reinitCtx, reinitCancel := context.WithTimeout(context.Background(), time.Hour*24)
			defer reinitCancel()
			reinitEvents := make(chan agentsdk.ReinitializationResponse)

			go func() {
				// Retry to wait for reinit, main context cancels the retrier.
				for retrier := retry.New(100*time.Millisecond, 10*time.Second); retrier.Wait(ctx); {
					select {
					case <-reinitCtx.Done():
						return
					default:
					}

					err := client.WaitForReinit(reinitCtx, reinitEvents)
					if err != nil {
						logger.Error(ctx, "failed to wait for reinit instructions, will retry", slog.Error(err))
					}
<<<<<<< HEAD
				}
			}()

			var (
				lastErr  error
				mustExit bool
			)
			for {
				prometheusRegistry := prometheus.NewRegistry()

				agnt := agent.New(agent.Options{
					Client:            client,
					Logger:            logger,
					LogDir:            logDir,
					ScriptDataDir:     scriptDataDir,
					TailnetListenPort: uint16(tailnetListenPort),
					ExchangeToken: func(ctx context.Context) (string, error) {
						if exchangeToken == nil {
							return client.SDK.SessionToken(), nil
						}
						resp, err := exchangeToken(ctx)
						if err != nil {
							return "", err
						}
						client.SetSessionToken(resp.SessionToken)
						return resp.SessionToken, nil
					},
					EnvironmentVariables: environmentVariables,
					IgnorePorts:          ignorePorts,
					SSHMaxTimeout:        sshMaxTimeout,
					Subsystems:           subsystems,

					PrometheusRegistry:            prometheusRegistry,
					BlockFileTransfer:             blockFileTransfer,
					Execer:                        execer,
					ContainerLister:               containerLister,
					ExperimentalContainersEnabled: devcontainersEnabled,
				})

				promHandler := agent.PrometheusMetricsHandler(prometheusRegistry, logger)
				prometheusSrvClose := ServeHandler(ctx, logger, promHandler, prometheusAddress, "prometheus")

				debugSrvClose := ServeHandler(ctx, logger, agnt.HTTPDebug(), debugAddress, "debug")

				select {
				case <-ctx.Done():
					logger.Warn(ctx, "agent shutting down", slog.Error(ctx.Err()), slog.F("cause", context.Cause(ctx)))
					mustExit = true
				case event := <-reinitEvents:
					logger.Warn(ctx, "agent received instruction to reinitialize",
						slog.F("message", event.Message), slog.F("reason", event.Reason))
				}

				lastErr = agnt.Close()
				debugSrvClose()
				prometheusSrvClose()

				if mustExit {
					reinitCancel()
					break
				}

				logger.Info(ctx, "reinitializing...")
			}
			return lastErr
=======
					client.SetSessionToken(resp.SessionToken)
					return resp.SessionToken, nil
				},
				EnvironmentVariables: environmentVariables,
				IgnorePorts:          ignorePorts,
				SSHMaxTimeout:        sshMaxTimeout,
				Subsystems:           subsystems,

				PrometheusRegistry: prometheusRegistry,
				BlockFileTransfer:  blockFileTransfer,
				Execer:             execer,
				ContainerLister:    containerLister,

				ExperimentalDevcontainersEnabled: experimentalDevcontainersEnabled,
			})

			promHandler := agent.PrometheusMetricsHandler(prometheusRegistry, logger)
			prometheusSrvClose := ServeHandler(ctx, logger, promHandler, prometheusAddress, "prometheus")
			defer prometheusSrvClose()

			debugSrvClose := ServeHandler(ctx, logger, agnt.HTTPDebug(), debugAddress, "debug")
			defer debugSrvClose()

			<-ctx.Done()
			return agnt.Close()
>>>>>>> d8561a62
		},
	}

	cmd.Options = serpent.OptionSet{
		{
			Flag:        "auth",
			Default:     "token",
			Description: "Specify the authentication type to use for the agent.",
			Env:         "CODER_AGENT_AUTH",
			Value:       serpent.StringOf(&auth),
		},
		{
			Flag:        "log-dir",
			Default:     os.TempDir(),
			Description: "Specify the location for the agent log files.",
			Env:         "CODER_AGENT_LOG_DIR",
			Value:       serpent.StringOf(&logDir),
		},
		{
			Flag:        "script-data-dir",
			Default:     os.TempDir(),
			Description: "Specify the location for storing script data.",
			Env:         "CODER_AGENT_SCRIPT_DATA_DIR",
			Value:       serpent.StringOf(&scriptDataDir),
		},
		{
			Flag:        "pprof-address",
			Default:     "127.0.0.1:6060",
			Env:         "CODER_AGENT_PPROF_ADDRESS",
			Value:       serpent.StringOf(&pprofAddress),
			Description: "The address to serve pprof.",
		},
		{
			Flag:        "agent-header-command",
			Env:         "CODER_AGENT_HEADER_COMMAND",
			Value:       serpent.StringOf(&agentHeaderCommand),
			Description: "An external command that outputs additional HTTP headers added to all requests. The command must output each header as `key=value` on its own line.",
		},
		{
			Flag:        "agent-header",
			Env:         "CODER_AGENT_HEADER",
			Value:       serpent.StringArrayOf(&agentHeader),
			Description: "Additional HTTP headers added to all requests. Provide as " + `key=value` + ". Can be specified multiple times.",
		},
		{
			Flag: "no-reap",

			Env:         "",
			Description: "Do not start a process reaper.",
			Value:       serpent.BoolOf(&noReap),
		},
		{
			Flag: "ssh-max-timeout",
			// tcpip.KeepaliveIdleOption = 72h + 1min (forwardTCPSockOpts() in tailnet/conn.go)
			Default:     "72h",
			Env:         "CODER_AGENT_SSH_MAX_TIMEOUT",
			Description: "Specify the max timeout for a SSH connection, it is advisable to set it to a minimum of 60s, but no more than 72h.",
			Value:       serpent.DurationOf(&sshMaxTimeout),
		},
		{
			Flag:        "tailnet-listen-port",
			Default:     "0",
			Env:         "CODER_AGENT_TAILNET_LISTEN_PORT",
			Description: "Specify a static port for Tailscale to use for listening.",
			Value:       serpent.Int64Of(&tailnetListenPort),
		},
		{
			Flag:        "prometheus-address",
			Default:     "127.0.0.1:2112",
			Env:         "CODER_AGENT_PROMETHEUS_ADDRESS",
			Value:       serpent.StringOf(&prometheusAddress),
			Description: "The bind address to serve Prometheus metrics.",
		},
		{
			Flag:        "debug-address",
			Default:     "127.0.0.1:2113",
			Env:         "CODER_AGENT_DEBUG_ADDRESS",
			Value:       serpent.StringOf(&debugAddress),
			Description: "The bind address to serve a debug HTTP server.",
		},
		{
			Name:        "Human Log Location",
			Description: "Output human-readable logs to a given file.",
			Flag:        "log-human",
			Env:         "CODER_AGENT_LOGGING_HUMAN",
			Default:     "/dev/stderr",
			Value:       serpent.StringOf(&slogHumanPath),
		},
		{
			Name:        "JSON Log Location",
			Description: "Output JSON logs to a given file.",
			Flag:        "log-json",
			Env:         "CODER_AGENT_LOGGING_JSON",
			Default:     "",
			Value:       serpent.StringOf(&slogJSONPath),
		},
		{
			Name:        "Stackdriver Log Location",
			Description: "Output Stackdriver compatible logs to a given file.",
			Flag:        "log-stackdriver",
			Env:         "CODER_AGENT_LOGGING_STACKDRIVER",
			Default:     "",
			Value:       serpent.StringOf(&slogStackdriverPath),
		},
		{
			Flag:        "block-file-transfer",
			Default:     "false",
			Env:         "CODER_AGENT_BLOCK_FILE_TRANSFER",
			Description: fmt.Sprintf("Block file transfer using known applications: %s.", strings.Join(agentssh.BlockedFileTransferCommands, ",")),
			Value:       serpent.BoolOf(&blockFileTransfer),
		},
		{
			Flag:        "devcontainers-enable",
			Default:     "false",
			Env:         "CODER_AGENT_DEVCONTAINERS_ENABLE",
			Description: "Allow the agent to automatically detect running devcontainers.",
			Value:       serpent.BoolOf(&experimentalDevcontainersEnabled),
		},
	}

	return cmd
}

func ServeHandler(ctx context.Context, logger slog.Logger, handler http.Handler, addr, name string) (closeFunc func()) {
	logger.Debug(ctx, "http server listening", slog.F("addr", addr), slog.F("name", name))

	// ReadHeaderTimeout is purposefully not enabled. It caused some issues with
	// websockets over the dev tunnel.
	// See: https://github.com/coder/coder/pull/3730
	//nolint:gosec
	srv := &http.Server{
		Addr:    addr,
		Handler: handler,
	}
	go func() {
		err := srv.ListenAndServe()
		if err != nil && !xerrors.Is(err, http.ErrServerClosed) {
			logger.Error(ctx, "http server listen", slog.F("name", name), slog.Error(err))
		}
	}()

	return func() {
		_ = srv.Close()
	}
}

// extractPort handles different url strings.
// - localhost:6060
// - http://localhost:6060
func extractPort(u string) (int, error) {
	port, firstError := urlPort(u)
	if firstError == nil {
		return port, nil
	}

	// Try with a scheme
	port, err := urlPort("http://" + u)
	if err == nil {
		return port, nil
	}
	return -1, xerrors.Errorf("invalid url %q: %w", u, firstError)
}

// urlPort extracts the port from a valid URL.
func urlPort(u string) (int, error) {
	parsed, err := url.Parse(u)
	if err != nil {
		return -1, xerrors.Errorf("invalid url %q: %w", u, err)
	}
	if parsed.Port() != "" {
		port, err := strconv.ParseUint(parsed.Port(), 10, 16)
		if err == nil && port > 0 && port < 1<<16 {
			return int(port), nil
		}
	}
	return -1, xerrors.Errorf("invalid port: %s", u)
}<|MERGE_RESOLUTION|>--- conflicted
+++ resolved
@@ -348,7 +348,6 @@
 					if err != nil {
 						logger.Error(ctx, "failed to wait for reinit instructions, will retry", slog.Error(err))
 					}
-<<<<<<< HEAD
 				}
 			}()
 
@@ -385,7 +384,7 @@
 					BlockFileTransfer:             blockFileTransfer,
 					Execer:                        execer,
 					ContainerLister:               containerLister,
-					ExperimentalContainersEnabled: devcontainersEnabled,
+					ExperimentalDevcontainersEnabled: experimentalDevcontainersEnabled,
 				})
 
 				promHandler := agent.PrometheusMetricsHandler(prometheusRegistry, logger)
@@ -414,33 +413,6 @@
 				logger.Info(ctx, "reinitializing...")
 			}
 			return lastErr
-=======
-					client.SetSessionToken(resp.SessionToken)
-					return resp.SessionToken, nil
-				},
-				EnvironmentVariables: environmentVariables,
-				IgnorePorts:          ignorePorts,
-				SSHMaxTimeout:        sshMaxTimeout,
-				Subsystems:           subsystems,
-
-				PrometheusRegistry: prometheusRegistry,
-				BlockFileTransfer:  blockFileTransfer,
-				Execer:             execer,
-				ContainerLister:    containerLister,
-
-				ExperimentalDevcontainersEnabled: experimentalDevcontainersEnabled,
-			})
-
-			promHandler := agent.PrometheusMetricsHandler(prometheusRegistry, logger)
-			prometheusSrvClose := ServeHandler(ctx, logger, promHandler, prometheusAddress, "prometheus")
-			defer prometheusSrvClose()
-
-			debugSrvClose := ServeHandler(ctx, logger, agnt.HTTPDebug(), debugAddress, "debug")
-			defer debugSrvClose()
-
-			<-ctx.Done()
-			return agnt.Close()
->>>>>>> d8561a62
 		},
 	}
 
