package cli

import (
	"context"
	"fmt"
	"io"
	"time"

	"golang.org/x/exp/slices"
	"golang.org/x/xerrors"

	"github.com/coder/coder/cli/clibase"
	"github.com/coder/coder/cli/cliui"
	"github.com/coder/coder/coderd/util/ptr"
	"github.com/coder/coder/codersdk"
)

func (r *RootCmd) create() *clibase.Cmd {
	var (
		parameterFile     string
		richParameterFile string
		templateName      string
		startAt           string
		stopAfter         time.Duration
		workspaceName     string
	)
	client := new(codersdk.Client)
	cmd := &clibase.Cmd{
		Annotations: workspaceCommand,
		Use:         "create [name]",
		Short:       "Create a workspace",
		Middleware:  clibase.Chain(r.UseClient(client)),
		Handler: func(inv *clibase.Invocation) error {
			organization, err := CurrentOrganization(inv, client)
			if err != nil {
				return err
			}

			if len(inv.Args) >= 1 {
				workspaceName = inv.Args[0]
			}

			if workspaceName == "" {
				workspaceName, err = cliui.Prompt(inv, cliui.PromptOptions{
					Text: "Specify a name for your workspace:",
					Validate: func(workspaceName string) error {
						_, err = client.WorkspaceByOwnerAndName(inv.Context(), codersdk.Me, workspaceName, codersdk.WorkspaceOptions{})
						if err == nil {
							return xerrors.Errorf("A workspace already exists named %q!", workspaceName)
						}
						return nil
					},
				})
				if err != nil {
					return err
				}
			}

			_, err = client.WorkspaceByOwnerAndName(inv.Context(), codersdk.Me, workspaceName, codersdk.WorkspaceOptions{})
			if err == nil {
				return xerrors.Errorf("A workspace already exists named %q!", workspaceName)
			}

			var template codersdk.Template
			if templateName == "" {
				_, _ = fmt.Fprintln(inv.Stdout, cliui.Styles.Wrap.Render("Select a template below to preview the provisioned infrastructure:"))

				templates, err := client.TemplatesByOrganization(inv.Context(), organization.ID)
				if err != nil {
					return err
				}

				slices.SortFunc(templates, func(a, b codersdk.Template) bool {
					return a.ActiveUserCount > b.ActiveUserCount
				})

				templateNames := make([]string, 0, len(templates))
				templateByName := make(map[string]codersdk.Template, len(templates))

				for _, template := range templates {
					templateName := template.Name

					if template.ActiveUserCount > 0 {
						templateName += cliui.Styles.Placeholder.Render(
							fmt.Sprintf(
								" (used by %s)",
								formatActiveDevelopers(template.ActiveUserCount),
							),
						)
					}

					templateNames = append(templateNames, templateName)
					templateByName[templateName] = template
				}

				// Move the cursor up a single line for nicer display!
				option, err := cliui.Select(inv, cliui.SelectOptions{
					Options:    templateNames,
					HideSearch: true,
				})
				if err != nil {
					return err
				}

				template = templateByName[option]
			} else {
				template, err = client.TemplateByName(inv.Context(), organization.ID, templateName)
				if err != nil {
					return xerrors.Errorf("get template by name: %w", err)
				}
			}

			var schedSpec *string
			if startAt != "" {
				sched, err := parseCLISchedule(startAt)
				if err != nil {
					return err
				}
				schedSpec = ptr.Ref(sched.String())
			}

			buildParams, err := prepWorkspaceBuild(inv, client, prepWorkspaceBuildArgs{
				Template:          template,
				ExistingParams:    []codersdk.Parameter{},
				ParameterFile:     parameterFile,
				RichParameterFile: richParameterFile,
				NewWorkspaceName:  workspaceName,
			})
			if err != nil {
				return xerrors.Errorf("prepare build: %w", err)
			}

			_, err = cliui.Prompt(inv, cliui.PromptOptions{
				Text:      "Confirm create?",
				IsConfirm: true,
			})
			if err != nil {
				return err
			}

<<<<<<< HEAD
			workspace, err := client.CreateWorkspace(inv.Context(), organization.ID, codersdk.Me, codersdk.CreateWorkspaceRequest{
=======
			var ttlMillis *int64
			if stopAfter > 0 {
				ttlMillis = ptr.Ref(stopAfter.Milliseconds())
			} else if template.MaxTTLMillis > 0 {
				ttlMillis = &template.MaxTTLMillis
			}

			workspace, err := client.CreateWorkspace(cmd.Context(), organization.ID, codersdk.Me, codersdk.CreateWorkspaceRequest{
>>>>>>> ca067cf0
				TemplateID:          template.ID,
				Name:                workspaceName,
				AutostartSchedule:   schedSpec,
				TTLMillis:           ttlMillis,
				ParameterValues:     buildParams.parameters,
				RichParameterValues: buildParams.richParameters,
			})
			if err != nil {
				return xerrors.Errorf("create workspace: %w", err)
			}

			err = cliui.WorkspaceBuild(inv.Context(), inv.Stdout, client, workspace.LatestBuild.ID)
			if err != nil {
				return xerrors.Errorf("watch build: %w", err)
			}

			_, _ = fmt.Fprintf(inv.Stdout, "\nThe %s workspace has been created at %s!\n", cliui.Styles.Keyword.Render(workspace.Name), cliui.Styles.DateTimeStamp.Render(time.Now().Format(time.Stamp)))
			return nil
		},
	}
	cmd.Options = append(cmd.Options,
		clibase.Option{
			Flag:          "template",
			FlagShorthand: "t",
			Env:           "CODER_TEMPLATE_NAME",
			Description:   "Specify a template name.",
			Value:         clibase.StringOf(&templateName),
		},
		clibase.Option{
			Flag:        "parameter-file",
			Env:         "CODER_PARAMETER_FILE",
			Description: "Specify a file path with parameter values.",
			Value:       clibase.StringOf(&parameterFile),
		},
		clibase.Option{
			Flag:        "rich-parameter-file",
			Env:         "CODER_RICH_PARAMETER_FILE",
			Description: "Specify a file path with values for rich parameters defined in the template.",
			Value:       clibase.StringOf(&richParameterFile),
		},
		clibase.Option{
			Flag:        "start-at",
			Env:         "CODER_WORKSPACE_START_AT",
			Description: "Specify the workspace autostart schedule. Check `coder schedule start --help` for the syntax.",
			Value:       clibase.StringOf(&startAt),
		},
		clibase.Option{
			Flag:        "stop-after",
			Env:         "CODER_WORKSPACE_STOP_AFTER",
			Description: "Specify a duration after which the workspace should shut down (e.g. 8h).",
			Value:       clibase.DurationOf(&stopAfter),
		},
		cliui.SkipPromptOption(),
	)

<<<<<<< HEAD
=======
	cliui.AllowSkipPrompt(cmd)
	cliflag.StringVarP(cmd.Flags(), &templateName, "template", "t", "CODER_TEMPLATE_NAME", "", "Specify a template name.")
	cliflag.StringVarP(cmd.Flags(), &parameterFile, "parameter-file", "", "CODER_PARAMETER_FILE", "", "Specify a file path with parameter values.")
	cliflag.StringVarP(cmd.Flags(), &richParameterFile, "rich-parameter-file", "", "CODER_RICH_PARAMETER_FILE", "", "Specify a file path with values for rich parameters defined in the template.")
	cliflag.StringVarP(cmd.Flags(), &startAt, "start-at", "", "CODER_WORKSPACE_START_AT", "", "Specify the workspace autostart schedule. Check `coder schedule start --help` for the syntax.")
	cliflag.DurationVarP(cmd.Flags(), &stopAfter, "stop-after", "", "CODER_WORKSPACE_STOP_AFTER", 0, "Specify a duration after which the workspace should shut down (e.g. 8h).")
>>>>>>> ca067cf0
	return cmd
}

type prepWorkspaceBuildArgs struct {
	Template           codersdk.Template
	ExistingParams     []codersdk.Parameter
	ParameterFile      string
	ExistingRichParams []codersdk.WorkspaceBuildParameter
	RichParameterFile  string
	NewWorkspaceName   string

	UpdateWorkspace bool
}

type buildParameters struct {
	// Parameters contains legacy parameters stored in /parameters.
	parameters []codersdk.CreateParameterRequest
	// Rich parameters stores values for build parameters annotated with description, icon, type, etc.
	richParameters []codersdk.WorkspaceBuildParameter
}

// prepWorkspaceBuild will ensure a workspace build will succeed on the latest template version.
// Any missing params will be prompted to the user. It supports legacy and rich parameters.
func prepWorkspaceBuild(inv *clibase.Invocation, client *codersdk.Client, args prepWorkspaceBuildArgs) (*buildParameters, error) {
	ctx := inv.Context()

	var useRichParameters bool
	if len(args.ExistingRichParams) > 0 && len(args.RichParameterFile) > 0 {
		useRichParameters = true
	}

	var useLegacyParameters bool
	if len(args.ExistingParams) > 0 || len(args.ParameterFile) > 0 {
		useLegacyParameters = true
	}

	if useRichParameters && useLegacyParameters {
		return nil, xerrors.Errorf("Rich parameters can't be used together with legacy parameters.")
	}

	templateVersion, err := client.TemplateVersion(ctx, args.Template.ActiveVersionID)
	if err != nil {
		return nil, err
	}

	// Legacy parameters
	parameterSchemas, err := client.TemplateVersionSchema(ctx, templateVersion.ID)
	if err != nil {
		return nil, err
	}

	// parameterMapFromFile can be nil if parameter file is not specified
	var parameterMapFromFile map[string]string
	useParamFile := false
	if args.ParameterFile != "" {
		useParamFile = true
		_, _ = fmt.Fprintln(inv.Stdout, cliui.Styles.Paragraph.Render("Attempting to read the variables from the parameter file.")+"\r\n")
		parameterMapFromFile, err = createParameterMapFromFile(args.ParameterFile)
		if err != nil {
			return nil, err
		}
	}
	disclaimerPrinted := false
	legacyParameters := make([]codersdk.CreateParameterRequest, 0)
PromptParamLoop:
	for _, parameterSchema := range parameterSchemas {
		if !parameterSchema.AllowOverrideSource {
			continue
		}
		if !disclaimerPrinted {
			_, _ = fmt.Fprintln(inv.Stdout, cliui.Styles.Paragraph.Render("This template has customizable parameters. Values can be changed after create, but may have unintended side effects (like data loss).")+"\r\n")
			disclaimerPrinted = true
		}

		// Param file is all or nothing
		if !useParamFile {
			for _, e := range args.ExistingParams {
				if e.Name == parameterSchema.Name {
					// If the param already exists, we do not need to prompt it again.
					// The workspace scope will reuse params for each build.
					continue PromptParamLoop
				}
			}
		}

		parameterValue, err := getParameterValueFromMapOrInput(inv, parameterMapFromFile, parameterSchema)
		if err != nil {
			return nil, err
		}

		legacyParameters = append(legacyParameters, codersdk.CreateParameterRequest{
			Name:              parameterSchema.Name,
			SourceValue:       parameterValue,
			SourceScheme:      codersdk.ParameterSourceSchemeData,
			DestinationScheme: parameterSchema.DefaultDestinationScheme,
		})
	}

	if disclaimerPrinted {
		_, _ = fmt.Fprintln(inv.Stdout)
	}

	// Rich parameters
	templateVersionParameters, err := client.TemplateVersionRichParameters(inv.Context(), templateVersion.ID)
	if err != nil {
		return nil, xerrors.Errorf("get template version rich parameters: %w", err)
	}

	parameterMapFromFile = map[string]string{}
	useParamFile = false
	if args.RichParameterFile != "" {
		useParamFile = true
		_, _ = fmt.Fprintln(inv.Stdout, cliui.Styles.Paragraph.Render("Attempting to read the variables from the rich parameter file.")+"\r\n")
		parameterMapFromFile, err = createParameterMapFromFile(args.RichParameterFile)
		if err != nil {
			return nil, err
		}
	}
	disclaimerPrinted = false
	richParameters := make([]codersdk.WorkspaceBuildParameter, 0)
PromptRichParamLoop:
	for _, templateVersionParameter := range templateVersionParameters {
		if !disclaimerPrinted {
			_, _ = fmt.Fprintln(inv.Stdout, cliui.Styles.Paragraph.Render("This template has customizable parameters. Values can be changed after create, but may have unintended side effects (like data loss).")+"\r\n")
			disclaimerPrinted = true
		}

		// Param file is all or nothing
		if !useParamFile {
			for _, e := range args.ExistingRichParams {
				if e.Name == templateVersionParameter.Name {
					// If the param already exists, we do not need to prompt it again.
					// The workspace scope will reuse params for each build.
					continue PromptRichParamLoop
				}
			}
		}

		if args.UpdateWorkspace && !templateVersionParameter.Mutable {
			_, _ = fmt.Fprintln(inv.Stdout, cliui.Styles.Warn.Render(fmt.Sprintf(`Parameter %q is not mutable, so can't be customized after workspace creation.`, templateVersionParameter.Name)))
			continue
		}

		parameterValue, err := getWorkspaceBuildParameterValueFromMapOrInput(inv, parameterMapFromFile, templateVersionParameter)
		if err != nil {
			return nil, err
		}

		richParameters = append(richParameters, *parameterValue)
	}

	if disclaimerPrinted {
		_, _ = fmt.Fprintln(inv.Stdout)
	}

	err = cliui.GitAuth(ctx, inv.Stdout, cliui.GitAuthOptions{
		Fetch: func(ctx context.Context) ([]codersdk.TemplateVersionGitAuth, error) {
			return client.TemplateVersionGitAuth(ctx, templateVersion.ID)
		},
	})
	if err != nil {
		return nil, xerrors.Errorf("template version git auth: %w", err)
	}

	// Run a dry-run with the given parameters to check correctness
	dryRun, err := client.CreateTemplateVersionDryRun(inv.Context(), templateVersion.ID, codersdk.CreateTemplateVersionDryRunRequest{
		WorkspaceName:       args.NewWorkspaceName,
		ParameterValues:     legacyParameters,
		RichParameterValues: richParameters,
	})
	if err != nil {
		return nil, xerrors.Errorf("begin workspace dry-run: %w", err)
	}
	_, _ = fmt.Fprintln(inv.Stdout, "Planning workspace...")
	err = cliui.ProvisionerJob(inv.Context(), inv.Stdout, cliui.ProvisionerJobOptions{
		Fetch: func() (codersdk.ProvisionerJob, error) {
			return client.TemplateVersionDryRun(inv.Context(), templateVersion.ID, dryRun.ID)
		},
		Cancel: func() error {
			return client.CancelTemplateVersionDryRun(inv.Context(), templateVersion.ID, dryRun.ID)
		},
		Logs: func() (<-chan codersdk.ProvisionerJobLog, io.Closer, error) {
			return client.TemplateVersionDryRunLogsAfter(inv.Context(), templateVersion.ID, dryRun.ID, 0)
		},
		// Don't show log output for the dry-run unless there's an error.
		Silent: true,
	})
	if err != nil {
		// TODO (Dean): reprompt for parameter values if we deem it to
		// be a validation error
		return nil, xerrors.Errorf("dry-run workspace: %w", err)
	}

	resources, err := client.TemplateVersionDryRunResources(inv.Context(), templateVersion.ID, dryRun.ID)
	if err != nil {
		return nil, xerrors.Errorf("get workspace dry-run resources: %w", err)
	}

	err = cliui.WorkspaceResources(inv.Stdout, resources, cliui.WorkspaceResourcesOptions{
		WorkspaceName: args.NewWorkspaceName,
		// Since agents haven't connected yet, hiding this makes more sense.
		HideAgentState: true,
		Title:          "Workspace Preview",
	})
	if err != nil {
		return nil, xerrors.Errorf("get resources: %w", err)
	}

	return &buildParameters{
		parameters:     legacyParameters,
		richParameters: richParameters,
	}, nil
}<|MERGE_RESOLUTION|>--- conflicted
+++ resolved
@@ -138,9 +138,6 @@
 				return err
 			}
 
-<<<<<<< HEAD
-			workspace, err := client.CreateWorkspace(inv.Context(), organization.ID, codersdk.Me, codersdk.CreateWorkspaceRequest{
-=======
 			var ttlMillis *int64
 			if stopAfter > 0 {
 				ttlMillis = ptr.Ref(stopAfter.Milliseconds())
@@ -148,8 +145,7 @@
 				ttlMillis = &template.MaxTTLMillis
 			}
 
-			workspace, err := client.CreateWorkspace(cmd.Context(), organization.ID, codersdk.Me, codersdk.CreateWorkspaceRequest{
->>>>>>> ca067cf0
+			workspace, err := client.CreateWorkspace(inv.Context(), organization.ID, codersdk.Me, codersdk.CreateWorkspaceRequest{
 				TemplateID:          template.ID,
 				Name:                workspaceName,
 				AutostartSchedule:   schedSpec,
@@ -205,15 +201,6 @@
 		cliui.SkipPromptOption(),
 	)
 
-<<<<<<< HEAD
-=======
-	cliui.AllowSkipPrompt(cmd)
-	cliflag.StringVarP(cmd.Flags(), &templateName, "template", "t", "CODER_TEMPLATE_NAME", "", "Specify a template name.")
-	cliflag.StringVarP(cmd.Flags(), &parameterFile, "parameter-file", "", "CODER_PARAMETER_FILE", "", "Specify a file path with parameter values.")
-	cliflag.StringVarP(cmd.Flags(), &richParameterFile, "rich-parameter-file", "", "CODER_RICH_PARAMETER_FILE", "", "Specify a file path with values for rich parameters defined in the template.")
-	cliflag.StringVarP(cmd.Flags(), &startAt, "start-at", "", "CODER_WORKSPACE_START_AT", "", "Specify the workspace autostart schedule. Check `coder schedule start --help` for the syntax.")
-	cliflag.DurationVarP(cmd.Flags(), &stopAfter, "stop-after", "", "CODER_WORKSPACE_STOP_AFTER", 0, "Specify a duration after which the workspace should shut down (e.g. 8h).")
->>>>>>> ca067cf0
 	return cmd
 }
 
