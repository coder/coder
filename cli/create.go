--- conflicted
+++ resolved
@@ -272,9 +272,6 @@
 				}
 			}
 
-<<<<<<< HEAD
-			richParameters, _, err := prepWorkspaceBuild(inv, client, prepWorkspaceBuildArgs{
-=======
 			// Get presets for the template version
 			tvPresets, err := client.TemplateVersionPresets(inv.Context(), templateVersionID)
 			if err != nil {
@@ -309,7 +306,6 @@
 			}
 
 			richParameters, err := prepWorkspaceBuild(inv, client, prepWorkspaceBuildArgs{
->>>>>>> cc4f8da6
 				Action:            WorkspaceCreate,
 				TemplateVersionID: templateVersionID,
 				NewWorkspaceName:  workspaceName,
@@ -514,24 +510,24 @@
 
 // prepWorkspaceBuild will ensure a workspace build will succeed on the latest template version.
 // Any missing params will be prompted to the user. It supports rich parameters.
-func prepWorkspaceBuild(inv *serpent.Invocation, client *codersdk.Client, args prepWorkspaceBuildArgs) ([]codersdk.WorkspaceBuildParameter, []codersdk.WorkspaceResource, error) {
+func prepWorkspaceBuild(inv *serpent.Invocation, client *codersdk.Client, args prepWorkspaceBuildArgs) ([]codersdk.WorkspaceBuildParameter, error) {
 	ctx := inv.Context()
 
 	templateVersion, err := client.TemplateVersion(ctx, args.TemplateVersionID)
 	if err != nil {
-		return nil, nil, xerrors.Errorf("get template version: %w", err)
+		return nil, xerrors.Errorf("get template version: %w", err)
 	}
 
 	templateVersionParameters, err := client.TemplateVersionRichParameters(inv.Context(), templateVersion.ID)
 	if err != nil {
-		return nil, nil, xerrors.Errorf("get template version rich parameters: %w", err)
+		return nil, xerrors.Errorf("get template version rich parameters: %w", err)
 	}
 
 	parameterFile := map[string]string{}
 	if args.RichParameterFile != "" {
 		parameterFile, err = parseParameterMapFile(args.RichParameterFile)
 		if err != nil {
-			return nil, nil, xerrors.Errorf("can't parse parameter map file: %w", err)
+			return nil, xerrors.Errorf("can't parse parameter map file: %w", err)
 		}
 	}
 
@@ -547,7 +543,7 @@
 		WithRichParametersDefaults(args.RichParameterDefaults)
 	buildParameters, err := resolver.Resolve(inv, args.Action, templateVersionParameters)
 	if err != nil {
-		return nil, nil, err
+		return nil, err
 	}
 
 	err = cliui.ExternalAuth(ctx, inv.Stdout, cliui.ExternalAuthOptions{
@@ -556,7 +552,7 @@
 		},
 	})
 	if err != nil {
-		return nil, nil, xerrors.Errorf("template version git auth: %w", err)
+		return nil, xerrors.Errorf("template version git auth: %w", err)
 	}
 
 	// Run a dry-run with the given parameters to check correctness
@@ -565,12 +561,12 @@
 		RichParameterValues: buildParameters,
 	})
 	if err != nil {
-		return nil, nil, xerrors.Errorf("begin workspace dry-run: %w", err)
+		return nil, xerrors.Errorf("begin workspace dry-run: %w", err)
 	}
 
 	matchedProvisioners, err := client.TemplateVersionDryRunMatchedProvisioners(inv.Context(), templateVersion.ID, dryRun.ID)
 	if err != nil {
-		return nil, nil, xerrors.Errorf("get matched provisioners: %w", err)
+		return nil, xerrors.Errorf("get matched provisioners: %w", err)
 	}
 	cliutil.WarnMatchedProvisioners(inv.Stdout, &matchedProvisioners, dryRun)
 	_, _ = fmt.Fprintln(inv.Stdout, "Planning workspace...")
@@ -590,12 +586,12 @@
 	if err != nil {
 		// TODO (Dean): reprompt for parameter values if we deem it to
 		// be a validation error
-		return nil, nil, xerrors.Errorf("dry-run workspace: %w", err)
+		return nil, xerrors.Errorf("dry-run workspace: %w", err)
 	}
 
 	resources, err := client.TemplateVersionDryRunResources(inv.Context(), templateVersion.ID, dryRun.ID)
 	if err != nil {
-		return nil, nil, xerrors.Errorf("get workspace dry-run resources: %w", err)
+		return nil, xerrors.Errorf("get workspace dry-run resources: %w", err)
 	}
 
 	err = cliui.WorkspaceResources(inv.Stdout, resources, cliui.WorkspaceResourcesOptions{
@@ -605,8 +601,8 @@
 		Title:          "Workspace Preview",
 	})
 	if err != nil {
-		return nil, nil, xerrors.Errorf("get resources: %w", err)
-	}
-
-	return buildParameters, resources, nil
+		return nil, xerrors.Errorf("get resources: %w", err)
+	}
+
+	return buildParameters, nil
 }