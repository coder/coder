--- conflicted
+++ resolved
@@ -2,11 +2,8 @@
 
 import (
 	"fmt"
-<<<<<<< HEAD
 	"strings"
-=======
 	"time"
->>>>>>> daadb9a5
 
 	"github.com/spf13/cobra"
 	"golang.org/x/xerrors"
