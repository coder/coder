package cli_test

import (
	"context"
	"crypto/ecdsa"
	"crypto/elliptic"
	"crypto/rand"
	"errors"
	"io"
	"net"
	"path/filepath"
	"runtime"
	"testing"
	"time"

	"github.com/google/uuid"
	"github.com/stretchr/testify/assert"
	"github.com/stretchr/testify/require"
	"golang.org/x/crypto/ssh"
	gosshagent "golang.org/x/crypto/ssh/agent"

	"cdr.dev/slog/sloggers/slogtest"

	"github.com/coder/coder/agent"
	"github.com/coder/coder/cli/clitest"
	"github.com/coder/coder/coderd/coderdtest"
	"github.com/coder/coder/codersdk"
	"github.com/coder/coder/provisioner/echo"
	"github.com/coder/coder/provisionersdk/proto"
	"github.com/coder/coder/pty/ptytest"
	"github.com/coder/coder/testutil"
)

func setupWorkspaceForSSH(t *testing.T) (*codersdk.Client, codersdk.Workspace, string) {
	t.Helper()
	client := coderdtest.New(t, &coderdtest.Options{IncludeProvisionerD: true})
	user := coderdtest.CreateFirstUser(t, client)
	agentToken := uuid.NewString()
	version := coderdtest.CreateTemplateVersion(t, client, user.OrganizationID, &echo.Responses{
		Parse:           echo.ParseComplete,
		ProvisionDryRun: echo.ProvisionComplete,
		Provision: []*proto.Provision_Response{{
			Type: &proto.Provision_Response_Complete{
				Complete: &proto.Provision_Complete{
					Resources: []*proto.Resource{{
						Name: "dev",
						Type: "google_compute_instance",
						Agents: []*proto.Agent{{
							Id: uuid.NewString(),
							Auth: &proto.Agent_Token{
								Token: agentToken,
							},
						}},
					}},
				},
			},
		}},
	})
	coderdtest.AwaitTemplateVersionJob(t, client, version.ID)
	template := coderdtest.CreateTemplate(t, client, user.OrganizationID, version.ID)
	workspace := coderdtest.CreateWorkspace(t, client, user.OrganizationID, template.ID)
	coderdtest.AwaitWorkspaceBuildJob(t, client, workspace.LatestBuild.ID)

	return client, workspace, agentToken
}

func TestSSH(t *testing.T) {
	t.Parallel()
	t.Run("ImmediateExit", func(t *testing.T) {
		t.Parallel()

		client, workspace, agentToken := setupWorkspaceForSSH(t)
		cmd, root := clitest.New(t, "ssh", workspace.Name)
		clitest.SetupConfig(t, client, root)
		pty := ptytest.New(t)
		cmd.SetIn(pty.Input())
		cmd.SetErr(pty.Output())
		cmd.SetOut(pty.Output())

		ctx, cancel := context.WithTimeout(context.Background(), testutil.WaitLong)
		defer cancel()

		cmdDone := tGo(t, func() {
			err := cmd.ExecuteContext(ctx)
			assert.NoError(t, err)
		})
		pty.ExpectMatch("Waiting")

		agentClient := codersdk.New(client.URL)
		agentClient.SessionToken = agentToken
		agentCloser := agent.New(agent.Options{
			FetchMetadata: agentClient.WorkspaceAgentMetadata,
			WebRTCDialer:  agentClient.ListenWorkspaceAgent,
			Logger:        slogtest.Make(t, nil).Named("agent"),
		})
		defer func() {
			_ = agentCloser.Close()
		}()

		// Shells on Mac, Windows, and Linux all exit shells with the "exit" command.
		pty.WriteLine("exit")
		<-cmdDone
	})
	t.Run("Stdio", func(t *testing.T) {
		t.Parallel()
		client, workspace, agentToken := setupWorkspaceForSSH(t)
		_, _ = tGoContext(t, func(ctx context.Context) {
			// Run this async so the SSH command has to wait for
			// the build and agent to connect!
			agentClient := codersdk.New(client.URL)
			agentClient.SessionToken = agentToken
			agentCloser := agent.New(agent.Options{
				FetchMetadata: agentClient.WorkspaceAgentMetadata,
				WebRTCDialer:  agentClient.ListenWorkspaceAgent,
				Logger:        slogtest.Make(t, nil).Named("agent"),
			})
			<-ctx.Done()
			_ = agentCloser.Close()
		})

		clientOutput, clientInput := io.Pipe()
		serverOutput, serverInput := io.Pipe()
		defer func() {
			for _, c := range []io.Closer{clientOutput, clientInput, serverOutput, serverInput} {
				_ = c.Close()
			}
		}()

		ctx, cancel := context.WithTimeout(context.Background(), testutil.WaitLong)
		defer cancel()

		cmd, root := clitest.New(t, "ssh", "--stdio", workspace.Name)
		clitest.SetupConfig(t, client, root)
		cmd.SetIn(clientOutput)
		cmd.SetOut(serverInput)
		cmd.SetErr(io.Discard)
		cmdDone := tGo(t, func() {
			err := cmd.ExecuteContext(ctx)
			assert.NoError(t, err)
		})

		conn, channels, requests, err := ssh.NewClientConn(&stdioConn{
			Reader: serverOutput,
			Writer: clientInput,
		}, "", &ssh.ClientConfig{
			// #nosec
			HostKeyCallback: ssh.InsecureIgnoreHostKey(),
		})
		require.NoError(t, err)
		defer conn.Close()

		sshClient := ssh.NewClient(conn, channels, requests)
		session, err := sshClient.NewSession()
		require.NoError(t, err)
		defer session.Close()

		command := "sh -c exit"
		if runtime.GOOS == "windows" {
			command = "cmd.exe /c exit"
		}
		err = session.Run(command)
		require.NoError(t, err)
		err = sshClient.Close()
		require.NoError(t, err)
		_ = clientOutput.Close()

		<-cmdDone
	})
	t.Run("ForwardAgent", func(t *testing.T) {
		if runtime.GOOS == "windows" {
			t.Skip("Test not supported on windows")
		}

		t.Parallel()

		client, workspace, agentToken := setupWorkspaceForSSH(t)
<<<<<<< HEAD
		_, _ = tGoContext(t, func(ctx context.Context) {
			// Run this async so the SSH command has to wait for
			// the build and agent to connect!
			agentClient := codersdk.New(client.URL)
			agentClient.SessionToken = agentToken
			agentCloser := agent.New(agent.Options{
				FetchMetadata: agentClient.WorkspaceAgentMetadata,
				WebRTCDialer:  agentClient.ListenWorkspaceAgent,
				Logger:        slogtest.Make(t, nil).Named("agent"),
			})
			<-ctx.Done()
			_ = agentCloser.Close()
=======

		agentClient := codersdk.New(client.URL)
		agentClient.SessionToken = agentToken
		agentCloser := agent.New(agentClient.ListenWorkspaceAgent, &agent.Options{
			Logger: slogtest.Make(t, nil).Leveled(slog.LevelDebug),
>>>>>>> 301727d1
		})
		defer agentCloser.Close()

		// Generate private key.
		privateKey, err := ecdsa.GenerateKey(elliptic.P256(), rand.Reader)
		require.NoError(t, err)
		kr := gosshagent.NewKeyring()
		kr.Add(gosshagent.AddedKey{
			PrivateKey: privateKey,
		})

		// Start up ssh agent listening on unix socket.
		tmpdir := t.TempDir()
		agentSock := filepath.Join(tmpdir, "agent.sock")
		l, err := net.Listen("unix", agentSock)
		require.NoError(t, err)
		defer l.Close()
		_ = tGo(t, func() {
			for {
				fd, err := l.Accept()
				if err != nil {
					if !errors.Is(err, net.ErrClosed) {
						assert.NoError(t, err, "listener accept failed")
					}
					return
				}

				err = gosshagent.ServeAgent(kr, fd)
				if !errors.Is(err, io.EOF) {
					assert.NoError(t, err, "serve agent failed")
				}
				_ = fd.Close()
			}
		})

		ctx, cancel := context.WithTimeout(context.Background(), testutil.WaitLong)
		defer cancel()

		cmd, root := clitest.New(t,
			"ssh",
			workspace.Name,
			"--forward-agent",
			"--identity-agent", agentSock, // Overrides $SSH_AUTH_SOCK.
		)
		clitest.SetupConfig(t, client, root)
		pty := ptytest.New(t)
		cmd.SetIn(pty.Input())
		cmd.SetOut(pty.Output())
		cmd.SetErr(pty.Output())
		cmdDone := tGo(t, func() {
			err := cmd.ExecuteContext(ctx)
			assert.NoError(t, err, "ssh command failed")
		})

		// Ensure that SSH_AUTH_SOCK is set.
		// Linux: /tmp/auth-agent3167016167/listener.sock
		// macOS: /var/folders/ng/m1q0wft14hj0t3rtjxrdnzsr0000gn/T/auth-agent3245553419/listener.sock
		pty.WriteLine("env")
		pty.ExpectMatch("SSH_AUTH_SOCK=")
		// Ensure that ssh-add lists our key.
		pty.WriteLine("ssh-add -L")
		keys, err := kr.List()
		require.NoError(t, err, "list keys failed")
		pty.ExpectMatch(keys[0].String())

		// And we're done.
		pty.WriteLine("exit")
		<-cmdDone
	})
}

// tGoContext runs fn in a goroutine passing a context that will be
// canceled on test completion and wait until fn has finished executing.
// Done and cancel are returned for optionally waiting until completion
// or early cancellation.
//
// NOTE(mafredri): This could be moved to a helper library.
func tGoContext(t *testing.T, fn func(context.Context)) (done <-chan struct{}, cancel context.CancelFunc) {
	t.Helper()

	ctx, cancel := context.WithCancel(context.Background())
	doneC := make(chan struct{})
	t.Cleanup(func() {
		cancel()
		<-done
	})
	go func() {
		fn(ctx)
		close(doneC)
	}()

	return doneC, cancel
}

// tGo runs fn in a goroutine and waits until fn has completed before
// test completion. Done is returned for optionally waiting for fn to
// exit.
//
// NOTE(mafredri): This could be moved to a helper library.
func tGo(t *testing.T, fn func()) (done <-chan struct{}) {
	t.Helper()

	doneC := make(chan struct{})
	t.Cleanup(func() {
		<-doneC
	})
	go func() {
		fn()
		close(doneC)
	}()

	return doneC
}

type stdioConn struct {
	io.Reader
	io.Writer
}

func (*stdioConn) Close() (err error) {
	return nil
}

func (*stdioConn) LocalAddr() net.Addr {
	return nil
}

func (*stdioConn) RemoteAddr() net.Addr {
	return nil
}

func (*stdioConn) SetDeadline(_ time.Time) error {
	return nil
}

func (*stdioConn) SetReadDeadline(_ time.Time) error {
	return nil
}

func (*stdioConn) SetWriteDeadline(_ time.Time) error {
	return nil
}<|MERGE_RESOLUTION|>--- conflicted
+++ resolved
@@ -174,26 +174,13 @@
 		t.Parallel()
 
 		client, workspace, agentToken := setupWorkspaceForSSH(t)
-<<<<<<< HEAD
-		_, _ = tGoContext(t, func(ctx context.Context) {
-			// Run this async so the SSH command has to wait for
-			// the build and agent to connect!
-			agentClient := codersdk.New(client.URL)
-			agentClient.SessionToken = agentToken
-			agentCloser := agent.New(agent.Options{
-				FetchMetadata: agentClient.WorkspaceAgentMetadata,
-				WebRTCDialer:  agentClient.ListenWorkspaceAgent,
-				Logger:        slogtest.Make(t, nil).Named("agent"),
-			})
-			<-ctx.Done()
-			_ = agentCloser.Close()
-=======
 
 		agentClient := codersdk.New(client.URL)
 		agentClient.SessionToken = agentToken
-		agentCloser := agent.New(agentClient.ListenWorkspaceAgent, &agent.Options{
-			Logger: slogtest.Make(t, nil).Leveled(slog.LevelDebug),
->>>>>>> 301727d1
+		agentCloser := agent.New(agent.Options{
+			FetchMetadata: agentClient.WorkspaceAgentMetadata,
+			WebRTCDialer:  agentClient.ListenWorkspaceAgent,
+			Logger:        slogtest.Make(t, nil).Named("agent"),
 		})
 		defer agentCloser.Close()
 
