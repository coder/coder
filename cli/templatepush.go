--- conflicted
+++ resolved
@@ -171,16 +171,7 @@
 				return err
 			}
 
-<<<<<<< HEAD
 			tags, err := ParseProvisionerTags(provisionerTags)
-=======
-			err = uploadFlags.checkForLockfile(inv)
-			if err != nil {
-				return xerrors.Errorf("check for lockfile: %w", err)
-			}
-
-			resp, err := uploadFlags.upload(inv, client)
->>>>>>> 1ffc8058
 			if err != nil {
 				return err
 			}
