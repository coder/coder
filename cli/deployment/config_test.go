package deployment_test

import (
	"testing"
	"time"

	"github.com/spf13/pflag"
	"github.com/stretchr/testify/require"

	"github.com/coder/coder/cli/config"
	"github.com/coder/coder/cli/deployment"
	"github.com/coder/coder/codersdk"
)

// nolint:paralleltest
func TestConfig(t *testing.T) {
	viper := deployment.NewViper()
	flagSet := pflag.NewFlagSet("", pflag.ContinueOnError)
	flagSet.String(config.FlagName, "", "")
	deployment.AttachFlags(flagSet, viper, true)

	for _, tc := range []struct {
		Name  string
		Env   map[string]string
		Valid func(config *codersdk.DeploymentConfig)
	}{{
		Name: "Deployment",
		Env: map[string]string{
<<<<<<< HEAD
			"CODER_ADDRESS":                          "0.0.0.0:8443",
			"CODER_ACCESS_URL":                       "https://dev.coder.com",
			"CODER_PG_CONNECTION_URL":                "some-url",
			"CODER_PPROF_ADDRESS":                    "something",
			"CODER_PPROF_ENABLE":                     "true",
			"CODER_PROMETHEUS_ADDRESS":               "hello-world",
			"CODER_PROMETHEUS_ENABLE":                "true",
			"CODER_PROVISIONER_DAEMONS":              "5",
			"CODER_PROVISIONER_DAEMON_POLL_INTERVAL": "5s",
			"CODER_PROVISIONER_DAEMON_POLL_JITTER":   "1s",
			"CODER_SECURE_AUTH_COOKIE":               "true",
			"CODER_SSH_KEYGEN_ALGORITHM":             "potato",
			"CODER_TELEMETRY":                        "false",
			"CODER_TELEMETRY_TRACE":                  "false",
			"CODER_WILDCARD_ACCESS_URL":              "something-wildcard.com",
=======
			"CODER_ADDRESS":              "0.0.0.0:8443",
			"CODER_ACCESS_URL":           "https://dev.coder.com",
			"CODER_PG_CONNECTION_URL":    "some-url",
			"CODER_PPROF_ADDRESS":        "something",
			"CODER_PPROF_ENABLE":         "true",
			"CODER_PROMETHEUS_ADDRESS":   "hello-world",
			"CODER_PROMETHEUS_ENABLE":    "true",
			"CODER_PROVISIONER_DAEMONS":  "5",
			"CODER_SECURE_AUTH_COOKIE":   "true",
			"CODER_SSH_KEYGEN_ALGORITHM": "potato",
			"CODER_TELEMETRY":            "false",
			"CODER_TELEMETRY_TRACE":      "false",
			"CODER_WILDCARD_ACCESS_URL":  "something-wildcard.com",
			"CODER_UPDATE_CHECK":         "false",
>>>>>>> 9a0a6b70
		},
		Valid: func(config *codersdk.DeploymentConfig) {
			require.Equal(t, config.Address.Value, "0.0.0.0:8443")
			require.Equal(t, config.AccessURL.Value, "https://dev.coder.com")
			require.Equal(t, config.PostgresURL.Value, "some-url")
			require.Equal(t, config.Pprof.Address.Value, "something")
			require.Equal(t, config.Pprof.Enable.Value, true)
			require.Equal(t, config.Prometheus.Address.Value, "hello-world")
			require.Equal(t, config.Prometheus.Enable.Value, true)
			require.Equal(t, config.Provisioner.Daemons.Value, 5)
			require.Equal(t, config.Provisioner.DaemonPollInterval.Value, 5*time.Second)
			require.Equal(t, config.Provisioner.DaemonPollJitter.Value, 1*time.Second)
			require.Equal(t, config.SecureAuthCookie.Value, true)
			require.Equal(t, config.SSHKeygenAlgorithm.Value, "potato")
			require.Equal(t, config.Telemetry.Enable.Value, false)
			require.Equal(t, config.Telemetry.Trace.Value, false)
			require.Equal(t, config.WildcardAccessURL.Value, "something-wildcard.com")
			require.Equal(t, config.UpdateCheck.Value, false)
		},
	}, {
		Name: "DERP",
		Env: map[string]string{
			"CODER_DERP_CONFIG_PATH":           "/example/path",
			"CODER_DERP_CONFIG_URL":            "https://google.com",
			"CODER_DERP_SERVER_ENABLE":         "false",
			"CODER_DERP_SERVER_REGION_CODE":    "something",
			"CODER_DERP_SERVER_REGION_ID":      "123",
			"CODER_DERP_SERVER_REGION_NAME":    "Code-Land",
			"CODER_DERP_SERVER_RELAY_URL":      "1.1.1.1",
			"CODER_DERP_SERVER_STUN_ADDRESSES": "google.org",
		},
		Valid: func(config *codersdk.DeploymentConfig) {
			require.Equal(t, config.DERP.Config.Path.Value, "/example/path")
			require.Equal(t, config.DERP.Config.URL.Value, "https://google.com")
			require.Equal(t, config.DERP.Server.Enable.Value, false)
			require.Equal(t, config.DERP.Server.RegionCode.Value, "something")
			require.Equal(t, config.DERP.Server.RegionID.Value, 123)
			require.Equal(t, config.DERP.Server.RegionName.Value, "Code-Land")
			require.Equal(t, config.DERP.Server.RelayURL.Value, "1.1.1.1")
			require.Equal(t, config.DERP.Server.STUNAddresses.Value, []string{"google.org"})
		},
	}, {
		Name: "Enterprise",
		Env: map[string]string{
			"CODER_AUDIT_LOGGING": "false",
			"CODER_BROWSER_ONLY":  "true",
			"CODER_SCIM_API_KEY":  "some-key",
		},
		Valid: func(config *codersdk.DeploymentConfig) {
			require.Equal(t, config.AuditLogging.Value, false)
			require.Equal(t, config.BrowserOnly.Value, true)
			require.Equal(t, config.SCIMAPIKey.Value, "some-key")
		},
	}, {
		Name: "TLS",
		Env: map[string]string{
			"CODER_TLS_CERT_FILE":      "/etc/acme-sh/dev.coder.com,/etc/acme-sh/*.dev.coder.com",
			"CODER_TLS_KEY_FILE":       "/etc/acme-sh/dev.coder.com,/etc/acme-sh/*.dev.coder.com",
			"CODER_TLS_CLIENT_AUTH":    "/some/path",
			"CODER_TLS_CLIENT_CA_FILE": "/some/path",
			"CODER_TLS_ENABLE":         "true",
			"CODER_TLS_MIN_VERSION":    "tls10",
		},
		Valid: func(config *codersdk.DeploymentConfig) {
			require.Len(t, config.TLS.CertFiles.Value, 2)
			require.Equal(t, config.TLS.CertFiles.Value[0], "/etc/acme-sh/dev.coder.com")
			require.Equal(t, config.TLS.CertFiles.Value[1], "/etc/acme-sh/*.dev.coder.com")

			require.Len(t, config.TLS.KeyFiles.Value, 2)
			require.Equal(t, config.TLS.KeyFiles.Value[0], "/etc/acme-sh/dev.coder.com")
			require.Equal(t, config.TLS.KeyFiles.Value[1], "/etc/acme-sh/*.dev.coder.com")

			require.Equal(t, config.TLS.ClientAuth.Value, "/some/path")
			require.Equal(t, config.TLS.ClientCAFile.Value, "/some/path")
			require.Equal(t, config.TLS.Enable.Value, true)
			require.Equal(t, config.TLS.MinVersion.Value, "tls10")
		},
	}, {
		Name: "Trace",
		Env: map[string]string{
			"CODER_TRACE_ENABLE":            "true",
			"CODER_TRACE_HONEYCOMB_API_KEY": "my-honeycomb-key",
		},
		Valid: func(config *codersdk.DeploymentConfig) {
			require.Equal(t, config.Trace.Enable.Value, true)
			require.Equal(t, config.Trace.HoneycombAPIKey.Value, "my-honeycomb-key")
		},
	}, {
		Name: "OIDC_Defaults",
		Env:  map[string]string{},
		Valid: func(config *codersdk.DeploymentConfig) {
			require.Empty(t, config.OIDC.IssuerURL.Value)
			require.Empty(t, config.OIDC.EmailDomain.Value)
			require.Empty(t, config.OIDC.ClientID.Value)
			require.Empty(t, config.OIDC.ClientSecret.Value)
			require.True(t, config.OIDC.AllowSignups.Value)
			require.ElementsMatch(t, config.OIDC.Scopes.Value, []string{"openid", "email", "profile"})
			require.False(t, config.OIDC.IgnoreEmailVerified.Value)
		},
	}, {
		Name: "OIDC",
		Env: map[string]string{
			"CODER_OIDC_ISSUER_URL":            "https://accounts.google.com",
			"CODER_OIDC_EMAIL_DOMAIN":          "coder.com",
			"CODER_OIDC_CLIENT_ID":             "client",
			"CODER_OIDC_CLIENT_SECRET":         "secret",
			"CODER_OIDC_ALLOW_SIGNUPS":         "false",
			"CODER_OIDC_SCOPES":                "something,here",
			"CODER_OIDC_IGNORE_EMAIL_VERIFIED": "true",
		},
		Valid: func(config *codersdk.DeploymentConfig) {
			require.Equal(t, config.OIDC.IssuerURL.Value, "https://accounts.google.com")
			require.Equal(t, config.OIDC.EmailDomain.Value, "coder.com")
			require.Equal(t, config.OIDC.ClientID.Value, "client")
			require.Equal(t, config.OIDC.ClientSecret.Value, "secret")
			require.False(t, config.OIDC.AllowSignups.Value)
			require.Equal(t, config.OIDC.Scopes.Value, []string{"something", "here"})
			require.True(t, config.OIDC.IgnoreEmailVerified.Value)
		},
	}, {
		Name: "GitHub",
		Env: map[string]string{
			"CODER_OAUTH2_GITHUB_CLIENT_ID":     "client",
			"CODER_OAUTH2_GITHUB_CLIENT_SECRET": "secret",
			"CODER_OAUTH2_GITHUB_ALLOWED_ORGS":  "coder",
			"CODER_OAUTH2_GITHUB_ALLOWED_TEAMS": "coder",
			"CODER_OAUTH2_GITHUB_ALLOW_SIGNUPS": "true",
		},
		Valid: func(config *codersdk.DeploymentConfig) {
			require.Equal(t, config.OAuth2.Github.ClientID.Value, "client")
			require.Equal(t, config.OAuth2.Github.ClientSecret.Value, "secret")
			require.Equal(t, []string{"coder"}, config.OAuth2.Github.AllowedOrgs.Value)
			require.Equal(t, []string{"coder"}, config.OAuth2.Github.AllowedTeams.Value)
			require.Equal(t, config.OAuth2.Github.AllowSignups.Value, true)
		},
	}, {
		Name: "GitAuth",
		Env: map[string]string{
			"CODER_GITAUTH_0_ID":            "hello",
			"CODER_GITAUTH_0_TYPE":          "github",
			"CODER_GITAUTH_0_CLIENT_ID":     "client",
			"CODER_GITAUTH_0_CLIENT_SECRET": "secret",
			"CODER_GITAUTH_0_AUTH_URL":      "https://auth.com",
			"CODER_GITAUTH_0_TOKEN_URL":     "https://token.com",
			"CODER_GITAUTH_0_VALIDATE_URL":  "https://validate.com",
			"CODER_GITAUTH_0_REGEX":         "github.com",
			"CODER_GITAUTH_0_SCOPES":        "read write",
			"CODER_GITAUTH_0_NO_REFRESH":    "true",

			"CODER_GITAUTH_1_ID":            "another",
			"CODER_GITAUTH_1_TYPE":          "gitlab",
			"CODER_GITAUTH_1_CLIENT_ID":     "client-2",
			"CODER_GITAUTH_1_CLIENT_SECRET": "secret-2",
			"CODER_GITAUTH_1_AUTH_URL":      "https://auth-2.com",
			"CODER_GITAUTH_1_TOKEN_URL":     "https://token-2.com",
			"CODER_GITAUTH_1_REGEX":         "gitlab.com",
		},
		Valid: func(config *codersdk.DeploymentConfig) {
			require.Len(t, config.GitAuth.Value, 2)
			require.Equal(t, []codersdk.GitAuthConfig{{
				ID:           "hello",
				Type:         "github",
				ClientID:     "client",
				ClientSecret: "secret",
				AuthURL:      "https://auth.com",
				TokenURL:     "https://token.com",
				ValidateURL:  "https://validate.com",
				Regex:        "github.com",
				Scopes:       []string{"read", "write"},
				NoRefresh:    true,
			}, {
				ID:           "another",
				Type:         "gitlab",
				ClientID:     "client-2",
				ClientSecret: "secret-2",
				AuthURL:      "https://auth-2.com",
				TokenURL:     "https://token-2.com",
				Regex:        "gitlab.com",
			}}, config.GitAuth.Value)
		},
	}, {
		Name: "Wrong env must not break default values",
		Env: map[string]string{
			"CODER_PROMETHEUS_ENABLE": "true",
			"CODER_PROMETHEUS":        "true", // Wrong env name, must not break prom addr.
		},
		Valid: func(config *codersdk.DeploymentConfig) {
			require.Equal(t, config.Prometheus.Enable.Value, true)
			require.Equal(t, config.Prometheus.Address.Value, config.Prometheus.Address.Default)
		},
	}} {
		tc := tc
		t.Run(tc.Name, func(t *testing.T) {
			t.Helper()
			for key, value := range tc.Env {
				t.Setenv(key, value)
			}
			config, err := deployment.Config(flagSet, viper)
			require.NoError(t, err)
			tc.Valid(config)
		})
	}
}<|MERGE_RESOLUTION|>--- conflicted
+++ resolved
@@ -26,7 +26,6 @@
 	}{{
 		Name: "Deployment",
 		Env: map[string]string{
-<<<<<<< HEAD
 			"CODER_ADDRESS":                          "0.0.0.0:8443",
 			"CODER_ACCESS_URL":                       "https://dev.coder.com",
 			"CODER_PG_CONNECTION_URL":                "some-url",
@@ -42,22 +41,7 @@
 			"CODER_TELEMETRY":                        "false",
 			"CODER_TELEMETRY_TRACE":                  "false",
 			"CODER_WILDCARD_ACCESS_URL":              "something-wildcard.com",
-=======
-			"CODER_ADDRESS":              "0.0.0.0:8443",
-			"CODER_ACCESS_URL":           "https://dev.coder.com",
-			"CODER_PG_CONNECTION_URL":    "some-url",
-			"CODER_PPROF_ADDRESS":        "something",
-			"CODER_PPROF_ENABLE":         "true",
-			"CODER_PROMETHEUS_ADDRESS":   "hello-world",
-			"CODER_PROMETHEUS_ENABLE":    "true",
-			"CODER_PROVISIONER_DAEMONS":  "5",
-			"CODER_SECURE_AUTH_COOKIE":   "true",
-			"CODER_SSH_KEYGEN_ALGORITHM": "potato",
-			"CODER_TELEMETRY":            "false",
-			"CODER_TELEMETRY_TRACE":      "false",
-			"CODER_WILDCARD_ACCESS_URL":  "something-wildcard.com",
-			"CODER_UPDATE_CHECK":         "false",
->>>>>>> 9a0a6b70
+			"CODER_UPDATE_CHECK":                     "false",
 		},
 		Valid: func(config *codersdk.DeploymentConfig) {
 			require.Equal(t, config.Address.Value, "0.0.0.0:8443")
