package deployment

import (
	"flag"
	"fmt"
	"os"
	"path/filepath"
	"reflect"
	"strings"
	"time"

	"github.com/coreos/go-oidc/v3/oidc"
	"github.com/spf13/pflag"
	"github.com/spf13/viper"
	"golang.org/x/xerrors"

	"github.com/coder/coder/buildinfo"
	"github.com/coder/coder/cli/cliui"
	"github.com/coder/coder/cli/config"
	"github.com/coder/coder/codersdk"
)

func newConfig() *codersdk.DeploymentConfig {
	return &codersdk.DeploymentConfig{
		AccessURL: &codersdk.DeploymentConfigField[string]{
			Name:  "Access URL",
			Usage: "External URL to access your deployment. This must be accessible by all provisioned workspaces.",
			Flag:  "access-url",
		},
		WildcardAccessURL: &codersdk.DeploymentConfigField[string]{
			Name:  "Wildcard Access URL",
			Usage: "Specifies the wildcard hostname to use for workspace applications in the form \"*.example.com\".",
			Flag:  "wildcard-access-url",
		},
		RedirectToAccessURL: &codersdk.DeploymentConfigField[bool]{
			Name:  "Redirect to Access URL",
			Usage: "Specifies whether to redirect requests that do not match the access URL host.",
			Flag:  "redirect-to-access-url",
		},
		// DEPRECATED: Use HTTPAddress or TLS.Address instead.
		Address: &codersdk.DeploymentConfigField[string]{
			Name:      "Address",
			Usage:     "Bind address of the server.",
			Flag:      "address",
			Shorthand: "a",
			// Deprecated, so we don't have a default. If set, it will overwrite
			// HTTPAddress and TLS.Address and print a warning.
			Hidden:  true,
			Default: "",
		},
		HTTPAddress: &codersdk.DeploymentConfigField[string]{
			Name:    "Address",
			Usage:   "HTTP bind address of the server. Unset to disable the HTTP endpoint.",
			Flag:    "http-address",
			Default: "127.0.0.1:3000",
		},
		AutobuildPollInterval: &codersdk.DeploymentConfigField[time.Duration]{
			Name:    "Autobuild Poll Interval",
			Usage:   "Interval to poll for scheduled workspace builds.",
			Flag:    "autobuild-poll-interval",
			Hidden:  true,
			Default: time.Minute,
		},
		DERP: &codersdk.DERP{
			Server: &codersdk.DERPServerConfig{
				Enable: &codersdk.DeploymentConfigField[bool]{
					Name:    "DERP Server Enable",
					Usage:   "Whether to enable or disable the embedded DERP relay server.",
					Flag:    "derp-server-enable",
					Default: true,
				},
				RegionID: &codersdk.DeploymentConfigField[int]{
					Name:    "DERP Server Region ID",
					Usage:   "Region ID to use for the embedded DERP server.",
					Flag:    "derp-server-region-id",
					Default: 999,
				},
				RegionCode: &codersdk.DeploymentConfigField[string]{
					Name:    "DERP Server Region Code",
					Usage:   "Region code to use for the embedded DERP server.",
					Flag:    "derp-server-region-code",
					Default: "coder",
				},
				RegionName: &codersdk.DeploymentConfigField[string]{
					Name:    "DERP Server Region Name",
					Usage:   "Region name that for the embedded DERP server.",
					Flag:    "derp-server-region-name",
					Default: "Coder Embedded Relay",
				},
				STUNAddresses: &codersdk.DeploymentConfigField[[]string]{
					Name:    "DERP Server STUN Addresses",
					Usage:   "Addresses for STUN servers to establish P2P connections. Set empty to disable P2P connections.",
					Flag:    "derp-server-stun-addresses",
					Default: []string{"stun.l.google.com:19302"},
				},
				RelayURL: &codersdk.DeploymentConfigField[string]{
					Name:       "DERP Server Relay URL",
					Usage:      "An HTTP URL that is accessible by other replicas to relay DERP traffic. Required for high availability.",
					Flag:       "derp-server-relay-url",
					Enterprise: true,
				},
			},
			Config: &codersdk.DERPConfig{
				URL: &codersdk.DeploymentConfigField[string]{
					Name:  "DERP Config URL",
					Usage: "URL to fetch a DERP mapping on startup. See: https://tailscale.com/kb/1118/custom-derp-servers/",
					Flag:  "derp-config-url",
				},
				Path: &codersdk.DeploymentConfigField[string]{
					Name:  "DERP Config Path",
					Usage: "Path to read a DERP mapping from. See: https://tailscale.com/kb/1118/custom-derp-servers/",
					Flag:  "derp-config-path",
				},
			},
		},
		GitAuth: &codersdk.DeploymentConfigField[[]codersdk.GitAuthConfig]{
			Name:    "Git Auth",
			Usage:   "Automatically authenticate Git inside workspaces.",
			Flag:    "gitauth",
			Default: []codersdk.GitAuthConfig{},
		},
		Prometheus: &codersdk.PrometheusConfig{
			Enable: &codersdk.DeploymentConfigField[bool]{
				Name:  "Prometheus Enable",
				Usage: "Serve prometheus metrics on the address defined by prometheus address.",
				Flag:  "prometheus-enable",
			},
			Address: &codersdk.DeploymentConfigField[string]{
				Name:    "Prometheus Address",
				Usage:   "The bind address to serve prometheus metrics.",
				Flag:    "prometheus-address",
				Default: "127.0.0.1:2112",
			},
		},
		Pprof: &codersdk.PprofConfig{
			Enable: &codersdk.DeploymentConfigField[bool]{
				Name:  "Pprof Enable",
				Usage: "Serve pprof metrics on the address defined by pprof address.",
				Flag:  "pprof-enable",
			},
			Address: &codersdk.DeploymentConfigField[string]{
				Name:    "Pprof Address",
				Usage:   "The bind address to serve pprof.",
				Flag:    "pprof-address",
				Default: "127.0.0.1:6060",
			},
		},
		ProxyTrustedHeaders: &codersdk.DeploymentConfigField[[]string]{
			Name:  "Proxy Trusted Headers",
			Flag:  "proxy-trusted-headers",
			Usage: "Headers to trust for forwarding IP addresses. e.g. Cf-Connecting-Ip, True-Client-Ip, X-Forwarded-For",
		},
		ProxyTrustedOrigins: &codersdk.DeploymentConfigField[[]string]{
			Name:  "Proxy Trusted Origins",
			Flag:  "proxy-trusted-origins",
			Usage: "Origin addresses to respect \"proxy-trusted-headers\". e.g. 192.168.1.0/24",
		},
		CacheDirectory: &codersdk.DeploymentConfigField[string]{
			Name:    "Cache Directory",
			Usage:   "The directory to cache temporary files. If unspecified and $CACHE_DIRECTORY is set, it will be used for compatibility with systemd.",
			Flag:    "cache-dir",
			Default: DefaultCacheDir(),
		},
		InMemoryDatabase: &codersdk.DeploymentConfigField[bool]{
			Name:   "In Memory Database",
			Usage:  "Controls whether data will be stored in an in-memory database.",
			Flag:   "in-memory",
			Hidden: true,
		},
		PostgresURL: &codersdk.DeploymentConfigField[string]{
			Name:   "Postgres Connection URL",
			Usage:  "URL of a PostgreSQL database. If empty, PostgreSQL binaries will be downloaded from Maven (https://repo1.maven.org/maven2) and store all data in the config root. Access the built-in database with \"coder server postgres-builtin-url\".",
			Flag:   "postgres-url",
			Secret: true,
		},
		OAuth2: &codersdk.OAuth2Config{
			Github: &codersdk.OAuth2GithubConfig{
				ClientID: &codersdk.DeploymentConfigField[string]{
					Name:  "OAuth2 GitHub Client ID",
					Usage: "Client ID for Login with GitHub.",
					Flag:  "oauth2-github-client-id",
				},
				ClientSecret: &codersdk.DeploymentConfigField[string]{
					Name:   "OAuth2 GitHub Client Secret",
					Usage:  "Client secret for Login with GitHub.",
					Flag:   "oauth2-github-client-secret",
					Secret: true,
				},
				AllowedOrgs: &codersdk.DeploymentConfigField[[]string]{
					Name:  "OAuth2 GitHub Allowed Orgs",
					Usage: "Organizations the user must be a member of to Login with GitHub.",
					Flag:  "oauth2-github-allowed-orgs",
				},
				AllowedTeams: &codersdk.DeploymentConfigField[[]string]{
					Name:  "OAuth2 GitHub Allowed Teams",
					Usage: "Teams inside organizations the user must be a member of to Login with GitHub. Structured as: <organization-name>/<team-slug>.",
					Flag:  "oauth2-github-allowed-teams",
				},
				AllowSignups: &codersdk.DeploymentConfigField[bool]{
					Name:  "OAuth2 GitHub Allow Signups",
					Usage: "Whether new users can sign up with GitHub.",
					Flag:  "oauth2-github-allow-signups",
				},
				AllowEveryone: &codersdk.DeploymentConfigField[bool]{
					Name:  "OAuth2 GitHub Allow Everyone",
					Usage: "Allow all logins, setting this option means allowed orgs and teams must be empty.",
					Flag:  "oauth2-github-allow-everyone",
				},
				EnterpriseBaseURL: &codersdk.DeploymentConfigField[string]{
					Name:  "OAuth2 GitHub Enterprise Base URL",
					Usage: "Base URL of a GitHub Enterprise deployment to use for Login with GitHub.",
					Flag:  "oauth2-github-enterprise-base-url",
				},
			},
		},
		OIDC: &codersdk.OIDCConfig{
			AllowSignups: &codersdk.DeploymentConfigField[bool]{
				Name:    "OIDC Allow Signups",
				Usage:   "Whether new users can sign up with OIDC.",
				Flag:    "oidc-allow-signups",
				Default: true,
			},
			ClientID: &codersdk.DeploymentConfigField[string]{
				Name:  "OIDC Client ID",
				Usage: "Client ID to use for Login with OIDC.",
				Flag:  "oidc-client-id",
			},
			ClientSecret: &codersdk.DeploymentConfigField[string]{
				Name:   "OIDC Client Secret",
				Usage:  "Client secret to use for Login with OIDC.",
				Flag:   "oidc-client-secret",
				Secret: true,
			},
			EmailDomain: &codersdk.DeploymentConfigField[[]string]{
				Name:  "OIDC Email Domain",
				Usage: "Email domains that clients logging in with OIDC must match.",
				Flag:  "oidc-email-domain",
			},
			IssuerURL: &codersdk.DeploymentConfigField[string]{
				Name:  "OIDC Issuer URL",
				Usage: "Issuer URL to use for Login with OIDC.",
				Flag:  "oidc-issuer-url",
			},
			Scopes: &codersdk.DeploymentConfigField[[]string]{
				Name:    "OIDC Scopes",
				Usage:   "Scopes to grant when authenticating with OIDC.",
				Flag:    "oidc-scopes",
				Default: []string{oidc.ScopeOpenID, "profile", "email"},
			},
			IgnoreEmailVerified: &codersdk.DeploymentConfigField[bool]{
				Name:    "OIDC Ignore Email Verified",
				Usage:   "Ignore the email_verified claim from the upstream provider.",
				Flag:    "oidc-ignore-email-verified",
				Default: false,
			},
			UsernameField: &codersdk.DeploymentConfigField[string]{
				Name:    "OIDC Username Field",
				Usage:   "OIDC claim field to use as the username.",
				Flag:    "oidc-username-field",
				Default: "preferred_username",
			},
			SignInText: &codersdk.DeploymentConfigField[string]{
				Name:    "OpenID Connect sign in text",
				Usage:   "The text to show on the OpenID Connect sign in button",
				Flag:    "oidc-sign-in-text",
				Default: "OpenID Connect",
			},
			IconURL: &codersdk.DeploymentConfigField[string]{
				Name:  "OpenID connect icon URL",
				Usage: "URL pointing to the icon to use on the OepnID Connect login button",
				Flag:  "oidc-icon-url",
			},
		},

		Telemetry: &codersdk.TelemetryConfig{
			Enable: &codersdk.DeploymentConfigField[bool]{
				Name:    "Telemetry Enable",
				Usage:   "Whether telemetry is enabled or not. Coder collects anonymized usage data to help improve our product.",
				Flag:    "telemetry",
				Default: flag.Lookup("test.v") == nil,
			},
			Trace: &codersdk.DeploymentConfigField[bool]{
				Name:    "Telemetry Trace",
				Usage:   "Whether Opentelemetry traces are sent to Coder. Coder collects anonymized application tracing to help improve our product. Disabling telemetry also disables this option.",
				Flag:    "telemetry-trace",
				Default: flag.Lookup("test.v") == nil,
			},
			URL: &codersdk.DeploymentConfigField[string]{
				Name:    "Telemetry URL",
				Usage:   "URL to send telemetry.",
				Flag:    "telemetry-url",
				Hidden:  true,
				Default: "https://telemetry.coder.com",
			},
		},
		TLS: &codersdk.TLSConfig{
			Enable: &codersdk.DeploymentConfigField[bool]{
				Name:  "TLS Enable",
				Usage: "Whether TLS will be enabled.",
				Flag:  "tls-enable",
			},
			Address: &codersdk.DeploymentConfigField[string]{
				Name:    "TLS Address",
				Usage:   "HTTPS bind address of the server.",
				Flag:    "tls-address",
				Default: "127.0.0.1:3443",
			},
			// DEPRECATED: Use RedirectToAccessURL instead.
			RedirectHTTP: &codersdk.DeploymentConfigField[bool]{
				Name:    "Redirect HTTP to HTTPS",
				Usage:   "Whether HTTP requests will be redirected to the access URL (if it's a https URL and TLS is enabled). Requests to local IP addresses are never redirected regardless of this setting.",
				Flag:    "tls-redirect-http-to-https",
				Default: true,
				Hidden:  true,
			},
			CertFiles: &codersdk.DeploymentConfigField[[]string]{
				Name:  "TLS Certificate Files",
				Usage: "Path to each certificate for TLS. It requires a PEM-encoded file. To configure the listener to use a CA certificate, concatenate the primary certificate and the CA certificate together. The primary certificate should appear first in the combined file.",
				Flag:  "tls-cert-file",
			},
			ClientCAFile: &codersdk.DeploymentConfigField[string]{
				Name:  "TLS Client CA Files",
				Usage: "PEM-encoded Certificate Authority file used for checking the authenticity of client",
				Flag:  "tls-client-ca-file",
			},
			ClientAuth: &codersdk.DeploymentConfigField[string]{
				Name:    "TLS Client Auth",
				Usage:   "Policy the server will follow for TLS Client Authentication. Accepted values are \"none\", \"request\", \"require-any\", \"verify-if-given\", or \"require-and-verify\".",
				Flag:    "tls-client-auth",
				Default: "none",
			},
			KeyFiles: &codersdk.DeploymentConfigField[[]string]{
				Name:  "TLS Key Files",
				Usage: "Paths to the private keys for each of the certificates. It requires a PEM-encoded file.",
				Flag:  "tls-key-file",
			},
			MinVersion: &codersdk.DeploymentConfigField[string]{
				Name:    "TLS Minimum Version",
				Usage:   "Minimum supported version of TLS. Accepted values are \"tls10\", \"tls11\", \"tls12\" or \"tls13\"",
				Flag:    "tls-min-version",
				Default: "tls12",
			},
			ClientCertFile: &codersdk.DeploymentConfigField[string]{
				Name:  "TLS Client Cert File",
				Usage: "Path to certificate for client TLS authentication. It requires a PEM-encoded file.",
				Flag:  "tls-client-cert-file",
			},
			ClientKeyFile: &codersdk.DeploymentConfigField[string]{
				Name:  "TLS Client Key File",
				Usage: "Path to key for client TLS authentication. It requires a PEM-encoded file.",
				Flag:  "tls-client-key-file",
			},
		},
		Trace: &codersdk.TraceConfig{
			Enable: &codersdk.DeploymentConfigField[bool]{
				Name:  "Trace Enable",
				Usage: "Whether application tracing data is collected. It exports to a backend configured by environment variables. See: https://github.com/open-telemetry/opentelemetry-specification/blob/main/specification/protocol/exporter.md",
				Flag:  "trace",
			},
			HoneycombAPIKey: &codersdk.DeploymentConfigField[string]{
				Name:   "Trace Honeycomb API Key",
				Usage:  "Enables trace exporting to Honeycomb.io using the provided API Key.",
				Flag:   "trace-honeycomb-api-key",
				Secret: true,
			},
			CaptureLogs: &codersdk.DeploymentConfigField[bool]{
				Name:  "Capture Logs in Traces",
				Usage: "Enables capturing of logs as events in traces. This is useful for debugging, but may result in a very large amount of events being sent to the tracing backend which may incur significant costs. If the verbose flag was supplied, debug-level logs will be included.",
				Flag:  "trace-logs",
			},
		},
		SecureAuthCookie: &codersdk.DeploymentConfigField[bool]{
			Name:  "Secure Auth Cookie",
			Usage: "Controls if the 'Secure' property is set on browser session cookies.",
			Flag:  "secure-auth-cookie",
		},
		SSHKeygenAlgorithm: &codersdk.DeploymentConfigField[string]{
			Name:    "SSH Keygen Algorithm",
			Usage:   "The algorithm to use for generating ssh keys. Accepted values are \"ed25519\", \"ecdsa\", or \"rsa4096\".",
			Flag:    "ssh-keygen-algorithm",
			Default: "ed25519",
		},
		MetricsCacheRefreshInterval: &codersdk.DeploymentConfigField[time.Duration]{
			Name:    "Metrics Cache Refresh Interval",
			Usage:   "How frequently metrics are refreshed",
			Flag:    "metrics-cache-refresh-interval",
			Hidden:  true,
			Default: time.Hour,
		},
		AgentStatRefreshInterval: &codersdk.DeploymentConfigField[time.Duration]{
			Name:    "Agent Stat Refresh Interval",
			Usage:   "How frequently agent stats are recorded",
			Flag:    "agent-stats-refresh-interval",
			Hidden:  true,
			Default: 10 * time.Minute,
		},
		AgentFallbackTroubleshootingURL: &codersdk.DeploymentConfigField[string]{
			Name:    "Agent Fallback Troubleshooting URL",
			Usage:   "URL to use for agent troubleshooting when not set in the template",
			Flag:    "agent-fallback-troubleshooting-url",
			Hidden:  true,
			Default: "https://coder.com/docs/coder-oss/latest/templates#troubleshooting-templates",
		},
		AuditLogging: &codersdk.DeploymentConfigField[bool]{
			Name:       "Audit Logging",
			Usage:      "Specifies whether audit logging is enabled.",
			Flag:       "audit-logging",
			Default:    true,
			Enterprise: true,
		},
		BrowserOnly: &codersdk.DeploymentConfigField[bool]{
			Name:       "Browser Only",
			Usage:      "Whether Coder only allows connections to workspaces via the browser.",
			Flag:       "browser-only",
			Enterprise: true,
		},
		SCIMAPIKey: &codersdk.DeploymentConfigField[string]{
			Name:       "SCIM API Key",
			Usage:      "Enables SCIM and sets the authentication header for the built-in SCIM server. New users are automatically created with OIDC authentication.",
			Flag:       "scim-auth-header",
			Enterprise: true,
			Secret:     true,
		},
		Provisioner: &codersdk.ProvisionerConfig{
			Daemons: &codersdk.DeploymentConfigField[int]{
				Name:    "Provisioner Daemons",
				Usage:   "Number of provisioner daemons to create on start. If builds are stuck in queued state for a long time, consider increasing this.",
				Flag:    "provisioner-daemons",
				Default: 3,
			},
			DaemonPollInterval: &codersdk.DeploymentConfigField[time.Duration]{
				Name:    "Poll Interval",
				Usage:   "Time to wait before polling for a new job.",
				Flag:    "provisioner-daemon-poll-interval",
				Default: time.Second,
			},
			DaemonPollJitter: &codersdk.DeploymentConfigField[time.Duration]{
				Name:    "Poll Jitter",
				Usage:   "Random jitter added to the poll interval.",
				Flag:    "provisioner-daemon-poll-jitter",
				Default: 100 * time.Millisecond,
			},
			ForceCancelInterval: &codersdk.DeploymentConfigField[time.Duration]{
				Name:    "Force Cancel Interval",
				Usage:   "Time to force cancel provisioning tasks that are stuck.",
				Flag:    "provisioner-force-cancel-interval",
				Default: 10 * time.Minute,
			},
		},
		RateLimit: &codersdk.RateLimitConfig{
			DisableAll: &codersdk.DeploymentConfigField[bool]{
				Name:    "Disable All Rate Limits",
				Usage:   "Disables all rate limits. This is not recommended in production.",
				Flag:    "dangerous-disable-rate-limits",
				Default: false,
			},
			API: &codersdk.DeploymentConfigField[int]{
				Name:  "API Rate Limit",
				Usage: "Maximum number of requests per minute allowed to the API per user, or per IP address for unauthenticated users. Negative values mean no rate limit. Some API endpoints have separate strict rate limits regardless of this value to prevent denial-of-service or brute force attacks.",
				// Change the env from the auto-generated CODER_RATE_LIMIT_API to the
				// old value to avoid breaking existing deployments.
				EnvOverride: "CODER_API_RATE_LIMIT",
				Flag:        "api-rate-limit",
				Default:     512,
			},
		},
		// DEPRECATED: use Experiments instead.
		Experimental: &codersdk.DeploymentConfigField[bool]{
			Name:    "Experimental",
			Usage:   "Enable experimental features. Experimental features are not ready for production.",
			Flag:    "experimental",
			Default: false,
			Hidden:  true,
		},
		Experiments: &codersdk.DeploymentConfigField[[]string]{
			Name:    "Experiments",
			Usage:   "Enable one or more experiments. These are not ready for production. Separate multiple experiments with commas, or enter '*' to opt-in to all available experiments.",
			Flag:    "experiments",
			Default: []string{},
		},
		UpdateCheck: &codersdk.DeploymentConfigField[bool]{
			Name:    "Update Check",
			Usage:   "Periodically check for new releases of Coder and inform the owner. The check is performed once per day.",
			Flag:    "update-check",
			Default: flag.Lookup("test.v") == nil && !buildinfo.IsDev(),
		},
		MaxTokenLifetime: &codersdk.DeploymentConfigField[time.Duration]{
			Name:    "Max Token Lifetime",
			Usage:   "The maximum lifetime duration users can specify when creating an API token.",
			Flag:    "max-token-lifetime",
			Default: 24 * 30 * time.Hour,
		},
		Swagger: &codersdk.SwaggerConfig{
			Enable: &codersdk.DeploymentConfigField[bool]{
				Name:    "Enable swagger endpoint",
				Usage:   "Expose the swagger endpoint via /swagger.",
				Flag:    "swagger-enable",
				Default: false,
			},
		},
		Logging: &codersdk.LoggingConfig{
			Human: &codersdk.DeploymentConfigField[string]{
				Name:    "Human Log Location",
				Usage:   "Output human-readable logs to a given file.",
				Flag:    "log-human",
				Default: "/dev/stderr",
			},
			JSON: &codersdk.DeploymentConfigField[string]{
				Name:    "JSON Log Location",
				Usage:   "Output JSON logs to a given file.",
				Flag:    "log-json",
				Default: "",
			},
			Stackdriver: &codersdk.DeploymentConfigField[string]{
				Name:    "Stackdriver Log Location",
				Usage:   "Output Stackdriver compatible logs to a given file.",
				Flag:    "log-stackdriver",
				Default: "",
			},
		},
		Dangerous: &codersdk.DangerousConfig{
			AllowPathAppSharing: &codersdk.DeploymentConfigField[bool]{
				Name:    "DANGEROUS: Allow Path App Sharing",
				Usage:   "Allow workspace apps that are not served from subdomains to be shared. Path-based app sharing is DISABLED by default for security purposes. Path-based apps can make requests to the Coder API and pose a security risk when the workspace serves malicious JavaScript. Path-based apps can be disabled entirely with --disable-path-apps for further security.",
				Flag:    "dangerous-allow-path-app-sharing",
				Default: false,
			},
			AllowPathAppSiteOwnerAccess: &codersdk.DeploymentConfigField[bool]{
				Name:    "DANGEROUS: Allow Site Owners to Access Path Apps",
				Usage:   "Allow site-owners to access workspace apps from workspaces they do not own. Owners cannot access path-based apps they do not own by default. Path-based apps can make requests to the Coder API and pose a security risk when the workspace serves malicious JavaScript. Path-based apps can be disabled entirely with --disable-path-apps for further security.",
				Flag:    "dangerous-allow-path-app-site-owner-access",
				Default: false,
			},
		},
		DisablePathApps: &codersdk.DeploymentConfigField[bool]{
			Name:    "Disable Path Apps",
			Usage:   "Disable workspace apps that are not served from subdomains. Path-based apps can make requests to the Coder API and pose a security risk when the workspace serves malicious JavaScript. This is recommended for security purposes if a --wildcard-access-url is configured.",
			Flag:    "disable-path-apps",
			Default: false,
		},
<<<<<<< HEAD
		DisablePasswordAuth: &codersdk.DeploymentConfigField[bool]{
			Name:    "Disable Password Authentication",
			Usage:   "Disable password authentication. This is recommended for security purposes in production deployments that rely on an identity provider. Any user with the owner role will be able to sign in with their password regardless of this setting to avoid potential lock out. If you are locked out of your account, you can use the `coder server create-admin` command to create a new admin user directly in the database.",
			Flag:    "disable-password-auth",
=======
		SessionDuration: &codersdk.DeploymentConfigField[time.Duration]{
			Name:    "Session Duration",
			Usage:   "The token expiry duration for browser sessions. Sessions may last longer if they are actively making requests, but this functionality can be disabled via --disable-session-expiry-refresh.",
			Flag:    "session-duration",
			Default: 24 * time.Hour,
		},
		DisableSessionExpiryRefresh: &codersdk.DeploymentConfigField[bool]{
			Name:    "Disable Session Expiry Refresh",
			Usage:   "Disable automatic session expiry bumping due to activity. This forces all sessions to become invalid after the session expiry duration has been reached.",
			Flag:    "disable-session-expiry-refresh",
>>>>>>> 77fd34be
			Default: false,
		},
	}
}

//nolint:revive
func Config(flagset *pflag.FlagSet, vip *viper.Viper) (*codersdk.DeploymentConfig, error) {
	dc := newConfig()
	flg, err := flagset.GetString(config.FlagName)
	if err != nil {
		return nil, xerrors.Errorf("get global config from flag: %w", err)
	}
	vip.SetEnvPrefix("coder")

	if flg != "" {
		vip.SetConfigFile(flg + "/server.yaml")
		err = vip.ReadInConfig()
		if err != nil && !xerrors.Is(err, os.ErrNotExist) {
			return dc, xerrors.Errorf("reading deployment config: %w", err)
		}
	}

	setConfig("", vip, &dc)

	return dc, nil
}

func setConfig(prefix string, vip *viper.Viper, target interface{}) {
	val := reflect.Indirect(reflect.ValueOf(target))
	typ := val.Type()
	if typ.Kind() != reflect.Struct {
		val = val.Elem()
		typ = val.Type()
	}

	// Ensure that we only bind env variables to proper fields,
	// otherwise Viper will get confused if the parent struct is
	// assigned a value.
	if strings.HasPrefix(typ.Name(), "DeploymentConfigField[") {
		value := val.FieldByName("Value").Interface()

		env, ok := val.FieldByName("EnvOverride").Interface().(string)
		if !ok {
			panic("DeploymentConfigField[].EnvOverride must be a string")
		}
		if env == "" {
			env = formatEnv(prefix)
		}

		switch value.(type) {
		case string:
			vip.MustBindEnv(prefix, env)
			val.FieldByName("Value").SetString(vip.GetString(prefix))
		case bool:
			vip.MustBindEnv(prefix, env)
			val.FieldByName("Value").SetBool(vip.GetBool(prefix))
		case int:
			vip.MustBindEnv(prefix, env)
			val.FieldByName("Value").SetInt(int64(vip.GetInt(prefix)))
		case time.Duration:
			vip.MustBindEnv(prefix, env)
			val.FieldByName("Value").SetInt(int64(vip.GetDuration(prefix)))
		case []string:
			vip.MustBindEnv(prefix, env)
			// As of October 21st, 2022 we supported delimiting a string
			// with a comma, but Viper only supports with a space. This
			// is a small hack around it!
			rawSlice := reflect.ValueOf(vip.GetStringSlice(prefix)).Interface()
			stringSlice, ok := rawSlice.([]string)
			if !ok {
				panic(fmt.Sprintf("string slice is of type %T", rawSlice))
			}
			value := make([]string, 0, len(stringSlice))
			for _, entry := range stringSlice {
				value = append(value, strings.Split(entry, ",")...)
			}
			val.FieldByName("Value").Set(reflect.ValueOf(value))
		case []codersdk.GitAuthConfig:
			// Do not bind to CODER_GITAUTH, instead bind to CODER_GITAUTH_0_*, etc.
			values := readSliceFromViper[codersdk.GitAuthConfig](vip, prefix, value)
			val.FieldByName("Value").Set(reflect.ValueOf(values))
		default:
			panic(fmt.Sprintf("unsupported type %T", value))
		}
		return
	}

	for i := 0; i < typ.NumField(); i++ {
		fv := val.Field(i)
		ft := fv.Type()
		tag := typ.Field(i).Tag.Get("json")
		var key string
		if prefix == "" {
			key = tag
		} else {
			key = fmt.Sprintf("%s.%s", prefix, tag)
		}
		switch ft.Kind() {
		case reflect.Ptr:
			setConfig(key, vip, fv.Interface())
		case reflect.Slice:
			for j := 0; j < fv.Len(); j++ {
				key := fmt.Sprintf("%s.%d", key, j)
				setConfig(key, vip, fv.Index(j).Interface())
			}
		default:
			panic(fmt.Sprintf("unsupported type %T", ft))
		}
	}
}

// readSliceFromViper reads a typed mapping from the key provided.
// This enables environment variables like CODER_GITAUTH_<index>_CLIENT_ID.
func readSliceFromViper[T any](vip *viper.Viper, key string, value any) []T {
	elementType := reflect.TypeOf(value).Elem()
	returnValues := make([]T, 0)
	for entry := 0; true; entry++ {
		// Only create an instance when the entry exists in viper...
		// otherwise we risk
		var instance *reflect.Value
		for i := 0; i < elementType.NumField(); i++ {
			fve := elementType.Field(i)
			prop := fve.Tag.Get("json")
			// For fields that are omitted in JSON, we use a YAML tag.
			if prop == "-" {
				prop = fve.Tag.Get("yaml")
			}
			configKey := fmt.Sprintf("%s.%d.%s", key, entry, prop)

			// Ensure the env entry for this key is registered
			// before checking value.
			//
			// We don't support DeploymentConfigField[].EnvOverride for array flags so
			// this is fine to just use `formatEnv` here.
			vip.MustBindEnv(configKey, formatEnv(configKey))

			value := vip.Get(configKey)
			if value == nil {
				continue
			}
			if instance == nil {
				newType := reflect.Indirect(reflect.New(elementType))
				instance = &newType
			}
			switch v := instance.Field(i).Type().String(); v {
			case "[]string":
				value = vip.GetStringSlice(configKey)
			case "bool":
				value = vip.GetBool(configKey)
			default:
			}
			instance.Field(i).Set(reflect.ValueOf(value))
		}
		if instance == nil {
			break
		}
		value, ok := instance.Interface().(T)
		if !ok {
			continue
		}
		returnValues = append(returnValues, value)
	}
	return returnValues
}

func NewViper() *viper.Viper {
	dc := newConfig()
	vip := viper.New()
	vip.SetEnvPrefix("coder")
	vip.SetEnvKeyReplacer(strings.NewReplacer("-", "_", ".", "_"))

	setViperDefaults("", vip, dc)

	return vip
}

func setViperDefaults(prefix string, vip *viper.Viper, target interface{}) {
	val := reflect.ValueOf(target).Elem()
	val = reflect.Indirect(val)
	typ := val.Type()
	if strings.HasPrefix(typ.Name(), "DeploymentConfigField[") {
		value := val.FieldByName("Default").Interface()
		vip.SetDefault(prefix, value)
		return
	}

	for i := 0; i < typ.NumField(); i++ {
		fv := val.Field(i)
		ft := fv.Type()
		tag := typ.Field(i).Tag.Get("json")
		var key string
		if prefix == "" {
			key = tag
		} else {
			key = fmt.Sprintf("%s.%s", prefix, tag)
		}
		switch ft.Kind() {
		case reflect.Ptr:
			setViperDefaults(key, vip, fv.Interface())
		case reflect.Slice:
			// we currently don't support default values on structured slices
			continue
		default:
			panic(fmt.Sprintf("unsupported type %T", ft))
		}
	}
}

//nolint:revive
func AttachFlags(flagset *pflag.FlagSet, vip *viper.Viper, enterprise bool) {
	setFlags("", flagset, vip, newConfig(), enterprise)
}

//nolint:revive
func setFlags(prefix string, flagset *pflag.FlagSet, vip *viper.Viper, target interface{}, enterprise bool) {
	val := reflect.Indirect(reflect.ValueOf(target))
	typ := val.Type()
	if strings.HasPrefix(typ.Name(), "DeploymentConfigField[") {
		isEnt := val.FieldByName("Enterprise").Bool()
		if enterprise != isEnt {
			return
		}
		flg := val.FieldByName("Flag").String()
		if flg == "" {
			return
		}

		env, ok := val.FieldByName("EnvOverride").Interface().(string)
		if !ok {
			panic("DeploymentConfigField[].EnvOverride must be a string")
		}
		if env == "" {
			env = formatEnv(prefix)
		}

		usage := val.FieldByName("Usage").String()
		usage = fmt.Sprintf("%s\n%s", usage, cliui.Styles.Placeholder.Render("Consumes $"+env))
		shorthand := val.FieldByName("Shorthand").String()
		hidden := val.FieldByName("Hidden").Bool()
		value := val.FieldByName("Default").Interface()

		// Allow currently set environment variables
		// to override default values in help output.
		vip.MustBindEnv(prefix, env)

		switch value.(type) {
		case string:
			_ = flagset.StringP(flg, shorthand, vip.GetString(prefix), usage)
		case bool:
			_ = flagset.BoolP(flg, shorthand, vip.GetBool(prefix), usage)
		case int:
			_ = flagset.IntP(flg, shorthand, vip.GetInt(prefix), usage)
		case time.Duration:
			_ = flagset.DurationP(flg, shorthand, vip.GetDuration(prefix), usage)
		case []string:
			_ = flagset.StringSliceP(flg, shorthand, vip.GetStringSlice(prefix), usage)
		case []codersdk.GitAuthConfig:
			// Ignore this one!
		default:
			panic(fmt.Sprintf("unsupported type %T", typ))
		}

		_ = vip.BindPFlag(prefix, flagset.Lookup(flg))
		if hidden {
			_ = flagset.MarkHidden(flg)
		}

		return
	}

	for i := 0; i < typ.NumField(); i++ {
		fv := val.Field(i)
		ft := fv.Type()
		tag := typ.Field(i).Tag.Get("json")
		var key string
		if prefix == "" {
			key = tag
		} else {
			key = fmt.Sprintf("%s.%s", prefix, tag)
		}
		switch ft.Kind() {
		case reflect.Ptr:
			setFlags(key, flagset, vip, fv.Interface(), enterprise)
		case reflect.Slice:
			for j := 0; j < fv.Len(); j++ {
				key := fmt.Sprintf("%s.%d", key, j)
				setFlags(key, flagset, vip, fv.Index(j).Interface(), enterprise)
			}
		default:
			panic(fmt.Sprintf("unsupported type %T", ft))
		}
	}
}

func formatEnv(key string) string {
	return "CODER_" + strings.ToUpper(strings.NewReplacer("-", "_", ".", "_").Replace(key))
}

func DefaultCacheDir() string {
	defaultCacheDir, err := os.UserCacheDir()
	if err != nil {
		defaultCacheDir = os.TempDir()
	}
	if dir := os.Getenv("CACHE_DIRECTORY"); dir != "" {
		// For compatibility with systemd.
		defaultCacheDir = dir
	}

	return filepath.Join(defaultCacheDir, "coder")
}<|MERGE_RESOLUTION|>--- conflicted
+++ resolved
@@ -538,12 +538,6 @@
 			Flag:    "disable-path-apps",
 			Default: false,
 		},
-<<<<<<< HEAD
-		DisablePasswordAuth: &codersdk.DeploymentConfigField[bool]{
-			Name:    "Disable Password Authentication",
-			Usage:   "Disable password authentication. This is recommended for security purposes in production deployments that rely on an identity provider. Any user with the owner role will be able to sign in with their password regardless of this setting to avoid potential lock out. If you are locked out of your account, you can use the `coder server create-admin` command to create a new admin user directly in the database.",
-			Flag:    "disable-password-auth",
-=======
 		SessionDuration: &codersdk.DeploymentConfigField[time.Duration]{
 			Name:    "Session Duration",
 			Usage:   "The token expiry duration for browser sessions. Sessions may last longer if they are actively making requests, but this functionality can be disabled via --disable-session-expiry-refresh.",
@@ -554,7 +548,12 @@
 			Name:    "Disable Session Expiry Refresh",
 			Usage:   "Disable automatic session expiry bumping due to activity. This forces all sessions to become invalid after the session expiry duration has been reached.",
 			Flag:    "disable-session-expiry-refresh",
->>>>>>> 77fd34be
+			Default: false,
+		},
+		DisablePasswordAuth: &codersdk.DeploymentConfigField[bool]{
+			Name:    "Disable Password Authentication",
+			Usage:   "Disable password authentication. This is recommended for security purposes in production deployments that rely on an identity provider. Any user with the owner role will be able to sign in with their password regardless of this setting to avoid potential lock out. If you are locked out of your account, you can use the `coder server create-admin` command to create a new admin user directly in the database.",
+			Flag:    "disable-password-auth",
 			Default: false,
 		},
 	}
