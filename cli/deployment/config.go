--- conflicted
+++ resolved
@@ -36,105 +36,6 @@
 			Usage:     "Bind address of the server.",
 			Flag:      "address",
 			Shorthand: "a",
-<<<<<<< HEAD
-			Value:     "127.0.0.1:3000",
-		},
-		AutobuildPollInterval: codersdk.DeploymentConfigField[time.Duration]{
-			Name:   "Autobuild Poll Interval",
-			Key:    "autobuild_poll_interval",
-			Usage:  "Interval to poll for scheduled workspace builds.",
-			Flag:   "autobuild-poll-interval",
-			Hidden: true,
-			Value:  time.Minute,
-		},
-		DERPServerEnable: codersdk.DeploymentConfigField[bool]{
-			Name:  "DERP Server Enable",
-			Key:   "derp.server.enable",
-			Usage: "Whether to enable or disable the embedded DERP relay server.",
-			Flag:  "derp-server-enable",
-			Value: true,
-		},
-		DERPServerRegionID: codersdk.DeploymentConfigField[int]{
-			Name:  "DERP Server Region ID",
-			Key:   "derp.server.region_id",
-			Usage: "Region ID to use for the embedded DERP server.",
-			Flag:  "derp-server-region-id",
-			Value: 999,
-		},
-		DERPServerRegionCode: codersdk.DeploymentConfigField[string]{
-			Name:  "DERP Server Region Code",
-			Key:   "derp.server.region_code",
-			Usage: "Region code to use for the embedded DERP server.",
-			Flag:  "derp-server-region-code",
-			Value: "coder",
-		},
-		DERPServerRegionName: codersdk.DeploymentConfigField[string]{
-			Name:  "DERP Server Region Name",
-			Key:   "derp.server.region_name",
-			Usage: "Region name that for the embedded DERP server.",
-			Flag:  "derp-server-region-name",
-			Value: "Coder Embedded Relay",
-		},
-		DERPServerSTUNAddresses: codersdk.DeploymentConfigField[[]string]{
-			Name:  "DERP Server STUN Addresses",
-			Key:   "derp.server.stun_addresses",
-			Usage: "Addresses for STUN servers to establish P2P connections. Set empty to disable P2P connections.",
-			Flag:  "derp-server-stun-addresses",
-			Value: []string{"stun.l.google.com:19302"},
-		},
-		DERPServerRelayURL: codersdk.DeploymentConfigField[string]{
-			Name:       "DERP Server Relay URL",
-			Key:        "derp.server.relay_url",
-			Usage:      "An HTTP URL that is accessible by other replicas to relay DERP traffic. Required for high availability.",
-			Flag:       "derp-server-relay-url",
-			Enterprise: true,
-		},
-		DERPConfigURL: codersdk.DeploymentConfigField[string]{
-			Name:  "DERP Config URL",
-			Key:   "derp.config.url",
-			Usage: "URL to fetch a DERP mapping on startup. See: https://tailscale.com/kb/1118/custom-derp-servers/",
-			Flag:  "derp-config-url",
-		},
-		DERPConfigPath: codersdk.DeploymentConfigField[string]{
-			Name:  "DERP Config Path",
-			Key:   "derp.config.path",
-			Usage: "Path to read a DERP mapping from. See: https://tailscale.com/kb/1118/custom-derp-servers/",
-			Flag:  "derp-config-path",
-		},
-		GitAuth: codersdk.DeploymentConfigField[[]codersdk.DeploymentConfigGitAuth]{
-			Key:   "gitauth",
-			Usage: "Automatically authenticate Git inside workspaces.",
-			Flag:  "gitauth",
-			Value: []codersdk.DeploymentConfigGitAuth{},
-		},
-		PrometheusEnable: codersdk.DeploymentConfigField[bool]{
-			Name:  "Prometheus Enable",
-			Key:   "prometheus.enable",
-			Usage: "Serve prometheus metrics on the address defined by prometheus address.",
-			Flag:  "prometheus-enable",
-		},
-		PrometheusAddress: codersdk.DeploymentConfigField[string]{
-			Name:  "Prometheus Address",
-			Key:   "prometheus.address",
-			Usage: "The bind address to serve prometheus metrics.",
-			Flag:  "prometheus-address",
-			Value: "127.0.0.1:2112",
-		},
-		PprofEnable: codersdk.DeploymentConfigField[bool]{
-			Name:  "Pprof Enable",
-			Key:   "pprof.enable",
-			Usage: "Serve pprof metrics on the address defined by pprof address.",
-			Flag:  "pprof-enable",
-		},
-		PprofAddress: codersdk.DeploymentConfigField[string]{
-			Name:  "Pprof Address",
-			Key:   "pprof.address",
-			Usage: "The bind address to serve pprof.",
-			Flag:  "pprof-address",
-			Value: "127.0.0.1:6060",
-		},
-		ProxyTrustedHeaders: codersdk.DeploymentConfigField[[]string]{
-=======
 			Default:   "127.0.0.1:3000",
 		},
 		AutobuildPollInterval: &codersdk.DeploymentConfigField[time.Duration]{
@@ -196,6 +97,12 @@
 				},
 			},
 		},
+		GitAuth: &codersdk.DeploymentConfigField[[]codersdk.GitAuthConfig]{
+			Name:    "Git Auth",
+			Usage:   "Automatically authenticate Git inside workspaces.",
+			Flag:    "gitauth",
+			Default: []codersdk.GitAuthConfig{},
+		},
 		Prometheus: &codersdk.PrometheusConfig{
 			Enable: &codersdk.DeploymentConfigField[bool]{
 				Name:  "Prometheus Enable",
@@ -223,7 +130,6 @@
 			},
 		},
 		ProxyTrustedHeaders: &codersdk.DeploymentConfigField[[]string]{
->>>>>>> 585045b3
 			Name:  "Proxy Trusted Headers",
 			Flag:  "proxy-trusted-headers",
 			Usage: "Headers to trust for forwarding IP addresses. e.g. Cf-Connecting-IP True-Client-Ip, X-Forwarded-for",
@@ -506,14 +412,10 @@
 			for _, entry := range slice {
 				value = append(value, strings.Split(entry, ",")...)
 			}
-<<<<<<< HEAD
-			fve.FieldByName("Value").Set(reflect.ValueOf(value))
-		case []codersdk.DeploymentConfigGitAuth:
-			values := readSliceFromViper[codersdk.DeploymentConfigGitAuth](vip, key, value)
-			fve.FieldByName("Value").Set(reflect.ValueOf(values))
-=======
 			val.FieldByName("Value").Set(reflect.ValueOf(value))
->>>>>>> 585045b3
+		case []codersdk.GitAuthConfig:
+			values := readSliceFromViper[codersdk.GitAuthConfig](vip, prefix, value)
+			val.FieldByName("Value").Set(reflect.ValueOf(values))
 		default:
 			panic(fmt.Sprintf("unsupported type %T", value))
 		}
@@ -584,13 +486,6 @@
 
 func NewViper() *viper.Viper {
 	dc := newConfig()
-<<<<<<< HEAD
-	v := viper.New()
-	v.SetEnvPrefix("coder")
-	v.AutomaticEnv()
-	v.SetEnvKeyReplacer(strings.NewReplacer("-", "_", ".", "_"))
-	v.SetTypeByDefaultValue(true)
-=======
 	vip := viper.New()
 	vip.SetEnvPrefix("coder")
 	vip.AutomaticEnv()
@@ -600,7 +495,6 @@
 
 	return vip
 }
->>>>>>> 585045b3
 
 func setViperDefaults(prefix string, vip *viper.Viper, target interface{}) {
 	val := reflect.ValueOf(target).Elem()
@@ -669,6 +563,8 @@
 			_ = flagset.DurationP(flg, shorthand, vip.GetDuration(prefix), usage)
 		case []string:
 			_ = flagset.StringSliceP(flg, shorthand, vip.GetStringSlice(prefix), usage)
+		case []codersdk.GitAuthConfig:
+			// Ignore this one!
 		default:
 			panic(fmt.Sprintf("unsupported type %T", typ))
 		}
