--- conflicted
+++ resolved
@@ -160,7 +160,6 @@
 				return xerrors.Errorf("parse ssh keygen algorithm %s: %w", sshKeygenAlgorithmRaw, err)
 			}
 
-<<<<<<< HEAD
 			turnServer, err := turnconn.New(&turn.RelayAddressGeneratorStatic{
 				RelayAddress: net.ParseIP(turnRelayAddress),
 				Address:      turnRelayAddress,
@@ -169,9 +168,6 @@
 				return xerrors.Errorf("create turn server: %w", err)
 			}
 
-			logger := slog.Make(sloghuman.Sink(os.Stderr))
-=======
->>>>>>> e5a1c305
 			options := &coderd.Options{
 				AccessURL:            accessURLParsed,
 				Logger:               logger.Named("coderd"),
