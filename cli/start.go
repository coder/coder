package cli

import (
	"context"
	"crypto/tls"
	"crypto/x509"
	"database/sql"
	"encoding/pem"
	"errors"
	"fmt"
	"net"
	"net/http"
	"net/url"
	"os"
	"os/signal"
	"path/filepath"
	"time"

	"github.com/briandowns/spinner"
	"github.com/coreos/go-systemd/daemon"
	"github.com/spf13/cobra"
	"golang.org/x/xerrors"
	"google.golang.org/api/idtoken"
	"google.golang.org/api/option"
	"gopkg.in/DataDog/dd-trace-go.v1/ddtrace/tracer"

	"cdr.dev/slog"
	"cdr.dev/slog/sloggers/sloghuman"
	"github.com/coder/coder/cli/cliflag"
	"github.com/coder/coder/cli/cliui"
	"github.com/coder/coder/cli/config"
	"github.com/coder/coder/coderd"
	"github.com/coder/coder/coderd/database"
	"github.com/coder/coder/coderd/database/databasefake"
	"github.com/coder/coder/coderd/gitsshkey"
	"github.com/coder/coder/coderd/tunnel"
	"github.com/coder/coder/codersdk"
	"github.com/coder/coder/provisioner/terraform"
	"github.com/coder/coder/provisionerd"
	"github.com/coder/coder/provisionersdk"
	"github.com/coder/coder/provisionersdk/proto"
)

func start() *cobra.Command {
	var (
		accessURL   string
		address     string
		cacheDir    string
		dev         bool
		postgresURL string
		// provisionerDaemonCount is a uint8 to ensure a number > 0.
		provisionerDaemonCount uint8
		tlsCertFile            string
		tlsClientCAFile        string
		tlsClientAuth          string
		tlsEnable              bool
		tlsKeyFile             string
		tlsMinVersion          string
		skipTunnel             bool
		traceDatadog           bool
		secureAuthCookie       bool
		sshKeygenAlgorithmRaw  string
	)
	root := &cobra.Command{
		Use: "start",
		RunE: func(cmd *cobra.Command, args []string) error {
			if traceDatadog {
				tracer.Start()
				defer tracer.Stop()
			}

			printLogo(cmd)
			listener, err := net.Listen("tcp", address)
			if err != nil {
				return xerrors.Errorf("listen %q: %w", address, err)
			}
			defer listener.Close()

			if tlsEnable {
				listener, err = configureTLS(listener, tlsMinVersion, tlsClientAuth, tlsCertFile, tlsKeyFile, tlsClientCAFile)
				if err != nil {
					return xerrors.Errorf("configure tls: %w", err)
				}
			}

			tcpAddr, valid := listener.Addr().(*net.TCPAddr)
			if !valid {
				return xerrors.New("must be listening on tcp")
			}
			// If just a port is specified, assume localhost.
			if tcpAddr.IP.IsUnspecified() {
				tcpAddr.IP = net.IPv4(127, 0, 0, 1)
			}

			localURL := &url.URL{
				Scheme: "http",
				Host:   tcpAddr.String(),
			}
			if tlsEnable {
				localURL.Scheme = "https"
			}
			if accessURL == "" {
				accessURL = localURL.String()
			} else {
				// If an access URL is specified, always skip tunneling.
				skipTunnel = true
			}
			var tunnelErr <-chan error
			// If we're attempting to tunnel in dev-mode, the access URL
			// needs to be changed to use the tunnel.
			if dev && !skipTunnel {
				_, _ = fmt.Fprintln(cmd.ErrOrStderr(), cliui.Styles.Wrap.Render(
					"Coder requires a URL accessible by workspaces you provision. "+
						"A free tunnel can be created for simple setup. This will "+
						"expose your Coder deployment to a publicly accessible URL. "+
						cliui.Styles.Field.Render("--access-url")+" can be specified instead.\n",
				))

				_, err = cliui.Prompt(cmd, cliui.PromptOptions{
<<<<<<< HEAD
					Text:      "Would you like Joe to start a tunnel for simple setup?",
=======
					Text:      "Would you like to start a tunnel for simple setup?",
>>>>>>> 52271ff9
					IsConfirm: true,
				})
				if errors.Is(err, cliui.Canceled) {
					return err
				}
				if err == nil {
					accessURL, tunnelErr, err = tunnel.New(cmd.Context(), localURL.String())
					if err != nil {
						return xerrors.Errorf("create tunnel: %w", err)
					}
				}
				_, _ = fmt.Fprintln(cmd.ErrOrStderr())
			}
			validator, err := idtoken.NewValidator(cmd.Context(), option.WithoutAuthentication())
			if err != nil {
				return err
			}

			accessURLParsed, err := url.Parse(accessURL)
			if err != nil {
				return xerrors.Errorf("parse access url %q: %w", accessURL, err)
			}

			sshKeygenAlgorithm, err := gitsshkey.ParseAlgorithm(sshKeygenAlgorithmRaw)
			if err != nil {
				return xerrors.Errorf("parse ssh keygen algorithm %s: %w", sshKeygenAlgorithmRaw, err)
			}

			logger := slog.Make(sloghuman.Sink(os.Stderr))
			options := &coderd.Options{
				AccessURL:            accessURLParsed,
				Logger:               logger.Named("coderd"),
				Database:             databasefake.New(),
				Pubsub:               database.NewPubsubInMemory(),
				GoogleTokenValidator: validator,
				SecureAuthCookie:     secureAuthCookie,
				SSHKeygenAlgorithm:   sshKeygenAlgorithm,
			}

			_, _ = fmt.Fprintf(cmd.ErrOrStderr(), "access-url: %s\n", accessURL)
			_, _ = fmt.Fprintf(cmd.ErrOrStderr(), "provisioner-daemons: %d\n", provisionerDaemonCount)
			_, _ = fmt.Fprintln(cmd.ErrOrStderr())

			if !dev {
				sqlDB, err := sql.Open("postgres", postgresURL)
				if err != nil {
					return xerrors.Errorf("dial postgres: %w", err)
				}
				err = sqlDB.Ping()
				if err != nil {
					return xerrors.Errorf("ping postgres: %w", err)
				}
				err = database.MigrateUp(sqlDB)
				if err != nil {
					return xerrors.Errorf("migrate up: %w", err)
				}
				options.Database = database.New(sqlDB)
				options.Pubsub, err = database.NewPubsub(cmd.Context(), sqlDB, postgresURL)
				if err != nil {
					return xerrors.Errorf("create pubsub: %w", err)
				}
			}

			handler, closeCoderd := coderd.New(options)
			client := codersdk.New(localURL)
			if tlsEnable {
				// Secure transport isn't needed for locally communicating!
				client.HTTPClient.Transport = &http.Transport{
					TLSClientConfig: &tls.Config{
						//nolint:gosec
						InsecureSkipVerify: true,
					},
				}
			}

			provisionerDaemons := make([]*provisionerd.Server, 0)
			for i := 0; uint8(i) < provisionerDaemonCount; i++ {
				daemonClose, err := newProvisionerDaemon(cmd.Context(), client, logger, cacheDir)
				if err != nil {
					return xerrors.Errorf("create provisioner daemon: %w", err)
				}
				provisionerDaemons = append(provisionerDaemons, daemonClose)
			}
			defer func() {
				for _, provisionerDaemon := range provisionerDaemons {
					_ = provisionerDaemon.Close()
				}
			}()

			errCh := make(chan error, 1)
			shutdownConnsCtx, shutdownConns := context.WithCancel(cmd.Context())
			defer shutdownConns()
			go func() {
				defer close(errCh)
				server := http.Server{
					Handler: handler,
					BaseContext: func(_ net.Listener) context.Context {
						return shutdownConnsCtx
					},
				}
				errCh <- server.Serve(listener)
			}()

			config := createConfig(cmd)

			if dev {
				err = createFirstUser(cmd, client, config)
				if err != nil {
					return xerrors.Errorf("create first user: %w", err)
				}

				_, _ = fmt.Fprintf(cmd.ErrOrStderr(), cliui.Styles.Wrap.Render(`Started in dev mode. All data is in-memory! `+cliui.Styles.Bold.Render("Do not use in production")+`. Press `+
					cliui.Styles.Field.Render("ctrl+c")+` to clean up provisioned infrastructure.`)+"\n\n")
				_, _ = fmt.Fprintf(cmd.ErrOrStderr(), cliui.Styles.Wrap.Render(`Run `+cliui.Styles.Code.Render("coder templates init")+
					" in a new terminal to start creating workspaces.")+"\n")
			} else {
				// This is helpful for tests, but can be silently ignored.
				// Coder may be ran as users that don't have permission to write in the homedir,
				// such as via the systemd service.
				_ = config.URL().Write(client.URL.String())

				_, _ = fmt.Fprintf(cmd.ErrOrStderr(), cliui.Styles.Paragraph.Render(cliui.Styles.Wrap.Render(cliui.Styles.Prompt.String()+`Started in `+
					cliui.Styles.Field.Render("production")+` mode. All data is stored in the PostgreSQL provided! Press `+cliui.Styles.Field.Render("ctrl+c")+` to gracefully shutdown.`))+"\n")

				hasFirstUser, err := client.HasFirstUser(cmd.Context())
				if !hasFirstUser && err == nil {
					// This could fail for a variety of TLS-related reasons.
					// This is a helpful starter message, and not critical for user interaction.
					_, _ = fmt.Fprint(cmd.ErrOrStderr(), cliui.Styles.Paragraph.Render(cliui.Styles.Wrap.Render(cliui.Styles.FocusedPrompt.String()+`Run `+cliui.Styles.Code.Render("coder login "+client.URL.String())+" in a new terminal to get started.\n")))
				}
			}

			// Updates the systemd status from activating to activated.
			_, err = daemon.SdNotify(false, daemon.SdNotifyReady)
			if err != nil {
				return xerrors.Errorf("notify systemd: %w", err)
			}

			stopChan := make(chan os.Signal, 1)
			defer signal.Stop(stopChan)
			signal.Notify(stopChan, os.Interrupt)
			select {
			case <-cmd.Context().Done():
				closeCoderd()
				return cmd.Context().Err()
			case err := <-tunnelErr:
				return err
			case err := <-errCh:
				closeCoderd()
				return err
			case <-stopChan:
			}
			signal.Stop(stopChan)
			_, err = daemon.SdNotify(false, daemon.SdNotifyStopping)
			if err != nil {
				return xerrors.Errorf("notify systemd: %w", err)
			}
			_, _ = fmt.Fprintln(cmd.OutOrStdout(), "\n\n"+cliui.Styles.Bold.Render("Interrupt caught. Gracefully exiting..."))

			if dev {
				workspaces, err := client.WorkspacesByUser(cmd.Context(), codersdk.Me)
				if err != nil {
					return xerrors.Errorf("get workspaces: %w", err)
				}
				for _, workspace := range workspaces {
					before := time.Now()
					build, err := client.CreateWorkspaceBuild(cmd.Context(), workspace.ID, codersdk.CreateWorkspaceBuildRequest{
						Transition: database.WorkspaceTransitionDelete,
					})
					if err != nil {
						return xerrors.Errorf("delete workspace: %w", err)
					}

					err = cliui.ProvisionerJob(cmd.Context(), cmd.OutOrStdout(), cliui.ProvisionerJobOptions{
						Fetch: func() (codersdk.ProvisionerJob, error) {
							build, err := client.WorkspaceBuild(cmd.Context(), build.ID)
							return build.Job, err
						},
						Cancel: func() error {
							return client.CancelWorkspaceBuild(cmd.Context(), build.ID)
						},
						Logs: func() (<-chan codersdk.ProvisionerJobLog, error) {
							return client.WorkspaceBuildLogsAfter(cmd.Context(), build.ID, before)
						},
					})
					if err != nil {
						return xerrors.Errorf("delete workspace %s: %w", workspace.Name, err)
					}
				}
			}

			for _, provisionerDaemon := range provisionerDaemons {
				spin := spinner.New(spinner.CharSets[5], 100*time.Millisecond)
				spin.Writer = cmd.OutOrStdout()
				spin.Suffix = cliui.Styles.Keyword.Render(" Shutting down provisioner daemon...")
				spin.Start()
				err = provisionerDaemon.Shutdown(cmd.Context())
				if err != nil {
					spin.FinalMSG = cliui.Styles.Prompt.String() + "Failed to shutdown provisioner daemon: " + err.Error()
					spin.Stop()
				}
				err = provisionerDaemon.Close()
				if err != nil {
					spin.Stop()
					return xerrors.Errorf("close provisioner daemon: %w", err)
				}
				spin.FinalMSG = cliui.Styles.Prompt.String() + "Gracefully shut down provisioner daemon!\n"
				spin.Stop()
			}

			_, _ = fmt.Fprintf(cmd.OutOrStdout(), cliui.Styles.Prompt.String()+"Waiting for WebSocket connections to close...\n")
			shutdownConns()
			closeCoderd()
			return nil
		},
	}

	cliflag.StringVarP(root.Flags(), &accessURL, "access-url", "", "CODER_ACCESS_URL", "", "Specifies the external URL to access Coder")
	cliflag.StringVarP(root.Flags(), &address, "address", "a", "CODER_ADDRESS", "127.0.0.1:3000", "The address to serve the API and dashboard")
	// systemd uses the CACHE_DIRECTORY environment variable!
	cliflag.StringVarP(root.Flags(), &cacheDir, "cache-dir", "", "CACHE_DIRECTORY", filepath.Join(os.TempDir(), "coder-cache"), "Specifies a directory to cache binaries for provision operations.")
	cliflag.BoolVarP(root.Flags(), &dev, "dev", "", "CODER_DEV_MODE", false, "Serve Coder in dev mode for tinkering")
	cliflag.StringVarP(root.Flags(), &postgresURL, "postgres-url", "", "CODER_PG_CONNECTION_URL", "", "URL of a PostgreSQL database to connect to")
	cliflag.Uint8VarP(root.Flags(), &provisionerDaemonCount, "provisioner-daemons", "", "CODER_PROVISIONER_DAEMONS", 1, "The amount of provisioner daemons to create on start.")
	cliflag.BoolVarP(root.Flags(), &tlsEnable, "tls-enable", "", "CODER_TLS_ENABLE", false, "Specifies if TLS will be enabled")
	cliflag.StringVarP(root.Flags(), &tlsCertFile, "tls-cert-file", "", "CODER_TLS_CERT_FILE", "",
		"Specifies the path to the certificate for TLS. It requires a PEM-encoded file. "+
			"To configure the listener to use a CA certificate, concatenate the primary certificate "+
			"and the CA certificate together. The primary certificate should appear first in the combined file")
	cliflag.StringVarP(root.Flags(), &tlsClientCAFile, "tls-client-ca-file", "", "CODER_TLS_CLIENT_CA_FILE", "",
		"PEM-encoded Certificate Authority file used for checking the authenticity of client")
	cliflag.StringVarP(root.Flags(), &tlsClientAuth, "tls-client-auth", "", "CODER_TLS_CLIENT_AUTH", "request",
		`Specifies the policy the server will follow for TLS Client Authentication. `+
			`Accepted values are "none", "request", "require-any", "verify-if-given", or "require-and-verify"`)
	cliflag.StringVarP(root.Flags(), &tlsKeyFile, "tls-key-file", "", "CODER_TLS_KEY_FILE", "",
		"Specifies the path to the private key for the certificate. It requires a PEM-encoded file")
	cliflag.StringVarP(root.Flags(), &tlsMinVersion, "tls-min-version", "", "CODER_TLS_MIN_VERSION", "tls12",
		`Specifies the minimum supported version of TLS. Accepted values are "tls10", "tls11", "tls12" or "tls13"`)
	cliflag.BoolVarP(root.Flags(), &skipTunnel, "skip-tunnel", "", "CODER_DEV_SKIP_TUNNEL", false, "Skip serving dev mode through an exposed tunnel for simple setup.")
	_ = root.Flags().MarkHidden("skip-tunnel")
	cliflag.BoolVarP(root.Flags(), &traceDatadog, "trace-datadog", "", "CODER_TRACE_DATADOG", false, "Send tracing data to a datadog agent")
	cliflag.BoolVarP(root.Flags(), &secureAuthCookie, "secure-auth-cookie", "", "CODER_SECURE_AUTH_COOKIE", false, "Specifies if the 'Secure' property is set on browser session cookies")
	cliflag.StringVarP(root.Flags(), &sshKeygenAlgorithmRaw, "ssh-keygen-algorithm", "", "CODER_SSH_KEYGEN_ALGORITHM", "ed25519", "Specifies the algorithm to use for generating ssh keys. "+
		`Accepted values are "ed25519", "ecdsa", or "rsa4096"`)

	return root
}

func createFirstUser(cmd *cobra.Command, client *codersdk.Client, cfg config.Root) error {
	_, err := client.CreateFirstUser(cmd.Context(), codersdk.CreateFirstUserRequest{
		Email:            "admin@coder.com",
		Username:         "developer",
		Password:         "password",
		OrganizationName: "acme-corp",
	})
	if err != nil {
		return xerrors.Errorf("create first user: %w", err)
	}
	token, err := client.LoginWithPassword(cmd.Context(), codersdk.LoginWithPasswordRequest{
		Email:    "admin@coder.com",
		Password: "password",
	})
	if err != nil {
		return xerrors.Errorf("login with first user: %w", err)
	}
	client.SessionToken = token.SessionToken

	err = cfg.URL().Write(client.URL.String())
	if err != nil {
		return xerrors.Errorf("write local url: %w", err)
	}
	err = cfg.Session().Write(token.SessionToken)
	if err != nil {
		return xerrors.Errorf("write session token: %w", err)
	}
	return nil
}

func newProvisionerDaemon(ctx context.Context, client *codersdk.Client, logger slog.Logger, cacheDir string) (*provisionerd.Server, error) {
	err := os.MkdirAll(cacheDir, 0700)
	if err != nil {
		return nil, xerrors.Errorf("mkdir %q: %w", cacheDir, err)
	}

	terraformClient, terraformServer := provisionersdk.TransportPipe()
	go func() {
		err := terraform.Serve(ctx, &terraform.ServeOptions{
			ServeOptions: &provisionersdk.ServeOptions{
				Listener: terraformServer,
			},
			CachePath: cacheDir,
			Logger:    logger,
		})
		if err != nil {
			panic(err)
		}
	}()

	tempDir, err := os.MkdirTemp("", "provisionerd")
	if err != nil {
		return nil, err
	}

	return provisionerd.New(client.ListenProvisionerDaemon, &provisionerd.Options{
		Logger:         logger,
		PollInterval:   500 * time.Millisecond,
		UpdateInterval: 500 * time.Millisecond,
		Provisioners: provisionerd.Provisioners{
			string(database.ProvisionerTypeTerraform): proto.NewDRPCProvisionerClient(provisionersdk.Conn(terraformClient)),
		},
		WorkDirectory: tempDir,
	}), nil
}

func printLogo(cmd *cobra.Command) {
	_, _ = fmt.Fprintf(cmd.OutOrStdout(), `    ▄█▀    ▀█▄
     ▄▄ ▀▀▀  █▌   ██▀▀█▄          ▐█
 ▄▄██▀▀█▄▄▄  ██  ██      █▀▀█ ▐█▀▀██ ▄█▀▀█ █▀▀
█▌   ▄▌   ▐█ █▌  ▀█▄▄▄█▌ █  █ ▐█  ██ ██▀▀  █
     ██████▀▄█    ▀▀▀▀   ▀▀▀▀  ▀▀▀▀▀  ▀▀▀▀ ▀

`)
}

func configureTLS(listener net.Listener, tlsMinVersion, tlsClientAuth, tlsCertFile, tlsKeyFile, tlsClientCAFile string) (net.Listener, error) {
	tlsConfig := &tls.Config{
		MinVersion: tls.VersionTLS12,
	}
	switch tlsMinVersion {
	case "tls10":
		tlsConfig.MinVersion = tls.VersionTLS10
	case "tls11":
		tlsConfig.MinVersion = tls.VersionTLS11
	case "tls12":
		tlsConfig.MinVersion = tls.VersionTLS12
	case "tls13":
		tlsConfig.MinVersion = tls.VersionTLS13
	default:
		return nil, xerrors.Errorf("unrecognized tls version: %q", tlsMinVersion)
	}

	switch tlsClientAuth {
	case "none":
		tlsConfig.ClientAuth = tls.NoClientCert
	case "request":
		tlsConfig.ClientAuth = tls.RequestClientCert
	case "require-any":
		tlsConfig.ClientAuth = tls.RequireAnyClientCert
	case "verify-if-given":
		tlsConfig.ClientAuth = tls.VerifyClientCertIfGiven
	case "require-and-verify":
		tlsConfig.ClientAuth = tls.RequireAndVerifyClientCert
	default:
		return nil, xerrors.Errorf("unrecognized tls client auth: %q", tlsClientAuth)
	}

	if tlsCertFile == "" {
		return nil, xerrors.New("tls-cert-file is required when tls is enabled")
	}
	if tlsKeyFile == "" {
		return nil, xerrors.New("tls-key-file is required when tls is enabled")
	}

	certPEMBlock, err := os.ReadFile(tlsCertFile)
	if err != nil {
		return nil, xerrors.Errorf("read file %q: %w", tlsCertFile, err)
	}
	keyPEMBlock, err := os.ReadFile(tlsKeyFile)
	if err != nil {
		return nil, xerrors.Errorf("read file %q: %w", tlsKeyFile, err)
	}
	keyBlock, _ := pem.Decode(keyPEMBlock)
	if keyBlock == nil {
		return nil, xerrors.New("decoded pem is blank")
	}
	cert, err := tls.X509KeyPair(certPEMBlock, keyPEMBlock)
	if err != nil {
		return nil, xerrors.Errorf("create key pair: %w", err)
	}
	tlsConfig.GetCertificate = func(chi *tls.ClientHelloInfo) (*tls.Certificate, error) {
		return &cert, nil
	}

	certPool := x509.NewCertPool()
	certPool.AppendCertsFromPEM(certPEMBlock)
	tlsConfig.RootCAs = certPool

	if tlsClientCAFile != "" {
		caPool := x509.NewCertPool()
		data, err := os.ReadFile(tlsClientCAFile)
		if err != nil {
			return nil, xerrors.Errorf("read %q: %w", tlsClientCAFile, err)
		}
		if !caPool.AppendCertsFromPEM(data) {
			return nil, xerrors.Errorf("failed to parse CA certificate in tls-client-ca-file")
		}
		tlsConfig.ClientCAs = caPool
	}

	return tls.NewListener(listener, tlsConfig), nil
}<|MERGE_RESOLUTION|>--- conflicted
+++ resolved
@@ -117,11 +117,7 @@
 				))
 
 				_, err = cliui.Prompt(cmd, cliui.PromptOptions{
-<<<<<<< HEAD
 					Text:      "Would you like Joe to start a tunnel for simple setup?",
-=======
-					Text:      "Would you like to start a tunnel for simple setup?",
->>>>>>> 52271ff9
 					IsConfirm: true,
 				})
 				if errors.Is(err, cliui.Canceled) {
