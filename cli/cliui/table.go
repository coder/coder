package cliui

import (
	"fmt"
<<<<<<< HEAD
=======
	"reflect"
>>>>>>> c3f94673
	"strings"
	"time"

	"github.com/fatih/structtag"
	"github.com/jedib0t/go-pretty/v6/table"
	"golang.org/x/xerrors"
)

// Table creates a new table with standardized styles.
func Table() table.Writer {
	tableWriter := table.NewWriter()
	tableWriter.Style().Box.PaddingLeft = ""
	tableWriter.Style().Box.PaddingRight = "  "
	tableWriter.Style().Options.DrawBorder = false
	tableWriter.Style().Options.SeparateHeader = false
	tableWriter.Style().Options.SeparateColumns = false
	return tableWriter
}

// FilterTableColumns returns configurations to hide columns
// that are not provided in the array. If the array is empty,
// no filtering will occur!
func FilterTableColumns(header table.Row, columns []string) []table.ColumnConfig {
	if len(columns) == 0 {
		return nil
	}
	columnConfigs := make([]table.ColumnConfig, 0)
	for _, headerTextRaw := range header {
		headerText, _ := headerTextRaw.(string)
		hidden := true
		for _, column := range columns {
			if strings.EqualFold(strings.ReplaceAll(column, "_", " "), headerText) {
				hidden = false
				break
			}
		}
		columnConfigs = append(columnConfigs, table.ColumnConfig{
			Name:   headerText,
			Hidden: hidden,
		})
	}
	return columnConfigs
}

<<<<<<< HEAD
func ValidateColumns(all, given []string) error {
	for _, col := range given {
		found := false
		for _, c := range all {
			if strings.EqualFold(strings.ReplaceAll(col, "_", " "), c) {
				found = true
=======
// DisplayTable renders a table as a string. The input argument must be a slice
// of structs. At least one field in the struct must have a `table:""` tag
// containing the name of the column in the outputted table.
//
// Nested structs are processed if the field has the `table:"$NAME,recursive"`
// tag and their fields will be named as `$PARENT_NAME $NAME`. If the tag is
// malformed or a field is marked as recursive but does not contain a struct or
// a pointer to a struct, this function will return an error (even with an empty
// input slice).
//
// If sort is empty, the input order will be used. If filterColumns is empty or
// nil, all available columns are included.
func DisplayTable(out any, sort string, filterColumns []string) (string, error) {
	v := reflect.Indirect(reflect.ValueOf(out))

	if v.Kind() != reflect.Slice {
		return "", xerrors.Errorf("DisplayTable called with a non-slice type")
	}

	// Get the list of table column headers.
	headersRaw, err := typeToTableHeaders(v.Type().Elem())
	if err != nil {
		return "", xerrors.Errorf("get table headers recursively for type %q: %w", v.Type().Elem().String(), err)
	}
	if len(headersRaw) == 0 {
		return "", xerrors.New(`no table headers found on the input type, make sure there is at least one "table" struct tag`)
	}
	headers := make(table.Row, len(headersRaw))
	for i, header := range headersRaw {
		headers[i] = header
	}

	// Verify that the given sort column and filter columns are valid.
	if sort != "" || len(filterColumns) != 0 {
		headersMap := make(map[string]string, len(headersRaw))
		for _, header := range headersRaw {
			headersMap[strings.ToLower(header)] = header
		}

		if sort != "" {
			sort = strings.ToLower(strings.ReplaceAll(sort, "_", " "))
			h, ok := headersMap[sort]
			if !ok {
				return "", xerrors.Errorf("specified sort column %q not found in table headers, available columns are %q", sort, strings.Join(headersRaw, `", "`))
			}

			// Autocorrect
			sort = h
		}

		for i, column := range filterColumns {
			column := strings.ToLower(strings.ReplaceAll(column, "_", " "))
			h, ok := headersMap[column]
			if !ok {
				return "", xerrors.Errorf("specified filter column %q not found in table headers, available columns are %q", sort, strings.Join(headersRaw, `", "`))
			}

			// Autocorrect
			filterColumns[i] = h
		}
	}

	// Verify that the given sort column is valid.
	if sort != "" {
		sort = strings.ReplaceAll(sort, "_", " ")
		found := false
		for _, header := range headersRaw {
			if strings.EqualFold(sort, header) {
				found = true
				sort = header
>>>>>>> c3f94673
				break
			}
		}
		if !found {
<<<<<<< HEAD
			return fmt.Errorf("unknown column: %s", col)
		}
	}
	return nil
=======
			return "", xerrors.Errorf("specified sort column %q not found in table headers, available columns are %q", sort, strings.Join(headersRaw, `", "`))
		}
	}

	// Setup the table formatter.
	tw := Table()
	tw.AppendHeader(headers)
	tw.SetColumnConfigs(FilterTableColumns(headers, filterColumns))
	if sort != "" {
		tw.SortBy([]table.SortBy{{
			Name: sort,
		}})
	}

	// Write each struct to the table.
	for i := 0; i < v.Len(); i++ {
		// Format the row as a slice.
		rowMap, err := valueToTableMap(v.Index(i))
		if err != nil {
			return "", xerrors.Errorf("get table row map %v: %w", i, err)
		}

		rowSlice := make([]any, len(headers))
		for i, h := range headersRaw {
			v, ok := rowMap[h]
			if !ok {
				v = nil
			}

			// Special type formatting.
			switch val := v.(type) {
			case time.Time:
				v = val.Format(time.Stamp)
			case *time.Time:
				if val != nil {
					v = val.Format(time.Stamp)
				}
			}

			rowSlice[i] = v
		}

		tw.AppendRow(table.Row(rowSlice))
	}

	return tw.Render(), nil
}

// parseTableStructTag returns the name of the field according to the `table`
// struct tag. If the table tag does not exist or is "-", an empty string is
// returned. If the table tag is malformed, an error is returned.
//
// The returned name is transformed from "snake_case" to "normal text".
func parseTableStructTag(field reflect.StructField) (name string, recurse bool, err error) {
	tags, err := structtag.Parse(string(field.Tag))
	if err != nil {
		return "", false, xerrors.Errorf("parse struct field tag %q: %w", string(field.Tag), err)
	}

	tag, err := tags.Get("table")
	if err != nil || tag.Name == "-" {
		// tags.Get only returns an error if the tag is not found.
		return "", false, nil
	}

	recursive := false
	for _, opt := range tag.Options {
		if opt == "recursive" {
			recursive = true
			continue
		}

		return "", false, xerrors.Errorf("unknown option %q in struct field tag", opt)
	}

	return strings.ReplaceAll(tag.Name, "_", " "), recursive, nil
}

func isStructOrStructPointer(t reflect.Type) bool {
	return t.Kind() == reflect.Struct || (t.Kind() == reflect.Pointer && t.Elem().Kind() == reflect.Struct)
}

// typeToTableHeaders converts a type to a slice of column names. If the given
// type is invalid (not a struct or a pointer to a struct, has invalid table
// tags, etc.), an error is returned.
func typeToTableHeaders(t reflect.Type) ([]string, error) {
	if !isStructOrStructPointer(t) {
		return nil, xerrors.Errorf("typeToTableHeaders called with a non-struct or a non-pointer-to-a-struct type")
	}
	if t.Kind() == reflect.Pointer {
		t = t.Elem()
	}

	headers := []string{}
	for i := 0; i < t.NumField(); i++ {
		field := t.Field(i)
		name, recursive, err := parseTableStructTag(field)
		if err != nil {
			return nil, xerrors.Errorf("parse struct tags for field %q in type %q: %w", field.Name, t.String(), err)
		}
		if name == "" {
			continue
		}

		fieldType := field.Type
		if recursive {
			if !isStructOrStructPointer(fieldType) {
				return nil, xerrors.Errorf("field %q in type %q is marked as recursive but does not contain a struct or a pointer to a struct", field.Name, t.String())
			}

			childNames, err := typeToTableHeaders(fieldType)
			if err != nil {
				return nil, xerrors.Errorf("get child field header names for field %q in type %q: %w", field.Name, fieldType.String(), err)
			}
			for _, childName := range childNames {
				headers = append(headers, fmt.Sprintf("%s %s", name, childName))
			}
			continue
		}

		headers = append(headers, name)
	}

	return headers, nil
}

// valueToTableMap converts a struct to a map of column name to value. If the
// given type is invalid (not a struct or a pointer to a struct, has invalid
// table tags, etc.), an error is returned.
func valueToTableMap(val reflect.Value) (map[string]any, error) {
	if !isStructOrStructPointer(val.Type()) {
		return nil, xerrors.Errorf("valueToTableMap called with a non-struct or a non-pointer-to-a-struct type")
	}
	if val.Kind() == reflect.Pointer {
		if val.IsNil() {
			// No data for this struct, so return an empty map. All values will
			// be rendered as nil in the resulting table.
			return map[string]any{}, nil
		}

		val = val.Elem()
	}

	row := map[string]any{}
	for i := 0; i < val.NumField(); i++ {
		field := val.Type().Field(i)
		fieldVal := val.Field(i)
		name, recursive, err := parseTableStructTag(field)
		if err != nil {
			return nil, xerrors.Errorf("parse struct tags for field %q in type %T: %w", field.Name, val, err)
		}
		if name == "" {
			continue
		}

		// Recurse if it's a struct.
		fieldType := field.Type
		if recursive {
			if !isStructOrStructPointer(fieldType) {
				return nil, xerrors.Errorf("field %q in type %q is marked as recursive but does not contain a struct or a pointer to a struct", field.Name, fieldType.String())
			}

			// valueToTableMap does nothing on pointers so we don't need to
			// filter here.
			childMap, err := valueToTableMap(fieldVal)
			if err != nil {
				return nil, xerrors.Errorf("get child field values for field %q in type %q: %w", field.Name, fieldType.String(), err)
			}
			for childName, childValue := range childMap {
				row[fmt.Sprintf("%s %s", name, childName)] = childValue
			}
			continue
		}

		// Otherwise, we just use the field value.
		row[name] = val.Field(i).Interface()
	}

	return row, nil
>>>>>>> c3f94673
}<|MERGE_RESOLUTION|>--- conflicted
+++ resolved
@@ -2,10 +2,7 @@
 
 import (
 	"fmt"
-<<<<<<< HEAD
-=======
 	"reflect"
->>>>>>> c3f94673
 	"strings"
 	"time"
 
@@ -50,14 +47,6 @@
 	return columnConfigs
 }
 
-<<<<<<< HEAD
-func ValidateColumns(all, given []string) error {
-	for _, col := range given {
-		found := false
-		for _, c := range all {
-			if strings.EqualFold(strings.ReplaceAll(col, "_", " "), c) {
-				found = true
-=======
 // DisplayTable renders a table as a string. The input argument must be a slice
 // of structs. At least one field in the struct must have a `table:""` tag
 // containing the name of the column in the outputted table.
@@ -128,17 +117,10 @@
 			if strings.EqualFold(sort, header) {
 				found = true
 				sort = header
->>>>>>> c3f94673
 				break
 			}
 		}
 		if !found {
-<<<<<<< HEAD
-			return fmt.Errorf("unknown column: %s", col)
-		}
-	}
-	return nil
-=======
 			return "", xerrors.Errorf("specified sort column %q not found in table headers, available columns are %q", sort, strings.Join(headersRaw, `", "`))
 		}
 	}
@@ -318,5 +300,20 @@
 	}
 
 	return row, nil
->>>>>>> c3f94673
+}
+
+func ValidateColumns(all, given []string) error {
+	for _, col := range given {
+		found := false
+		for _, c := range all {
+			if strings.EqualFold(strings.ReplaceAll(col, "_", " "), c) {
+				found = true
+				break
+			}
+		}
+		if !found {
+			return fmt.Errorf("unknown column: %s", col)
+		}
+	}
+	return nil
 }