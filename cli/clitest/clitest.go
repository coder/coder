--- conflicted
+++ resolved
@@ -21,10 +21,10 @@
 	"cdr.dev/slog/sloggers/slogtest"
 	"github.com/coder/coder/v2/cli"
 	"github.com/coder/coder/v2/cli/config"
+	"github.com/coder/coder/v2/cli/serpent"
 	"github.com/coder/coder/v2/codersdk"
 	"github.com/coder/coder/v2/provisioner/echo"
 	"github.com/coder/coder/v2/testutil"
-	"github.com/coder/serpent"
 )
 
 // New creates a CLI instance with a configuration pointed to a
@@ -140,15 +140,11 @@
 
 // Start runs the command in a goroutine and cleans it up when the test
 // completed.
-<<<<<<< HEAD
 func Start(t *testing.T, inv *serpent.Invocation) {
-=======
-func Start(t *testing.T, inv *clibase.Invocation) {
 	StartWithAssert(t, inv, nil)
 }
 
-func StartWithAssert(t *testing.T, inv *clibase.Invocation, assertCallback func(t *testing.T, err error)) { //nolint:revive
->>>>>>> 47cb5840
+func StartWithAssert(t *testing.T, inv *serpent.Invocation, assertCallback func(t *testing.T, err error)) { //nolint:revive
 	t.Helper()
 
 	closeCh := make(chan struct{})
