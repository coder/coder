package cli_test

import (
	"context"
	"testing"

	"github.com/stretchr/testify/assert"
	"github.com/stretchr/testify/require"

	"github.com/coder/coder/cli/clitest"
	"github.com/coder/coder/coderd/coderdtest"
	"github.com/coder/coder/codersdk"
	"github.com/coder/coder/pty/ptytest"
)

func TestUserList(t *testing.T) {
<<<<<<< HEAD
	t.Parallel()
	client := coderdtest.New(t, nil)
	coderdtest.CreateFirstUser(t, client)
	cmd, root := clitest.New(t, "users", "list")
	clitest.SetupConfig(t, client, root)
	doneChan := make(chan struct{})
	pty := ptytest.New(t)
	cmd.SetIn(pty.Input())
	cmd.SetOut(pty.Output())
	go func() {
		defer close(doneChan)
		err := cmd.Execute()
		assert.NoError(t, err)
	}()
	pty.ExpectMatch("coder.com")
	<-doneChan
}

func TestUserMe(t *testing.T) {
	t.Parallel()
	ctx := context.Background()
	client := coderdtest.New(t, nil)
	admin := coderdtest.CreateFirstUser(t, client)
	other := coderdtest.CreateAnotherUser(t, client, admin.OrganizationID)
	otherUser, err := other.User(ctx, codersdk.Me)
	require.NoError(t, err, "fetch other user")
	cmd, root := clitest.New(t, "users", "show", otherUser.Username)
	clitest.SetupConfig(t, client, root)
	doneChan := make(chan struct{})
	pty := ptytest.New(t)
	cmd.SetIn(pty.Input())
	cmd.SetOut(pty.Output())
	go func() {
		defer close(doneChan)
		err := cmd.Execute()
		assert.NoError(t, err)
	}()
	pty.ExpectMatch(otherUser.Email)
	<-doneChan
=======
	t.Run("List", func(t *testing.T) {
		t.Parallel()
		client := coderdtest.New(t, nil)
		coderdtest.CreateFirstUser(t, client)
		cmd, root := clitest.New(t, "users", "list")
		clitest.SetupConfig(t, client, root)
		pty := ptytest.New(t)
		cmd.SetIn(pty.Input())
		cmd.SetOut(pty.Output())
		errC := make(chan error)
		go func() {
			errC <- cmd.Execute()
		}()
		require.NoError(t, <-errC)
		pty.ExpectMatch("coder.com")
	})
	t.Run("NoURLFileErrorHasHelperText", func(t *testing.T) {
		t.Parallel()

		cmd, _ := clitest.New(t, "users", "list")

		_, err := cmd.ExecuteC()

		require.Contains(t, err.Error(), "Try logging in using 'coder login <url>'.")
	})
	t.Run("SessionAuthErrorHasHelperText", func(t *testing.T) {
		t.Parallel()

		client := coderdtest.New(t, nil)
		cmd, root := clitest.New(t, "users", "list")
		clitest.SetupConfig(t, client, root)

		_, err := cmd.ExecuteC()

		var apiErr *codersdk.Error
		require.ErrorAs(t, err, &apiErr)
		require.Contains(t, err.Error(), "Try logging in using 'coder login <url>'.")
	})
>>>>>>> b0d52039
}<|MERGE_RESOLUTION|>--- conflicted
+++ resolved
@@ -14,47 +14,6 @@
 )
 
 func TestUserList(t *testing.T) {
-<<<<<<< HEAD
-	t.Parallel()
-	client := coderdtest.New(t, nil)
-	coderdtest.CreateFirstUser(t, client)
-	cmd, root := clitest.New(t, "users", "list")
-	clitest.SetupConfig(t, client, root)
-	doneChan := make(chan struct{})
-	pty := ptytest.New(t)
-	cmd.SetIn(pty.Input())
-	cmd.SetOut(pty.Output())
-	go func() {
-		defer close(doneChan)
-		err := cmd.Execute()
-		assert.NoError(t, err)
-	}()
-	pty.ExpectMatch("coder.com")
-	<-doneChan
-}
-
-func TestUserMe(t *testing.T) {
-	t.Parallel()
-	ctx := context.Background()
-	client := coderdtest.New(t, nil)
-	admin := coderdtest.CreateFirstUser(t, client)
-	other := coderdtest.CreateAnotherUser(t, client, admin.OrganizationID)
-	otherUser, err := other.User(ctx, codersdk.Me)
-	require.NoError(t, err, "fetch other user")
-	cmd, root := clitest.New(t, "users", "show", otherUser.Username)
-	clitest.SetupConfig(t, client, root)
-	doneChan := make(chan struct{})
-	pty := ptytest.New(t)
-	cmd.SetIn(pty.Input())
-	cmd.SetOut(pty.Output())
-	go func() {
-		defer close(doneChan)
-		err := cmd.Execute()
-		assert.NoError(t, err)
-	}()
-	pty.ExpectMatch(otherUser.Email)
-	<-doneChan
-=======
 	t.Run("List", func(t *testing.T) {
 		t.Parallel()
 		client := coderdtest.New(t, nil)
@@ -93,5 +52,27 @@
 		require.ErrorAs(t, err, &apiErr)
 		require.Contains(t, err.Error(), "Try logging in using 'coder login <url>'.")
 	})
->>>>>>> b0d52039
+}
+
+func TestUserShow(t *testing.T) {
+	t.Parallel()
+	ctx := context.Background()
+	client := coderdtest.New(t, nil)
+	admin := coderdtest.CreateFirstUser(t, client)
+	other := coderdtest.CreateAnotherUser(t, client, admin.OrganizationID)
+	otherUser, err := other.User(ctx, codersdk.Me)
+	require.NoError(t, err, "fetch other user")
+	cmd, root := clitest.New(t, "users", "show", otherUser.Username)
+	clitest.SetupConfig(t, client, root)
+	doneChan := make(chan struct{})
+	pty := ptytest.New(t)
+	cmd.SetIn(pty.Input())
+	cmd.SetOut(pty.Output())
+	go func() {
+		defer close(doneChan)
+		err := cmd.Execute()
+		assert.NoError(t, err)
+	}()
+	pty.ExpectMatch(otherUser.Email)
+	<-doneChan
 }