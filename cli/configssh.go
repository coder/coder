package cli

import (
	"bufio"
	"bytes"
	"context"
	"errors"
	"fmt"
	"io"
	"io/fs"
	"net/http"
	"os"
	"path/filepath"
	"runtime"
	"sort"
	"strings"

	"github.com/cli/safeexec"
	"github.com/pkg/diff"
	"github.com/pkg/diff/write"
	"golang.org/x/exp/slices"
	"golang.org/x/sync/errgroup"
	"golang.org/x/xerrors"

	"github.com/coder/coder/cli/clibase"
	"github.com/coder/coder/cli/cliui"
	"github.com/coder/coder/codersdk"
)

const (
	sshDefaultConfigFileName = "~/.ssh/config"
	sshStartToken            = "# ------------START-CODER-----------"
	sshEndToken              = "# ------------END-CODER------------"
	sshConfigSectionHeader   = "# This section is managed by coder. DO NOT EDIT."
	sshConfigDocsHeader      = `
#
# You should not hand-edit this section unless you are removing it, all
# changes will be lost when running "coder config-ssh".
`
	sshConfigOptionsHeader = `#
# Last config-ssh options:
`
)

// sshConfigOptions represents options that can be stored and read
// from the coder config in ~/.ssh/coder.
type sshConfigOptions struct {
	sshOptions []string
}

// addOptions expects options in the form of "option=value" or "option value".
// It will override any existing option with the same key to prevent duplicates.
// Invalid options will return an error.
func (o *sshConfigOptions) addOptions(options ...string) error {
	for _, option := range options {
		err := o.addOption(option)
		if err != nil {
			return err
		}
	}
	return nil
}

func (o *sshConfigOptions) addOption(option string) error {
	key, _, err := codersdk.ParseSSHConfigOption(option)
	if err != nil {
		return err
	}
	for i, existing := range o.sshOptions {
		// Override existing option if they share the same key.
		// This is case-insensitive. Parsing each time might be a little slow,
		// but it is ok.
		existingKey, _, err := codersdk.ParseSSHConfigOption(existing)
		if err != nil {
			// Don't mess with original values if there is an error.
			// This could have come from the user's manual edits.
			continue
		}
		if strings.EqualFold(existingKey, key) {
			o.sshOptions[i] = option
			return nil
		}
	}
	o.sshOptions = append(o.sshOptions, option)
	return nil
}

func (o sshConfigOptions) equal(other sshConfigOptions) bool {
	// Compare without side-effects or regard to order.
	opt1 := slices.Clone(o.sshOptions)
	sort.Strings(opt1)
	opt2 := slices.Clone(other.sshOptions)
	sort.Strings(opt2)
	return slices.Equal(opt1, opt2)
}

func (o sshConfigOptions) asList() (list []string) {
	for _, opt := range o.sshOptions {
		list = append(list, fmt.Sprintf("ssh-option: %s", opt))
	}
	return list
}

type sshWorkspaceConfig struct {
	Name  string
	Hosts []string
}

func sshFetchWorkspaceConfigs(ctx context.Context, client *codersdk.Client) ([]sshWorkspaceConfig, error) {
	res, err := client.Workspaces(ctx, codersdk.WorkspaceFilter{
		Owner: codersdk.Me,
	})
	if err != nil {
		return nil, err
	}

	var errGroup errgroup.Group
	workspaceConfigs := make([]sshWorkspaceConfig, len(res.Workspaces))
	for i, workspace := range res.Workspaces {
		i := i
		workspace := workspace
		errGroup.Go(func() error {
			resources, err := client.TemplateVersionResources(ctx, workspace.LatestBuild.TemplateVersionID)
			if err != nil {
				return err
			}

			wc := sshWorkspaceConfig{Name: workspace.Name}
			var agents []codersdk.WorkspaceAgent
			for _, resource := range resources {
				if resource.Transition != codersdk.WorkspaceTransitionStart {
					continue
				}
				agents = append(agents, resource.Agents...)
			}

			// handle both WORKSPACE and WORKSPACE.AGENT syntax
			if len(agents) == 1 {
				wc.Hosts = append(wc.Hosts, workspace.Name)
			}
			for _, agent := range agents {
				hostname := workspace.Name + "." + agent.Name
				wc.Hosts = append(wc.Hosts, hostname)
			}

			workspaceConfigs[i] = wc

			return nil
		})
	}
	err = errGroup.Wait()
	if err != nil {
		return nil, err
	}

	return workspaceConfigs, nil
}

func sshPrepareWorkspaceConfigs(ctx context.Context, client *codersdk.Client) (receive func() ([]sshWorkspaceConfig, error)) {
	wcC := make(chan []sshWorkspaceConfig, 1)
	errC := make(chan error, 1)
	go func() {
		wc, err := sshFetchWorkspaceConfigs(ctx, client)
		wcC <- wc
		errC <- err
	}()
	return func() ([]sshWorkspaceConfig, error) {
		return <-wcC, <-errC
	}
}

func (r *RootCmd) configSSH() *clibase.Cmd {
	var (
		sshConfigFile    string
		sshConfigOpts    sshConfigOptions
		usePreviousOpts  bool
		dryRun           bool
		skipProxyCommand bool
		userHostPrefix   string
	)
	client := new(codersdk.Client)
	cmd := &clibase.Cmd{
		Annotations: workspaceCommand,
		Use:         "config-ssh",
		Short:       "Add an SSH Host entry for your workspaces \"ssh coder.workspace\"",
		Long: formatExamples(
			example{
				Description: "You can use -o (or --ssh-option) so set SSH options to be used for all your workspaces.",
				Command:     "coder config-ssh -o ForwardAgent=yes",
			},
			example{
				Description: "You can use --dry-run (or -n) to see the changes that would be made.",
				Command:     "coder config-ssh --dry-run",
			},
		),
<<<<<<< HEAD
		Middleware: clibase.Chain(
			clibase.RequireNArgs(0),
			r.UseClient(client),
		),
		Handler: func(inv *clibase.Invocation) error {
			recvWorkspaceConfigs := sshPrepareWorkspaceConfigs(inv.Context(), client)
=======
		Args: cobra.ExactArgs(0),
		RunE: func(cmd *cobra.Command, _ []string) error {
			ctx := cmd.Context()
			client, err := CreateClient(cmd)
			if err != nil {
				return err
			}

			recvWorkspaceConfigs := sshPrepareWorkspaceConfigs(ctx, client)
>>>>>>> a1d2c057

			out := inv.Stdout
			if dryRun {
				// Print everything except diff to stderr so
				// that it's possible to capture the diff.
				out = inv.Stderr
			}
			coderBinary, err := currentBinPath(out)
			if err != nil {
				return err
			}
			escapedCoderBinary, err := sshConfigExecEscape(coderBinary)
			if err != nil {
				return xerrors.Errorf("escape coder binary for ssh failed: %w", err)
			}

			root := r.createConfig()
			escapedGlobalConfig, err := sshConfigExecEscape(string(root))
			if err != nil {
				return xerrors.Errorf("escape global config for ssh failed: %w", err)
			}

			homedir, err := os.UserHomeDir()
			if err != nil {
				return xerrors.Errorf("user home dir failed: %w", err)
			}

			if strings.HasPrefix(sshConfigFile, "~/") {
				sshConfigFile = filepath.Join(homedir, sshConfigFile[2:])
			}

			// Only allow not-exist errors to avoid trashing
			// the users SSH config.
			configRaw, err := os.ReadFile(sshConfigFile)
			if err != nil && !errors.Is(err, fs.ErrNotExist) {
				return xerrors.Errorf("read ssh config failed: %w", err)
			}

			// Keep track of changes we are making.
			var changes []string

			// Parse the previous configuration only if config-ssh
			// has been run previously.
			var lastConfig *sshConfigOptions
			section, ok, err := sshConfigGetCoderSection(configRaw)
			if err != nil {
				return err
			}
			if ok {
				c := sshConfigParseLastOptions(bytes.NewReader(section))
				lastConfig = &c
			}

			// Avoid prompting in diff mode (unexpected behavior)
			// or when a previous config does not exist.
			if usePreviousOpts && lastConfig != nil {
				sshConfigOpts = *lastConfig
			} else if lastConfig != nil && !sshConfigOpts.equal(*lastConfig) {
				for _, v := range sshConfigOpts.sshOptions {
					// If the user passes an invalid option, we should catch
					// this early.
					if _, _, err := codersdk.ParseSSHConfigOption(v); err != nil {
						return xerrors.Errorf("invalid option from flag: %w", err)
					}
				}
				newOpts := sshConfigOpts.asList()
				newOptsMsg := "\n\n  New options: none"
				if len(newOpts) > 0 {
					newOptsMsg = fmt.Sprintf("\n\n  New options:\n    * %s", strings.Join(newOpts, "\n    * "))
				}
				oldOpts := lastConfig.asList()
				oldOptsMsg := "\n\n  Previous options: none"
				if len(oldOpts) > 0 {
					oldOptsMsg = fmt.Sprintf("\n\n  Previous options:\n    * %s", strings.Join(oldOpts, "\n    * "))
				}

				line, err := cliui.Prompt(inv, cliui.PromptOptions{
					Text:      fmt.Sprintf("New options differ from previous options:%s%s\n\n  Use new options?", newOptsMsg, oldOptsMsg),
					IsConfirm: true,
				})
				if err != nil {
					if line == "" && xerrors.Is(err, cliui.Canceled) {
						return nil
					}
					// Selecting "no" will use the last config.
					sshConfigOpts = *lastConfig
				} else {
					changes = append(changes, "Use new SSH options")
				}
				// Only print when prompts are shown.
				if yes, _ := inv.ParsedFlags().GetBool("yes"); !yes {
					_, _ = fmt.Fprint(out, "\n")
				}
			}

			configModified := configRaw

			buf := &bytes.Buffer{}
			before, _, after, err := sshConfigSplitOnCoderSection(configModified)
			if err != nil {
				return err
			}
			// Write the first half of the users config file to buf.
			_, _ = buf.Write(before)

			// Write comment and store the provided options as part
			// of the config for future (re)use.
			newline := len(before) > 0
			sshConfigWriteSectionHeader(buf, newline, sshConfigOpts)

			workspaceConfigs, err := recvWorkspaceConfigs()
			if err != nil {
				return xerrors.Errorf("fetch workspace configs failed: %w", err)
			}

			coderdConfig, err := client.SSHConfiguration(ctx)
			if err != nil {
				// If the error is 404, this deployment does not support
				// this endpoint yet. Do not error, just assume defaults.
				// TODO: Remove this in 2 months (May 31, 2023). Just return the error
				// 	and remove this 404 check.
				var sdkErr *codersdk.Error
				if !(xerrors.As(err, &sdkErr) && sdkErr.StatusCode() == http.StatusNotFound) {
					return xerrors.Errorf("fetch coderd config failed: %w", err)
				}
				coderdConfig.HostnamePrefix = "coder."
			}

			if userHostPrefix != "" {
				// Override with user flag.
				coderdConfig.HostnamePrefix = userHostPrefix
			}

			// Ensure stable sorting of output.
			slices.SortFunc(workspaceConfigs, func(a, b sshWorkspaceConfig) bool {
				return a.Name < b.Name
			})
			for _, wc := range workspaceConfigs {
				sort.Strings(wc.Hosts)
				// Write agent configuration.
				for _, workspaceHostname := range wc.Hosts {
					sshHostname := fmt.Sprintf("%s%s", coderdConfig.HostnamePrefix, workspaceHostname)
					defaultOptions := []string{
						"HostName " + sshHostname,
						"ConnectTimeout=0",
						"StrictHostKeyChecking=no",
						// Without this, the "REMOTE HOST IDENTITY CHANGED"
						// message will appear.
						"UserKnownHostsFile=/dev/null",
						// This disables the "Warning: Permanently added 'hostname' (RSA) to the list of known hosts."
						// message from appearing on every SSH. This happens because we ignore the known hosts.
						"LogLevel ERROR",
					}

					if !skipProxyCommand {
						defaultOptions = append(defaultOptions, fmt.Sprintf(
							"ProxyCommand %s --global-config %s ssh --stdio %s",
							escapedCoderBinary, escapedGlobalConfig, workspaceHostname,
						))
					}

					var configOptions sshConfigOptions
					// Add standard options.
					err := configOptions.addOptions(defaultOptions...)
					if err != nil {
						return err
					}

					// Override with deployment options
					for k, v := range coderdConfig.SSHConfigOptions {
						opt := fmt.Sprintf("%s %s", k, v)
						err := configOptions.addOptions(opt)
						if err != nil {
							return xerrors.Errorf("add coderd config option %q: %w", opt, err)
						}
					}
					// Override with flag options
					for _, opt := range sshConfigOpts.sshOptions {
						err := configOptions.addOptions(opt)
						if err != nil {
							return xerrors.Errorf("add flag config option %q: %w", opt, err)
						}
					}

					hostBlock := []string{
						"Host " + sshHostname,
					}
					// Prefix with '\t'
					for _, v := range configOptions.sshOptions {
						hostBlock = append(hostBlock, "\t"+v)
					}

					_, _ = buf.WriteString(strings.Join(hostBlock, "\n"))
					_ = buf.WriteByte('\n')
				}
			}

			sshConfigWriteSectionEnd(buf)

			// Write the remainder of the users config file to buf.
			_, _ = buf.Write(after)

			if !bytes.Equal(configModified, buf.Bytes()) {
				changes = append(changes, fmt.Sprintf("Update the coder section in %s", sshConfigFile))
				configModified = buf.Bytes()
			}

			if len(changes) == 0 {
				_, _ = fmt.Fprintf(out, "No changes to make.\n")
				return nil
			}

			if dryRun {
				_, _ = fmt.Fprintf(out, "Dry run, the following changes would be made to your SSH configuration:\n\n  * %s\n\n", strings.Join(changes, "\n  * "))

				color := isTTYOut(inv)
				diff, err := diffBytes(sshConfigFile, configRaw, configModified, color)
				if err != nil {
					return xerrors.Errorf("diff failed: %w", err)
				}
				if len(diff) > 0 {
					// Write diff to stdout.
					_, _ = fmt.Fprintf(inv.Stdout, "%s", diff)
				}

				return nil
			}

			if len(changes) > 0 {
				_, err = cliui.Prompt(inv, cliui.PromptOptions{
					Text:      fmt.Sprintf("The following changes will be made to your SSH configuration:\n\n    * %s\n\n  Continue?", strings.Join(changes, "\n    * ")),
					IsConfirm: true,
				})
				if err != nil {
					return nil
				}
				// Only print when prompts are shown.
				if yes, _ := inv.ParsedFlags().GetBool("yes"); !yes {
					_, _ = fmt.Fprint(out, "\n")
				}
			}

			if !bytes.Equal(configRaw, configModified) {
				err = writeWithTempFileAndMove(sshConfigFile, bytes.NewReader(configModified))
				if err != nil {
					return xerrors.Errorf("write ssh config failed: %w", err)
				}
				_, _ = fmt.Fprintf(out, "Updated %q\n", sshConfigFile)
			}

			if len(workspaceConfigs) > 0 {
				_, _ = fmt.Fprintln(out, "You should now be able to ssh into your workspace.")
				_, _ = fmt.Fprintf(out, "For example, try running:\n\n\t$ ssh %s%s\n", coderdConfig.HostnamePrefix, workspaceConfigs[0].Name)
			} else {
				_, _ = fmt.Fprint(out, "You don't have any workspaces yet, try creating one with:\n\n\t$ coder create <workspace>\n")
			}
			return nil
		},
	}
<<<<<<< HEAD

	cmd.Options = clibase.OptionSet{
		{
			Flag:        "ssh-config-file",
			Env:         "CODER_SSH_CONFIG_FILE",
			Default:     sshDefaultConfigFileName,
			Description: "Specifies the path to an SSH config.",
			Value:       clibase.StringOf(&sshConfigFile),
		},
		{
			Flag:          "ssh-option",
			FlagShorthand: "o",
			Env:           "CODER_SSH_CONFIG_OPTS",
			Description:   "Specifies additional SSH options to embed in each host stanza.",
			Value:         clibase.StringsOf(&sshConfigOpts.sshOptions),
		},
		{
			Flag:          "dry-run",
			FlagShorthand: "n",
			Env:           "CODER_SSH_DRY_RUN",
			Description:   "Perform a trial run with no changes made, showing a diff at the end.",
			Value:         clibase.BoolOf(&dryRun),
		},
		{
			Flag:        "skip-proxy-command",
			Env:         "CODER_SSH_SKIP_PROXY_COMMAND",
			Description: "Specifies whether the ProxyCommand option should be skipped. Useful for testing.",
			Value:       clibase.BoolOf(&skipProxyCommand),
			Hidden:      true,
		},
		{
			Flag:        "use-previous-options",
			Env:         "CODER_SSH_USE_PREVIOUS_OPTIONS",
			Description: "Specifies whether or not to keep options from previous run of config-ssh.",
			Value:       clibase.BoolOf(&usePreviousOpts),
		},
		cliui.SkipPromptOption(),
	}
=======
	cliflag.StringVarP(cmd.Flags(), &sshConfigFile, "ssh-config-file", "", "CODER_SSH_CONFIG_FILE", sshDefaultConfigFileName, "Specifies the path to an SSH config.")
	cmd.Flags().StringArrayVarP(&sshConfigOpts.sshOptions, "ssh-option", "o", []string{}, "Specifies additional SSH options to embed in each host stanza.")
	cmd.Flags().BoolVarP(&dryRun, "dry-run", "n", false, "Perform a trial run with no changes made, showing a diff at the end.")
	cmd.Flags().BoolVarP(&skipProxyCommand, "skip-proxy-command", "", false, "Specifies whether the ProxyCommand option should be skipped. Useful for testing.")
	_ = cmd.Flags().MarkHidden("skip-proxy-command")
	cliflag.BoolVarP(cmd.Flags(), &usePreviousOpts, "use-previous-options", "", "CODER_SSH_USE_PREVIOUS_OPTIONS", false, "Specifies whether or not to keep options from previous run of config-ssh.")
	cmd.Flags().StringVarP(&userHostPrefix, "ssh-host-prefix", "", "", "Override the default host prefix.")
	cliui.AllowSkipPrompt(cmd)
>>>>>>> a1d2c057

	return cmd
}

//nolint:revive
func sshConfigWriteSectionHeader(w io.Writer, addNewline bool, o sshConfigOptions) {
	nl := "\n"
	if !addNewline {
		nl = ""
	}
	_, _ = fmt.Fprint(w, nl+sshStartToken+"\n")
	_, _ = fmt.Fprint(w, sshConfigSectionHeader)
	_, _ = fmt.Fprint(w, sshConfigDocsHeader)
	if len(o.sshOptions) > 0 {
		_, _ = fmt.Fprint(w, sshConfigOptionsHeader)
		for _, opt := range o.sshOptions {
			_, _ = fmt.Fprintf(w, "# :%s=%s\n", "ssh-option", opt)
		}
	}
	_, _ = fmt.Fprint(w, "#\n")
}

func sshConfigWriteSectionEnd(w io.Writer) {
	_, _ = fmt.Fprint(w, sshEndToken+"\n")
}

func sshConfigParseLastOptions(r io.Reader) (o sshConfigOptions) {
	s := bufio.NewScanner(r)
	for s.Scan() {
		line := s.Text()
		if strings.HasPrefix(line, "# :") {
			line = strings.TrimPrefix(line, "# :")
			parts := strings.SplitN(line, "=", 2)
			switch parts[0] {
			case "ssh-option":
				o.sshOptions = append(o.sshOptions, parts[1])
			default:
				// Unknown option, ignore.
			}
		}
	}
	if err := s.Err(); err != nil {
		panic(err)
	}

	return o
}

// sshConfigGetCoderSection is a helper function that only returns the coder
// section of the SSH config and a boolean if it exists.
func sshConfigGetCoderSection(data []byte) (section []byte, ok bool, err error) {
	_, section, _, err = sshConfigSplitOnCoderSection(data)
	if err != nil {
		return nil, false, err
	}

	return section, len(section) > 0, nil
}

// sshConfigSplitOnCoderSection splits the SSH config into 3 sections.
// All lines before sshStartToken, the coder section, and all lines after
// sshEndToken.
func sshConfigSplitOnCoderSection(data []byte) (before, section []byte, after []byte, err error) {
	startCount := bytes.Count(data, []byte(sshStartToken))
	endCount := bytes.Count(data, []byte(sshEndToken))
	if startCount > 1 || endCount > 1 {
		return nil, nil, nil, xerrors.New("Malformed config: ssh config has multiple coder sections, please remove all but one")
	}

	startIndex := bytes.Index(data, []byte(sshStartToken))
	endIndex := bytes.Index(data, []byte(sshEndToken))
	if startIndex == -1 && endIndex != -1 {
		return nil, nil, nil, xerrors.New("Malformed config: ssh config has end header, but missing start header")
	}
	if startIndex != -1 && endIndex == -1 {
		return nil, nil, nil, xerrors.New("Malformed config: ssh config has start header, but missing end header")
	}
	if startIndex != -1 && endIndex != -1 {
		if startIndex > endIndex {
			return nil, nil, nil, xerrors.New("Malformed config: ssh config has coder section, but it is malformed and the END header is before the START header")
		}
		// We use -1 and +1 here to also include the preceding
		// and trailing newline, where applicable.
		start := startIndex
		if start > 0 {
			start--
		}
		end := endIndex + len(sshEndToken)
		if end < len(data) {
			end++
		}
		return data[:start], data[start:end], data[end:], nil
	}

	return data, nil, nil, nil
}

// writeWithTempFileAndMove writes to a temporary file in the same
// directory as path and renames the temp file to the file provided in
// path. This ensure we avoid trashing the file we are writing due to
// unforeseen circumstance like filesystem full, command killed, etc.
func writeWithTempFileAndMove(path string, r io.Reader) (err error) {
	dir := filepath.Dir(path)
	name := filepath.Base(path)

	// Ensure that e.g. the ~/.ssh directory exists.
	if err = os.MkdirAll(dir, 0o700); err != nil {
		return xerrors.Errorf("create directory: %w", err)
	}

	// Create a tempfile in the same directory for ensuring write
	// operation does not fail.
	f, err := os.CreateTemp(dir, fmt.Sprintf(".%s.", name))
	if err != nil {
		return xerrors.Errorf("create temp file failed: %w", err)
	}
	defer func() {
		if err != nil {
			_ = os.Remove(f.Name()) // Cleanup in case a step failed.
		}
	}()

	_, err = io.Copy(f, r)
	if err != nil {
		_ = f.Close()
		return xerrors.Errorf("write temp file failed: %w", err)
	}

	err = f.Close()
	if err != nil {
		return xerrors.Errorf("close temp file failed: %w", err)
	}

	err = os.Rename(f.Name(), path)
	if err != nil {
		return xerrors.Errorf("rename temp file failed: %w", err)
	}

	return nil
}

// sshConfigExecEscape quotes the string if it contains spaces, as per
// `man 5 ssh_config`. However, OpenSSH uses exec in the users shell to
// run the command, and as such the formatting/escape requirements
// cannot simply be covered by `fmt.Sprintf("%q", path)`.
//
// Always escaping the path with `fmt.Sprintf("%q", path)` usually works
// on most platforms, but double quotes sometimes break on Windows 10
// (see #2853). This function takes a best-effort approach to improving
// compatibility and covering edge cases.
//
// Given the following ProxyCommand:
//
//	ProxyCommand "/path/with space/coder" ssh --stdio work
//
// This is ~what OpenSSH would execute:
//
//	/bin/bash -c '"/path/with space/to/coder" ssh --stdio workspace'
//
// However, since it's actually an arg in C, the contents inside the
// single quotes are interpreted as is, e.g. if there was a '\t', it
// would be the literal string '\t', not a tab.
//
// See:
//   - https://github.com/coder/coder/issues/2853
//   - https://github.com/openssh/openssh-portable/blob/V_9_0_P1/sshconnect.c#L158-L167
//   - https://github.com/PowerShell/openssh-portable/blob/v8.1.0.0/sshconnect.c#L231-L293
//   - https://github.com/PowerShell/openssh-portable/blob/v8.1.0.0/contrib/win32/win32compat/w32fd.c#L1075-L1100
func sshConfigExecEscape(path string) (string, error) {
	// This is unlikely to ever happen, but newlines are allowed on
	// certain filesystems, but cannot be used inside ssh config.
	if strings.ContainsAny(path, "\n") {
		return "", xerrors.Errorf("invalid path: %s", path)
	}
	// In the unlikely even that a path contains quotes, they must be
	// escaped so that they are not interpreted as shell quotes.
	if strings.Contains(path, "\"") {
		path = strings.ReplaceAll(path, "\"", "\\\"")
	}
	// A space or a tab requires quoting, but tabs must not be escaped
	// (\t) since OpenSSH interprets it as a literal \t, not a tab.
	if strings.ContainsAny(path, " \t") {
		path = fmt.Sprintf("\"%s\"", path) //nolint:gocritic // We don't want %q here.
	}
	return path, nil
}

// currentBinPath returns the path to the coder binary suitable for use in ssh
// ProxyCommand.
func currentBinPath(w io.Writer) (string, error) {
	exePath, err := os.Executable()
	if err != nil {
		return "", xerrors.Errorf("get executable path: %w", err)
	}

	binName := filepath.Base(exePath)
	// We use safeexec instead of os/exec because os/exec returns paths in
	// the current working directory, which we will run into very often when
	// looking for our own path.
	pathPath, err := safeexec.LookPath(binName)
	// On Windows, the coder-cli executable must be in $PATH for both Msys2/Git
	// Bash and OpenSSH for Windows (used by Powershell and VS Code) to function
	// correctly. Check if the current executable is in $PATH, and warn the user
	// if it isn't.
	if err != nil && runtime.GOOS == "windows" {
		cliui.Warn(w,
			"The current executable is not in $PATH.",
			"This may lead to problems connecting to your workspace via SSH.",
			fmt.Sprintf("Please move %q to a location in your $PATH (such as System32) and run `%s config-ssh` again.", binName, binName),
		)
		_, _ = fmt.Fprint(w, "\n")
		// Return the exePath so SSH at least works outside of Msys2.
		return exePath, nil
	}

	// Warn the user if the current executable is not the same as the one in
	// $PATH.
	if filepath.Clean(pathPath) != filepath.Clean(exePath) {
		cliui.Warn(w,
			"The current executable path does not match the executable path found in $PATH.",
			"This may cause issues connecting to your workspace via SSH.",
			fmt.Sprintf("\tCurrent executable path: %q", exePath),
			fmt.Sprintf("\tExecutable path in $PATH: %q", pathPath),
		)
		_, _ = fmt.Fprint(w, "\n")
	}

	return exePath, nil
}

// diffBytes takes two byte slices and diffs them as if they were in a
// file named name.
// nolint: revive // Color is an option, not a control coupling.
func diffBytes(name string, b1, b2 []byte, color bool) ([]byte, error) {
	var buf bytes.Buffer
	var opts []write.Option
	if color {
		opts = append(opts, write.TerminalColor())
	}
	err := diff.Text(name, name, b1, b2, &buf, opts...)
	if err != nil {
		return nil, err
	}
	b := buf.Bytes()
	// Check if diff only output two lines, if yes, there's no diff.
	//
	// Example:
	// 	--- /home/user/.ssh/config
	// 	+++ /home/user/.ssh/config
	if bytes.Count(b, []byte{'\n'}) == 2 {
		b = nil
	}
	return b, nil
}<|MERGE_RESOLUTION|>--- conflicted
+++ resolved
@@ -193,24 +193,12 @@
 				Command:     "coder config-ssh --dry-run",
 			},
 		),
-<<<<<<< HEAD
 		Middleware: clibase.Chain(
 			clibase.RequireNArgs(0),
 			r.UseClient(client),
 		),
 		Handler: func(inv *clibase.Invocation) error {
 			recvWorkspaceConfigs := sshPrepareWorkspaceConfigs(inv.Context(), client)
-=======
-		Args: cobra.ExactArgs(0),
-		RunE: func(cmd *cobra.Command, _ []string) error {
-			ctx := cmd.Context()
-			client, err := CreateClient(cmd)
-			if err != nil {
-				return err
-			}
-
-			recvWorkspaceConfigs := sshPrepareWorkspaceConfigs(ctx, client)
->>>>>>> a1d2c057
 
 			out := inv.Stdout
 			if dryRun {
@@ -326,7 +314,7 @@
 				return xerrors.Errorf("fetch workspace configs failed: %w", err)
 			}
 
-			coderdConfig, err := client.SSHConfiguration(ctx)
+			coderdConfig, err := client.SSHConfiguration(inv.Context())
 			if err != nil {
 				// If the error is 404, this deployment does not support
 				// this endpoint yet. Do not error, just assume defaults.
@@ -470,7 +458,6 @@
 			return nil
 		},
 	}
-<<<<<<< HEAD
 
 	cmd.Options = clibase.OptionSet{
 		{
@@ -507,18 +494,14 @@
 			Description: "Specifies whether or not to keep options from previous run of config-ssh.",
 			Value:       clibase.BoolOf(&usePreviousOpts),
 		},
+		{
+			Flag:        "ssh-host-prefix",
+			Env:         "",
+			Description: "Override the default host prefix.",
+			Value:       clibase.StringOf(&userHostPrefix),
+		},
 		cliui.SkipPromptOption(),
 	}
-=======
-	cliflag.StringVarP(cmd.Flags(), &sshConfigFile, "ssh-config-file", "", "CODER_SSH_CONFIG_FILE", sshDefaultConfigFileName, "Specifies the path to an SSH config.")
-	cmd.Flags().StringArrayVarP(&sshConfigOpts.sshOptions, "ssh-option", "o", []string{}, "Specifies additional SSH options to embed in each host stanza.")
-	cmd.Flags().BoolVarP(&dryRun, "dry-run", "n", false, "Perform a trial run with no changes made, showing a diff at the end.")
-	cmd.Flags().BoolVarP(&skipProxyCommand, "skip-proxy-command", "", false, "Specifies whether the ProxyCommand option should be skipped. Useful for testing.")
-	_ = cmd.Flags().MarkHidden("skip-proxy-command")
-	cliflag.BoolVarP(cmd.Flags(), &usePreviousOpts, "use-previous-options", "", "CODER_SSH_USE_PREVIOUS_OPTIONS", false, "Specifies whether or not to keep options from previous run of config-ssh.")
-	cmd.Flags().StringVarP(&userHostPrefix, "ssh-host-prefix", "", "", "Override the default host prefix.")
-	cliui.AllowSkipPrompt(cmd)
->>>>>>> a1d2c057
 
 	return cmd
 }
