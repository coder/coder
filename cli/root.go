package cli

import (
	"bufio"
	"bytes"
	"context"
	"encoding/base64"
	"encoding/json"
	"errors"
	"fmt"
	"io"
	"net/http"
	"net/url"
	"os"
	"os/exec"
	"os/signal"
	"path/filepath"
	"runtime"
	"runtime/trace"
	"slices"
	"strings"
	"sync"
	"syscall"
	"text/tabwriter"
	"time"

	"github.com/mattn/go-isatty"
	"github.com/mitchellh/go-wordwrap"
	"golang.org/x/mod/semver"
	"golang.org/x/xerrors"

	"github.com/coder/pretty"

	"github.com/coder/serpent"

	"github.com/coder/coder/v2/buildinfo"
	"github.com/coder/coder/v2/cli/cliui"
	"github.com/coder/coder/v2/cli/config"
	"github.com/coder/coder/v2/cli/gitauth"
	"github.com/coder/coder/v2/cli/sessionstore"
	"github.com/coder/coder/v2/cli/telemetry"
	"github.com/coder/coder/v2/codersdk"
	"github.com/coder/coder/v2/codersdk/agentsdk"
)

var (
	Caret = pretty.Sprint(cliui.DefaultStyles.Prompt, "")

	// Applied as annotations to workspace commands
	// so they display in a separated "help" section.
	workspaceCommand = map[string]string{
		"workspaces": "",
	}

	// ErrSilent is a sentinel error that tells the command handler to just exit with a non-zero error, but not print
	// anything.
	ErrSilent = xerrors.New("silent error")

	errKeyringNotSupported = xerrors.New("keyring storage is not supported on this operating system; omit --use-keyring to use file-based storage")
)

const (
	varURL                     = "url"
	varToken                   = "token"
	varHeader                  = "header"
	varHeaderCommand           = "header-command"
	varNoOpen                  = "no-open"
	varNoVersionCheck          = "no-version-warning"
	varNoFeatureWarning        = "no-feature-warning"
	varForceTty                = "force-tty"
	varVerbose                 = "verbose"
	varDisableDirect           = "disable-direct-connections"
	varDisableNetworkTelemetry = "disable-network-telemetry"
	varUseKeyring              = "use-keyring"

	notLoggedInMessage = "You are not logged in. Try logging in using '%s login <url>'."

	envNoVersionCheck   = "CODER_NO_VERSION_WARNING"
	envNoFeatureWarning = "CODER_NO_FEATURE_WARNING"
	envSessionToken     = "CODER_SESSION_TOKEN"
	envUseKeyring       = "CODER_USE_KEYRING"
	//nolint:gosec
	envAgentToken = "CODER_AGENT_TOKEN"
	//nolint:gosec
	envAgentTokenFile = "CODER_AGENT_TOKEN_FILE"
	envAgentURL       = "CODER_AGENT_URL"
	envAgentAuth      = "CODER_AGENT_AUTH"
	envURL            = "CODER_URL"
)

func (r *RootCmd) CoreSubcommands() []*serpent.Command {
	// Please re-sort this list alphabetically if you change it!
	return []*serpent.Command{
		r.completion(),
		r.dotfiles(),
		externalAuth(),
		r.login(),
		r.logout(),
		r.netcheck(),
		r.notifications(),
		r.organizations(),
		r.portForward(),
		r.publickey(),
		r.resetPassword(),
		r.sharing(),
		r.state(),
		r.tasksCommand(),
		r.templates(),
		r.tokens(),
		r.users(),
		r.version(defaultVersionInfo),

		// Workspace Commands
		r.autoupdate(),
		r.configSSH(),
		r.Create(CreateOptions{}),
		r.deleteWorkspace(),
		r.favorite(),
		r.list(),
		r.open(),
		r.ping(),
		r.rename(),
		r.restart(),
		r.schedules(),
		r.show(),
		r.speedtest(),
		r.ssh(),
		r.start(),
		r.stat(),
		r.stop(),
		r.unfavorite(),
		r.update(),
		r.whoami(),

		// Hidden
		r.connectCmd(),
		gitssh(),
		r.support(),
		r.vpnDaemon(),
		r.vscodeSSH(),
		workspaceAgent(),
	}
}

// AGPLExperimental returns all AGPL experimental subcommands.
func (r *RootCmd) AGPLExperimental() []*serpent.Command {
	return []*serpent.Command{
		r.scaletestCmd(),
		r.errorExample(),
		r.mcpCommand(),
		r.promptExample(),
		r.rptyCommand(),
<<<<<<< HEAD
		r.syncCommand(),
		r.tasksCommand(),
=======
>>>>>>> 1d726c81
		r.boundary(),
	}
}

// AGPL returns all AGPL commands including any non-core commands that are
// duplicated in the Enterprise CLI.
func (r *RootCmd) AGPL() []*serpent.Command {
	all := append(
		r.CoreSubcommands(),
		r.Server( /* Do not import coderd here. */ nil),
		r.Provisioners(),
		ExperimentalCommand(r.AGPLExperimental()),
	)
	return all
}

// ExperimentalCommand creates an experimental command that is hidden and has
// the given subcommands.
func ExperimentalCommand(subcommands []*serpent.Command) *serpent.Command {
	cmd := &serpent.Command{
		Use:   "exp",
		Short: "Internal commands for testing and experimentation. These are prone to breaking changes with no notice.",
		Handler: func(i *serpent.Invocation) error {
			return i.Command.HelpHandler(i)
		},
		Hidden:   true,
		Children: subcommands,
	}
	return cmd
}

// RunWithSubcommands runs the root command with the given subcommands.
// It is abstracted to enable the Enterprise code to add commands.
func (r *RootCmd) RunWithSubcommands(subcommands []*serpent.Command) {
	// This configuration is not available as a standard option because we
	// want to trace the entire program, including Options parsing.
	goTraceFilePath, ok := os.LookupEnv("CODER_GO_TRACE")
	if ok {
		traceFile, err := os.OpenFile(goTraceFilePath, os.O_CREATE|os.O_TRUNC|os.O_WRONLY, 0o644)
		if err != nil {
			panic(fmt.Sprintf("failed to open trace file: %v", err))
		}
		defer traceFile.Close()

		if err := trace.Start(traceFile); err != nil {
			panic(fmt.Sprintf("failed to start trace: %v", err))
		}
		defer trace.Stop()
	}

	cmd, err := r.Command(subcommands)
	if err != nil {
		panic(err)
	}
	err = cmd.Invoke().WithOS().Run()
	if err != nil {
		code := 1
		var exitErr *exitError
		if errors.As(err, &exitErr) {
			code = exitErr.code
			err = exitErr.err
		}
		if errors.Is(err, cliui.ErrCanceled) {
			//nolint:revive,gocritic
			os.Exit(code)
		}
		if errors.Is(err, ErrSilent) {
			//nolint:revive,gocritic
			os.Exit(code)
		}
		f := PrettyErrorFormatter{w: os.Stderr, verbose: r.verbose}
		if err != nil {
			f.Format(err)
		}
		//nolint:revive,gocritic
		os.Exit(code)
	}
}

func (r *RootCmd) Command(subcommands []*serpent.Command) (*serpent.Command, error) {
	fmtLong := `Coder %s — A tool for provisioning self-hosted development environments with Terraform.
`
	hiddenAgentAuth := &AgentAuth{}
	cmd := &serpent.Command{
		Use: "coder [global-flags] <subcommand>",
		Long: fmt.Sprintf(fmtLong, buildinfo.Version()) + FormatExamples(
			Example{
				Description: "Start a Coder server",
				Command:     "coder server",
			},
			Example{
				Description: "Get started by creating a template from an example",
				Command:     "coder templates init",
			},
		),
		Handler: func(i *serpent.Invocation) error {
			if r.versionFlag {
				return r.version(defaultVersionInfo).Handler(i)
			}
			// The GIT_ASKPASS environment variable must point at
			// a binary with no arguments. To prevent writing
			// cross-platform scripts to invoke the Coder binary
			// with a `gitaskpass` subcommand, we override the entrypoint
			// to check if the command was invoked.
			if gitauth.CheckCommand(i.Args, i.Environ.ToOS()) {
				return gitAskpass(hiddenAgentAuth).Handler(i)
			}
			return i.Command.HelpHandler(i)
		},
	}

	cmd.AddSubcommands(subcommands...)

	// Set default help handler for all commands.
	cmd.Walk(func(c *serpent.Command) {
		if c.HelpHandler == nil {
			c.HelpHandler = helpFn()
		}
	})

	var merr error
	// Add [flags] to usage when appropriate.
	cmd.Walk(func(cmd *serpent.Command) {
		const flags = "[flags]"
		if strings.Contains(cmd.Use, flags) {
			merr = errors.Join(
				merr,
				xerrors.Errorf(
					"command %q shouldn't have %q in usage since it's automatically populated",
					cmd.FullUsage(),
					flags,
				),
			)
			return
		}

		var hasFlag bool
		for _, opt := range cmd.Options {
			if opt.Flag != "" {
				hasFlag = true
				break
			}
		}

		if !hasFlag {
			return
		}

		// We insert [flags] between the command's name and its arguments.
		tokens := strings.SplitN(cmd.Use, " ", 2)
		if len(tokens) == 1 {
			cmd.Use = fmt.Sprintf("%s %s", tokens[0], flags)
			return
		}
		cmd.Use = fmt.Sprintf("%s %s %s", tokens[0], flags, tokens[1])
	})

	// Add aliases when appropriate.
	cmd.Walk(func(cmd *serpent.Command) {
		// TODO: we should really be consistent about naming.
		if cmd.Name() == "delete" || cmd.Name() == "remove" {
			if slices.Contains(cmd.Aliases, "rm") {
				merr = errors.Join(
					merr,
					xerrors.Errorf("command %q shouldn't have alias %q since it's added automatically", cmd.FullName(), "rm"),
				)
				return
			}
			cmd.Aliases = append(cmd.Aliases, "rm")
		}
	})

	// Sanity-check command options.
	cmd.Walk(func(cmd *serpent.Command) {
		for _, opt := range cmd.Options {
			// Verify that every option is configurable.
			if opt.Flag == "" && opt.Env == "" {
				if cmd.Name() == "server" {
					// The server command is funky and has YAML-only options, e.g.
					// support links.
					return
				}
				merr = errors.Join(
					merr,
					xerrors.Errorf("option %q in %q should have a flag or env", opt.Name, cmd.FullName()),
				)
			}
		}
	})
	if merr != nil {
		return nil, merr
	}

	var debugOptions bool

	// Add a wrapper to every command to enable debugging options.
	cmd.Walk(func(cmd *serpent.Command) {
		h := cmd.Handler
		if h == nil {
			// We should never have a nil handler, but if we do, do not
			// wrap it. Wrapping it just hides a nil pointer dereference.
			// If a nil handler exists, this is a developer bug. If no handler
			// is required for a command such as command grouping (e.g. `users'
			// and 'groups'), then the handler should be set to the helper
			// function.
			//	func(inv *serpent.Invocation) error {
			//		return inv.Command.HelpHandler(inv)
			//	}
			return
		}
		cmd.Handler = func(i *serpent.Invocation) error {
			if !debugOptions {
				return h(i)
			}

			tw := tabwriter.NewWriter(i.Stdout, 0, 0, 4, ' ', 0)
			_, _ = fmt.Fprintf(tw, "Option\tValue Source\n")
			for _, opt := range cmd.Options {
				_, _ = fmt.Fprintf(tw, "%q\t%v\n", opt.Name, opt.ValueSource)
			}
			tw.Flush()
			return nil
		}
	})

	// Add the PrintDeprecatedOptions middleware to all commands.
	cmd.Walk(func(cmd *serpent.Command) {
		if cmd.Middleware == nil {
			cmd.Middleware = PrintDeprecatedOptions()
		} else {
			cmd.Middleware = serpent.Chain(cmd.Middleware, PrintDeprecatedOptions())
		}
	})

	if r.clientURL == nil {
		r.clientURL = new(url.URL)
	}

	globalGroup := &serpent.Group{
		Name:        "Global",
		Description: `Global options are applied to all commands. They can be set using environment variables or flags.`,
	}
	cmd.Options = serpent.OptionSet{
		{
			Flag:        varURL,
			Env:         envURL,
			Description: "URL to a deployment.",
			Value:       serpent.URLOf(r.clientURL),
			Group:       globalGroup,
		},
		{
			Flag:        "debug-options",
			Description: "Print all options, how they're set, then exit.",
			Value:       serpent.BoolOf(&debugOptions),
			Group:       globalGroup,
		},
		{
			Flag:        varToken,
			Env:         envSessionToken,
			Description: fmt.Sprintf("Specify an authentication token. For security reasons setting %s is preferred.", envSessionToken),
			Value:       serpent.StringOf(&r.token),
			Group:       globalGroup,
		},
		{
			Flag:        varNoVersionCheck,
			Env:         envNoVersionCheck,
			Description: "Suppress warning when client and server versions do not match.",
			Value:       serpent.BoolOf(&r.noVersionCheck),
			Group:       globalGroup,
		},
		{
			Flag:        varNoFeatureWarning,
			Env:         envNoFeatureWarning,
			Description: "Suppress warnings about unlicensed features.",
			Value:       serpent.BoolOf(&r.noFeatureWarning),
			Group:       globalGroup,
		},
		{
			Flag:        varHeader,
			Env:         "CODER_HEADER",
			Description: "Additional HTTP headers added to all requests. Provide as " + `key=value` + ". Can be specified multiple times.",
			Value:       serpent.StringArrayOf(&r.header),
			Group:       globalGroup,
		},
		{
			Flag:        varHeaderCommand,
			Env:         "CODER_HEADER_COMMAND",
			Description: "An external command that outputs additional HTTP headers added to all requests. The command must output each header as `key=value` on its own line.",
			Value:       serpent.StringOf(&r.headerCommand),
			Group:       globalGroup,
		},
		{
			Flag:        varNoOpen,
			Env:         "CODER_NO_OPEN",
			Description: "Suppress opening the browser when logging in, or starting the server.",
			Value:       serpent.BoolOf(&r.noOpen),
			Hidden:      true,
			Group:       globalGroup,
		},
		{
			Flag:        varForceTty,
			Env:         "CODER_FORCE_TTY",
			Hidden:      false,
			Description: "Force the use of a TTY.",
			Value:       serpent.BoolOf(&r.forceTTY),
			Group:       globalGroup,
		},
		{
			Flag:          varVerbose,
			FlagShorthand: "v",
			Env:           "CODER_VERBOSE",
			Description:   "Enable verbose output.",
			Value:         serpent.BoolOf(&r.verbose),
			Group:         globalGroup,
		},
		{
			Flag:        varDisableDirect,
			Env:         "CODER_DISABLE_DIRECT_CONNECTIONS",
			Description: "Disable direct (P2P) connections to workspaces.",
			Value:       serpent.BoolOf(&r.disableDirect),
			Group:       globalGroup,
		},
		{
			Flag:        varDisableNetworkTelemetry,
			Env:         "CODER_DISABLE_NETWORK_TELEMETRY",
			Description: "Disable network telemetry. Network telemetry is collected when connecting to workspaces using the CLI, and is forwarded to the server. If telemetry is also enabled on the server, it may be sent to Coder. Network telemetry is used to measure network quality and detect regressions.",
			Value:       serpent.BoolOf(&r.disableNetworkTelemetry),
			Group:       globalGroup,
		},
		{
			Flag: varUseKeyring,
			Env:  envUseKeyring,
			Description: "Store and retrieve session tokens using the operating system " +
				"keyring. This flag is ignored and file-based storage is used when " +
				"--global-config is set or keyring usage is not supported on the current " +
				"platform. Set to false to force file-based storage on supported platforms.",
			Default: "true",
			Value:   serpent.BoolOf(&r.useKeyring),
			Group:   globalGroup,
		},
		{
			Flag:        "debug-http",
			Description: "Debug codersdk HTTP requests.",
			Value:       serpent.BoolOf(&r.debugHTTP),
			Group:       globalGroup,
			Hidden:      true,
		},
		{
			Flag:        config.FlagName,
			Env:         "CODER_CONFIG_DIR",
			Description: "Path to the global `coder` config directory.",
			Default:     config.DefaultDir(),
			Value:       serpent.StringOf(&r.globalConfig),
			Group:       globalGroup,
		},
		{
			Flag: "version",
			// This was requested by a customer to assist with their migration.
			// They have two Coder CLIs, and want to tell the difference by running
			// the same base command.
			Description: "Run the version command. Useful for v1 customers migrating to v2.",
			Value:       serpent.BoolOf(&r.versionFlag),
			Hidden:      true,
		},
	}
	hiddenAgentAuth.AttachOptions(cmd, true)

	return cmd, nil
}

// RootCmd contains parameters and helpers useful to all commands.
type RootCmd struct {
	clientURL     *url.URL
	token         string
	tokenBackend  sessionstore.Backend
	globalConfig  string
	header        []string
	headerCommand string

	forceTTY      bool
	noOpen        bool
	verbose       bool
	versionFlag   bool
	disableDirect bool
	debugHTTP     bool

	disableNetworkTelemetry    bool
	noVersionCheck             bool
	noFeatureWarning           bool
	useKeyring                 bool
	keyringServiceName         string
	useKeyringWithGlobalConfig bool
}

// InitClient creates and configures a new client with authentication, telemetry,
// and version checks.
func (r *RootCmd) InitClient(inv *serpent.Invocation) (*codersdk.Client, error) {
	conf := r.createConfig()
	var err error
	// Read the client URL stored on disk.
	if r.clientURL == nil || r.clientURL.String() == "" {
		rawURL, err := conf.URL().Read()
		// If the configuration files are absent, the user is logged out
		if os.IsNotExist(err) {
			binPath, err := os.Executable()
			if err != nil {
				binPath = "coder"
			}
			return nil, xerrors.Errorf(notLoggedInMessage, binPath)
		}
		if err != nil {
			return nil, err
		}

		r.clientURL, err = url.Parse(strings.TrimSpace(rawURL))
		if err != nil {
			return nil, err
		}
	}
	if r.token == "" {
		tok, err := r.ensureTokenBackend().Read(r.clientURL)
		// Even if there isn't a token, we don't care.
		// Some API routes can be unauthenticated.
		if err != nil && !xerrors.Is(err, os.ErrNotExist) {
			if xerrors.Is(err, sessionstore.ErrNotImplemented) {
				return nil, errKeyringNotSupported
			}
			return nil, err
		}
		if tok != "" {
			r.token = tok
		}
	}

	// Configure HTTP client with transport wrappers
	httpClient, err := r.createHTTPClient(inv.Context(), r.clientURL, inv)
	if err != nil {
		return nil, err
	}

	clientOpts := []codersdk.ClientOption{
		codersdk.WithSessionToken(r.token),
		codersdk.WithHTTPClient(httpClient),
	}

	if r.disableDirect {
		clientOpts = append(clientOpts, codersdk.WithDisableDirectConnections())
	}

	if r.debugHTTP {
		clientOpts = append(clientOpts,
			codersdk.WithPlainLogger(os.Stderr),
			codersdk.WithLogBodies(),
		)
	}

	return codersdk.New(r.clientURL, clientOpts...), nil
}

// TryInitClient is similar to InitClient but doesn't error when credentials are missing.
// This allows commands to run without requiring authentication, but still use auth if available.
func (r *RootCmd) TryInitClient(inv *serpent.Invocation) (*codersdk.Client, error) {
	conf := r.createConfig()
	// Read the client URL stored on disk.
	if r.clientURL == nil || r.clientURL.String() == "" {
		rawURL, err := conf.URL().Read()
		// If the configuration files are absent, just continue without URL
		if err != nil {
			// Continue with a nil or empty URL
			if !os.IsNotExist(err) {
				return nil, err
			}
		} else {
			r.clientURL, err = url.Parse(strings.TrimSpace(rawURL))
			if err != nil {
				return nil, err
			}
		}
	}
	if r.token == "" {
		tok, err := r.ensureTokenBackend().Read(r.clientURL)
		// Even if there isn't a token, we don't care.
		// Some API routes can be unauthenticated.
		if err != nil && !xerrors.Is(err, os.ErrNotExist) {
			if xerrors.Is(err, sessionstore.ErrNotImplemented) {
				return nil, errKeyringNotSupported
			}
			return nil, err
		}
		if tok != "" {
			r.token = tok
		}
	}

	// Only configure the client if we have a URL
	if r.clientURL != nil && r.clientURL.String() != "" {
		// Configure HTTP client with transport wrappers
		httpClient, err := r.createHTTPClient(inv.Context(), r.clientURL, inv)
		if err != nil {
			return nil, err
		}

		clientOpts := []codersdk.ClientOption{
			codersdk.WithSessionToken(r.token),
			codersdk.WithHTTPClient(httpClient),
		}

		if r.disableDirect {
			clientOpts = append(clientOpts, codersdk.WithDisableDirectConnections())
		}

		if r.debugHTTP {
			clientOpts = append(clientOpts,
				codersdk.WithPlainLogger(os.Stderr),
				codersdk.WithLogBodies(),
			)
		}

		return codersdk.New(r.clientURL, clientOpts...), nil
	}

	// Return a minimal client if no URL is available
	return &codersdk.Client{}, nil
}

// HeaderTransport creates a new transport that executes `--header-command`
// if it is set to add headers for all outbound requests.
func (r *RootCmd) HeaderTransport(ctx context.Context, serverURL *url.URL) (*codersdk.HeaderTransport, error) {
	return headerTransport(ctx, serverURL, r.header, r.headerCommand)
}

func (r *RootCmd) createHTTPClient(ctx context.Context, serverURL *url.URL, inv *serpent.Invocation) (*http.Client, error) {
	transport := http.DefaultTransport
	transport = wrapTransportWithTelemetryHeader(transport, inv)
	if !r.noVersionCheck {
		transport = wrapTransportWithVersionMismatchCheck(transport, inv, buildinfo.Version(), func(ctx context.Context) (codersdk.BuildInfoResponse, error) {
			// Create a new client without any wrapped transport
			// otherwise it creates an infinite loop!
			basicClient := codersdk.New(serverURL)
			return basicClient.BuildInfo(ctx)
		})
	}
	if !r.noFeatureWarning {
		transport = wrapTransportWithEntitlementsCheck(transport, inv.Stderr)
	}
	headerTransport, err := r.HeaderTransport(ctx, serverURL)
	if err != nil {
		return nil, xerrors.Errorf("create header transport: %w", err)
	}
	// The header transport has to come last.
	// codersdk checks for the header transport to get headers
	// to clone on the DERP client.
	headerTransport.Transport = transport
	return &http.Client{
		Transport: headerTransport,
	}, nil
}

func (r *RootCmd) createUnauthenticatedClient(ctx context.Context, serverURL *url.URL, inv *serpent.Invocation) (*codersdk.Client, error) {
	httpClient, err := r.createHTTPClient(ctx, serverURL, inv)
	if err != nil {
		return nil, err
	}
	client := codersdk.New(serverURL, codersdk.WithHTTPClient(httpClient))
	return client, nil
}

// ensureTokenBackend returns the session token storage backend, creating it if necessary.
// This must be called after flags are parsed so we can respect the value of the --use-keyring
// flag.
func (r *RootCmd) ensureTokenBackend() sessionstore.Backend {
	if r.tokenBackend == nil {
		// Checking for the --global-config directory being set is a bit wonky but necessary
		// to allow extensions that invoke the CLI with this flag (e.g. VS code) to continue
		// working without modification. In the future we should modify these extensions to
		// either access the credential in the keyring (like Coder Desktop) or some other
		// approach that doesn't rely on the session token being stored on disk.
		assumeExtensionInUse := r.globalConfig != config.DefaultDir() && !r.useKeyringWithGlobalConfig
		keyringSupported := runtime.GOOS == "windows" || runtime.GOOS == "darwin"
		if r.useKeyring && !assumeExtensionInUse && keyringSupported {
			serviceName := sessionstore.DefaultServiceName
			if r.keyringServiceName != "" {
				serviceName = r.keyringServiceName
			}
			r.tokenBackend = sessionstore.NewKeyringWithService(serviceName)
		} else {
			r.tokenBackend = sessionstore.NewFile(r.createConfig)
		}
	}
	return r.tokenBackend
}

// WithKeyringServiceName sets a custom keyring service name for testing purposes.
// This allows tests to use isolated keyring storage while still exercising the
// genuine storage backend selection logic in ensureTokenBackend().
func (r *RootCmd) WithKeyringServiceName(serviceName string) {
	r.keyringServiceName = serviceName
}

// UseKeyringWithGlobalConfig enables the use of the keyring storage backend
// when the --global-config directory is set. This is only intended as an override
// for tests, which require specifying the global config directory for test isolation.
func (r *RootCmd) UseKeyringWithGlobalConfig() {
	r.useKeyringWithGlobalConfig = true
}

type AgentAuth struct {
	// Agent Client config
	agentToken     string
	agentTokenFile string
	agentURL       url.URL
	agentAuth      string
}

func (a *AgentAuth) AttachOptions(cmd *serpent.Command, hidden bool) {
	cmd.Options = append(cmd.Options, serpent.Option{
		Name:        "Agent Token",
		Description: "An agent authentication token.",
		Flag:        "agent-token",
		Env:         envAgentToken,
		Value:       serpent.StringOf(&a.agentToken),
		Hidden:      hidden,
	}, serpent.Option{
		Name:        "Agent Token File",
		Description: "A file containing an agent authentication token.",
		Flag:        "agent-token-file",
		Env:         envAgentTokenFile,
		Value:       serpent.StringOf(&a.agentTokenFile),
		Hidden:      hidden,
	}, serpent.Option{
		Name:        "Agent URL",
		Description: "URL for an agent to access your deployment.",
		Flag:        "agent-url",
		Env:         envAgentURL,
		Value:       serpent.URLOf(&a.agentURL),
		Hidden:      hidden,
	}, serpent.Option{
		Name:        "Agent Auth",
		Description: "Specify the authentication type to use for the agent.",
		Flag:        "auth",
		Env:         envAgentAuth,
		Default:     "token",
		Value:       serpent.StringOf(&a.agentAuth),
		Hidden:      hidden,
	})
}

// CreateClient returns a new agent client from the command context.  It works
// just like InitClient, but uses the agent token and URL instead.
func (a *AgentAuth) CreateClient() (*agentsdk.Client, error) {
	agentURL := a.agentURL
	if agentURL.String() == "" {
		return nil, xerrors.Errorf("%s must be set", envAgentURL)
	}

	switch a.agentAuth {
	case "token":
		token := a.agentToken
		if token == "" {
			if a.agentTokenFile == "" {
				return nil, xerrors.Errorf("Either %s or %s must be set", envAgentToken, envAgentTokenFile)
			}
			tokenBytes, err := os.ReadFile(a.agentTokenFile)
			if err != nil {
				return nil, xerrors.Errorf("read token file %q: %w", a.agentTokenFile, err)
			}
			token = strings.TrimSpace(string(tokenBytes))
		}
		if token == "" {
			return nil, xerrors.Errorf("CODER_AGENT_TOKEN or CODER_AGENT_TOKEN_FILE must be set for token auth")
		}
		return agentsdk.New(&a.agentURL, agentsdk.WithFixedToken(token)), nil
	case "google-instance-identity":
		return agentsdk.New(&a.agentURL, agentsdk.WithGoogleInstanceIdentity("", nil)), nil
	case "aws-instance-identity":
		return agentsdk.New(&a.agentURL, agentsdk.WithAWSInstanceIdentity()), nil
	case "azure-instance-identity":
		return agentsdk.New(&a.agentURL, agentsdk.WithAzureInstanceIdentity()), nil
	default:
		return nil, xerrors.Errorf("unknown agent auth type: %s", a.agentAuth)
	}
}

type OrganizationContext struct {
	// FlagSelect is the value passed in via the --org flag
	FlagSelect string
}

func NewOrganizationContext() *OrganizationContext {
	return &OrganizationContext{}
}

func (*OrganizationContext) optionName() string { return "Organization" }
func (o *OrganizationContext) AttachOptions(cmd *serpent.Command) {
	cmd.Options = append(cmd.Options, serpent.Option{
		Name:        o.optionName(),
		Description: "Select which organization (uuid or name) to use.",
		// Only required if the user is a part of more than 1 organization.
		// Otherwise, we can assume a default value.
		Required:      false,
		Flag:          "org",
		FlagShorthand: "O",
		Env:           "CODER_ORGANIZATION",
		Value:         serpent.StringOf(&o.FlagSelect),
	})
}

func (o *OrganizationContext) ValueSource(inv *serpent.Invocation) (string, serpent.ValueSource) {
	opt := inv.Command.Options.ByName(o.optionName())
	if opt == nil {
		return o.FlagSelect, serpent.ValueSourceNone
	}
	return o.FlagSelect, opt.ValueSource
}

func (o *OrganizationContext) Selected(inv *serpent.Invocation, client *codersdk.Client) (codersdk.Organization, error) {
	// Fetch the set of organizations the user is a member of.
	orgs, err := client.OrganizationsByUser(inv.Context(), codersdk.Me)
	if err != nil {
		return codersdk.Organization{}, xerrors.Errorf("get organizations: %w", err)
	}

	// User manually selected an organization
	if o.FlagSelect != "" {
		index := slices.IndexFunc(orgs, func(org codersdk.Organization) bool {
			return org.Name == o.FlagSelect || org.ID.String() == o.FlagSelect
		})

		if index < 0 {
			var names []string
			for _, org := range orgs {
				names = append(names, org.Name)
			}
			return codersdk.Organization{}, xerrors.Errorf("organization %q not found, are you sure you are a member of this organization? "+
				"Valid options for '--org=' are [%s].", o.FlagSelect, strings.Join(names, ", "))
		}
		return orgs[index], nil
	}

	if len(orgs) == 1 {
		return orgs[0], nil
	}

	// No org selected, and we are more than 1? Return an error.
	validOrgs := make([]string, 0, len(orgs))
	for _, org := range orgs {
		validOrgs = append(validOrgs, org.Name)
	}

	return codersdk.Organization{}, xerrors.Errorf("Must select an organization with --org=<org_name>. Choose from: %s", strings.Join(validOrgs, ", "))
}

func splitNamedWorkspace(identifier string) (owner string, workspaceName string, err error) {
	parts := strings.Split(identifier, "/")

	switch len(parts) {
	case 1:
		owner = codersdk.Me
		workspaceName = parts[0]
	case 2:
		owner = parts[0]
		workspaceName = parts[1]
	default:
		return "", "", xerrors.Errorf("invalid workspace name: %q", identifier)
	}
	return owner, workspaceName, nil
}

// namedWorkspace fetches and returns a workspace by an identifier, which may be either
// a bare name (for a workspace owned by the current user) or a "user/workspace" combination,
// where user is either a username or UUID.
func namedWorkspace(ctx context.Context, client *codersdk.Client, identifier string) (codersdk.Workspace, error) {
	owner, name, err := splitNamedWorkspace(identifier)
	if err != nil {
		return codersdk.Workspace{}, err
	}
	return client.WorkspaceByOwnerAndName(ctx, owner, name, codersdk.WorkspaceOptions{})
}

func initAppearance(ctx context.Context, client *codersdk.Client) codersdk.AppearanceConfig {
	// best effort
	cfg, _ := client.Appearance(ctx)
	if cfg.DocsURL == "" {
		cfg.DocsURL = codersdk.DefaultDocsURL()
	}
	return cfg
}

// createConfig consumes the global configuration flag to produce a config root.
func (r *RootCmd) createConfig() config.Root {
	return config.Root(r.globalConfig)
}

// isTTYIn returns whether the passed invocation is having stdin read from a TTY
func isTTYIn(inv *serpent.Invocation) bool {
	// If the `--force-tty` command is available, and set,
	// assume we're in a tty. This is primarily for cases on Windows
	// where we may not be able to reliably detect this automatically (ie, tests)
	forceTty, err := inv.ParsedFlags().GetBool(varForceTty)
	if forceTty && err == nil {
		return true
	}
	file, ok := inv.Stdin.(*os.File)
	if !ok {
		return false
	}
	return isatty.IsTerminal(file.Fd())
}

// isTTYOut returns whether the passed invocation is having stdout written to a TTY
func isTTYOut(inv *serpent.Invocation) bool {
	return isTTYWriter(inv, inv.Stdout)
}

// isTTYErr returns whether the passed invocation is having stderr written to a TTY
func isTTYErr(inv *serpent.Invocation) bool {
	return isTTYWriter(inv, inv.Stderr)
}

func isTTYWriter(inv *serpent.Invocation, writer io.Writer) bool {
	// If the `--force-tty` command is available, and set,
	// assume we're in a tty. This is primarily for cases on Windows
	// where we may not be able to reliably detect this automatically (ie, tests)
	forceTty, err := inv.ParsedFlags().GetBool(varForceTty)
	if forceTty && err == nil {
		return true
	}
	file, ok := writer.(*os.File)
	if !ok {
		return false
	}
	return isatty.IsTerminal(file.Fd())
}

// Example represents a standard example for command usage, to be used
// with FormatExamples.
type Example struct {
	Description string
	Command     string
}

// FormatExamples formats the examples as width wrapped bulletpoint
// descriptions with the command underneath.
func FormatExamples(examples ...Example) string {
	var sb strings.Builder

	padStyle := cliui.DefaultStyles.Wrap.With(pretty.XPad(4, 0))
	for i, e := range examples {
		if len(e.Description) > 0 {
			wordwrap.WrapString(e.Description, 80)
			_, _ = sb.WriteString(
				"  - " + pretty.Sprint(padStyle, e.Description+":")[4:] + "\n\n    ",
			)
		}
		// We add 1 space here because `cliui.DefaultStyles.Code` adds an extra
		// space. This makes the code block align at an even 2 or 6
		// spaces for symmetry.
		_, _ = sb.WriteString(" " + pretty.Sprint(cliui.DefaultStyles.Code, fmt.Sprintf("$ %s", e.Command)))
		if i < len(examples)-1 {
			_, _ = sb.WriteString("\n\n")
		}
	}
	return sb.String()
}

// Verbosef logs a message if verbose mode is enabled.
func (r *RootCmd) Verbosef(inv *serpent.Invocation, fmtStr string, args ...interface{}) {
	if r.verbose {
		cliui.Infof(inv.Stdout, fmtStr, args...)
	}
}

// DumpHandler provides a custom SIGQUIT and SIGTRAP handler that dumps the
// stacktrace of all goroutines to stderr and a well-known file in the home
// directory. This is useful for debugging deadlock issues that may occur in
// production in workspaces, since the default Go runtime will only dump to
// stderr (which is often difficult/impossible to read in a workspace).
//
// SIGQUITs will still cause the program to exit (similarly to the default Go
// runtime behavior).
//
// A SIGQUIT handler will not be registered if GOTRACEBACK=crash.
//
// On Windows this immediately returns.
func DumpHandler(ctx context.Context, name string) {
	if runtime.GOOS == "windows" {
		// free up the goroutine since it'll be permanently blocked anyways
		return
	}

	listenSignals := []os.Signal{syscall.SIGTRAP}
	if os.Getenv("GOTRACEBACK") != "crash" {
		listenSignals = append(listenSignals, syscall.SIGQUIT)
	}

	sigs := make(chan os.Signal, 1)
	signal.Notify(sigs, listenSignals...)
	defer signal.Stop(sigs)

	for {
		sigStr := ""
		select {
		case <-ctx.Done():
			return
		case sig := <-sigs:
			switch sig {
			case syscall.SIGQUIT:
				sigStr = "SIGQUIT"
			case syscall.SIGTRAP:
				sigStr = "SIGTRAP"
			}
		}

		// Start with a 1MB buffer and keep doubling it until we can fit the
		// entire stacktrace, stopping early once we reach 64MB.
		buf := make([]byte, 1_000_000)
		stacklen := 0
		for {
			stacklen = runtime.Stack(buf, true)
			if stacklen < len(buf) {
				break
			}
			if 2*len(buf) > 64_000_000 {
				// Write a message to the end of the buffer saying that it was
				// truncated.
				const truncatedMsg = "\n\n\nstack trace truncated due to size\n"
				copy(buf[len(buf)-len(truncatedMsg):], truncatedMsg)
				break
			}
			buf = make([]byte, 2*len(buf))
		}

		_, _ = fmt.Fprintf(os.Stderr, "%s:\n%s\n", sigStr, buf[:stacklen])

		// Write to a well-known file.
		dir, err := os.UserHomeDir()
		if err != nil {
			dir = os.TempDir()
		}
		// Make the time filesystem-safe, for example ":" is not
		// permitted on many filesystems. Note that Z here only appends
		// Z to the string, it does not actually change the time zone.
		filesystemSafeTime := time.Now().UTC().Format("2006-01-02T15-04-05.000Z")
		fpath := filepath.Join(dir, fmt.Sprintf("coder-%s-%s.dump", name, filesystemSafeTime))
		_, _ = fmt.Fprintf(os.Stderr, "writing dump to %q\n", fpath)

		f, err := os.Create(fpath)
		if err != nil {
			_, _ = fmt.Fprintf(os.Stderr, "failed to open dump file: %v\n", err.Error())
			goto done
		}
		_, err = f.Write(buf[:stacklen])
		_ = f.Close()
		if err != nil {
			_, _ = fmt.Fprintf(os.Stderr, "failed to write dump file: %v\n", err.Error())
			goto done
		}

	done:
		if sigStr == "SIGQUIT" {
			//nolint:revive,gocritic
			os.Exit(1)
		}
	}
}

type exitError struct {
	code int
	err  error
}

var _ error = (*exitError)(nil)

func (e *exitError) Error() string {
	if e.err != nil {
		return fmt.Sprintf("exit code %d: %v", e.code, e.err)
	}
	return fmt.Sprintf("exit code %d", e.code)
}

func (e *exitError) Unwrap() error {
	return e.err
}

// ExitError returns an error that will cause the CLI to exit with the given
// exit code. If err is non-nil, it will be wrapped by the returned error.
func ExitError(code int, err error) error {
	return &exitError{code: code, err: err}
}

// NewPrettyErrorFormatter creates a new PrettyErrorFormatter.
func NewPrettyErrorFormatter(w io.Writer, verbose bool) *PrettyErrorFormatter {
	return &PrettyErrorFormatter{
		w:       w,
		verbose: verbose,
	}
}

type PrettyErrorFormatter struct {
	w io.Writer
	// verbose turns on more detailed error logs, such as stack traces.
	verbose bool
}

// Format formats the error to the writer in PrettyErrorFormatter.
// This error should be human readable.
func (p *PrettyErrorFormatter) Format(err error) {
	output, _ := cliHumanFormatError("", err, &formatOpts{
		Verbose: p.verbose,
	})
	// always trail with a newline
	_, _ = p.w.Write([]byte(output + "\n"))
}

type formatOpts struct {
	Verbose bool
}

const indent = "    "

// cliHumanFormatError formats an error for the CLI. Newlines and styling are
// included. The second return value is true if the error is special and the error
// chain has custom formatting applied.
//
// If you change this code, you can use the cli "example-errors" tool to
// verify all errors still look ok.
//
//	go run main.go exp example-error <type>
//	       go run main.go exp example-error api
//	       go run main.go exp example-error cmd
//	       go run main.go exp example-error multi-error
//	       go run main.go exp example-error validation
//
//nolint:errorlint
func cliHumanFormatError(from string, err error, opts *formatOpts) (string, bool) {
	if opts == nil {
		opts = &formatOpts{}
	}
	if err == nil {
		return "<nil>", true
	}

	if multi, ok := err.(interface{ Unwrap() []error }); ok {
		multiErrors := multi.Unwrap()
		if len(multiErrors) == 1 {
			// Format as a single error
			return cliHumanFormatError(from, multiErrors[0], opts)
		}
		return formatMultiError(from, multiErrors, opts), true
	}

	// First check for sentinel errors that we want to handle specially.
	// Order does matter! We want to check for the most specific errors first.
	if sdkError, ok := err.(*codersdk.Error); ok {
		return formatCoderSDKError(from, sdkError, opts), true
	}

	if cmdErr, ok := err.(*serpent.RunCommandError); ok {
		// no need to pass the "from" context to this since it is always
		// top level. We care about what is below this.
		return formatRunCommandError(cmdErr, opts), true
	}

	if uw, ok := err.(interface{ Unwrap() error }); ok {
		if unwrapped := uw.Unwrap(); unwrapped != nil {
			msg, special := cliHumanFormatError(from+traceError(err), unwrapped, opts)
			if special {
				return msg, special
			}
		}
	}
	// If we got here, that means that the wrapped error chain does not have
	// any special formatting below it. So we want to return the topmost non-special
	// error (which is 'err')

	// Default just printing the error. Use +v for verbose to handle stack
	// traces of xerrors.
	if opts.Verbose {
		return pretty.Sprint(headLineStyle(), fmt.Sprintf("%+v", err)), false
	}

	return pretty.Sprint(headLineStyle(), fmt.Sprintf("%v", err)), false
}

// formatMultiError formats a multi-error. It formats it as a list of errors.
//
//	Multiple Errors:
//	<# errors encountered>:
//		1. <heading error message>
//		   <verbose error message>
//		2. <heading error message>
//		   <verbose error message>
func formatMultiError(from string, multi []error, opts *formatOpts) string {
	var errorStrings []string
	for _, err := range multi {
		msg, _ := cliHumanFormatError("", err, opts)
		errorStrings = append(errorStrings, msg)
	}

	// Write errors out
	var str strings.Builder
	var traceMsg string
	if from != "" {
		traceMsg = fmt.Sprintf("Trace=[%s])", from)
	}
	_, _ = str.WriteString(pretty.Sprint(headLineStyle(), fmt.Sprintf("%d errors encountered: %s", len(multi), traceMsg)))
	for i, errStr := range errorStrings {
		// Indent each error
		errStr = strings.ReplaceAll(errStr, "\n", "\n"+indent)
		// Error now looks like
		// |  <line>
		// |  <line>
		prefix := fmt.Sprintf("%d. ", i+1)
		if len(prefix) < len(indent) {
			// Indent the prefix to match the indent
			prefix += strings.Repeat(" ", len(indent)-len(prefix))
		}
		errStr = prefix + errStr
		// Now looks like
		// |1.<line>
		// |  <line>
		_, _ = str.WriteString("\n" + errStr)
	}
	return str.String()
}

// formatRunCommandError are cli command errors. This kind of error is very
// broad, as it contains all errors that occur when running a command.
// If you know the error is something else, like a codersdk.Error, make a new
// formatter and add it to cliHumanFormatError function.
func formatRunCommandError(err *serpent.RunCommandError, opts *formatOpts) string {
	var str strings.Builder
	_, _ = str.WriteString(pretty.Sprint(headLineStyle(),
		fmt.Sprintf(
			`Encountered an error running %q, see "%s --help" for more information`,
			err.Cmd.FullName(), err.Cmd.FullName())))
	_, _ = str.WriteString(pretty.Sprint(headLineStyle(), "\nerror: "))

	msgString, special := cliHumanFormatError("", err.Err, opts)
	if special {
		_, _ = str.WriteString(msgString)
	} else {
		_, _ = str.WriteString(pretty.Sprint(tailLineStyle(), msgString))
	}

	return str.String()
}

// formatCoderSDKError come from API requests. In verbose mode, add the
// request debug information.
func formatCoderSDKError(from string, err *codersdk.Error, opts *formatOpts) string {
	var str strings.Builder
	if opts.Verbose {
		// If all these fields are empty, then do not print this information.
		// This can occur if the error is being used outside the api.
		if !(err.Method() == "" && err.URL() == "" && err.StatusCode() == 0) {
			_, _ = str.WriteString(pretty.Sprint(headLineStyle(), fmt.Sprintf("API request error to \"%s:%s\". Status code %d", err.Method(), err.URL(), err.StatusCode())))
			_, _ = str.WriteString("\n")
		}
	}
	// Always include this trace. Users can ignore this.
	if from != "" {
		_, _ = str.WriteString(pretty.Sprint(headLineStyle(), fmt.Sprintf("Trace=[%s]", from)))
		_, _ = str.WriteString("\n")
	}

	// The main error message
	_, _ = str.WriteString(pretty.Sprint(headLineStyle(), err.Message))

	// Validation errors.
	if len(err.Validations) > 0 {
		_, _ = str.WriteString("\n")
		_, _ = str.WriteString(pretty.Sprint(tailLineStyle(), fmt.Sprintf("%d validation error(s) found", len(err.Validations))))
		for _, e := range err.Validations {
			_, _ = str.WriteString("\n\t")
			_, _ = str.WriteString(pretty.Sprint(cliui.DefaultStyles.Field, e.Field))
			_, _ = str.WriteString(pretty.Sprintf(cliui.DefaultStyles.Warn, ": %s", e.Detail))
		}
	}

	if err.Helper != "" {
		_, _ = str.WriteString("\n")
		_, _ = str.WriteString(pretty.Sprintf(tailLineStyle(), "Suggestion: %s", err.Helper))
	}
	// By default we do not show the Detail with the helper.
	if opts.Verbose || (err.Helper == "" && err.Detail != "") {
		_, _ = str.WriteString("\n")
		_, _ = str.WriteString(pretty.Sprint(tailLineStyle(), err.Detail))
	}
	return str.String()
}

// traceError is a helper function that aides developers debugging failed cli
// commands. When we pretty print errors, we lose the context in which they came.
// This function adds the context back. Unfortunately there is no easy way to get
// the prefix to: "error string: %w", so we do a bit of string manipulation.
//
//nolint:errorlint
func traceError(err error) string {
	if uw, ok := err.(interface{ Unwrap() error }); ok {
		var a, b string
		if err != nil {
			a = err.Error()
		}
		if uw != nil {
			uwerr := uw.Unwrap()
			if uwerr != nil {
				b = uwerr.Error()
			}
		}
		c := strings.TrimSuffix(a, b)
		return c
	}
	return err.Error()
}

// These styles are arbitrary.
func headLineStyle() pretty.Style {
	return cliui.DefaultStyles.Error
}

func tailLineStyle() pretty.Style {
	return pretty.Style{pretty.Nop}
}

//nolint:unused
func SlimUnsupported(w io.Writer, cmd string) {
	_, _ = fmt.Fprintf(w, "You are using a 'slim' build of Coder, which does not support the %s subcommand.\n", pretty.Sprint(cliui.DefaultStyles.Code, cmd))
	_, _ = fmt.Fprintln(w, "")
	_, _ = fmt.Fprintln(w, "Please use a build of Coder from GitHub releases:")
	_, _ = fmt.Fprintln(w, "  https://github.com/coder/coder/releases")

	//nolint:revive
	os.Exit(1)
}

func defaultUpgradeMessage(version string) string {
	// Our installation script doesn't work on Windows, so instead we direct the user
	// to the GitHub release page to download the latest installer.
	version = strings.TrimPrefix(version, "v")
	if runtime.GOOS == "windows" {
		return fmt.Sprintf("download the server version from: https://github.com/coder/coder/releases/v%s", version)
	}
	return fmt.Sprintf("download the server version with: 'curl -L https://coder.com/install.sh | sh -s -- --version %s'", version)
}

// wrapTransportWithEntitlementsCheck adds a middleware to the HTTP transport
// that checks for entitlement warnings and prints them to the user.
func wrapTransportWithEntitlementsCheck(rt http.RoundTripper, w io.Writer) http.RoundTripper {
	var once sync.Once
	return roundTripper(func(req *http.Request) (*http.Response, error) {
		res, err := rt.RoundTrip(req)
		if err != nil {
			return res, err
		}
		once.Do(func() {
			for _, warning := range res.Header.Values(codersdk.EntitlementsWarningHeader) {
				_, _ = fmt.Fprintln(w, pretty.Sprint(cliui.DefaultStyles.Warn, warning))
			}
		})
		return res, err
	})
}

// wrapTransportWithVersionMismatchCheck adds a middleware to the HTTP transport
// that checks for version mismatches between the client and server. If a mismatch
// is detected, a warning is printed to the user.
func wrapTransportWithVersionMismatchCheck(rt http.RoundTripper, inv *serpent.Invocation, clientVersion string, getBuildInfo func(ctx context.Context) (codersdk.BuildInfoResponse, error)) http.RoundTripper {
	var once sync.Once
	return roundTripper(func(req *http.Request) (*http.Response, error) {
		res, err := rt.RoundTrip(req)
		if err != nil {
			return res, err
		}
		once.Do(func() {
			serverVersion := res.Header.Get(codersdk.BuildVersionHeader)
			if serverVersion == "" {
				return
			}
			if buildinfo.VersionsMatch(clientVersion, serverVersion) {
				return
			}
			upgradeMessage := defaultUpgradeMessage(semver.Canonical(serverVersion))
			if serverInfo, err := getBuildInfo(inv.Context()); err == nil {
				switch {
				case serverInfo.UpgradeMessage != "":
					upgradeMessage = serverInfo.UpgradeMessage
				// The site-local `install.sh` was introduced in v2.19.0
				case serverInfo.DashboardURL != "" && semver.Compare(semver.MajorMinor(serverVersion), "v2.19") >= 0:
					upgradeMessage = fmt.Sprintf("download %s with: 'curl -fsSL %s/install.sh | sh'", serverVersion, serverInfo.DashboardURL)
				}
			}
			fmtWarningText := "version mismatch: client %s, server %s\n%s"
			fmtWarn := pretty.Sprint(cliui.DefaultStyles.Warn, fmtWarningText)
			warning := fmt.Sprintf(fmtWarn, clientVersion, serverVersion, upgradeMessage)

			_, _ = fmt.Fprintln(inv.Stderr, warning)
		})
		return res, err
	})
}

// wrapTransportWithTelemetryHeader adds telemetry headers to report command usage
// to an HTTP transport.
func wrapTransportWithTelemetryHeader(transport http.RoundTripper, inv *serpent.Invocation) http.RoundTripper {
	var (
		value string
		once  sync.Once
	)
	return roundTripper(func(req *http.Request) (*http.Response, error) {
		once.Do(func() {
			// We only want to compute this header once when a request
			// first goes out, hence the complexity with locking here.
			var topts []telemetry.Option
			for _, opt := range inv.Command.FullOptions() {
				if opt.ValueSource == serpent.ValueSourceNone || opt.ValueSource == serpent.ValueSourceDefault {
					continue
				}
				topts = append(topts, telemetry.Option{
					Name:        opt.Name,
					ValueSource: string(opt.ValueSource),
				})
			}
			ti := telemetry.Invocation{
				Command:   inv.Command.FullName(),
				Options:   topts,
				InvokedAt: time.Now(),
			}

			byt, err := json.Marshal(ti)
			if err != nil {
				// Should be impossible
				panic(err)
			}
			s := base64.StdEncoding.EncodeToString(byt)
			// Don't send the header if it's too long!
			if len(s) <= 4096 {
				value = s
			}
		})
		if value != "" {
			req.Header.Add(codersdk.CLITelemetryHeader, value)
		}
		return transport.RoundTrip(req)
	})
}

type roundTripper func(req *http.Request) (*http.Response, error)

func (r roundTripper) RoundTrip(req *http.Request) (*http.Response, error) {
	return r(req)
}

// HeaderTransport creates a new transport that executes `--header-command`
// if it is set to add headers for all outbound requests.
func headerTransport(ctx context.Context, serverURL *url.URL, header []string, headerCommand string) (*codersdk.HeaderTransport, error) {
	transport := &codersdk.HeaderTransport{
		Transport: http.DefaultTransport,
		Header:    http.Header{},
	}
	headers := header
	if headerCommand != "" {
		shell := "sh"
		caller := "-c"
		if runtime.GOOS == "windows" {
			shell = "cmd.exe"
			caller = "/c"
		}
		var outBuf bytes.Buffer
		// #nosec
		cmd := exec.CommandContext(ctx, shell, caller, headerCommand)
		cmd.Env = append(os.Environ(), "CODER_URL="+serverURL.String())
		cmd.Stdout = &outBuf
		cmd.Stderr = io.Discard
		err := cmd.Run()
		if err != nil {
			return nil, xerrors.Errorf("failed to run %v: %w", cmd.Args, err)
		}
		scanner := bufio.NewScanner(&outBuf)
		for scanner.Scan() {
			headers = append(headers, scanner.Text())
		}
		if err := scanner.Err(); err != nil {
			return nil, xerrors.Errorf("scan %v: %w", cmd.Args, err)
		}
	}
	for _, header := range headers {
		parts := strings.SplitN(header, "=", 2)
		if len(parts) < 2 {
			return nil, xerrors.Errorf("split header %q had less than two parts", header)
		}
		transport.Header.Add(parts[0], parts[1])
	}
	return transport, nil
}

// printDeprecatedOptions loops through all command options, and prints
// a warning for usage of deprecated options.
func PrintDeprecatedOptions() serpent.MiddlewareFunc {
	return func(next serpent.HandlerFunc) serpent.HandlerFunc {
		return func(inv *serpent.Invocation) error {
			opts := inv.Command.Options
			// Print deprecation warnings.
			for _, opt := range opts {
				if opt.UseInstead == nil {
					continue
				}

				if opt.ValueSource == serpent.ValueSourceNone || opt.ValueSource == serpent.ValueSourceDefault {
					continue
				}

				var warnStr strings.Builder
				_, _ = warnStr.WriteString(translateSource(opt.ValueSource, opt))
				_, _ = warnStr.WriteString(" is deprecated, please use ")
				for i, use := range opt.UseInstead {
					_, _ = warnStr.WriteString(translateSource(opt.ValueSource, use))
					if i != len(opt.UseInstead)-1 {
						_, _ = warnStr.WriteString(" and ")
					}
				}
				_, _ = warnStr.WriteString(" instead.\n")

				cliui.Warn(inv.Stderr,
					warnStr.String(),
				)
			}

			return next(inv)
		}
	}
}

// translateSource provides the name of the source of the option, depending on the
// supplied target ValueSource.
func translateSource(target serpent.ValueSource, opt serpent.Option) string {
	switch target {
	case serpent.ValueSourceFlag:
		return fmt.Sprintf("`--%s`", opt.Flag)
	case serpent.ValueSourceEnv:
		return fmt.Sprintf("`%s`", opt.Env)
	case serpent.ValueSourceYAML:
		return fmt.Sprintf("`%s`", fullYamlName(opt))
	default:
		return opt.Name
	}
}

func fullYamlName(opt serpent.Option) string {
	var full strings.Builder
	for _, name := range opt.Group.Ancestry() {
		_, _ = full.WriteString(name.YAML)
		_, _ = full.WriteString(".")
	}
	_, _ = full.WriteString(opt.YAML)
	return full.String()
}<|MERGE_RESOLUTION|>--- conflicted
+++ resolved
@@ -150,11 +150,7 @@
 		r.mcpCommand(),
 		r.promptExample(),
 		r.rptyCommand(),
-<<<<<<< HEAD
 		r.syncCommand(),
-		r.tasksCommand(),
-=======
->>>>>>> 1d726c81
 		r.boundary(),
 	}
 }
