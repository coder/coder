--- conflicted
+++ resolved
@@ -34,10 +34,10 @@
 	"github.com/coder/coder/v2/cli/cliui"
 	"github.com/coder/coder/v2/cli/config"
 	"github.com/coder/coder/v2/cli/gitauth"
+	"github.com/coder/coder/v2/cli/serpent"
 	"github.com/coder/coder/v2/cli/telemetry"
 	"github.com/coder/coder/v2/codersdk"
 	"github.com/coder/coder/v2/codersdk/agentsdk"
-	"github.com/coder/serpent"
 )
 
 var (
@@ -446,7 +446,7 @@
 			FlagShorthand: "z",
 			Env:           "CODER_ORGANIZATION",
 			Description:   "Select which organization (uuid or name) to use This overrides what is present in the config file.",
-			Value:         clibase.StringOf(&r.organizationSelect),
+			Value:         serpent.StringOf(&r.organizationSelect),
 			Group:         globalGroup,
 		},
 		{
@@ -458,6 +458,11 @@
 			Value:       serpent.BoolOf(&r.versionFlag),
 			Hidden:      true,
 		},
+	}
+
+	err := cmd.PrepareAll()
+	if err != nil {
+		return nil, err
 	}
 
 	return cmd, nil
@@ -710,10 +715,7 @@
 }
 
 // CurrentOrganization returns the currently active organization for the authenticated user.
-<<<<<<< HEAD
-func CurrentOrganization(inv *serpent.Invocation, client *codersdk.Client) (codersdk.Organization, error) {
-=======
-func CurrentOrganization(r *RootCmd, inv *clibase.Invocation, client *codersdk.Client) (codersdk.Organization, error) {
+func CurrentOrganization(r *RootCmd, inv *serpent.Invocation, client *codersdk.Client) (codersdk.Organization, error) {
 	conf := r.createConfig()
 	selected := r.organizationSelect
 	if selected == "" && conf.Organization().Exists() {
@@ -725,7 +727,6 @@
 	}
 
 	// Verify the org exists and the user is a member
->>>>>>> 47cb5840
 	orgs, err := client.OrganizationsByUser(inv.Context(), codersdk.Me)
 	if err != nil {
 		return codersdk.Organization{}, err
