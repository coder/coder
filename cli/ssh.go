package cli

import (
	"bytes"
	"context"
	"encoding/json"
	"errors"
	"fmt"
	"io"
	"log"
	"net"
	"net/http"
	"net/url"
	"os"
	"os/exec"
	"path/filepath"
	"regexp"
	"slices"
	"strconv"
	"strings"
	"sync"
	"time"

	"github.com/gen2brain/beeep"
	"github.com/gofrs/flock"
	"github.com/google/uuid"
	"github.com/mattn/go-isatty"
	"github.com/spf13/afero"
	gossh "golang.org/x/crypto/ssh"
	gosshagent "golang.org/x/crypto/ssh/agent"
	"golang.org/x/term"
	"golang.org/x/xerrors"
	"gvisor.dev/gvisor/pkg/tcpip/adapters/gonet"
	"tailscale.com/tailcfg"
	"tailscale.com/types/netlogtype"

	"cdr.dev/slog"
	"cdr.dev/slog/sloggers/sloghuman"
	"github.com/coder/coder/v2/agent/agentssh"
	"github.com/coder/coder/v2/cli/cliui"
	"github.com/coder/coder/v2/cli/cliutil"
	"github.com/coder/coder/v2/coderd/autobuild/notify"
	"github.com/coder/coder/v2/coderd/util/ptr"
	"github.com/coder/coder/v2/codersdk"
	"github.com/coder/coder/v2/codersdk/workspacesdk"
	"github.com/coder/coder/v2/cryptorand"
	"github.com/coder/coder/v2/pty"
	"github.com/coder/quartz"
	"github.com/coder/retry"
	"github.com/coder/serpent"
)

const (
	disableUsageApp = "disable"
)

var (
	workspacePollInterval   = time.Minute
	autostopNotifyCountdown = []time.Duration{30 * time.Minute}
	// gracefulShutdownTimeout is the timeout, per item in the stack of things to close
	gracefulShutdownTimeout = 2 * time.Second
	workspaceNameRe         = regexp.MustCompile(`[/.]+|--`)
)

func (r *RootCmd) ssh() *serpent.Command {
	var (
		stdio               bool
		hostPrefix          string
		hostnameSuffix      string
		forceNewTunnel      bool
		forwardAgent        bool
		forwardGPG          bool
		identityAgent       string
		wsPollInterval      time.Duration
		waitEnum            string
		noWait              bool
		logDirPath          string
		remoteForwards      []string
		env                 []string
		usageApp            string
		disableAutostart    bool
		appearanceConfig    codersdk.AppearanceConfig
		networkInfoDir      string
		networkInfoInterval time.Duration

		containerName string
		containerUser string
	)
	client := new(codersdk.Client)
	wsClient := workspacesdk.New(client)
	cmd := &serpent.Command{
		Annotations: workspaceCommand,
<<<<<<< HEAD
		Use:         "ssh <workspace> [command]",
		Short:       "Start a shell into a workspace or run a command",
=======
		Use:         "ssh <workspace>",
		Short:       "Start a shell into a workspace",
		Long:        "This command does not have full parity with the standard SSH command. For users who need the full functionality of SSH, create an ssh configuration with `coder config-ssh`.",
>>>>>>> 73251cf5
		Middleware: serpent.Chain(
			// Require at least one arg for the workspace name
			func(next serpent.HandlerFunc) serpent.HandlerFunc {
				return func(i *serpent.Invocation) error {
					got := len(i.Args)
					if got < 1 {
						return xerrors.New("expected the name of a workspace")
					}

					return next(i)
				}
			},
			r.InitClient(client),
			initAppearance(client, &appearanceConfig),
		),
		Handler: func(inv *serpent.Invocation) (retErr error) {
			command := strings.Join(inv.Args[1:], " ")

			// Before dialing the SSH server over TCP, capture Interrupt signals
			// so that if we are interrupted, we have a chance to tear down the
			// TCP session cleanly before exiting.  If we don't, then the TCP
			// session can persist for up to 72 hours, since we set a long
			// timeout on the Agent side of the connection.  In particular,
			// OpenSSH sends SIGHUP to terminate a proxy command.
			ctx, stop := inv.SignalNotifyContext(inv.Context(), StopSignals...)
			defer stop()
			ctx, cancel := context.WithCancel(ctx)
			defer cancel()

			// Prevent unnecessary logs from the stdlib from messing up the TTY.
			// See: https://github.com/coder/coder/issues/13144
			log.SetOutput(io.Discard)

			logger := inv.Logger
			defer func() {
				if retErr != nil {
					// catch and log all returned errors so we see them in the
					// log file (if there is one)
					logger.Error(ctx, "command exit", slog.Error(retErr))
				}
			}()

			// In stdio mode, we can't allow any writes to stdin or stdout
			// because they are used by the SSH protocol.
			stdioReader, stdioWriter := inv.Stdin, inv.Stdout
			if stdio {
				inv.Stdin = stdioErrLogReader{inv.Logger}
				inv.Stdout = inv.Stderr
			}

			// This WaitGroup solves for a race condition where we were logging
			// while closing the log file in a defer. It probably solves
			// others too.
			var wg sync.WaitGroup
			wg.Add(1)
			defer wg.Done()

			if logDirPath != "" {
				nonce, err := cryptorand.StringCharset(cryptorand.Lower, 5)
				if err != nil {
					return xerrors.Errorf("generate nonce: %w", err)
				}
				logFileBaseName := fmt.Sprintf(
					"coder-ssh-%s-%s",
					// The time portion makes it easier to find the right
					// log file.
					time.Now().Format("20060102-150405"),
					// The nonce prevents collisions, as SSH invocations
					// frequently happen in parallel.
					nonce,
				)
				if stdio {
					// The VS Code extension obtains the PID of the SSH process to
					// find the log file associated with a SSH session.
					//
					// We get the parent PID because it's assumed `ssh` is calling this
					// command via the ProxyCommand SSH option.
					logFileBaseName += fmt.Sprintf("-%d", os.Getppid())
				}
				logFileBaseName += ".log"

				logFilePath := filepath.Join(logDirPath, logFileBaseName)
				logFile, err := os.OpenFile(
					logFilePath,
					os.O_CREATE|os.O_APPEND|os.O_WRONLY|os.O_EXCL,
					0o600,
				)
				if err != nil {
					return xerrors.Errorf("error opening %s for logging: %w", logDirPath, err)
				}
				dc := cliutil.DiscardAfterClose(logFile)
				go func() {
					wg.Wait()
					_ = dc.Close()
				}()

				logger = logger.AppendSinks(sloghuman.Sink(dc))
				if r.verbose {
					logger = logger.Leveled(slog.LevelDebug)
				}

				// log HTTP requests
				client.SetLogger(logger)
			}
			stack := newCloserStack(ctx, logger, quartz.NewReal())
			defer stack.close(nil)

			for _, remoteForward := range remoteForwards {
				isValid := validateRemoteForward(remoteForward)
				if !isValid {
					return xerrors.Errorf(`invalid format of remote-forward, expected: remote_port:local_address:local_port`)
				}
				if isValid && stdio {
					return xerrors.Errorf(`remote-forward can't be enabled in the stdio mode`)
				}
			}

			var parsedEnv [][2]string
			for _, e := range env {
				k, v, ok := strings.Cut(e, "=")
				if !ok {
					return xerrors.Errorf("invalid environment variable setting %q", e)
				}
				parsedEnv = append(parsedEnv, [2]string{k, v})
			}

			cliConfig := codersdk.SSHConfigResponse{
				HostnamePrefix: hostPrefix,
				HostnameSuffix: hostnameSuffix,
			}

			workspace, workspaceAgent, err := findWorkspaceAndAgentByHostname(
				ctx, inv, client,
				inv.Args[0], cliConfig, disableAutostart)
			if err != nil {
				return err
			}

			// Select the startup script behavior based on template configuration or flags.
			var wait bool
			switch waitEnum {
			case "yes":
				wait = true
			case "no":
				wait = false
			case "auto":
				for _, script := range workspaceAgent.Scripts {
					if script.StartBlocksLogin {
						wait = true
						break
					}
				}
			default:
				return xerrors.Errorf("unknown wait value %q", waitEnum)
			}
			// The `--no-wait` flag is deprecated, but for now, check it.
			if noWait {
				wait = false
			}

			templateVersion, err := client.TemplateVersion(ctx, workspace.LatestBuild.TemplateVersionID)
			if err != nil {
				return err
			}

			var unsupportedWorkspace bool
			for _, warning := range templateVersion.Warnings {
				if warning == codersdk.TemplateVersionWarningUnsupportedWorkspaces {
					unsupportedWorkspace = true
					break
				}
			}

			if unsupportedWorkspace && isTTYErr(inv) {
				_, _ = fmt.Fprintln(inv.Stderr, "👋 Your workspace uses legacy parameters which are not supported anymore. Contact your administrator for assistance.")
			}

			updateWorkspaceBanner, outdated := verifyWorkspaceOutdated(client, workspace)
			if outdated && isTTYErr(inv) {
				_, _ = fmt.Fprintln(inv.Stderr, updateWorkspaceBanner)
			}

			// OpenSSH passes stderr directly to the calling TTY.
			// This is required in "stdio" mode so a connecting indicator can be displayed.
			err = cliui.Agent(ctx, inv.Stderr, workspaceAgent.ID, cliui.AgentOptions{
				FetchInterval: 0,
				Fetch:         client.WorkspaceAgent,
				FetchLogs:     client.WorkspaceAgentLogsAfter,
				Wait:          wait,
				DocsURL:       appearanceConfig.DocsURL,
			})
			if err != nil {
				if xerrors.Is(err, context.Canceled) {
					return cliui.ErrCanceled
				}
				return err
			}

			// If we're in stdio mode, check to see if we can use Coder Connect.
			// We don't support Coder Connect over non-stdio coder ssh yet.
			if stdio && !forceNewTunnel {
				connInfo, err := wsClient.AgentConnectionInfoGeneric(ctx)
				if err != nil {
					return xerrors.Errorf("get agent connection info: %w", err)
				}
				coderConnectHost := fmt.Sprintf("%s.%s.%s.%s",
					workspaceAgent.Name, workspace.Name, workspace.OwnerName, connInfo.HostnameSuffix)
				exists, _ := workspacesdk.ExistsViaCoderConnect(ctx, coderConnectHost)
				if exists {
					defer cancel()

					if networkInfoDir != "" {
						if err := writeCoderConnectNetInfo(ctx, networkInfoDir); err != nil {
							logger.Error(ctx, "failed to write coder connect net info file", slog.Error(err))
						}
					}

					stopPolling := tryPollWorkspaceAutostop(ctx, client, workspace)
					defer stopPolling()

					usageAppName := getUsageAppName(usageApp)
					if usageAppName != "" {
						closeUsage := client.UpdateWorkspaceUsageWithBodyContext(ctx, workspace.ID, codersdk.PostWorkspaceUsageRequest{
							AgentID: workspaceAgent.ID,
							AppName: usageAppName,
						})
						defer closeUsage()
					}
					return runCoderConnectStdio(ctx, fmt.Sprintf("%s:22", coderConnectHost), stdioReader, stdioWriter, stack)
				}
			}

			if r.disableDirect {
				_, _ = fmt.Fprintln(inv.Stderr, "Direct connections disabled.")
			}
			conn, err := wsClient.
				DialAgent(ctx, workspaceAgent.ID, &workspacesdk.DialAgentOptions{
					Logger:          logger,
					BlockEndpoints:  r.disableDirect,
					EnableTelemetry: !r.disableNetworkTelemetry,
				})
			if err != nil {
				return xerrors.Errorf("dial agent: %w", err)
			}
			if err = stack.push("agent conn", conn); err != nil {
				return err
			}
			conn.AwaitReachable(ctx)

			if containerName != "" {
				cts, err := client.WorkspaceAgentListContainers(ctx, workspaceAgent.ID, nil)
				if err != nil {
					return xerrors.Errorf("list containers: %w", err)
				}
				if len(cts.Containers) == 0 {
					cliui.Info(inv.Stderr, "No containers found!")
					return nil
				}
				var found bool
				for _, c := range cts.Containers {
					if c.FriendlyName == containerName || c.ID == containerName {
						found = true
						break
					}
				}
				if !found {
					availableContainers := make([]string, len(cts.Containers))
					for i, c := range cts.Containers {
						availableContainers[i] = c.FriendlyName
					}
					cliui.Errorf(inv.Stderr, "Container not found: %q\nAvailable containers: %v", containerName, availableContainers)
					return nil
				}
			}

			stopPolling := tryPollWorkspaceAutostop(ctx, client, workspace)
			defer stopPolling()

			usageAppName := getUsageAppName(usageApp)
			if usageAppName != "" {
				closeUsage := client.UpdateWorkspaceUsageWithBodyContext(ctx, workspace.ID, codersdk.PostWorkspaceUsageRequest{
					AgentID: workspaceAgent.ID,
					AppName: usageAppName,
				})
				defer closeUsage()
			}

			if stdio {
				rawSSH, err := conn.SSH(ctx)
				if err != nil {
					return xerrors.Errorf("connect SSH: %w", err)
				}
				copier := newRawSSHCopier(logger, rawSSH, stdioReader, stdioWriter)
				if err = stack.push("rawSSHCopier", copier); err != nil {
					return err
				}

				var errCh <-chan error
				if networkInfoDir != "" {
					errCh, err = setStatsCallback(ctx, conn, logger, networkInfoDir, networkInfoInterval)
					if err != nil {
						return err
					}
				}

				wg.Add(1)
				go func() {
					defer wg.Done()
					watchAndClose(ctx, func() error {
						stack.close(xerrors.New("watchAndClose"))
						return nil
					}, logger, client, workspace, errCh)
				}()
				copier.copy(&wg)
				return nil
			}

			sshClient, err := conn.SSHClient(ctx)
			if err != nil {
				return xerrors.Errorf("ssh client: %w", err)
			}
			if err = stack.push("ssh client", sshClient); err != nil {
				return err
			}

			sshSession, err := sshClient.NewSession()
			if err != nil {
				return xerrors.Errorf("ssh session: %w", err)
			}
			if err = stack.push("sshSession", sshSession); err != nil {
				return err
			}

			var errCh <-chan error
			if networkInfoDir != "" {
				errCh, err = setStatsCallback(ctx, conn, logger, networkInfoDir, networkInfoInterval)
				if err != nil {
					return err
				}
			}

			wg.Add(1)
			go func() {
				defer wg.Done()
				watchAndClose(
					ctx,
					func() error {
						stack.close(xerrors.New("watchAndClose"))
						return nil
					},
					logger,
					client,
					workspace,
					errCh,
				)
			}()

			if identityAgent == "" {
				identityAgent = os.Getenv("SSH_AUTH_SOCK")
			}
			if forwardAgent && identityAgent != "" {
				err = gosshagent.ForwardToRemote(sshClient, identityAgent)
				if err != nil {
					return xerrors.Errorf("forward agent: %w", err)
				}
				err = gosshagent.RequestAgentForwarding(sshSession)
				if err != nil {
					return xerrors.Errorf("request agent forwarding failed: %w", err)
				}
			}

			if forwardGPG {
				if workspaceAgent.OperatingSystem == "windows" {
					return xerrors.New("GPG forwarding is not supported for Windows workspaces")
				}

				err = uploadGPGKeys(ctx, sshClient)
				if err != nil {
					return xerrors.Errorf("upload GPG public keys and ownertrust to workspace: %w", err)
				}
				closer, err := forwardGPGAgent(ctx, inv.Stderr, sshClient)
				if err != nil {
					return xerrors.Errorf("forward GPG socket: %w", err)
				}
				if err = stack.push("forwardGPGAgent", closer); err != nil {
					return err
				}
			}

			if len(remoteForwards) > 0 {
				for _, remoteForward := range remoteForwards {
					localAddr, remoteAddr, err := parseRemoteForward(remoteForward)
					if err != nil {
						return err
					}

					closer, err := sshRemoteForward(ctx, inv.Stderr, sshClient, localAddr, remoteAddr)
					if err != nil {
						return xerrors.Errorf("ssh remote forward: %w", err)
					}
					if err = stack.push("sshRemoteForward", closer); err != nil {
						return err
					}
				}
			}

			stdinFile, validIn := inv.Stdin.(*os.File)
			stdoutFile, validOut := inv.Stdout.(*os.File)
			if validIn && validOut && isatty.IsTerminal(stdinFile.Fd()) && isatty.IsTerminal(stdoutFile.Fd()) {
				inState, err := pty.MakeInputRaw(stdinFile.Fd())
				if err != nil {
					return err
				}
				defer func() {
					_ = pty.RestoreTerminal(stdinFile.Fd(), inState)
				}()
				outState, err := pty.MakeOutputRaw(stdoutFile.Fd())
				if err != nil {
					return err
				}
				defer func() {
					_ = pty.RestoreTerminal(stdoutFile.Fd(), outState)
				}()

				windowChange := listenWindowSize(ctx)
				go func() {
					for {
						select {
						case <-ctx.Done():
							return
						case <-windowChange:
						}
						width, height, err := term.GetSize(int(stdoutFile.Fd()))
						if err != nil {
							continue
						}
						_ = sshSession.WindowChange(height, width)
					}
				}()
			}

			for _, kv := range parsedEnv {
				if err := sshSession.Setenv(kv[0], kv[1]); err != nil {
					return xerrors.Errorf("setenv: %w", err)
				}
			}

			if containerName != "" {
				for k, v := range map[string]string{
					agentssh.ContainerEnvironmentVariable:     containerName,
					agentssh.ContainerUserEnvironmentVariable: containerUser,
				} {
					if err := sshSession.Setenv(k, v); err != nil {
						return xerrors.Errorf("setenv: %w", err)
					}
				}
			}

			err = sshSession.RequestPty("xterm-256color", 128, 128, gossh.TerminalModes{})
			if err != nil {
				return xerrors.Errorf("request pty: %w", err)
			}

			sshSession.Stdin = inv.Stdin
			sshSession.Stdout = inv.Stdout
			sshSession.Stderr = inv.Stderr

			if command != "" {
				err := sshSession.Run(command)
				if err != nil {
					return xerrors.Errorf("run command: %w", err)
				}
			} else {
				err = sshSession.Shell()
				if err != nil {
					return xerrors.Errorf("start shell: %w", err)
				}

				// Put cancel at the top of the defer stack to initiate
				// shutdown of services.
				defer cancel()

				if validOut {
					// Set initial window size.
					width, height, err := term.GetSize(int(stdoutFile.Fd()))
					if err == nil {
						_ = sshSession.WindowChange(height, width)
					}
				}

				err = sshSession.Wait()
				conn.SendDisconnectedTelemetry()
				if err != nil {
					if exitErr := (&gossh.ExitError{}); errors.As(err, &exitErr) {
						// Clear the error since it's not useful beyond
						// reporting status.
						return ExitError(exitErr.ExitStatus(), nil)
					}
					// If the connection drops unexpectedly, we get an
					// ExitMissingError but no other error details, so try to at
					// least give the user a better message
					if errors.Is(err, &gossh.ExitMissingError{}) {
						return ExitError(255, xerrors.New("SSH connection ended unexpectedly"))
					}
					return xerrors.Errorf("session ended: %w", err)
				}
			}
			return nil
		},
	}
	waitOption := serpent.Option{
		Flag:        "wait",
		Env:         "CODER_SSH_WAIT",
		Description: "Specifies whether or not to wait for the startup script to finish executing. Auto means that the agent startup script behavior configured in the workspace template is used.",
		Default:     "auto",
		Value:       serpent.EnumOf(&waitEnum, "yes", "no", "auto"),
	}
	cmd.Options = serpent.OptionSet{
		{
			Flag:        "stdio",
			Env:         "CODER_SSH_STDIO",
			Description: "Specifies whether to emit SSH output over stdin/stdout.",
			Value:       serpent.BoolOf(&stdio),
		},
		{
			Flag:        "ssh-host-prefix",
			Env:         "CODER_SSH_SSH_HOST_PREFIX",
			Description: "Strip this prefix from the provided hostname to determine the workspace name. This is useful when used as part of an OpenSSH proxy command.",
			Value:       serpent.StringOf(&hostPrefix),
		},
		{
			Flag:        "hostname-suffix",
			Env:         "CODER_SSH_HOSTNAME_SUFFIX",
			Description: "Strip this suffix from the provided hostname to determine the workspace name. This is useful when used as part of an OpenSSH proxy command. The suffix must be specified without a leading . character.",
			Value:       serpent.StringOf(&hostnameSuffix),
		},
		{
			Flag:          "forward-agent",
			FlagShorthand: "A",
			Env:           "CODER_SSH_FORWARD_AGENT",
			Description:   "Specifies whether to forward the SSH agent specified in $SSH_AUTH_SOCK.",
			Value:         serpent.BoolOf(&forwardAgent),
		},
		{
			Flag:          "forward-gpg",
			FlagShorthand: "G",
			Env:           "CODER_SSH_FORWARD_GPG",
			Description:   "Specifies whether to forward the GPG agent. Unsupported on Windows workspaces, but supports all clients. Requires gnupg (gpg, gpgconf) on both the client and workspace. The GPG agent must already be running locally and will not be started for you. If a GPG agent is already running in the workspace, it will be attempted to be killed.",
			Value:         serpent.BoolOf(&forwardGPG),
		},
		{
			Flag:        "identity-agent",
			Env:         "CODER_SSH_IDENTITY_AGENT",
			Description: "Specifies which identity agent to use (overrides $SSH_AUTH_SOCK), forward agent must also be enabled.",
			Value:       serpent.StringOf(&identityAgent),
		},
		{
			Flag:        "workspace-poll-interval",
			Env:         "CODER_WORKSPACE_POLL_INTERVAL",
			Description: "Specifies how often to poll for workspace automated shutdown.",
			Default:     "1m",
			Value:       serpent.DurationOf(&wsPollInterval),
		},
		waitOption,
		{
			Flag:        "no-wait",
			Env:         "CODER_SSH_NO_WAIT",
			Description: "Enter workspace immediately after the agent has connected. This is the default if the template has configured the agent startup script behavior as non-blocking.",
			Value:       serpent.BoolOf(&noWait),
			UseInstead:  []serpent.Option{waitOption},
		},
		{
			Flag:          "log-dir",
			Description:   "Specify the directory containing SSH diagnostic log files.",
			Env:           "CODER_SSH_LOG_DIR",
			FlagShorthand: "l",
			Value:         serpent.StringOf(&logDirPath),
		},
		{
			Flag:          "remote-forward",
			Description:   "Enable remote port forwarding (remote_port:local_address:local_port).",
			Env:           "CODER_SSH_REMOTE_FORWARD",
			FlagShorthand: "R",
			Value:         serpent.StringArrayOf(&remoteForwards),
		},
		{
			Flag:          "env",
			Description:   "Set environment variable(s) for session (key1=value1,key2=value2,...).",
			Env:           "CODER_SSH_ENV",
			FlagShorthand: "e",
			Value:         serpent.StringArrayOf(&env),
		},
		{
			Flag:        "usage-app",
			Description: "Specifies the usage app to use for workspace activity tracking.",
			Env:         "CODER_SSH_USAGE_APP",
			Value:       serpent.StringOf(&usageApp),
			Hidden:      true,
		},
		{
			Flag:        "network-info-dir",
			Description: "Specifies a directory to write network information periodically.",
			Value:       serpent.StringOf(&networkInfoDir),
		},
		{
			Flag:        "network-info-interval",
			Description: "Specifies the interval to update network information.",
			Default:     "5s",
			Value:       serpent.DurationOf(&networkInfoInterval),
		},
		{
			Flag:          "container",
			FlagShorthand: "c",
			Description:   "Specifies a container inside the workspace to connect to.",
			Value:         serpent.StringOf(&containerName),
			Hidden:        true, // Hidden until this features is at least in beta.
		},
		{
			Flag:        "container-user",
			Description: "When connecting to a container, specifies the user to connect as.",
			Value:       serpent.StringOf(&containerUser),
			Hidden:      true, // Hidden until this features is at least in beta.
		},
		{
			Flag:        "force-new-tunnel",
			Description: "Force the creation of a new tunnel to the workspace, even if the Coder Connect tunnel is available.",
			Value:       serpent.BoolOf(&forceNewTunnel),
			Hidden:      true,
		},
		sshDisableAutostartOption(serpent.BoolOf(&disableAutostart)),
	}
	return cmd
}

// findWorkspaceAndAgentByHostname parses the hostname from the commandline and finds the workspace and agent it
// corresponds to, taking into account any name prefixes or suffixes configured (e.g. myworkspace.coder, or
// vscode-coder--myusername--myworkspace).
func findWorkspaceAndAgentByHostname(
	ctx context.Context, inv *serpent.Invocation, client *codersdk.Client,
	hostname string, config codersdk.SSHConfigResponse, disableAutostart bool,
) (
	codersdk.Workspace, codersdk.WorkspaceAgent, error,
) {
	// for suffixes, we don't explicitly get the . and must add it. This is to ensure that the suffix is always
	// interpreted as a dotted label in DNS names, not just any string suffix. That is, a suffix of 'coder' will
	// match a hostname like 'en.coder', but not 'encoder'.
	qualifiedSuffix := "." + config.HostnameSuffix

	switch {
	case config.HostnamePrefix != "" && strings.HasPrefix(hostname, config.HostnamePrefix):
		hostname = strings.TrimPrefix(hostname, config.HostnamePrefix)
	case config.HostnameSuffix != "" && strings.HasSuffix(hostname, qualifiedSuffix):
		hostname = strings.TrimSuffix(hostname, qualifiedSuffix)
	}
	hostname = normalizeWorkspaceInput(hostname)
	return getWorkspaceAndAgent(ctx, inv, client, !disableAutostart, hostname)
}

// watchAndClose ensures closer is called if the context is canceled or
// the workspace reaches the stopped state.
//
// Watching the stopped state is a work-around for cases
// where the agent is not gracefully shut down and the
// connection is left open. If, for instance, the networking
// is stopped before the agent is shut down, the disconnect
// will usually not propagate.
//
// See: https://github.com/coder/coder/issues/6180
func watchAndClose(ctx context.Context, closer func() error, logger slog.Logger, client *codersdk.Client, workspace codersdk.Workspace, errCh <-chan error) {
	// Ensure session is ended on both context cancellation
	// and workspace stop.
	defer func() {
		err := closer()
		if err != nil {
			logger.Error(ctx, "error closing session", slog.Error(err))
		}
	}()

startWatchLoop:
	for {
		logger.Debug(ctx, "connecting to the coder server to watch workspace events")
		var wsWatch <-chan codersdk.Workspace
		var err error
		for r := retry.New(time.Second, 15*time.Second); r.Wait(ctx); {
			wsWatch, err = client.WatchWorkspace(ctx, workspace.ID)
			if err == nil {
				break
			}
			if ctx.Err() != nil {
				logger.Debug(ctx, "context expired", slog.Error(ctx.Err()))
				return
			}
		}

		for {
			select {
			case <-ctx.Done():
				logger.Debug(ctx, "context expired", slog.Error(ctx.Err()))
				return
			case w, ok := <-wsWatch:
				if !ok {
					continue startWatchLoop
				}

				// Transitioning to stop or delete could mean that
				// the agent will still gracefully stop. If a new
				// build is starting, there's no reason to wait for
				// the agent, it should be long gone.
				if workspace.LatestBuild.ID != w.LatestBuild.ID && w.LatestBuild.Transition == codersdk.WorkspaceTransitionStart {
					logger.Info(ctx, "new build started")
					return
				}
				// Note, we only react to the stopped state here because we
				// want to give the agent a chance to gracefully shut down
				// during "stopping".
				if w.LatestBuild.Status == codersdk.WorkspaceStatusStopped {
					logger.Info(ctx, "workspace stopped")
					return
				}
			case err := <-errCh:
				logger.Error(ctx, "failed to collect network stats", slog.Error(err))
				return
			}
		}
	}
}

// getWorkspaceAgent returns the workspace and agent selected using either the
// `<workspace>[.<agent>]` syntax via `in`.
// If autoStart is true, the workspace will be started if it is not already running.
func getWorkspaceAndAgent(ctx context.Context, inv *serpent.Invocation, client *codersdk.Client, autostart bool, input string) (codersdk.Workspace, codersdk.WorkspaceAgent, error) { //nolint:revive
	var (
		workspace codersdk.Workspace
		// The input will be `owner/name.agent`
		// The agent is optional.
		workspaceParts = strings.Split(input, ".")
		err            error
	)

	workspace, err = namedWorkspace(ctx, client, workspaceParts[0])
	if err != nil {
		return codersdk.Workspace{}, codersdk.WorkspaceAgent{}, err
	}

	if workspace.LatestBuild.Transition != codersdk.WorkspaceTransitionStart {
		if !autostart {
			return codersdk.Workspace{}, codersdk.WorkspaceAgent{}, xerrors.New("workspace must be started")
		}
		// Autostart the workspace for the user.
		// For some failure modes, return a better message.
		if workspace.LatestBuild.Transition == codersdk.WorkspaceTransitionDelete {
			// Any sort of deleting status, we should reject with a nicer error.
			return codersdk.Workspace{}, codersdk.WorkspaceAgent{}, xerrors.Errorf("workspace %q is deleted", workspace.Name)
		}
		if workspace.LatestBuild.Job.Status == codersdk.ProvisionerJobFailed {
			return codersdk.Workspace{}, codersdk.WorkspaceAgent{},
				xerrors.Errorf("workspace %q is in failed state, unable to autostart the workspace", workspace.Name)
		}
		// The workspace needs to be stopped before we can start it.
		// It cannot be in any pending or failed state.
		if workspace.LatestBuild.Status != codersdk.WorkspaceStatusStopped {
			return codersdk.Workspace{}, codersdk.WorkspaceAgent{},
				xerrors.Errorf("workspace must be started; was unable to autostart as the last build job is %q, expected %q",
					workspace.LatestBuild.Status,
					codersdk.WorkspaceStatusStopped,
				)
		}

		// Start workspace based on the last build parameters.
		// It's possible for a workspace build to fail due to the template requiring starting
		// workspaces with the active version.
		_, _ = fmt.Fprintf(inv.Stderr, "Workspace was stopped, starting workspace to allow connecting to %q...\n", workspace.Name)
		_, err = startWorkspace(inv, client, workspace, workspaceParameterFlags{}, buildFlags{}, WorkspaceStart)
		if cerr, ok := codersdk.AsError(err); ok {
			switch cerr.StatusCode() {
			case http.StatusConflict:
				_, _ = fmt.Fprintln(inv.Stderr, "Unable to start the workspace due to conflict, the workspace may be starting, retrying without autostart...")
				return getWorkspaceAndAgent(ctx, inv, client, false, input)

			case http.StatusForbidden:
				_, err = startWorkspace(inv, client, workspace, workspaceParameterFlags{}, buildFlags{}, WorkspaceUpdate)
				if err != nil {
					return codersdk.Workspace{}, codersdk.WorkspaceAgent{}, xerrors.Errorf("start workspace with active template version: %w", err)
				}
				_, _ = fmt.Fprintln(inv.Stdout, "Unable to start the workspace with template version from last build. Your workspace has been updated to the current active template version.")
			}
		} else if err != nil {
			return codersdk.Workspace{}, codersdk.WorkspaceAgent{}, xerrors.Errorf("start workspace with current template version: %w", err)
		}

		// Refresh workspace state so that `outdated`, `build`,`template_*` fields are up-to-date.
		workspace, err = namedWorkspace(ctx, client, workspaceParts[0])
		if err != nil {
			return codersdk.Workspace{}, codersdk.WorkspaceAgent{}, err
		}
	}
	if workspace.LatestBuild.Job.CompletedAt == nil {
		err := cliui.WorkspaceBuild(ctx, inv.Stderr, client, workspace.LatestBuild.ID)
		if err != nil {
			return codersdk.Workspace{}, codersdk.WorkspaceAgent{}, err
		}
		// Fetch up-to-date build information after completion.
		workspace.LatestBuild, err = client.WorkspaceBuild(ctx, workspace.LatestBuild.ID)
		if err != nil {
			return codersdk.Workspace{}, codersdk.WorkspaceAgent{}, err
		}
	}
	if workspace.LatestBuild.Transition == codersdk.WorkspaceTransitionDelete {
		return codersdk.Workspace{}, codersdk.WorkspaceAgent{}, xerrors.Errorf("workspace %q is being deleted", workspace.Name)
	}

	var agentName string
	if len(workspaceParts) >= 2 {
		agentName = workspaceParts[1]
	}
	workspaceAgent, err := getWorkspaceAgent(workspace, agentName)
	if err != nil {
		return codersdk.Workspace{}, codersdk.WorkspaceAgent{}, err
	}

	return workspace, workspaceAgent, nil
}

func getWorkspaceAgent(workspace codersdk.Workspace, agentName string) (workspaceAgent codersdk.WorkspaceAgent, err error) {
	resources := workspace.LatestBuild.Resources

	agents := make([]codersdk.WorkspaceAgent, 0)
	for _, resource := range resources {
		agents = append(agents, resource.Agents...)
	}
	if len(agents) == 0 {
		return codersdk.WorkspaceAgent{}, xerrors.Errorf("workspace %q has no agents", workspace.Name)
	}
	if agentName != "" {
		for _, otherAgent := range agents {
			if otherAgent.Name != agentName {
				continue
			}
			workspaceAgent = otherAgent
			break
		}
		if workspaceAgent.ID == uuid.Nil {
			return codersdk.WorkspaceAgent{}, xerrors.Errorf("agent not found by name %q", agentName)
		}
	}
	if workspaceAgent.ID == uuid.Nil {
		if len(agents) > 1 {
			workspaceAgent, err = cryptorand.Element(agents)
			if err != nil {
				return codersdk.WorkspaceAgent{}, err
			}
		} else {
			workspaceAgent = agents[0]
		}
	}
	return workspaceAgent, nil
}

// Attempt to poll workspace autostop. We write a per-workspace lockfile to
// avoid spamming the user with notifications in case of multiple instances
// of the CLI running simultaneously.
func tryPollWorkspaceAutostop(ctx context.Context, client *codersdk.Client, workspace codersdk.Workspace) (stop func()) {
	lock := flock.New(filepath.Join(os.TempDir(), "coder-autostop-notify-"+workspace.ID.String()))
	conditionCtx, cancelCondition := context.WithCancel(ctx)
	condition := notifyCondition(conditionCtx, client, workspace.ID, lock)
	notifier := notify.New(condition, workspacePollInterval, autostopNotifyCountdown)
	return func() {
		// With many "ssh" processes running, `lock.TryLockContext` can be hanging until the context canceled.
		// Without this cancellation, a CLI process with failed remote-forward could be hanging indefinitely.
		cancelCondition()
		notifier.Close()
	}
}

// Notify the user if the workspace is due to shutdown.
func notifyCondition(ctx context.Context, client *codersdk.Client, workspaceID uuid.UUID, lock *flock.Flock) notify.Condition {
	return func(now time.Time) (deadline time.Time, callback func()) {
		// Keep trying to regain the lock.
		locked, err := lock.TryLockContext(ctx, workspacePollInterval)
		if err != nil || !locked {
			return time.Time{}, nil
		}

		ws, err := client.Workspace(ctx, workspaceID)
		if err != nil {
			return time.Time{}, nil
		}

		if ptr.NilOrZero(ws.TTLMillis) {
			return time.Time{}, nil
		}

		deadline = ws.LatestBuild.Deadline.Time
		callback = func() {
			ttl := deadline.Sub(now)
			var title, body string
			if ttl > time.Minute {
				title = fmt.Sprintf(`Workspace %s stopping soon`, ws.Name)
				body = fmt.Sprintf(
					`Your Coder workspace %s is scheduled to stop in %.0f mins`, ws.Name, ttl.Minutes())
			} else {
				title = fmt.Sprintf("Workspace %s stopping!", ws.Name)
				body = fmt.Sprintf("Your Coder workspace %s is stopping any time now!", ws.Name)
			}
			// notify user with a native system notification (best effort)
			_ = beeep.Notify(title, body, "")
		}
		return deadline.Truncate(time.Minute), callback
	}
}

// Verify if the user workspace is outdated and prepare an actionable message for user.
func verifyWorkspaceOutdated(client *codersdk.Client, workspace codersdk.Workspace) (string, bool) {
	if !workspace.Outdated {
		return "", false // workspace is up-to-date
	}

	workspaceLink := buildWorkspaceLink(client.URL, workspace)
	return fmt.Sprintf("👋 Your workspace is outdated! Update it here: %s\n", workspaceLink), true
}

// Build the user workspace link which navigates to the Coder web UI.
func buildWorkspaceLink(serverURL *url.URL, workspace codersdk.Workspace) *url.URL {
	return serverURL.ResolveReference(&url.URL{Path: fmt.Sprintf("@%s/%s", workspace.OwnerName, workspace.Name)})
}

// runLocal runs a command on the local machine.
func runLocal(ctx context.Context, stdin io.Reader, name string, args ...string) ([]byte, error) {
	cmd := exec.CommandContext(ctx, name, args...)
	cmd.Stdin = stdin

	out, err := cmd.Output()
	if err != nil {
		var stderr []byte
		if exitErr := new(exec.ExitError); errors.As(err, &exitErr) {
			stderr = exitErr.Stderr
		}

		return out, xerrors.Errorf(
			"`%s %s` failed: stderr: %s\n\nstdout: %s\n\n%w",
			name,
			strings.Join(args, " "),
			bytes.TrimSpace(stderr),
			bytes.TrimSpace(out),
			err,
		)
	}

	return out, nil
}

// runRemoteSSH runs a command on a remote machine/workspace via SSH.
func runRemoteSSH(sshClient *gossh.Client, stdin io.Reader, cmd string) ([]byte, error) {
	sess, err := sshClient.NewSession()
	if err != nil {
		return nil, xerrors.Errorf("create SSH session")
	}
	defer sess.Close()

	stderr := bytes.NewBuffer(nil)
	sess.Stdin = stdin
	// On fish, this was outputting to stderr instead of stdout.
	// The tests pass differently on different Linux machines,
	// so it's best we capture the output of both.
	out, err := sess.CombinedOutput(cmd)
	if err != nil {
		return out, xerrors.Errorf(
			"`%s` failed: stderr: %s\n\nstdout: %s:\n\n%w",
			cmd,
			bytes.TrimSpace(stderr.Bytes()),
			bytes.TrimSpace(out),
			err,
		)
	}

	return out, nil
}

func uploadGPGKeys(ctx context.Context, sshClient *gossh.Client) error {
	// Check if the agent is running in the workspace already.
	//
	// Note: we don't support windows in the workspace for GPG forwarding so
	//       using shell commands is fine.
	//
	// Note: we sleep after killing the agent because it doesn't always die
	//       immediately.
	agentSocketBytes, err := runRemoteSSH(sshClient, nil, `sh -c '
set -eux
agent_socket=$(gpgconf --list-dir agent-socket)
echo "$agent_socket"
if [ -S "$agent_socket" ]; then
  echo "agent socket exists, attempting to kill it" >&2
  gpgconf --kill gpg-agent
  rm -f "$agent_socket"
  sleep 1
fi

test ! -S "$agent_socket"
'`)
	agentSocket := strings.TrimSpace(string(agentSocketBytes))
	if err != nil {
		return xerrors.Errorf("check if agent socket is running (check if %q exists): %w", agentSocket, err)
	}
	if agentSocket == "" {
		return xerrors.Errorf("agent socket path is empty, check the output of `gpgconf --list-dir agent-socket`")
	}

	// Read the user's public keys and ownertrust from GPG.
	pubKeyExport, err := runLocal(ctx, nil, "gpg", "--armor", "--export")
	if err != nil {
		return xerrors.Errorf("export local public keys from GPG: %w", err)
	}
	ownerTrustExport, err := runLocal(ctx, nil, "gpg", "--export-ownertrust")
	if err != nil {
		return xerrors.Errorf("export local ownertrust from GPG: %w", err)
	}

	// Import the public keys and ownertrust into the workspace.
	_, err = runRemoteSSH(sshClient, bytes.NewReader(pubKeyExport), "gpg --import")
	if err != nil {
		return xerrors.Errorf("import public keys into workspace: %w", err)
	}
	_, err = runRemoteSSH(sshClient, bytes.NewReader(ownerTrustExport), "gpg --import-ownertrust")
	if err != nil {
		return xerrors.Errorf("import ownertrust into workspace: %w", err)
	}

	// Kill the agent in the workspace if it was started by one of the above
	// commands.
	_, err = runRemoteSSH(sshClient, nil, fmt.Sprintf("gpgconf --kill gpg-agent && rm -f %q", agentSocket))
	if err != nil {
		return xerrors.Errorf("kill existing agent in workspace: %w", err)
	}

	return nil
}

func localGPGExtraSocket(ctx context.Context) (string, error) {
	localSocket, err := runLocal(ctx, nil, "gpgconf", "--list-dir", "agent-extra-socket")
	if err != nil {
		return "", xerrors.Errorf("get local GPG agent socket: %w", err)
	}

	return string(bytes.TrimSpace(localSocket)), nil
}

func remoteGPGAgentSocket(sshClient *gossh.Client) (string, error) {
	remoteSocket, err := runRemoteSSH(sshClient, nil, "gpgconf --list-dir agent-socket")
	if err != nil {
		return "", xerrors.Errorf("get remote GPG agent socket: %w", err)
	}

	return string(bytes.TrimSpace(remoteSocket)), nil
}

type closerWithName struct {
	name   string
	closer io.Closer
}

type closerStack struct {
	sync.Mutex
	closers []closerWithName
	closed  bool
	logger  slog.Logger
	err     error
	allDone chan struct{}

	// for testing
	clock quartz.Clock
}

func newCloserStack(ctx context.Context, logger slog.Logger, clock quartz.Clock) *closerStack {
	cs := &closerStack{
		logger:  logger,
		allDone: make(chan struct{}),
		clock:   clock,
	}
	go cs.closeAfterContext(ctx)
	return cs
}

func (c *closerStack) closeAfterContext(ctx context.Context) {
	<-ctx.Done()
	c.close(ctx.Err())
}

func (c *closerStack) close(err error) {
	c.Lock()
	if c.closed {
		c.Unlock()
		<-c.allDone
		return
	}
	c.closed = true
	c.err = err
	c.Unlock()
	defer close(c.allDone)
	if len(c.closers) == 0 {
		return
	}

	// We are going to work down the stack in order.  If things close quickly, we trigger the
	// closers serially, in order. `done` is a channel that indicates the nth closer is done
	// closing, and we should trigger the (n-1) closer.  However, if things take too long we don't
	// want to wait, so we also start a ticker that works down the stack and sends on `done` as
	// well.
	next := len(c.closers) - 1
	// here we make the buffer 2x the number of closers because we could write once for it being
	// actually done and once via the countdown for each closer
	done := make(chan int, len(c.closers)*2)
	startNext := func() {
		go func(i int) {
			defer func() { done <- i }()
			cwn := c.closers[i]
			cErr := cwn.closer.Close()
			c.logger.Debug(context.Background(),
				"closed item from stack", slog.F("name", cwn.name), slog.Error(cErr))
		}(next)
		next--
	}
	done <- len(c.closers) // kick us off right away

	// start a ticking countdown in case we hang/don't close quickly
	countdown := len(c.closers) - 1
	ctx, cancel := context.WithCancel(context.Background())
	defer cancel()
	c.clock.TickerFunc(ctx, gracefulShutdownTimeout, func() error {
		if countdown < 0 {
			return nil
		}
		done <- countdown
		countdown--
		return nil
	}, "closerStack")

	for n := range done { // the nth closer is done
		if n == 0 {
			return
		}
		if n-1 == next {
			startNext()
		}
	}
}

func (c *closerStack) push(name string, closer io.Closer) error {
	c.Lock()
	if c.closed {
		c.Unlock()
		// since we're refusing to push it on the stack, close it now
		err := closer.Close()
		c.logger.Error(context.Background(),
			"closed item rejected push", slog.F("name", name), slog.Error(err))
		return xerrors.Errorf("already closed: %w", c.err)
	}
	c.closers = append(c.closers, closerWithName{name: name, closer: closer})
	c.Unlock()
	return nil
}

// rawSSHCopier handles copying raw SSH data between the conn and the pair (r, w).
type rawSSHCopier struct {
	conn   *gonet.TCPConn
	logger slog.Logger
	r      io.Reader
	w      io.Writer

	done chan struct{}
}

func newRawSSHCopier(logger slog.Logger, conn *gonet.TCPConn, r io.Reader, w io.Writer) *rawSSHCopier {
	return &rawSSHCopier{conn: conn, logger: logger, r: r, w: w, done: make(chan struct{})}
}

func (c *rawSSHCopier) copy(wg *sync.WaitGroup) {
	defer close(c.done)
	logCtx := context.Background()
	wg.Add(1)
	go func() {
		defer wg.Done()
		// We close connections using CloseWrite instead of Close, so that the SSH server sees the
		// closed connection while reading, and shuts down cleanly.  This will trigger the io.Copy
		// in the server-to-client direction to also be closed and the copy() routine will exit.
		// This ensures that we don't leave any state in the server, like forwarded ports if
		// copy() were to return and the underlying tailnet connection torn down before the TCP
		// session exits. This is a bit of a hack to block shut down at the application layer, since
		// we can't serialize the TCP and tailnet layers shutting down.
		//
		// Of course, if the underlying transport is broken, io.Copy will still return.
		defer func() {
			cwErr := c.conn.CloseWrite()
			c.logger.Debug(logCtx, "closed raw SSH connection for writing", slog.Error(cwErr))
		}()

		_, err := io.Copy(c.conn, c.r)
		if err != nil {
			c.logger.Error(logCtx, "copy stdin error", slog.Error(err))
		} else {
			c.logger.Debug(logCtx, "copy stdin complete")
		}
	}()
	_, err := io.Copy(c.w, c.conn)
	if err != nil {
		c.logger.Error(logCtx, "copy stdout error", slog.Error(err))
	} else {
		c.logger.Debug(logCtx, "copy stdout complete")
	}
}

func (c *rawSSHCopier) Close() error {
	err := c.conn.CloseWrite()

	// give the copy() call a chance to return on a timeout, so that we don't
	// continue tearing down and close the underlying netstack before the SSH
	// session has a chance to gracefully shut down.
	t := time.NewTimer(5 * time.Second)
	defer t.Stop()
	select {
	case <-c.done:
	case <-t.C:
	}
	return err
}

func sshDisableAutostartOption(src *serpent.Bool) serpent.Option {
	return serpent.Option{
		Flag:        "disable-autostart",
		Description: "Disable starting the workspace automatically when connecting via SSH.",
		Env:         "CODER_SSH_DISABLE_AUTOSTART",
		Value:       src,
		Default:     "false",
	}
}

type stdioErrLogReader struct {
	l slog.Logger
}

func (r stdioErrLogReader) Read(_ []byte) (int, error) {
	r.l.Error(context.Background(), "reading from stdin in stdio mode is not allowed")
	return 0, io.EOF
}

func getUsageAppName(usageApp string) codersdk.UsageAppName {
	if usageApp == disableUsageApp {
		return ""
	}

	allowedUsageApps := []string{
		string(codersdk.UsageAppNameSSH),
		string(codersdk.UsageAppNameVscode),
		string(codersdk.UsageAppNameJetbrains),
	}
	if slices.Contains(allowedUsageApps, usageApp) {
		return codersdk.UsageAppName(usageApp)
	}

	return codersdk.UsageAppNameSSH
}

func setStatsCallback(
	ctx context.Context,
	agentConn *workspacesdk.AgentConn,
	logger slog.Logger,
	networkInfoDir string,
	networkInfoInterval time.Duration,
) (<-chan error, error) {
	fs, ok := ctx.Value("fs").(afero.Fs)
	if !ok {
		fs = afero.NewOsFs()
	}
	if err := fs.MkdirAll(networkInfoDir, 0o700); err != nil {
		return nil, xerrors.Errorf("mkdir: %w", err)
	}

	// The VS Code extension obtains the PID of the SSH process to
	// read files to display logs and network info.
	//
	// We get the parent PID because it's assumed `ssh` is calling this
	// command via the ProxyCommand SSH option.
	pid := os.Getppid()

	// The VS Code extension obtains the PID of the SSH process to
	// read the file below which contains network information to display.
	//
	// We get the parent PID because it's assumed `ssh` is calling this
	// command via the ProxyCommand SSH option.
	networkInfoFilePath := filepath.Join(networkInfoDir, fmt.Sprintf("%d.json", pid))

	var (
		firstErrTime time.Time
		errCh        = make(chan error, 1)
	)
	cb := func(start, end time.Time, virtual, _ map[netlogtype.Connection]netlogtype.Counts) {
		sendErr := func(tolerate bool, err error) {
			logger.Error(ctx, "collect network stats", slog.Error(err))
			// Tolerate up to 1 minute of errors.
			if tolerate {
				if firstErrTime.IsZero() {
					logger.Info(ctx, "tolerating network stats errors for up to 1 minute")
					firstErrTime = time.Now()
				}
				if time.Since(firstErrTime) < time.Minute {
					return
				}
			}

			select {
			case errCh <- err:
			default:
			}
		}

		stats, err := collectNetworkStats(ctx, agentConn, start, end, virtual)
		if err != nil {
			sendErr(true, err)
			return
		}

		rawStats, err := json.Marshal(stats)
		if err != nil {
			sendErr(false, err)
			return
		}
		err = afero.WriteFile(fs, networkInfoFilePath, rawStats, 0o600)
		if err != nil {
			sendErr(false, err)
			return
		}

		firstErrTime = time.Time{}
	}

	now := time.Now()
	cb(now, now.Add(time.Nanosecond), map[netlogtype.Connection]netlogtype.Counts{}, map[netlogtype.Connection]netlogtype.Counts{})
	agentConn.SetConnStatsCallback(networkInfoInterval, 2048, cb)
	return errCh, nil
}

type sshNetworkStats struct {
	P2P               bool               `json:"p2p"`
	Latency           float64            `json:"latency"`
	PreferredDERP     string             `json:"preferred_derp"`
	DERPLatency       map[string]float64 `json:"derp_latency"`
	UploadBytesSec    int64              `json:"upload_bytes_sec"`
	DownloadBytesSec  int64              `json:"download_bytes_sec"`
	UsingCoderConnect bool               `json:"using_coder_connect"`
}

func collectNetworkStats(ctx context.Context, agentConn *workspacesdk.AgentConn, start, end time.Time, counts map[netlogtype.Connection]netlogtype.Counts) (*sshNetworkStats, error) {
	latency, p2p, pingResult, err := agentConn.Ping(ctx)
	if err != nil {
		return nil, err
	}
	node := agentConn.Node()
	derpMap := agentConn.DERPMap()
	derpLatency := map[string]float64{}

	// Convert DERP region IDs to friendly names for display in the UI.
	for rawRegion, latency := range node.DERPLatency {
		regionParts := strings.SplitN(rawRegion, "-", 2)
		regionID, err := strconv.Atoi(regionParts[0])
		if err != nil {
			continue
		}
		region, found := derpMap.Regions[regionID]
		if !found {
			// It's possible that a workspace agent is using an old DERPMap
			// and reports regions that do not exist. If that's the case,
			// report the region as unknown!
			region = &tailcfg.DERPRegion{
				RegionID:   regionID,
				RegionName: fmt.Sprintf("Unnamed %d", regionID),
			}
		}
		// Convert the microseconds to milliseconds.
		derpLatency[region.RegionName] = latency * 1000
	}

	totalRx := uint64(0)
	totalTx := uint64(0)
	for _, stat := range counts {
		totalRx += stat.RxBytes
		totalTx += stat.TxBytes
	}
	// Tracking the time since last request is required because
	// ExtractTrafficStats() resets its counters after each call.
	dur := end.Sub(start)
	uploadSecs := float64(totalTx) / dur.Seconds()
	downloadSecs := float64(totalRx) / dur.Seconds()

	// Sometimes the preferred DERP doesn't match the one we're actually
	// connected with. Perhaps because the agent prefers a different DERP and
	// we're using that server instead.
	preferredDerpID := node.PreferredDERP
	if pingResult.DERPRegionID != 0 {
		preferredDerpID = pingResult.DERPRegionID
	}
	preferredDerp, ok := derpMap.Regions[preferredDerpID]
	preferredDerpName := fmt.Sprintf("Unnamed %d", preferredDerpID)
	if ok {
		preferredDerpName = preferredDerp.RegionName
	}
	if _, ok := derpLatency[preferredDerpName]; !ok {
		derpLatency[preferredDerpName] = 0
	}

	return &sshNetworkStats{
		P2P:              p2p,
		Latency:          float64(latency.Microseconds()) / 1000,
		PreferredDERP:    preferredDerpName,
		DERPLatency:      derpLatency,
		UploadBytesSec:   int64(uploadSecs),
		DownloadBytesSec: int64(downloadSecs),
	}, nil
}

type coderConnectDialerContextKey struct{}

type coderConnectDialer interface {
	DialContext(ctx context.Context, network, addr string) (net.Conn, error)
}

func WithTestOnlyCoderConnectDialer(ctx context.Context, dialer coderConnectDialer) context.Context {
	return context.WithValue(ctx, coderConnectDialerContextKey{}, dialer)
}

func testOrDefaultDialer(ctx context.Context) coderConnectDialer {
	dialer, ok := ctx.Value(coderConnectDialerContextKey{}).(coderConnectDialer)
	if !ok || dialer == nil {
		return &net.Dialer{}
	}
	return dialer
}

func runCoderConnectStdio(ctx context.Context, addr string, stdin io.Reader, stdout io.Writer, stack *closerStack) error {
	dialer := testOrDefaultDialer(ctx)
	conn, err := dialer.DialContext(ctx, "tcp", addr)
	if err != nil {
		return xerrors.Errorf("dial coder connect host: %w", err)
	}
	if err := stack.push("tcp conn", conn); err != nil {
		return err
	}

	agentssh.Bicopy(ctx, conn, &StdioRwc{
		Reader: stdin,
		Writer: stdout,
	})

	return nil
}

type StdioRwc struct {
	io.Reader
	io.Writer
}

func (*StdioRwc) Close() error {
	return nil
}

func writeCoderConnectNetInfo(ctx context.Context, networkInfoDir string) error {
	fs, ok := ctx.Value("fs").(afero.Fs)
	if !ok {
		fs = afero.NewOsFs()
	}
	if err := fs.MkdirAll(networkInfoDir, 0o700); err != nil {
		return xerrors.Errorf("mkdir: %w", err)
	}

	// The VS Code extension obtains the PID of the SSH process to
	// find the log file associated with a SSH session.
	//
	// We get the parent PID because it's assumed `ssh` is calling this
	// command via the ProxyCommand SSH option.
	networkInfoFilePath := filepath.Join(networkInfoDir, fmt.Sprintf("%d.json", os.Getppid()))
	stats := &sshNetworkStats{
		UsingCoderConnect: true,
	}
	rawStats, err := json.Marshal(stats)
	if err != nil {
		return xerrors.Errorf("marshal network stats: %w", err)
	}
	err = afero.WriteFile(fs, networkInfoFilePath, rawStats, 0o600)
	if err != nil {
		return xerrors.Errorf("write network stats: %w", err)
	}
	return nil
}

// Converts workspace name input to owner/workspace.agent format
// Possible valid input formats:
// workspace
// owner/workspace
// owner--workspace
// owner/workspace--agent
// owner/workspace.agent
// owner--workspace--agent
// owner--workspace.agent
func normalizeWorkspaceInput(input string) string {
	// Split on "/", "--", and "."
	parts := workspaceNameRe.Split(input, -1)

	switch len(parts) {
	case 1:
		return input // "workspace"
	case 2:
		return fmt.Sprintf("%s/%s", parts[0], parts[1]) // "owner/workspace"
	case 3:
		return fmt.Sprintf("%s/%s.%s", parts[0], parts[1], parts[2]) // "owner/workspace.agent"
	default:
		return input // Fallback
	}
}<|MERGE_RESOLUTION|>--- conflicted
+++ resolved
@@ -90,14 +90,9 @@
 	wsClient := workspacesdk.New(client)
 	cmd := &serpent.Command{
 		Annotations: workspaceCommand,
-<<<<<<< HEAD
 		Use:         "ssh <workspace> [command]",
 		Short:       "Start a shell into a workspace or run a command",
-=======
-		Use:         "ssh <workspace>",
-		Short:       "Start a shell into a workspace",
 		Long:        "This command does not have full parity with the standard SSH command. For users who need the full functionality of SSH, create an ssh configuration with `coder config-ssh`.",
->>>>>>> 73251cf5
 		Middleware: serpent.Chain(
 			// Require at least one arg for the workspace name
 			func(next serpent.HandlerFunc) serpent.HandlerFunc {
