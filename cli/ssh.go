--- conflicted
+++ resolved
@@ -36,15 +36,10 @@
 		shuffle bool
 	)
 	cmd := &cobra.Command{
-<<<<<<< HEAD
-		Use:  "ssh <workspace>",
-		Args: cobra.ArbitraryArgs,
-=======
 		Annotations: workspaceCommand,
 		Use:         "ssh <workspace>",
 		Short:       "SSH into a workspace",
-		Args:        cobra.MinimumNArgs(1),
->>>>>>> 33701862
+		Args:        cobra.ArbitraryArgs,
 		RunE: func(cmd *cobra.Command, args []string) error {
 			client, err := createClient(cmd)
 			if err != nil {
