--- conflicted
+++ resolved
@@ -50,102 +50,23 @@
 				return err
 			}
 
-<<<<<<< HEAD
-			workspace, agent, err := getWorkspaceAndAgent(cmd, client, organization.ID, codersdk.Me, args[0])
-			if err != nil {
-				return err
-			}
-
-=======
-			var workspace codersdk.Workspace
-			var workspaceParts []string
 			if shuffle {
 				err := cobra.ExactArgs(0)(cmd, args)
 				if err != nil {
 					return err
 				}
-
-				workspaces, err := client.WorkspacesByOwner(cmd.Context(), organization.ID, codersdk.Me)
-				if err != nil {
-					return err
-				}
-				if len(workspaces) == 0 {
-					return xerrors.New("no workspaces to shuffle")
-				}
-
-				idx, err := cryptorand.Intn(len(workspaces))
-				if err != nil {
-					return err
-				}
-				workspace = workspaces[idx]
 			} else {
 				err := cobra.MinimumNArgs(1)(cmd, args)
 				if err != nil {
 					return err
 				}
-
-				workspaceParts = strings.Split(args[0], ".")
-				workspace, err = client.WorkspaceByOwnerAndName(cmd.Context(), organization.ID, codersdk.Me, workspaceParts[0])
-				if err != nil {
-					return err
-				}
-			}
-
-			if workspace.LatestBuild.Transition != database.WorkspaceTransitionStart {
-				return xerrors.New("workspace must be in start transition to ssh")
-			}
-
-			if workspace.LatestBuild.Job.CompletedAt == nil {
-				err = cliui.WorkspaceBuild(cmd.Context(), cmd.ErrOrStderr(), client, workspace.LatestBuild.ID, workspace.CreatedAt)
-				if err != nil {
-					return err
-				}
-			}
-
-			if workspace.LatestBuild.Transition == database.WorkspaceTransitionDelete {
-				return xerrors.New("workspace is deleting...")
-			}
-
-			resources, err := client.WorkspaceResourcesByBuild(cmd.Context(), workspace.LatestBuild.ID)
-			if err != nil {
-				return err
-			}
-
-			agents := make([]codersdk.WorkspaceAgent, 0)
-			for _, resource := range resources {
-				agents = append(agents, resource.Agents...)
-			}
-			if len(agents) == 0 {
-				return xerrors.New("workspace has no agents")
-			}
-			var agent codersdk.WorkspaceAgent
-			if len(workspaceParts) >= 2 {
-				for _, otherAgent := range agents {
-					if otherAgent.Name != workspaceParts[1] {
-						continue
-					}
-					agent = otherAgent
-					break
-				}
-				if agent.ID == uuid.Nil {
-					return xerrors.Errorf("agent not found by name %q", workspaceParts[1])
-				}
-			}
-			if agent.ID == uuid.Nil {
-				if len(agents) > 1 {
-					if !shuffle {
-						return xerrors.New("you must specify the name of an agent")
-					}
-					idx, err := cryptorand.Intn(len(agents))
-					if err != nil {
-						return err
-					}
-					agent = agents[idx]
-				} else {
-					agent = agents[0]
-				}
-			}
->>>>>>> 4e28b2d9
+			}
+
+			workspace, agent, err := getWorkspaceAndAgent(cmd, client, organization.ID, codersdk.Me, args[0], shuffle)
+			if err != nil {
+				return err
+			}
+
 			// OpenSSH passes stderr directly to the calling TTY.
 			// This is required in "stdio" mode so a connecting indicator can be displayed.
 			err = cliui.Agent(cmd.Context(), cmd.ErrOrStderr(), cliui.AgentOptions{
@@ -241,20 +162,42 @@
 	return cmd
 }
 
-func getWorkspaceAndAgent(cmd *cobra.Command, client *codersdk.Client, orgID uuid.UUID, userID string, in string) (codersdk.Workspace, codersdk.WorkspaceAgent, error) {
+// getWorkspaceAgent returns the workspace and agent selected using either the
+// `<workspace>[.<agent>]` syntax via `in` or picks a random workspace and agent
+// if `shuffle` is true.
+func getWorkspaceAndAgent(cmd *cobra.Command, client *codersdk.Client, orgID uuid.UUID, userID string, in string, shuffle bool) (codersdk.Workspace, codersdk.WorkspaceAgent, error) { //nolint:revive
 	ctx := cmd.Context()
 
-	workspaceParts := strings.Split(in, ".")
-	workspace, err := client.WorkspaceByOwnerAndName(ctx, orgID, userID, workspaceParts[0])
-	if err != nil {
-		return codersdk.Workspace{}, codersdk.WorkspaceAgent{}, xerrors.Errorf("get workspace %q: %w", workspaceParts[0], err)
+	var (
+		workspace      codersdk.Workspace
+		workspaceParts = strings.Split(in, ".")
+		err            error
+	)
+	if shuffle {
+		workspaces, err := client.WorkspacesByOwner(cmd.Context(), orgID, userID)
+		if err != nil {
+			return codersdk.Workspace{}, codersdk.WorkspaceAgent{}, err
+		}
+		if len(workspaces) == 0 {
+			return codersdk.Workspace{}, codersdk.WorkspaceAgent{}, xerrors.New("no workspaces to shuffle")
+		}
+
+		workspace, err = cryptorand.Element(workspaces)
+		if err != nil {
+			return codersdk.Workspace{}, codersdk.WorkspaceAgent{}, err
+		}
+	} else {
+		workspace, err = client.WorkspaceByOwnerAndName(cmd.Context(), orgID, userID, workspaceParts[0])
+		if err != nil {
+			return codersdk.Workspace{}, codersdk.WorkspaceAgent{}, err
+		}
 	}
 
 	if workspace.LatestBuild.Transition != database.WorkspaceTransitionStart {
 		return codersdk.Workspace{}, codersdk.WorkspaceAgent{}, xerrors.New("workspace must be in start transition to ssh")
 	}
 	if workspace.LatestBuild.Job.CompletedAt == nil {
-		err = cliui.WorkspaceBuild(ctx, cmd.ErrOrStderr(), client, workspace.LatestBuild.ID, workspace.CreatedAt)
+		err := cliui.WorkspaceBuild(ctx, cmd.ErrOrStderr(), client, workspace.LatestBuild.ID, workspace.CreatedAt)
 		if err != nil {
 			return codersdk.Workspace{}, codersdk.WorkspaceAgent{}, err
 		}
@@ -290,9 +233,16 @@
 	}
 	if agent.ID == uuid.Nil {
 		if len(agents) > 1 {
-			return codersdk.Workspace{}, codersdk.WorkspaceAgent{}, xerrors.New("you must specify the name of an agent")
-		}
-		agent = agents[0]
+			if !shuffle {
+				return codersdk.Workspace{}, codersdk.WorkspaceAgent{}, xerrors.New("you must specify the name of an agent")
+			}
+			agent, err = cryptorand.Element(agents)
+			if err != nil {
+				return codersdk.Workspace{}, codersdk.WorkspaceAgent{}, err
+			}
+		} else {
+			agent = agents[0]
+		}
 	}
 
 	return workspace, agent, nil
