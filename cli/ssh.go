--- conflicted
+++ resolved
@@ -214,12 +214,6 @@
 	cliflag.BoolVarP(cmd.Flags(), &forwardAgent, "forward-agent", "A", "CODER_SSH_FORWARD_AGENT", false, "Specifies whether to forward the SSH agent specified in $SSH_AUTH_SOCK")
 	cliflag.StringVarP(cmd.Flags(), &identityAgent, "identity-agent", "", "CODER_SSH_IDENTITY_AGENT", "", "Specifies which identity agent to use (overrides $SSH_AUTH_SOCK), forward agent must also be enabled")
 	cliflag.DurationVarP(cmd.Flags(), &wsPollInterval, "workspace-poll-interval", "", "CODER_WORKSPACE_POLL_INTERVAL", workspacePollInterval, "Specifies how often to poll for workspace automated shutdown.")
-<<<<<<< HEAD
-=======
-	cliflag.BoolVarP(cmd.Flags(), &wireguard, "wireguard", "", "CODER_SSH_WIREGUARD", true, "Whether to use Wireguard for SSH tunneling.")
-	_ = cmd.Flags().MarkHidden("wireguard")
-
->>>>>>> 9196b397
 	return cmd
 }
 
