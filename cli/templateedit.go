--- conflicted
+++ resolved
@@ -120,7 +120,6 @@
 				autostopRequirementDaysOfWeek = []string{}
 			}
 
-<<<<<<< HEAD
 			// Default values
 			if !userSetOption(inv, "description") {
 				description = template.Description
@@ -134,18 +133,11 @@
 				displayName = template.DisplayName
 			}
 
-=======
-			// Only pass explicitly set deprecated values since the empty string
-			// removes the deprecated message. By default if we pass a nil,
-			// there is no change to this field.
 			var deprecated *string
-			opt := inv.Command.Options.ByName(deprecatedFlagName)
-			if !(opt.ValueSource == "" || opt.ValueSource == clibase.ValueSourceDefault) {
+			if !userSetOption(inv, "deprecated") {
 				deprecated = &deprecationMessage
 			}
 
-			// NOTE: coderd will ignore empty fields.
->>>>>>> ace188bf
 			req := codersdk.UpdateTemplateMeta{
 				Name:             name,
 				DisplayName:      displayName,
