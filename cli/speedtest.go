--- conflicted
+++ resolved
@@ -11,10 +11,6 @@
 	tsspeedtest "tailscale.com/net/speedtest"
 
 	"cdr.dev/slog"
-<<<<<<< HEAD
-=======
-	"github.com/coder/coder/agent"
->>>>>>> 9e148a5c
 	"github.com/coder/coder/cli/cliflag"
 	"github.com/coder/coder/cli/cliui"
 	"github.com/coder/coder/codersdk"
@@ -72,8 +68,7 @@
 					if err != nil {
 						continue
 					}
-					tc, _ := conn.(*agent.TailnetConn)
-					status := tc.Status()
+					status := conn.Status()
 					if len(status.Peers()) != 1 {
 						continue
 					}
