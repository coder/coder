package cli

import (
	"context"
	"fmt"
	"time"

	"github.com/jedib0t/go-pretty/v6/table"
	"github.com/spf13/cobra"
	"golang.org/x/xerrors"
	tsspeedtest "tailscale.com/net/speedtest"

	"cdr.dev/slog"
<<<<<<< HEAD
=======
	"cdr.dev/slog/sloggers/sloghuman"
	"github.com/coder/coder/agent"
>>>>>>> 9196b397
	"github.com/coder/coder/cli/cliflag"
	"github.com/coder/coder/cli/cliui"
	"github.com/coder/coder/codersdk"
)

func speedtest() *cobra.Command {
	var (
		direct   bool
		duration time.Duration
		reverse  bool
	)
	cmd := &cobra.Command{
		Annotations: workspaceCommand,
		Use:         "speedtest <workspace>",
		Args:        cobra.ExactArgs(1),
		Short:       "Run a speed test from your machine to the workspace.",
		RunE: func(cmd *cobra.Command, args []string) error {
			ctx, cancel := context.WithCancel(cmd.Context())
			defer cancel()

			client, err := CreateClient(cmd)
			if err != nil {
				return xerrors.Errorf("create codersdk client: %w", err)
			}

			workspace, workspaceAgent, err := getWorkspaceAndAgent(ctx, cmd, client, codersdk.Me, args[0], false)
			if err != nil {
				return err
			}

			err = cliui.Agent(ctx, cmd.ErrOrStderr(), cliui.AgentOptions{
				WorkspaceName: workspace.Name,
				Fetch: func(ctx context.Context) (codersdk.WorkspaceAgent, error) {
					return client.WorkspaceAgent(ctx, workspaceAgent.ID)
				},
			})
			if err != nil {
				return xerrors.Errorf("await agent: %w", err)
			}
			logger := slog.Make(sloghuman.Sink(cmd.ErrOrStderr()))
			if cliflag.IsSetBool(cmd, varVerbose) {
				logger = logger.Leveled(slog.LevelDebug)
			}
			conn, err := client.DialWorkspaceAgentTailnet(ctx, logger, workspaceAgent.ID)
			if err != nil {
				return err
			}
			defer conn.Close()
<<<<<<< HEAD
			if direct {
				ticker := time.NewTicker(time.Second)
				defer ticker.Stop()
				for {
					select {
					case <-ctx.Done():
						return ctx.Err()
					case <-ticker.C:
					}
					dur, err := conn.Ping()
					if err != nil {
						continue
					}
					status := conn.Status()
					if len(status.Peers()) != 1 {
						continue
					}
					peer := status.Peer[status.Peers()[0]]
					if peer.CurAddr == "" {
						cmd.Printf("Waiting for a direct connection... (%dms via %s)\n", dur.Milliseconds(), peer.Relay)
						continue
					}
					break
=======
			ticker := time.NewTicker(time.Second)
			defer ticker.Stop()
			for {
				select {
				case <-ctx.Done():
					return ctx.Err()
				case <-ticker.C:
				}
				dur, err := conn.Ping()
				if err != nil {
					continue
				}
				tc, _ := conn.(*agent.TailnetConn)
				status := tc.Status()
				if len(status.Peers()) != 1 {
					continue
				}
				peer := status.Peer[status.Peers()[0]]
				if peer.CurAddr == "" && direct {
					cmd.Printf("Waiting for a direct connection... (%dms via %s)\n", dur.Milliseconds(), peer.Relay)
					continue
				}
				via := peer.Relay
				if via == "" {
					via = "direct"
>>>>>>> 9196b397
				}
				cmd.Printf("%dms via %s\n", dur.Milliseconds(), via)
				break
			}
			dir := tsspeedtest.Download
			if reverse {
				dir = tsspeedtest.Upload
			}
			cmd.Printf("Starting a %ds %s test...\n", int(duration.Seconds()), dir)
			results, err := conn.Speedtest(dir, duration)
			if err != nil {
				return err
			}
			tableWriter := cliui.Table()
			tableWriter.AppendHeader(table.Row{"Interval", "Transfer", "Bandwidth"})
			for _, r := range results {
				if r.Total {
					tableWriter.AppendSeparator()
				}
				tableWriter.AppendRow(table.Row{
					fmt.Sprintf("%.2f-%.2f sec", r.IntervalStart.Seconds(), r.IntervalEnd.Seconds()),
					fmt.Sprintf("%.4f MBits", r.MegaBits()),
					fmt.Sprintf("%.4f Mbits/sec", r.MBitsPerSecond()),
				})
			}
			_, err = fmt.Fprintln(cmd.OutOrStdout(), tableWriter.Render())
			return err
		},
	}
	cliflag.BoolVarP(cmd.Flags(), &direct, "direct", "d", "", false,
		"Specifies whether to wait for a direct connection before testing speed.")
	cliflag.BoolVarP(cmd.Flags(), &reverse, "reverse", "r", "", false,
		"Specifies whether to run in reverse mode where the client receives and the server sends.")
	cmd.Flags().DurationVarP(&duration, "time", "t", tsspeedtest.DefaultDuration,
		"Specifies the duration to monitor traffic.")
	return cmd
}<|MERGE_RESOLUTION|>--- conflicted
+++ resolved
@@ -11,11 +11,7 @@
 	tsspeedtest "tailscale.com/net/speedtest"
 
 	"cdr.dev/slog"
-<<<<<<< HEAD
-=======
 	"cdr.dev/slog/sloggers/sloghuman"
-	"github.com/coder/coder/agent"
->>>>>>> 9196b397
 	"github.com/coder/coder/cli/cliflag"
 	"github.com/coder/coder/cli/cliui"
 	"github.com/coder/coder/codersdk"
@@ -64,31 +60,6 @@
 				return err
 			}
 			defer conn.Close()
-<<<<<<< HEAD
-			if direct {
-				ticker := time.NewTicker(time.Second)
-				defer ticker.Stop()
-				for {
-					select {
-					case <-ctx.Done():
-						return ctx.Err()
-					case <-ticker.C:
-					}
-					dur, err := conn.Ping()
-					if err != nil {
-						continue
-					}
-					status := conn.Status()
-					if len(status.Peers()) != 1 {
-						continue
-					}
-					peer := status.Peer[status.Peers()[0]]
-					if peer.CurAddr == "" {
-						cmd.Printf("Waiting for a direct connection... (%dms via %s)\n", dur.Milliseconds(), peer.Relay)
-						continue
-					}
-					break
-=======
 			ticker := time.NewTicker(time.Second)
 			defer ticker.Stop()
 			for {
@@ -101,8 +72,7 @@
 				if err != nil {
 					continue
 				}
-				tc, _ := conn.(*agent.TailnetConn)
-				status := tc.Status()
+				status := conn.Status()
 				if len(status.Peers()) != 1 {
 					continue
 				}
@@ -114,7 +84,6 @@
 				via := peer.Relay
 				if via == "" {
 					via = "direct"
->>>>>>> 9196b397
 				}
 				cmd.Printf("%dms via %s\n", dur.Milliseconds(), via)
 				break
