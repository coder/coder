# Templates

Templates define the infrastructure underlying workspaces. Each Coder deployment
can have multiple templates for different workloads, such as ones for front-end
development, Windows development, and so on.

Admins of Coder manage templates, including sharing them and rolling out updates
to everybody. Users can also manually update their workspaces.

## Manage templates

Coder provides production-ready [sample template](../examples/), but you can
modify the templates with Terraform.

```sh
# start from an example
coder templates init

# optional: modify the template
vim <template-name>/main.tf

# add the template to Coder deployment
coder templates <create/update> <template-name>
```

> We recommend source controlling your templates.

## Persistent and ephemeral resources

<<<<<<< HEAD
Coder supports both ephemeral and persistent resources in workspaces. Ephemeral
resources are destroyed when a workspace is not in use (e.g., when it is
stopped). Persistent resources remain. See how this works for a sample front-end
template:
=======
Coder supports ephemeral and persistent resources in workspaces. Ephemeral resources are destroyed when a workspace is not in use (stopped). persistent resources remain. See how this works for an example "frontend" template:
>>>>>>> 75af45b3

| Resource                     | Type       |
| :--------------------------- | :--------- |
| google_compute_disk.home_dir | persistent |
| kubernetes_pod.dev           | ephemeral  |
| └─ nodejs (linux, amd64)     |            |
| api_token.backend            | ephemeral  |

When a workspace is deleted, all resources are destroyed.

## Parameters

<<<<<<< HEAD
Templates often contain *variables*. In Coder, there are two types of variables:

- **Admin variables** are set when a template is created/updated. These values
  are often cloud secrets, such as a `ServiceAccount` token, and are annotated
  with `sensitive =  true` in the template code.

**User variables** are set when a user creates a workspace. They are unique to
each workspace, and they are often personalization settings such as preferred
region or workspace image.
=======
Templates often contain *parameters*. In Coder, there are two types of parameters.

**Admin parameters** are set when a template is being created/updated. These are often cloud secrets, such as a ServiceAccount token. These are annotated with `sensitive =  true` in the template code.

**User parameters** are set when a user creates a workspace. They are unique to each workspace, often personalization settings such as preferred region or workspace image.
>>>>>>> 75af45b3

---

Next: [Workspaces](./workspaces.md)<|MERGE_RESOLUTION|>--- conflicted
+++ resolved
@@ -27,14 +27,10 @@
 
 ## Persistent and ephemeral resources
 
-<<<<<<< HEAD
 Coder supports both ephemeral and persistent resources in workspaces. Ephemeral
 resources are destroyed when a workspace is not in use (e.g., when it is
 stopped). Persistent resources remain. See how this works for a sample front-end
 template:
-=======
-Coder supports ephemeral and persistent resources in workspaces. Ephemeral resources are destroyed when a workspace is not in use (stopped). persistent resources remain. See how this works for an example "frontend" template:
->>>>>>> 75af45b3
 
 | Resource                     | Type       |
 | :--------------------------- | :--------- |
@@ -47,23 +43,15 @@
 
 ## Parameters
 
-<<<<<<< HEAD
-Templates often contain *variables*. In Coder, there are two types of variables:
+Templates often contain *parameters*. In Coder, there are two types of parameters:
 
-- **Admin variables** are set when a template is created/updated. These values
+- **Admin parameters** are set when a template is created/updated. These values
   are often cloud secrets, such as a `ServiceAccount` token, and are annotated
   with `sensitive =  true` in the template code.
 
-**User variables** are set when a user creates a workspace. They are unique to
+**User parameters** are set when a user creates a workspace. They are unique to
 each workspace, and they are often personalization settings such as preferred
 region or workspace image.
-=======
-Templates often contain *parameters*. In Coder, there are two types of parameters.
-
-**Admin parameters** are set when a template is being created/updated. These are often cloud secrets, such as a ServiceAccount token. These are annotated with `sensitive =  true` in the template code.
-
-**User parameters** are set when a user creates a workspace. They are unique to each workspace, often personalization settings such as preferred region or workspace image.
->>>>>>> 75af45b3
 
 ---
 
