# Authentication

<<<<<<< HEAD
Long-lived tokens can be generated to perform actions on behalf of your user account:

```console
coder tokens create
```

You can use tokens with the Coder's REST API using the `Coder-Session-Token` HTTP header.

```console
curl 'http://coder-server:8080/api/v2/workspaces' \
  -H 'Coder-Session-Token: *****'
```
=======
> This page is incomplete, stay tuned.

## Log in user

### Code samples

```shell
# Example request using curl
curl -X POST http://coder-server:8080/api/v2/users/login \
  -H 'Content-Type: application/json' \
  -H 'Accept: application/json' \
  -H 'Coder-Session-Token: API_KEY'
```

`POST /users/login`

> Body parameter

```json
{
  "email": "string",
  "password": "string"
}
```

### Parameters

| Name   | In   | Type                                                                             | Required | Description   |
| ------ | ---- | -------------------------------------------------------------------------------- | -------- | ------------- |
| `body` | body | [codersdk.LoginWithPasswordRequest](schemas.md#codersdkloginwithpasswordrequest) | true     | Login request |

### Example responses

> 201 Response

```json
{
  "session_token": "string"
}
```

### Responses

| Status | Meaning                                                      | Description | Schema                                                                             |
| ------ | ------------------------------------------------------------ | ----------- | ---------------------------------------------------------------------------------- |
| 201    | [Created](https://tools.ietf.org/html/rfc7231#section-6.3.2) | Created     | [codersdk.LoginWithPasswordResponse](schemas.md#codersdkloginwithpasswordresponse) |

To perform this operation, you must be authenticated by means of one of the following methods: **CoderSessionToken**.
>>>>>>> 4667f076
<|MERGE_RESOLUTION|>--- conflicted
+++ resolved
@@ -1,19 +1,5 @@
 # Authentication
 
-<<<<<<< HEAD
-Long-lived tokens can be generated to perform actions on behalf of your user account:
-
-```console
-coder tokens create
-```
-
-You can use tokens with the Coder's REST API using the `Coder-Session-Token` HTTP header.
-
-```console
-curl 'http://coder-server:8080/api/v2/workspaces' \
-  -H 'Coder-Session-Token: *****'
-```
-=======
 > This page is incomplete, stay tuned.
 
 ## Log in user
@@ -61,5 +47,4 @@
 | ------ | ------------------------------------------------------------ | ----------- | ---------------------------------------------------------------------------------- |
 | 201    | [Created](https://tools.ietf.org/html/rfc7231#section-6.3.2) | Created     | [codersdk.LoginWithPasswordResponse](schemas.md#codersdkloginwithpasswordresponse) |
 
-To perform this operation, you must be authenticated by means of one of the following methods: **CoderSessionToken**.
->>>>>>> 4667f076
+To perform this operation, you must be authenticated. [Learn more](authentication.md).