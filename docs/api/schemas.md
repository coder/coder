--- conflicted
+++ resolved
@@ -4385,19 +4385,6 @@
   "created_by": {
     "avatar_url": "http://example.com",
     "id": "497f6eca-6276-4993-bfeb-53cbbbba6f08",
-<<<<<<< HEAD
-=======
-    "last_seen_at": "2019-08-24T14:15:22Z",
-    "login_type": "password",
-    "organization_ids": ["497f6eca-6276-4993-bfeb-53cbbbba6f08"],
-    "roles": [
-      {
-        "display_name": "string",
-        "name": "string"
-      }
-    ],
-    "status": "active",
->>>>>>> adbabe4e
     "username": "string"
   },
   "id": "497f6eca-6276-4993-bfeb-53cbbbba6f08",
