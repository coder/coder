# Schemas

> This page is incomplete, stay tuned.

## coderd.cspViolation

```json
{
  "csp-report": {}
}
```

### Properties

| Name         | Type   | Required | Restrictions | Description |
| ------------ | ------ | -------- | ------------ | ----------- |
| `csp-report` | object | false    |              |             |

## codersdk.AWSInstanceIdentityToken

```json
{
  "document": "string",
  "signature": "string"
}
```

### Properties

| Name        | Type   | Required | Restrictions | Description |
| ----------- | ------ | -------- | ------------ | ----------- |
| `document`  | string | true     |              |             |
| `signature` | string | true     |              |             |

## codersdk.AgentGitSSHKey

```json
{
  "private_key": "string",
  "public_key": "string"
}
```

### Properties

| Name          | Type   | Required | Restrictions | Description |
| ------------- | ------ | -------- | ------------ | ----------- |
| `private_key` | string | false    |              |             |
| `public_key`  | string | false    |              |             |

## codersdk.AgentStats

```json
{
  "conns_by_proto": {
    "property1": 0,
    "property2": 0
  },
  "num_comms": 0,
  "rx_bytes": 0,
  "rx_packets": 0,
  "tx_bytes": 0,
  "tx_packets": 0
}
```

### Properties

| Name               | Type    | Required | Restrictions | Description                                                  |
| ------------------ | ------- | -------- | ------------ | ------------------------------------------------------------ |
| `conns_by_proto`   | object  | false    |              | Conns by proto is a count of connections by protocol.        |
| » `[any property]` | integer | false    |              |                                                              |
| `num_comms`        | integer | false    |              | Num comms is the number of connections received by an agent. |
| `rx_bytes`         | integer | false    |              | Rx bytes is the number of received bytes.                    |
| `rx_packets`       | integer | false    |              | Rx packets is the number of received packets.                |
| `tx_bytes`         | integer | false    |              | Tx bytes is the number of transmitted bytes.                 |
| `tx_packets`       | integer | false    |              | Tx packets is the number of transmitted bytes.               |

## codersdk.AgentStatsResponse

```json
{
  "report_interval": -9223372036854776000
}
```

### Properties

| Name              | Type                           | Required | Restrictions | Description                                                                    |
| ----------------- | ------------------------------ | -------- | ------------ | ------------------------------------------------------------------------------ |
| `report_interval` | [time.Duration](#timeduration) | false    |              | Report interval is the duration after which the agent should send stats again. |

## codersdk.AuditAction

```json
"create"
```

### Properties

| Name          | Type   | Required | Restrictions | Description |
| ------------- | ------ | -------- | ------------ | ----------- |
| `*anonymous*` | string | false    |              |             |

#### Enumerated Values

| Property      | Value    |
| ------------- | -------- |
| `*anonymous*` | `create` |
| `*anonymous*` | `write`  |
| `*anonymous*` | `delete` |
| `*anonymous*` | `start`  |
| `*anonymous*` | `stop`   |

## codersdk.AuditDiff

```json
{
  "property1": {
    "new": null,
    "old": null,
    "secret": true
  },
  "property2": {
    "new": null,
    "old": null,
    "secret": true
  }
}
```

### Properties

| Name             | Type                                               | Required | Restrictions | Description |
| ---------------- | -------------------------------------------------- | -------- | ------------ | ----------- |
| `[any property]` | [codersdk.AuditDiffField](#codersdkauditdifffield) | false    |              |             |

## codersdk.AuditDiffField

```json
{
  "new": null,
  "old": null,
  "secret": true
}
```

### Properties

| Name     | Type    | Required | Restrictions | Description |
| -------- | ------- | -------- | ------------ | ----------- |
| `new`    | any     | false    |              |             |
| `old`    | any     | false    |              |             |
| `secret` | boolean | false    |              |             |

## codersdk.AuditLog

```json
{
  "action": "create",
  "additional_fields": [0],
  "description": "string",
  "diff": {
    "property1": {
      "new": null,
      "old": null,
      "secret": true
    },
    "property2": {
      "new": null,
      "old": null,
      "secret": true
    }
  },
  "id": "string",
  "ip": {},
  "is_deleted": true,
  "organization_id": "string",
  "request_id": "string",
  "resource_icon": "string",
  "resource_id": "string",
  "resource_link": "string",
  "resource_target": "string",
  "resource_type": "organization",
  "status_code": 0,
  "time": "string",
  "user": {
    "avatar_url": "string",
    "created_at": "string",
    "email": "string",
    "id": "string",
    "last_seen_at": "string",
    "organization_ids": ["string"],
    "roles": [
      {
        "display_name": "string",
        "name": "string"
      }
    ],
    "status": "active",
    "username": "string"
  },
  "user_agent": "string"
}
```

### Properties

| Name                | Type                                           | Required | Restrictions | Description                                  |
| ------------------- | ---------------------------------------------- | -------- | ------------ | -------------------------------------------- |
| `action`            | [codersdk.AuditAction](#codersdkauditaction)   | false    |              |                                              |
| `additional_fields` | array of integer                               | false    |              |                                              |
| `description`       | string                                         | false    |              |                                              |
| `diff`              | [codersdk.AuditDiff](#codersdkauditdiff)       | false    |              |                                              |
| `id`                | string                                         | false    |              |                                              |
| `ip`                | [netip.Addr](#netipaddr)                       | false    |              |                                              |
| `is_deleted`        | boolean                                        | false    |              |                                              |
| `organization_id`   | string                                         | false    |              |                                              |
| `request_id`        | string                                         | false    |              |                                              |
| `resource_icon`     | string                                         | false    |              |                                              |
| `resource_id`       | string                                         | false    |              |                                              |
| `resource_link`     | string                                         | false    |              |                                              |
| `resource_target`   | string                                         | false    |              | Resource target is the name of the resource. |
| `resource_type`     | [codersdk.ResourceType](#codersdkresourcetype) | false    |              |                                              |
| `status_code`       | integer                                        | false    |              |                                              |
| `time`              | string                                         | false    |              |                                              |
| `user`              | [codersdk.User](#codersdkuser)                 | false    |              |                                              |
| `user_agent`        | string                                         | false    |              |                                              |

## codersdk.AuditLogResponse

```json
{
  "audit_logs": [
    {
      "action": "create",
      "additional_fields": [0],
      "description": "string",
      "diff": {
        "property1": {
          "new": null,
          "old": null,
          "secret": true
        },
        "property2": {
          "new": null,
          "old": null,
          "secret": true
        }
      },
      "id": "string",
      "ip": {},
      "is_deleted": true,
      "organization_id": "string",
      "request_id": "string",
      "resource_icon": "string",
      "resource_id": "string",
      "resource_link": "string",
      "resource_target": "string",
      "resource_type": "organization",
      "status_code": 0,
      "time": "string",
      "user": {
        "avatar_url": "string",
        "created_at": "string",
        "email": "string",
        "id": "string",
        "last_seen_at": "string",
        "organization_ids": ["string"],
        "roles": [
          {
            "display_name": "string",
            "name": "string"
          }
        ],
        "status": "active",
        "username": "string"
      },
      "user_agent": "string"
    }
  ],
  "count": 0
}
```

### Properties

| Name         | Type                                            | Required | Restrictions | Description |
| ------------ | ----------------------------------------------- | -------- | ------------ | ----------- |
| `audit_logs` | array of [codersdk.AuditLog](#codersdkauditlog) | false    |              |             |
| `count`      | integer                                         | false    |              |             |

## codersdk.AuthorizationCheck

```json
{
  "action": "create",
  "object": {
    "organization_id": "string",
    "owner_id": "string",
    "resource_id": "string",
    "resource_type": "string"
  }
}
```

AuthorizationCheck is used to check if the currently authenticated user (or the specified user) can do a given action to a given set of objects.

### Properties

| Name     | Type                                                         | Required | Restrictions | Description                                                                                                                                                                                                                                                                                                                                                                                                                                                                                                                                                                          |
| -------- | ------------------------------------------------------------ | -------- | ------------ | ------------------------------------------------------------------------------------------------------------------------------------------------------------------------------------------------------------------------------------------------------------------------------------------------------------------------------------------------------------------------------------------------------------------------------------------------------------------------------------------------------------------------------------------------------------------------------------ |
| `action` | string                                                       | false    |              |                                                                                                                                                                                                                                                                                                                                                                                                                                                                                                                                                                                      |
| `object` | [codersdk.AuthorizationObject](#codersdkauthorizationobject) | false    |              | Object can represent a "set" of objects, such as: - All workspaces in an organization - All workspaces owned by me - All workspaces across the entire product When defining an object, use the most specific language when possible to produce the smallest set. Meaning to set as many fields on 'Object' as you can. Example, if you want to check if you can update all workspaces owned by 'me', try to also add an 'OrganizationID' to the settings. Omitting the 'OrganizationID' could produce the incorrect value, as workspaces have both `user` and `organization` owners. |

#### Enumerated Values

| Property | Value    |
| -------- | -------- |
| `action` | `create` |
| `action` | `read`   |
| `action` | `update` |
| `action` | `delete` |

## codersdk.AuthorizationObject

```json
{
  "organization_id": "string",
  "owner_id": "string",
  "resource_id": "string",
  "resource_type": "string"
}
```

AuthorizationObject can represent a "set" of objects, such as: all workspaces in an organization, all workspaces owned by me, all workspaces across the entire product.

### Properties

| Name              | Type   | Required | Restrictions | Description                                                                                                                                                                                                                                                                                                                                                          |
| ----------------- | ------ | -------- | ------------ | -------------------------------------------------------------------------------------------------------------------------------------------------------------------------------------------------------------------------------------------------------------------------------------------------------------------------------------------------------------------- |
| `organization_id` | string | false    |              | Organization ID (optional) adds the set constraint to all resources owned by a given organization.                                                                                                                                                                                                                                                                   |
| `owner_id`        | string | false    |              | Owner ID (optional) adds the set constraint to all resources owned by a given user.                                                                                                                                                                                                                                                                                  |
| `resource_id`     | string | false    |              | Resource ID (optional) reduces the set to a singular resource. This assigns a resource ID to the resource type, eg: a single workspace. The rbac library will not fetch the resource from the database, so if you are using this option, you should also set the owner ID and organization ID if possible. Be as specific as possible using all the fields relevant. |
| `resource_type`   | string | false    |              | Resource type is the name of the resource. `./coderd/rbac/object.go` has the list of valid resource types.                                                                                                                                                                                                                                                           |

## codersdk.AuthorizationRequest

```json
{
  "checks": {
    "property1": {
      "action": "create",
      "object": {
        "organization_id": "string",
        "owner_id": "string",
        "resource_id": "string",
        "resource_type": "string"
      }
    },
    "property2": {
      "action": "create",
      "object": {
        "organization_id": "string",
        "owner_id": "string",
        "resource_id": "string",
        "resource_type": "string"
      }
    }
  }
}
```

### Properties

| Name               | Type                                                       | Required | Restrictions | Description                                                                                                                                                                                                                                                                      |
| ------------------ | ---------------------------------------------------------- | -------- | ------------ | -------------------------------------------------------------------------------------------------------------------------------------------------------------------------------------------------------------------------------------------------------------------------------- |
| `checks`           | object                                                     | false    |              | Checks is a map keyed with an arbitrary string to a permission check. The key can be any string that is helpful to the caller, and allows multiple permission checks to be run in a single request. The key ensures that each permission check has the same key in the response. |
| » `[any property]` | [codersdk.AuthorizationCheck](#codersdkauthorizationcheck) | false    |              | It is used to check if the currently authenticated user (or the specified user) can do a given action to a given set of objects.                                                                                                                                                 |

## codersdk.AuthorizationResponse

```json
{
  "property1": true,
  "property2": true
}
```

### Properties

| Name             | Type    | Required | Restrictions | Description |
| ---------------- | ------- | -------- | ------------ | ----------- |
| `[any property]` | boolean | false    |              |             |

## codersdk.AzureInstanceIdentityToken

```json
{
  "encoding": "string",
  "signature": "string"
}
```

### Properties

| Name        | Type   | Required | Restrictions | Description |
| ----------- | ------ | -------- | ------------ | ----------- |
| `encoding`  | string | true     |              |             |
| `signature` | string | true     |              |             |

## codersdk.BuildInfoResponse

```json
{
  "external_url": "string",
  "version": "string"
}
```

### Properties

| Name           | Type   | Required | Restrictions | Description                                                                                                                                                         |
| -------------- | ------ | -------- | ------------ | ------------------------------------------------------------------------------------------------------------------------------------------------------------------- |
| `external_url` | string | false    |              | External URL references the current Coder version. For production builds, this will link directly to a release. For development builds, this will link to a commit. |
| `version`      | string | false    |              | Version returns the semantic version of the build.                                                                                                                  |

## codersdk.BuildReason

```json
"initiator"
```

### Properties

| Name          | Type   | Required | Restrictions | Description |
| ------------- | ------ | -------- | ------------ | ----------- |
| `*anonymous*` | string | false    |              |             |

#### Enumerated Values

| Property      | Value       |
| ------------- | ----------- |
| `*anonymous*` | `initiator` |
| `*anonymous*` | `autostart` |
| `*anonymous*` | `autostop`  |

## codersdk.CreateParameterRequest

```json
{
  "copy_from_parameter": "string",
  "destination_scheme": "none",
  "name": "string",
  "source_scheme": "none",
  "source_value": "string"
}
```

CreateParameterRequest is a structure used to create a new parameter value for a scope.

### Properties

| Name                  | Type                                                                       | Required | Restrictions | Description                                                                                                                                                                                                                                        |
| --------------------- | -------------------------------------------------------------------------- | -------- | ------------ | -------------------------------------------------------------------------------------------------------------------------------------------------------------------------------------------------------------------------------------------------- |
| `copy_from_parameter` | string                                                                     | false    |              | Copy from parameter allows copying the value of another parameter. The other param must be related to the same template_id for this to succeed. No other fields are required if using this, as all fields will be copied from the other parameter. |
| `destination_scheme`  | [codersdk.ParameterDestinationScheme](#codersdkparameterdestinationscheme) | true     |              |                                                                                                                                                                                                                                                    |
| `name`                | string                                                                     | true     |              |                                                                                                                                                                                                                                                    |
| `source_scheme`       | [codersdk.ParameterSourceScheme](#codersdkparametersourcescheme)           | true     |              |                                                                                                                                                                                                                                                    |
| `source_value`        | string                                                                     | true     |              |                                                                                                                                                                                                                                                    |

#### Enumerated Values

| Property             | Value                  |
| -------------------- | ---------------------- |
| `destination_scheme` | `none`                 |
| `destination_scheme` | `environment_variable` |
| `destination_scheme` | `provisioner_variable` |
| `source_scheme`      | `none`                 |
| `source_scheme`      | `data`                 |

## codersdk.CreateTemplateRequest

```json
{
  "allow_user_cancel_workspace_jobs": true,
  "default_ttl_ms": 0,
  "description": "string",
  "display_name": "string",
  "icon": "string",
  "name": "string",
  "parameter_values": [
    {
      "copy_from_parameter": "string",
      "destination_scheme": "none",
      "name": "string",
      "source_scheme": "none",
      "source_value": "string"
    }
  ],
  "template_version_id": "string"
}
```

### Properties

| Name                                                                                                                                                                                      | Type                                                                        | Required | Restrictions | Description                                                                                                |
| ----------------------------------------------------------------------------------------------------------------------------------------------------------------------------------------- | --------------------------------------------------------------------------- | -------- | ------------ | ---------------------------------------------------------------------------------------------------------- |
| `allow_user_cancel_workspace_jobs`                                                                                                                                                        | boolean                                                                     | false    |              | Allow users to cancel in-progress workspace jobs. \*bool as the default value is "true".                   |
| `default_ttl_ms`                                                                                                                                                                          | integer                                                                     | false    |              | Default ttl ms allows optionally specifying the default TTL for all workspaces created from this template. |
| `description`                                                                                                                                                                             | string                                                                      | false    |              | Description is a description of what the template contains. It must be less than 128 bytes.                |
| `display_name`                                                                                                                                                                            | string                                                                      | false    |              | Display name is the displayed name of the template.                                                        |
| `icon`                                                                                                                                                                                    | string                                                                      | false    |              | Icon is a relative path or external URL that specifies an icon to be displayed in the dashboard.           |
| `name`                                                                                                                                                                                    | string                                                                      | true     |              | Name is the name of the template.                                                                          |
| `parameter_values`                                                                                                                                                                        | array of [codersdk.CreateParameterRequest](#codersdkcreateparameterrequest) | false    |              | Parameter values is a structure used to create a new parameter value for a scope.]                         |
| `template_version_id`                                                                                                                                                                     | string                                                                      | true     |              | Template version ID is an in-progress or completed job to use as an initial version of the template.       |
| This is required on creation to enable a user-flow of validating a template works. There is no reason the data-model cannot support empty templates, but it doesn't make sense for users. |

## codersdk.CreateTestAuditLogRequest

```json
{
  "action": "create",
  "resource_id": "string",
  "resource_type": "organization",
  "time": "string"
}
```

### Properties

| Name            | Type                                           | Required | Restrictions | Description |
| --------------- | ---------------------------------------------- | -------- | ------------ | ----------- |
| `action`        | [codersdk.AuditAction](#codersdkauditaction)   | false    |              |             |
| `resource_id`   | string                                         | false    |              |             |
| `resource_type` | [codersdk.ResourceType](#codersdkresourcetype) | false    |              |             |
| `time`          | string                                         | false    |              |             |

#### Enumerated Values

| Property        | Value              |
| --------------- | ------------------ |
| `action`        | `create`           |
| `action`        | `write`            |
| `action`        | `delete`           |
| `action`        | `start`            |
| `action`        | `stop`             |
| `resource_type` | `organization`     |
| `resource_type` | `template`         |
| `resource_type` | `template_version` |
| `resource_type` | `user`             |
| `resource_type` | `workspace`        |
| `resource_type` | `workspace_build`  |
| `resource_type` | `git_ssh_key`      |
| `resource_type` | `api_key`          |
| `resource_type` | `group`            |

## codersdk.CreateWorkspaceBuildRequest

```json
{
  "dry_run": true,
  "orphan": true,
  "parameter_values": [
    {
      "copy_from_parameter": "string",
      "destination_scheme": "none",
      "name": "string",
      "source_scheme": "none",
      "source_value": "string"
    }
  ],
  "state": [0],
  "template_version_id": "string",
  "transition": "create"
}
```

### Properties

| Name                  | Type                                                                        | Required | Restrictions | Description                                                                                                                                                                                              |
| --------------------- | --------------------------------------------------------------------------- | -------- | ------------ | -------------------------------------------------------------------------------------------------------------------------------------------------------------------------------------------------------- |
| `dry_run`             | boolean                                                                     | false    |              |                                                                                                                                                                                                          |
| `orphan`              | boolean                                                                     | false    |              | Orphan may be set for the Destroy transition.                                                                                                                                                            |
| `parameter_values`    | array of [codersdk.CreateParameterRequest](#codersdkcreateparameterrequest) | false    |              | Parameter values are optional. It will write params to the 'workspace' scope. This will overwrite any existing parameters with the same name. This will not delete old params not included in this list. |
| `state`               | array of integer                                                            | false    |              |                                                                                                                                                                                                          |
| `template_version_id` | string                                                                      | false    |              |                                                                                                                                                                                                          |
| `transition`          | [codersdk.WorkspaceTransition](#codersdkworkspacetransition)                | true     |              |                                                                                                                                                                                                          |

#### Enumerated Values

| Property     | Value    |
| ------------ | -------- |
| `transition` | `create` |
| `transition` | `start`  |
| `transition` | `stop`   |
| `transition` | `delete` |

## codersdk.DERP

```json
{
  "config": {
    "path": {
      "default": "string",
      "enterprise": true,
      "flag": "string",
      "hidden": true,
      "name": "string",
      "secret": true,
      "shorthand": "string",
      "usage": "string",
      "value": "string"
    },
    "url": {
      "default": "string",
      "enterprise": true,
      "flag": "string",
      "hidden": true,
      "name": "string",
      "secret": true,
      "shorthand": "string",
      "usage": "string",
      "value": "string"
    }
  },
  "server": {
    "enable": {
      "default": true,
      "enterprise": true,
      "flag": "string",
      "hidden": true,
      "name": "string",
      "secret": true,
      "shorthand": "string",
      "usage": "string",
      "value": true
    },
    "region_code": {
      "default": "string",
      "enterprise": true,
      "flag": "string",
      "hidden": true,
      "name": "string",
      "secret": true,
      "shorthand": "string",
      "usage": "string",
      "value": "string"
    },
    "region_id": {
      "default": 0,
      "enterprise": true,
      "flag": "string",
      "hidden": true,
      "name": "string",
      "secret": true,
      "shorthand": "string",
      "usage": "string",
      "value": 0
    },
    "region_name": {
      "default": "string",
      "enterprise": true,
      "flag": "string",
      "hidden": true,
      "name": "string",
      "secret": true,
      "shorthand": "string",
      "usage": "string",
      "value": "string"
    },
    "relay_url": {
      "default": "string",
      "enterprise": true,
      "flag": "string",
      "hidden": true,
      "name": "string",
      "secret": true,
      "shorthand": "string",
      "usage": "string",
      "value": "string"
    },
    "stun_addresses": {
      "default": ["string"],
      "enterprise": true,
      "flag": "string",
      "hidden": true,
      "name": "string",
      "secret": true,
      "shorthand": "string",
      "usage": "string",
      "value": ["string"]
    }
  }
}
```

### Properties

| Name     | Type                                                   | Required | Restrictions | Description |
| -------- | ------------------------------------------------------ | -------- | ------------ | ----------- |
| `config` | [codersdk.DERPConfig](#codersdkderpconfig)             | false    |              |             |
| `server` | [codersdk.DERPServerConfig](#codersdkderpserverconfig) | false    |              |             |

## codersdk.DERPConfig

```json
{
  "path": {
    "default": "string",
    "enterprise": true,
    "flag": "string",
    "hidden": true,
    "name": "string",
    "secret": true,
    "shorthand": "string",
    "usage": "string",
    "value": "string"
  },
  "url": {
    "default": "string",
    "enterprise": true,
    "flag": "string",
    "hidden": true,
    "name": "string",
    "secret": true,
    "shorthand": "string",
    "usage": "string",
    "value": "string"
  }
}
```

### Properties

| Name   | Type                                                                           | Required | Restrictions | Description |
| ------ | ------------------------------------------------------------------------------ | -------- | ------------ | ----------- |
| `path` | [codersdk.DeploymentConfigField-string](#codersdkdeploymentconfigfield-string) | false    |              |             |
| `url`  | [codersdk.DeploymentConfigField-string](#codersdkdeploymentconfigfield-string) | false    |              |             |

## codersdk.DERPRegion

```json
{
  "latency_ms": 0,
  "preferred": true
}
```

### Properties

| Name         | Type    | Required | Restrictions | Description |
| ------------ | ------- | -------- | ------------ | ----------- |
| `latency_ms` | number  | false    |              |             |
| `preferred`  | boolean | false    |              |             |

## codersdk.DERPServerConfig

```json
{
  "enable": {
    "default": true,
    "enterprise": true,
    "flag": "string",
    "hidden": true,
    "name": "string",
    "secret": true,
    "shorthand": "string",
    "usage": "string",
    "value": true
  },
  "region_code": {
    "default": "string",
    "enterprise": true,
    "flag": "string",
    "hidden": true,
    "name": "string",
    "secret": true,
    "shorthand": "string",
    "usage": "string",
    "value": "string"
  },
  "region_id": {
    "default": 0,
    "enterprise": true,
    "flag": "string",
    "hidden": true,
    "name": "string",
    "secret": true,
    "shorthand": "string",
    "usage": "string",
    "value": 0
  },
  "region_name": {
    "default": "string",
    "enterprise": true,
    "flag": "string",
    "hidden": true,
    "name": "string",
    "secret": true,
    "shorthand": "string",
    "usage": "string",
    "value": "string"
  },
  "relay_url": {
    "default": "string",
    "enterprise": true,
    "flag": "string",
    "hidden": true,
    "name": "string",
    "secret": true,
    "shorthand": "string",
    "usage": "string",
    "value": "string"
  },
  "stun_addresses": {
    "default": ["string"],
    "enterprise": true,
    "flag": "string",
    "hidden": true,
    "name": "string",
    "secret": true,
    "shorthand": "string",
    "usage": "string",
    "value": ["string"]
  }
}
```

### Properties

| Name             | Type                                                                                       | Required | Restrictions | Description |
| ---------------- | ------------------------------------------------------------------------------------------ | -------- | ------------ | ----------- |
| `enable`         | [codersdk.DeploymentConfigField-bool](#codersdkdeploymentconfigfield-bool)                 | false    |              |             |
| `region_code`    | [codersdk.DeploymentConfigField-string](#codersdkdeploymentconfigfield-string)             | false    |              |             |
| `region_id`      | [codersdk.DeploymentConfigField-int](#codersdkdeploymentconfigfield-int)                   | false    |              |             |
| `region_name`    | [codersdk.DeploymentConfigField-string](#codersdkdeploymentconfigfield-string)             | false    |              |             |
| `relay_url`      | [codersdk.DeploymentConfigField-string](#codersdkdeploymentconfigfield-string)             | false    |              |             |
| `stun_addresses` | [codersdk.DeploymentConfigField-array_string](#codersdkdeploymentconfigfield-array_string) | false    |              |             |

## codersdk.DeploymentConfig

```json
{
  "access_url": {
    "default": "string",
    "enterprise": true,
    "flag": "string",
    "hidden": true,
    "name": "string",
    "secret": true,
    "shorthand": "string",
    "usage": "string",
    "value": "string"
  },
  "address": {
    "default": "string",
    "enterprise": true,
    "flag": "string",
    "hidden": true,
    "name": "string",
    "secret": true,
    "shorthand": "string",
    "usage": "string",
    "value": "string"
  },
  "agent_fallback_troubleshooting_url": {
    "default": "string",
    "enterprise": true,
    "flag": "string",
    "hidden": true,
    "name": "string",
    "secret": true,
    "shorthand": "string",
    "usage": "string",
    "value": "string"
  },
  "agent_stat_refresh_interval": {
    "default": -9223372036854776000,
    "enterprise": true,
    "flag": "string",
    "hidden": true,
    "name": "string",
    "secret": true,
    "shorthand": "string",
    "usage": "string",
    "value": -9223372036854776000
  },
  "audit_logging": {
    "default": true,
    "enterprise": true,
    "flag": "string",
    "hidden": true,
    "name": "string",
    "secret": true,
    "shorthand": "string",
    "usage": "string",
    "value": true
  },
  "autobuild_poll_interval": {
    "default": -9223372036854776000,
    "enterprise": true,
    "flag": "string",
    "hidden": true,
    "name": "string",
    "secret": true,
    "shorthand": "string",
    "usage": "string",
    "value": -9223372036854776000
  },
  "browser_only": {
    "default": true,
    "enterprise": true,
    "flag": "string",
    "hidden": true,
    "name": "string",
    "secret": true,
    "shorthand": "string",
    "usage": "string",
    "value": true
  },
  "cache_directory": {
    "default": "string",
    "enterprise": true,
    "flag": "string",
    "hidden": true,
    "name": "string",
    "secret": true,
    "shorthand": "string",
    "usage": "string",
    "value": "string"
  },
  "derp": {
    "config": {
      "path": {
        "default": "string",
        "enterprise": true,
        "flag": "string",
        "hidden": true,
        "name": "string",
        "secret": true,
        "shorthand": "string",
        "usage": "string",
        "value": "string"
      },
      "url": {
        "default": "string",
        "enterprise": true,
        "flag": "string",
        "hidden": true,
        "name": "string",
        "secret": true,
        "shorthand": "string",
        "usage": "string",
        "value": "string"
      }
    },
    "server": {
      "enable": {
        "default": true,
        "enterprise": true,
        "flag": "string",
        "hidden": true,
        "name": "string",
        "secret": true,
        "shorthand": "string",
        "usage": "string",
        "value": true
      },
      "region_code": {
        "default": "string",
        "enterprise": true,
        "flag": "string",
        "hidden": true,
        "name": "string",
        "secret": true,
        "shorthand": "string",
        "usage": "string",
        "value": "string"
      },
      "region_id": {
        "default": 0,
        "enterprise": true,
        "flag": "string",
        "hidden": true,
        "name": "string",
        "secret": true,
        "shorthand": "string",
        "usage": "string",
        "value": 0
      },
      "region_name": {
        "default": "string",
        "enterprise": true,
        "flag": "string",
        "hidden": true,
        "name": "string",
        "secret": true,
        "shorthand": "string",
        "usage": "string",
        "value": "string"
      },
      "relay_url": {
        "default": "string",
        "enterprise": true,
        "flag": "string",
        "hidden": true,
        "name": "string",
        "secret": true,
        "shorthand": "string",
        "usage": "string",
        "value": "string"
      },
      "stun_addresses": {
        "default": ["string"],
        "enterprise": true,
        "flag": "string",
        "hidden": true,
        "name": "string",
        "secret": true,
        "shorthand": "string",
        "usage": "string",
        "value": ["string"]
      }
    }
  },
  "experimental": {
    "default": true,
    "enterprise": true,
    "flag": "string",
    "hidden": true,
    "name": "string",
    "secret": true,
    "shorthand": "string",
    "usage": "string",
    "value": true
  },
  "gitauth": {
    "default": [
      {
        "auth_url": "string",
        "client_id": "string",
        "id": "string",
        "no_refresh": true,
        "regex": "string",
        "scopes": ["string"],
        "token_url": "string",
        "type": "string",
        "validate_url": "string"
      }
    ],
    "enterprise": true,
    "flag": "string",
    "hidden": true,
    "name": "string",
    "secret": true,
    "shorthand": "string",
    "usage": "string",
    "value": [
      {
        "auth_url": "string",
        "client_id": "string",
        "id": "string",
        "no_refresh": true,
        "regex": "string",
        "scopes": ["string"],
        "token_url": "string",
        "type": "string",
        "validate_url": "string"
      }
    ]
  },
  "http_address": {
    "default": "string",
    "enterprise": true,
    "flag": "string",
    "hidden": true,
    "name": "string",
    "secret": true,
    "shorthand": "string",
    "usage": "string",
    "value": "string"
  },
  "in_memory_database": {
    "default": true,
    "enterprise": true,
    "flag": "string",
    "hidden": true,
    "name": "string",
    "secret": true,
    "shorthand": "string",
    "usage": "string",
    "value": true
  },
  "max_token_lifetime": {
    "default": -9223372036854776000,
    "enterprise": true,
    "flag": "string",
    "hidden": true,
    "name": "string",
    "secret": true,
    "shorthand": "string",
    "usage": "string",
    "value": -9223372036854776000
  },
  "metrics_cache_refresh_interval": {
    "default": -9223372036854776000,
    "enterprise": true,
    "flag": "string",
    "hidden": true,
    "name": "string",
    "secret": true,
    "shorthand": "string",
    "usage": "string",
    "value": -9223372036854776000
  },
  "oauth2": {
    "github": {
      "allow_everyone": {
        "default": true,
        "enterprise": true,
        "flag": "string",
        "hidden": true,
        "name": "string",
        "secret": true,
        "shorthand": "string",
        "usage": "string",
        "value": true
      },
      "allow_signups": {
        "default": true,
        "enterprise": true,
        "flag": "string",
        "hidden": true,
        "name": "string",
        "secret": true,
        "shorthand": "string",
        "usage": "string",
        "value": true
      },
      "allowed_orgs": {
        "default": ["string"],
        "enterprise": true,
        "flag": "string",
        "hidden": true,
        "name": "string",
        "secret": true,
        "shorthand": "string",
        "usage": "string",
        "value": ["string"]
      },
      "allowed_teams": {
        "default": ["string"],
        "enterprise": true,
        "flag": "string",
        "hidden": true,
        "name": "string",
        "secret": true,
        "shorthand": "string",
        "usage": "string",
        "value": ["string"]
      },
      "client_id": {
        "default": "string",
        "enterprise": true,
        "flag": "string",
        "hidden": true,
        "name": "string",
        "secret": true,
        "shorthand": "string",
        "usage": "string",
        "value": "string"
      },
      "client_secret": {
        "default": "string",
        "enterprise": true,
        "flag": "string",
        "hidden": true,
        "name": "string",
        "secret": true,
        "shorthand": "string",
        "usage": "string",
        "value": "string"
      },
      "enterprise_base_url": {
        "default": "string",
        "enterprise": true,
        "flag": "string",
        "hidden": true,
        "name": "string",
        "secret": true,
        "shorthand": "string",
        "usage": "string",
        "value": "string"
      }
    }
  },
  "oidc": {
    "allow_signups": {
      "default": true,
      "enterprise": true,
      "flag": "string",
      "hidden": true,
      "name": "string",
      "secret": true,
      "shorthand": "string",
      "usage": "string",
      "value": true
    },
    "client_id": {
      "default": "string",
      "enterprise": true,
      "flag": "string",
      "hidden": true,
      "name": "string",
      "secret": true,
      "shorthand": "string",
      "usage": "string",
      "value": "string"
    },
    "client_secret": {
      "default": "string",
      "enterprise": true,
      "flag": "string",
      "hidden": true,
      "name": "string",
      "secret": true,
      "shorthand": "string",
      "usage": "string",
      "value": "string"
    },
    "email_domain": {
      "default": ["string"],
      "enterprise": true,
      "flag": "string",
      "hidden": true,
      "name": "string",
      "secret": true,
      "shorthand": "string",
      "usage": "string",
      "value": ["string"]
    },
    "ignore_email_verified": {
      "default": true,
      "enterprise": true,
      "flag": "string",
      "hidden": true,
      "name": "string",
      "secret": true,
      "shorthand": "string",
      "usage": "string",
      "value": true
    },
    "issuer_url": {
      "default": "string",
      "enterprise": true,
      "flag": "string",
      "hidden": true,
      "name": "string",
      "secret": true,
      "shorthand": "string",
      "usage": "string",
      "value": "string"
    },
    "scopes": {
      "default": ["string"],
      "enterprise": true,
      "flag": "string",
      "hidden": true,
      "name": "string",
      "secret": true,
      "shorthand": "string",
      "usage": "string",
      "value": ["string"]
    },
    "username_field": {
      "default": "string",
      "enterprise": true,
      "flag": "string",
      "hidden": true,
      "name": "string",
      "secret": true,
      "shorthand": "string",
      "usage": "string",
      "value": "string"
    }
  },
  "pg_connection_url": {
    "default": "string",
    "enterprise": true,
    "flag": "string",
    "hidden": true,
    "name": "string",
    "secret": true,
    "shorthand": "string",
    "usage": "string",
    "value": "string"
  },
  "pprof": {
    "address": {
      "default": "string",
      "enterprise": true,
      "flag": "string",
      "hidden": true,
      "name": "string",
      "secret": true,
      "shorthand": "string",
      "usage": "string",
      "value": "string"
    },
    "enable": {
      "default": true,
      "enterprise": true,
      "flag": "string",
      "hidden": true,
      "name": "string",
      "secret": true,
      "shorthand": "string",
      "usage": "string",
      "value": true
    }
  },
  "prometheus": {
    "address": {
      "default": "string",
      "enterprise": true,
      "flag": "string",
      "hidden": true,
      "name": "string",
      "secret": true,
      "shorthand": "string",
      "usage": "string",
      "value": "string"
    },
    "enable": {
      "default": true,
      "enterprise": true,
      "flag": "string",
      "hidden": true,
      "name": "string",
      "secret": true,
      "shorthand": "string",
      "usage": "string",
      "value": true
    }
  },
  "provisioner": {
    "daemon_poll_interval": {
      "default": -9223372036854776000,
      "enterprise": true,
      "flag": "string",
      "hidden": true,
      "name": "string",
      "secret": true,
      "shorthand": "string",
      "usage": "string",
      "value": -9223372036854776000
    },
    "daemon_poll_jitter": {
      "default": -9223372036854776000,
      "enterprise": true,
      "flag": "string",
      "hidden": true,
      "name": "string",
      "secret": true,
      "shorthand": "string",
      "usage": "string",
      "value": -9223372036854776000
    },
    "daemons": {
      "default": 0,
      "enterprise": true,
      "flag": "string",
      "hidden": true,
      "name": "string",
      "secret": true,
      "shorthand": "string",
      "usage": "string",
      "value": 0
    },
    "force_cancel_interval": {
      "default": -9223372036854776000,
      "enterprise": true,
      "flag": "string",
      "hidden": true,
      "name": "string",
      "secret": true,
      "shorthand": "string",
      "usage": "string",
      "value": -9223372036854776000
    }
  },
  "proxy_trusted_headers": {
    "default": ["string"],
    "enterprise": true,
    "flag": "string",
    "hidden": true,
    "name": "string",
    "secret": true,
    "shorthand": "string",
    "usage": "string",
    "value": ["string"]
  },
  "proxy_trusted_origins": {
    "default": ["string"],
    "enterprise": true,
    "flag": "string",
    "hidden": true,
    "name": "string",
    "secret": true,
    "shorthand": "string",
    "usage": "string",
    "value": ["string"]
  },
  "rate_limit": {
    "api": {
      "default": 0,
      "enterprise": true,
      "flag": "string",
      "hidden": true,
      "name": "string",
      "secret": true,
      "shorthand": "string",
      "usage": "string",
      "value": 0
    },
    "disable_all": {
      "default": true,
      "enterprise": true,
      "flag": "string",
      "hidden": true,
      "name": "string",
      "secret": true,
      "shorthand": "string",
      "usage": "string",
      "value": true
    }
  },
  "scim_api_key": {
    "default": "string",
    "enterprise": true,
    "flag": "string",
    "hidden": true,
    "name": "string",
    "secret": true,
    "shorthand": "string",
    "usage": "string",
    "value": "string"
  },
  "secure_auth_cookie": {
    "default": true,
    "enterprise": true,
    "flag": "string",
    "hidden": true,
    "name": "string",
    "secret": true,
    "shorthand": "string",
    "usage": "string",
    "value": true
  },
  "ssh_keygen_algorithm": {
    "default": "string",
    "enterprise": true,
    "flag": "string",
    "hidden": true,
    "name": "string",
    "secret": true,
    "shorthand": "string",
    "usage": "string",
    "value": "string"
  },
  "swagger": {
    "enable": {
      "default": true,
      "enterprise": true,
      "flag": "string",
      "hidden": true,
      "name": "string",
      "secret": true,
      "shorthand": "string",
      "usage": "string",
      "value": true
    }
  },
  "telemetry": {
    "enable": {
      "default": true,
      "enterprise": true,
      "flag": "string",
      "hidden": true,
      "name": "string",
      "secret": true,
      "shorthand": "string",
      "usage": "string",
      "value": true
    },
    "trace": {
      "default": true,
      "enterprise": true,
      "flag": "string",
      "hidden": true,
      "name": "string",
      "secret": true,
      "shorthand": "string",
      "usage": "string",
      "value": true
    },
    "url": {
      "default": "string",
      "enterprise": true,
      "flag": "string",
      "hidden": true,
      "name": "string",
      "secret": true,
      "shorthand": "string",
      "usage": "string",
      "value": "string"
    }
  },
  "tls": {
    "address": {
      "default": "string",
      "enterprise": true,
      "flag": "string",
      "hidden": true,
      "name": "string",
      "secret": true,
      "shorthand": "string",
      "usage": "string",
      "value": "string"
    },
    "cert_file": {
      "default": ["string"],
      "enterprise": true,
      "flag": "string",
      "hidden": true,
      "name": "string",
      "secret": true,
      "shorthand": "string",
      "usage": "string",
      "value": ["string"]
    },
    "client_auth": {
      "default": "string",
      "enterprise": true,
      "flag": "string",
      "hidden": true,
      "name": "string",
      "secret": true,
      "shorthand": "string",
      "usage": "string",
      "value": "string"
    },
    "client_ca_file": {
      "default": "string",
      "enterprise": true,
      "flag": "string",
      "hidden": true,
      "name": "string",
      "secret": true,
      "shorthand": "string",
      "usage": "string",
      "value": "string"
    },
    "client_cert_file": {
      "default": "string",
      "enterprise": true,
      "flag": "string",
      "hidden": true,
      "name": "string",
      "secret": true,
      "shorthand": "string",
      "usage": "string",
      "value": "string"
    },
    "client_key_file": {
      "default": "string",
      "enterprise": true,
      "flag": "string",
      "hidden": true,
      "name": "string",
      "secret": true,
      "shorthand": "string",
      "usage": "string",
      "value": "string"
    },
    "enable": {
      "default": true,
      "enterprise": true,
      "flag": "string",
      "hidden": true,
      "name": "string",
      "secret": true,
      "shorthand": "string",
      "usage": "string",
      "value": true
    },
    "key_file": {
      "default": ["string"],
      "enterprise": true,
      "flag": "string",
      "hidden": true,
      "name": "string",
      "secret": true,
      "shorthand": "string",
      "usage": "string",
      "value": ["string"]
    },
    "min_version": {
      "default": "string",
      "enterprise": true,
      "flag": "string",
      "hidden": true,
      "name": "string",
      "secret": true,
      "shorthand": "string",
      "usage": "string",
      "value": "string"
    },
    "redirect_http": {
      "default": true,
      "enterprise": true,
      "flag": "string",
      "hidden": true,
      "name": "string",
      "secret": true,
      "shorthand": "string",
      "usage": "string",
      "value": true
    }
  },
  "trace": {
    "capture_logs": {
      "default": true,
      "enterprise": true,
      "flag": "string",
      "hidden": true,
      "name": "string",
      "secret": true,
      "shorthand": "string",
      "usage": "string",
      "value": true
    },
    "enable": {
      "default": true,
      "enterprise": true,
      "flag": "string",
      "hidden": true,
      "name": "string",
      "secret": true,
      "shorthand": "string",
      "usage": "string",
      "value": true
    },
    "honeycomb_api_key": {
      "default": "string",
      "enterprise": true,
      "flag": "string",
      "hidden": true,
      "name": "string",
      "secret": true,
      "shorthand": "string",
      "usage": "string",
      "value": "string"
    }
  },
  "update_check": {
    "default": true,
    "enterprise": true,
    "flag": "string",
    "hidden": true,
    "name": "string",
    "secret": true,
    "shorthand": "string",
    "usage": "string",
    "value": true
  },
  "wildcard_access_url": {
    "default": "string",
    "enterprise": true,
    "flag": "string",
    "hidden": true,
    "name": "string",
    "secret": true,
    "shorthand": "string",
    "usage": "string",
    "value": "string"
  }
}
```

### Properties

<<<<<<< HEAD
| Name                                 | Type                                                                                                                       | Required | Restrictions | Description                                     |
| ------------------------------------ | -------------------------------------------------------------------------------------------------------------------------- | -------- | ------------ | ----------------------------------------------- |
| `access_url`                         | [codersdk.DeploymentConfigField-string](#codersdkdeploymentconfigfield-string)                                             | false    |              |                                                 |
| `address`                            | [codersdk.DeploymentConfigField-string](#codersdkdeploymentconfigfield-string)                                             | false    |              | Address Use HTTPAddress or TLS.Address instead. |
| `agent_fallback_troubleshooting_url` | [codersdk.DeploymentConfigField-string](#codersdkdeploymentconfigfield-string)                                             | false    |              |                                                 |
| `agent_stat_refresh_interval`        | [codersdk.DeploymentConfigField-time_Duration](#codersdkdeploymentconfigfield-time_duration)                               | false    |              |                                                 |
| `api_rate_limit`                     | [codersdk.DeploymentConfigField-int](#codersdkdeploymentconfigfield-int)                                                   | false    |              |                                                 |
| `audit_logging`                      | [codersdk.DeploymentConfigField-bool](#codersdkdeploymentconfigfield-bool)                                                 | false    |              |                                                 |
| `autobuild_poll_interval`            | [codersdk.DeploymentConfigField-time_Duration](#codersdkdeploymentconfigfield-time_duration)                               | false    |              |                                                 |
| `browser_only`                       | [codersdk.DeploymentConfigField-bool](#codersdkdeploymentconfigfield-bool)                                                 | false    |              |                                                 |
| `cache_directory`                    | [codersdk.DeploymentConfigField-string](#codersdkdeploymentconfigfield-string)                                             | false    |              |                                                 |
| `derp`                               | [codersdk.DERP](#codersdkderp)                                                                                             | false    |              |                                                 |
| `experimental`                       | [codersdk.DeploymentConfigField-bool](#codersdkdeploymentconfigfield-bool)                                                 | false    |              |                                                 |
| `gitauth`                            | [codersdk.DeploymentConfigField-array_codersdk_GitAuthConfig](#codersdkdeploymentconfigfield-array_codersdk_gitauthconfig) | false    |              |                                                 |
| `http_address`                       | [codersdk.DeploymentConfigField-string](#codersdkdeploymentconfigfield-string)                                             | false    |              |                                                 |
| `in_memory_database`                 | [codersdk.DeploymentConfigField-bool](#codersdkdeploymentconfigfield-bool)                                                 | false    |              |                                                 |
| `max_token_lifetime`                 | [codersdk.DeploymentConfigField-time_Duration](#codersdkdeploymentconfigfield-time_duration)                               | false    |              |                                                 |
| `metrics_cache_refresh_interval`     | [codersdk.DeploymentConfigField-time_Duration](#codersdkdeploymentconfigfield-time_duration)                               | false    |              |                                                 |
| `oauth2`                             | [codersdk.OAuth2Config](#codersdkoauth2config)                                                                             | false    |              |                                                 |
| `oidc`                               | [codersdk.OIDCConfig](#codersdkoidcconfig)                                                                                 | false    |              |                                                 |
| `pg_connection_url`                  | [codersdk.DeploymentConfigField-string](#codersdkdeploymentconfigfield-string)                                             | false    |              |                                                 |
| `pprof`                              | [codersdk.PprofConfig](#codersdkpprofconfig)                                                                               | false    |              |                                                 |
| `prometheus`                         | [codersdk.PrometheusConfig](#codersdkprometheusconfig)                                                                     | false    |              |                                                 |
| `provisioner`                        | [codersdk.ProvisionerConfig](#codersdkprovisionerconfig)                                                                   | false    |              |                                                 |
| `proxy_trusted_headers`              | [codersdk.DeploymentConfigField-array_string](#codersdkdeploymentconfigfield-array_string)                                 | false    |              |                                                 |
| `proxy_trusted_origins`              | [codersdk.DeploymentConfigField-array_string](#codersdkdeploymentconfigfield-array_string)                                 | false    |              |                                                 |
| `scim_api_key`                       | [codersdk.DeploymentConfigField-string](#codersdkdeploymentconfigfield-string)                                             | false    |              |                                                 |
| `secure_auth_cookie`                 | [codersdk.DeploymentConfigField-bool](#codersdkdeploymentconfigfield-bool)                                                 | false    |              |                                                 |
| `ssh_keygen_algorithm`               | [codersdk.DeploymentConfigField-string](#codersdkdeploymentconfigfield-string)                                             | false    |              |                                                 |
| `swagger`                            | [codersdk.SwaggerConfig](#codersdkswaggerconfig)                                                                           | false    |              |                                                 |
| `telemetry`                          | [codersdk.TelemetryConfig](#codersdktelemetryconfig)                                                                       | false    |              |                                                 |
| `tls`                                | [codersdk.TLSConfig](#codersdktlsconfig)                                                                                   | false    |              |                                                 |
| `trace`                              | [codersdk.TraceConfig](#codersdktraceconfig)                                                                               | false    |              |                                                 |
| `update_check`                       | [codersdk.DeploymentConfigField-bool](#codersdkdeploymentconfigfield-bool)                                                 | false    |              |                                                 |
| `wildcard_access_url`                | [codersdk.DeploymentConfigField-string](#codersdkdeploymentconfigfield-string)                                             | false    |              |                                                 |
=======
| Name                                 | Type                                                                                                                       | Required | Restrictions | Description |
| ------------------------------------ | -------------------------------------------------------------------------------------------------------------------------- | -------- | ------------ | ----------- |
| `access_url`                         | [codersdk.DeploymentConfigField-string](#codersdkdeploymentconfigfield-string)                                             | false    |              |             |
| `address`                            | [codersdk.DeploymentConfigField-string](#codersdkdeploymentconfigfield-string)                                             | false    |              |             |
| `agent_fallback_troubleshooting_url` | [codersdk.DeploymentConfigField-string](#codersdkdeploymentconfigfield-string)                                             | false    |              |             |
| `agent_stat_refresh_interval`        | [codersdk.DeploymentConfigField-time_Duration](#codersdkdeploymentconfigfield-time_duration)                               | false    |              |             |
| `audit_logging`                      | [codersdk.DeploymentConfigField-bool](#codersdkdeploymentconfigfield-bool)                                                 | false    |              |             |
| `autobuild_poll_interval`            | [codersdk.DeploymentConfigField-time_Duration](#codersdkdeploymentconfigfield-time_duration)                               | false    |              |             |
| `browser_only`                       | [codersdk.DeploymentConfigField-bool](#codersdkdeploymentconfigfield-bool)                                                 | false    |              |             |
| `cache_directory`                    | [codersdk.DeploymentConfigField-string](#codersdkdeploymentconfigfield-string)                                             | false    |              |             |
| `derp`                               | [codersdk.DERP](#codersdkderp)                                                                                             | false    |              |             |
| `experimental`                       | [codersdk.DeploymentConfigField-bool](#codersdkdeploymentconfigfield-bool)                                                 | false    |              |             |
| `gitauth`                            | [codersdk.DeploymentConfigField-array_codersdk_GitAuthConfig](#codersdkdeploymentconfigfield-array_codersdk_gitauthconfig) | false    |              |             |
| `http_address`                       | [codersdk.DeploymentConfigField-string](#codersdkdeploymentconfigfield-string)                                             | false    |              |             |
| `in_memory_database`                 | [codersdk.DeploymentConfigField-bool](#codersdkdeploymentconfigfield-bool)                                                 | false    |              |             |
| `max_token_lifetime`                 | [codersdk.DeploymentConfigField-time_Duration](#codersdkdeploymentconfigfield-time_duration)                               | false    |              |             |
| `metrics_cache_refresh_interval`     | [codersdk.DeploymentConfigField-time_Duration](#codersdkdeploymentconfigfield-time_duration)                               | false    |              |             |
| `oauth2`                             | [codersdk.OAuth2Config](#codersdkoauth2config)                                                                             | false    |              |             |
| `oidc`                               | [codersdk.OIDCConfig](#codersdkoidcconfig)                                                                                 | false    |              |             |
| `pg_connection_url`                  | [codersdk.DeploymentConfigField-string](#codersdkdeploymentconfigfield-string)                                             | false    |              |             |
| `pprof`                              | [codersdk.PprofConfig](#codersdkpprofconfig)                                                                               | false    |              |             |
| `prometheus`                         | [codersdk.PrometheusConfig](#codersdkprometheusconfig)                                                                     | false    |              |             |
| `provisioner`                        | [codersdk.ProvisionerConfig](#codersdkprovisionerconfig)                                                                   | false    |              |             |
| `proxy_trusted_headers`              | [codersdk.DeploymentConfigField-array_string](#codersdkdeploymentconfigfield-array_string)                                 | false    |              |             |
| `proxy_trusted_origins`              | [codersdk.DeploymentConfigField-array_string](#codersdkdeploymentconfigfield-array_string)                                 | false    |              |             |
| `rate_limit`                         | [codersdk.RateLimitConfig](#codersdkratelimitconfig)                                                                       | false    |              |             |
| `scim_api_key`                       | [codersdk.DeploymentConfigField-string](#codersdkdeploymentconfigfield-string)                                             | false    |              |             |
| `secure_auth_cookie`                 | [codersdk.DeploymentConfigField-bool](#codersdkdeploymentconfigfield-bool)                                                 | false    |              |             |
| `ssh_keygen_algorithm`               | [codersdk.DeploymentConfigField-string](#codersdkdeploymentconfigfield-string)                                             | false    |              |             |
| `swagger`                            | [codersdk.SwaggerConfig](#codersdkswaggerconfig)                                                                           | false    |              |             |
| `telemetry`                          | [codersdk.TelemetryConfig](#codersdktelemetryconfig)                                                                       | false    |              |             |
| `tls`                                | [codersdk.TLSConfig](#codersdktlsconfig)                                                                                   | false    |              |             |
| `trace`                              | [codersdk.TraceConfig](#codersdktraceconfig)                                                                               | false    |              |             |
| `update_check`                       | [codersdk.DeploymentConfigField-bool](#codersdkdeploymentconfigfield-bool)                                                 | false    |              |             |
| `wildcard_access_url`                | [codersdk.DeploymentConfigField-string](#codersdkdeploymentconfigfield-string)                                             | false    |              |             |
>>>>>>> 52d7dfa2

## codersdk.DeploymentConfigField-array_codersdk_GitAuthConfig

```json
{
  "default": [
    {
      "auth_url": "string",
      "client_id": "string",
      "id": "string",
      "no_refresh": true,
      "regex": "string",
      "scopes": ["string"],
      "token_url": "string",
      "type": "string",
      "validate_url": "string"
    }
  ],
  "enterprise": true,
  "flag": "string",
  "hidden": true,
  "name": "string",
  "secret": true,
  "shorthand": "string",
  "usage": "string",
  "value": [
    {
      "auth_url": "string",
      "client_id": "string",
      "id": "string",
      "no_refresh": true,
      "regex": "string",
      "scopes": ["string"],
      "token_url": "string",
      "type": "string",
      "validate_url": "string"
    }
  ]
}
```

### Properties

| Name         | Type                                                      | Required | Restrictions | Description |
| ------------ | --------------------------------------------------------- | -------- | ------------ | ----------- |
| `default`    | array of [codersdk.GitAuthConfig](#codersdkgitauthconfig) | false    |              |             |
| `enterprise` | boolean                                                   | false    |              |             |
| `flag`       | string                                                    | false    |              |             |
| `hidden`     | boolean                                                   | false    |              |             |
| `name`       | string                                                    | false    |              |             |
| `secret`     | boolean                                                   | false    |              |             |
| `shorthand`  | string                                                    | false    |              |             |
| `usage`      | string                                                    | false    |              |             |
| `value`      | array of [codersdk.GitAuthConfig](#codersdkgitauthconfig) | false    |              |             |

## codersdk.DeploymentConfigField-array_string

```json
{
  "default": ["string"],
  "enterprise": true,
  "flag": "string",
  "hidden": true,
  "name": "string",
  "secret": true,
  "shorthand": "string",
  "usage": "string",
  "value": ["string"]
}
```

### Properties

| Name         | Type            | Required | Restrictions | Description |
| ------------ | --------------- | -------- | ------------ | ----------- |
| `default`    | array of string | false    |              |             |
| `enterprise` | boolean         | false    |              |             |
| `flag`       | string          | false    |              |             |
| `hidden`     | boolean         | false    |              |             |
| `name`       | string          | false    |              |             |
| `secret`     | boolean         | false    |              |             |
| `shorthand`  | string          | false    |              |             |
| `usage`      | string          | false    |              |             |
| `value`      | array of string | false    |              |             |

## codersdk.DeploymentConfigField-bool

```json
{
  "default": true,
  "enterprise": true,
  "flag": "string",
  "hidden": true,
  "name": "string",
  "secret": true,
  "shorthand": "string",
  "usage": "string",
  "value": true
}
```

### Properties

| Name         | Type    | Required | Restrictions | Description |
| ------------ | ------- | -------- | ------------ | ----------- |
| `default`    | boolean | false    |              |             |
| `enterprise` | boolean | false    |              |             |
| `flag`       | string  | false    |              |             |
| `hidden`     | boolean | false    |              |             |
| `name`       | string  | false    |              |             |
| `secret`     | boolean | false    |              |             |
| `shorthand`  | string  | false    |              |             |
| `usage`      | string  | false    |              |             |
| `value`      | boolean | false    |              |             |

## codersdk.DeploymentConfigField-int

```json
{
  "default": 0,
  "enterprise": true,
  "flag": "string",
  "hidden": true,
  "name": "string",
  "secret": true,
  "shorthand": "string",
  "usage": "string",
  "value": 0
}
```

### Properties

| Name         | Type    | Required | Restrictions | Description |
| ------------ | ------- | -------- | ------------ | ----------- |
| `default`    | integer | false    |              |             |
| `enterprise` | boolean | false    |              |             |
| `flag`       | string  | false    |              |             |
| `hidden`     | boolean | false    |              |             |
| `name`       | string  | false    |              |             |
| `secret`     | boolean | false    |              |             |
| `shorthand`  | string  | false    |              |             |
| `usage`      | string  | false    |              |             |
| `value`      | integer | false    |              |             |

## codersdk.DeploymentConfigField-string

```json
{
  "default": "string",
  "enterprise": true,
  "flag": "string",
  "hidden": true,
  "name": "string",
  "secret": true,
  "shorthand": "string",
  "usage": "string",
  "value": "string"
}
```

### Properties

| Name         | Type    | Required | Restrictions | Description |
| ------------ | ------- | -------- | ------------ | ----------- |
| `default`    | string  | false    |              |             |
| `enterprise` | boolean | false    |              |             |
| `flag`       | string  | false    |              |             |
| `hidden`     | boolean | false    |              |             |
| `name`       | string  | false    |              |             |
| `secret`     | boolean | false    |              |             |
| `shorthand`  | string  | false    |              |             |
| `usage`      | string  | false    |              |             |
| `value`      | string  | false    |              |             |

## codersdk.DeploymentConfigField-time_Duration

```json
{
  "default": -9223372036854776000,
  "enterprise": true,
  "flag": "string",
  "hidden": true,
  "name": "string",
  "secret": true,
  "shorthand": "string",
  "usage": "string",
  "value": -9223372036854776000
}
```

### Properties

| Name         | Type                           | Required | Restrictions | Description |
| ------------ | ------------------------------ | -------- | ------------ | ----------- |
| `default`    | [time.Duration](#timeduration) | false    |              |             |
| `enterprise` | boolean                        | false    |              |             |
| `flag`       | string                         | false    |              |             |
| `hidden`     | boolean                        | false    |              |             |
| `name`       | string                         | false    |              |             |
| `secret`     | boolean                        | false    |              |             |
| `shorthand`  | string                         | false    |              |             |
| `usage`      | string                         | false    |              |             |
| `value`      | [time.Duration](#timeduration) | false    |              |             |

## codersdk.GetAppHostResponse

```json
{
  "host": "string"
}
```

### Properties

| Name   | Type   | Required | Restrictions | Description                                                   |
| ------ | ------ | -------- | ------------ | ------------------------------------------------------------- |
| `host` | string | false    |              | Host is the externally accessible URL for the Coder instance. |

## codersdk.GitAuthConfig

```json
{
  "auth_url": "string",
  "client_id": "string",
  "id": "string",
  "no_refresh": true,
  "regex": "string",
  "scopes": ["string"],
  "token_url": "string",
  "type": "string",
  "validate_url": "string"
}
```

### Properties

| Name           | Type            | Required | Restrictions | Description |
| -------------- | --------------- | -------- | ------------ | ----------- |
| `auth_url`     | string          | false    |              |             |
| `client_id`    | string          | false    |              |             |
| `id`           | string          | false    |              |             |
| `no_refresh`   | boolean         | false    |              |             |
| `regex`        | string          | false    |              |             |
| `scopes`       | array of string | false    |              |             |
| `token_url`    | string          | false    |              |             |
| `type`         | string          | false    |              |             |
| `validate_url` | string          | false    |              |             |

## codersdk.GoogleInstanceIdentityToken

```json
{
  "json_web_token": "string"
}
```

### Properties

| Name             | Type   | Required | Restrictions | Description |
| ---------------- | ------ | -------- | ------------ | ----------- |
| `json_web_token` | string | true     |              |             |

## codersdk.Healthcheck

```json
{
  "interval": 0,
  "threshold": 0,
  "url": "string"
}
```

### Properties

| Name        | Type    | Required | Restrictions | Description                                                                                      |
| ----------- | ------- | -------- | ------------ | ------------------------------------------------------------------------------------------------ |
| `interval`  | integer | false    |              | Interval specifies the seconds between each health check.                                        |
| `threshold` | integer | false    |              | Threshold specifies the number of consecutive failed health checks before returning "unhealthy". |
| `url`       | string  | false    |              | URL specifies the endpoint to check for the app health.                                          |

## codersdk.LogLevel

```json
"trace"
```

### Properties

| Name          | Type   | Required | Restrictions | Description |
| ------------- | ------ | -------- | ------------ | ----------- |
| `*anonymous*` | string | false    |              |             |

#### Enumerated Values

| Property      | Value   |
| ------------- | ------- |
| `*anonymous*` | `trace` |
| `*anonymous*` | `debug` |
| `*anonymous*` | `info`  |
| `*anonymous*` | `warn`  |
| `*anonymous*` | `error` |

## codersdk.LogSource

```json
"provisioner_daemon"
```

### Properties

| Name          | Type   | Required | Restrictions | Description |
| ------------- | ------ | -------- | ------------ | ----------- |
| `*anonymous*` | string | false    |              |             |

#### Enumerated Values

| Property      | Value                |
| ------------- | -------------------- |
| `*anonymous*` | `provisioner_daemon` |
| `*anonymous*` | `provisioner`        |

## codersdk.OAuth2Config

```json
{
  "github": {
    "allow_everyone": {
      "default": true,
      "enterprise": true,
      "flag": "string",
      "hidden": true,
      "name": "string",
      "secret": true,
      "shorthand": "string",
      "usage": "string",
      "value": true
    },
    "allow_signups": {
      "default": true,
      "enterprise": true,
      "flag": "string",
      "hidden": true,
      "name": "string",
      "secret": true,
      "shorthand": "string",
      "usage": "string",
      "value": true
    },
    "allowed_orgs": {
      "default": ["string"],
      "enterprise": true,
      "flag": "string",
      "hidden": true,
      "name": "string",
      "secret": true,
      "shorthand": "string",
      "usage": "string",
      "value": ["string"]
    },
    "allowed_teams": {
      "default": ["string"],
      "enterprise": true,
      "flag": "string",
      "hidden": true,
      "name": "string",
      "secret": true,
      "shorthand": "string",
      "usage": "string",
      "value": ["string"]
    },
    "client_id": {
      "default": "string",
      "enterprise": true,
      "flag": "string",
      "hidden": true,
      "name": "string",
      "secret": true,
      "shorthand": "string",
      "usage": "string",
      "value": "string"
    },
    "client_secret": {
      "default": "string",
      "enterprise": true,
      "flag": "string",
      "hidden": true,
      "name": "string",
      "secret": true,
      "shorthand": "string",
      "usage": "string",
      "value": "string"
    },
    "enterprise_base_url": {
      "default": "string",
      "enterprise": true,
      "flag": "string",
      "hidden": true,
      "name": "string",
      "secret": true,
      "shorthand": "string",
      "usage": "string",
      "value": "string"
    }
  }
}
```

### Properties

| Name     | Type                                                       | Required | Restrictions | Description |
| -------- | ---------------------------------------------------------- | -------- | ------------ | ----------- |
| `github` | [codersdk.OAuth2GithubConfig](#codersdkoauth2githubconfig) | false    |              |             |

## codersdk.OAuth2GithubConfig

```json
{
  "allow_everyone": {
    "default": true,
    "enterprise": true,
    "flag": "string",
    "hidden": true,
    "name": "string",
    "secret": true,
    "shorthand": "string",
    "usage": "string",
    "value": true
  },
  "allow_signups": {
    "default": true,
    "enterprise": true,
    "flag": "string",
    "hidden": true,
    "name": "string",
    "secret": true,
    "shorthand": "string",
    "usage": "string",
    "value": true
  },
  "allowed_orgs": {
    "default": ["string"],
    "enterprise": true,
    "flag": "string",
    "hidden": true,
    "name": "string",
    "secret": true,
    "shorthand": "string",
    "usage": "string",
    "value": ["string"]
  },
  "allowed_teams": {
    "default": ["string"],
    "enterprise": true,
    "flag": "string",
    "hidden": true,
    "name": "string",
    "secret": true,
    "shorthand": "string",
    "usage": "string",
    "value": ["string"]
  },
  "client_id": {
    "default": "string",
    "enterprise": true,
    "flag": "string",
    "hidden": true,
    "name": "string",
    "secret": true,
    "shorthand": "string",
    "usage": "string",
    "value": "string"
  },
  "client_secret": {
    "default": "string",
    "enterprise": true,
    "flag": "string",
    "hidden": true,
    "name": "string",
    "secret": true,
    "shorthand": "string",
    "usage": "string",
    "value": "string"
  },
  "enterprise_base_url": {
    "default": "string",
    "enterprise": true,
    "flag": "string",
    "hidden": true,
    "name": "string",
    "secret": true,
    "shorthand": "string",
    "usage": "string",
    "value": "string"
  }
}
```

### Properties

| Name                  | Type                                                                                       | Required | Restrictions | Description |
| --------------------- | ------------------------------------------------------------------------------------------ | -------- | ------------ | ----------- |
| `allow_everyone`      | [codersdk.DeploymentConfigField-bool](#codersdkdeploymentconfigfield-bool)                 | false    |              |             |
| `allow_signups`       | [codersdk.DeploymentConfigField-bool](#codersdkdeploymentconfigfield-bool)                 | false    |              |             |
| `allowed_orgs`        | [codersdk.DeploymentConfigField-array_string](#codersdkdeploymentconfigfield-array_string) | false    |              |             |
| `allowed_teams`       | [codersdk.DeploymentConfigField-array_string](#codersdkdeploymentconfigfield-array_string) | false    |              |             |
| `client_id`           | [codersdk.DeploymentConfigField-string](#codersdkdeploymentconfigfield-string)             | false    |              |             |
| `client_secret`       | [codersdk.DeploymentConfigField-string](#codersdkdeploymentconfigfield-string)             | false    |              |             |
| `enterprise_base_url` | [codersdk.DeploymentConfigField-string](#codersdkdeploymentconfigfield-string)             | false    |              |             |

## codersdk.OIDCConfig

```json
{
  "allow_signups": {
    "default": true,
    "enterprise": true,
    "flag": "string",
    "hidden": true,
    "name": "string",
    "secret": true,
    "shorthand": "string",
    "usage": "string",
    "value": true
  },
  "client_id": {
    "default": "string",
    "enterprise": true,
    "flag": "string",
    "hidden": true,
    "name": "string",
    "secret": true,
    "shorthand": "string",
    "usage": "string",
    "value": "string"
  },
  "client_secret": {
    "default": "string",
    "enterprise": true,
    "flag": "string",
    "hidden": true,
    "name": "string",
    "secret": true,
    "shorthand": "string",
    "usage": "string",
    "value": "string"
  },
  "email_domain": {
    "default": ["string"],
    "enterprise": true,
    "flag": "string",
    "hidden": true,
    "name": "string",
    "secret": true,
    "shorthand": "string",
    "usage": "string",
    "value": ["string"]
  },
  "ignore_email_verified": {
    "default": true,
    "enterprise": true,
    "flag": "string",
    "hidden": true,
    "name": "string",
    "secret": true,
    "shorthand": "string",
    "usage": "string",
    "value": true
  },
  "issuer_url": {
    "default": "string",
    "enterprise": true,
    "flag": "string",
    "hidden": true,
    "name": "string",
    "secret": true,
    "shorthand": "string",
    "usage": "string",
    "value": "string"
  },
  "scopes": {
    "default": ["string"],
    "enterprise": true,
    "flag": "string",
    "hidden": true,
    "name": "string",
    "secret": true,
    "shorthand": "string",
    "usage": "string",
    "value": ["string"]
  },
  "username_field": {
    "default": "string",
    "enterprise": true,
    "flag": "string",
    "hidden": true,
    "name": "string",
    "secret": true,
    "shorthand": "string",
    "usage": "string",
    "value": "string"
  }
}
```

### Properties

| Name                    | Type                                                                                       | Required | Restrictions | Description |
| ----------------------- | ------------------------------------------------------------------------------------------ | -------- | ------------ | ----------- |
| `allow_signups`         | [codersdk.DeploymentConfigField-bool](#codersdkdeploymentconfigfield-bool)                 | false    |              |             |
| `client_id`             | [codersdk.DeploymentConfigField-string](#codersdkdeploymentconfigfield-string)             | false    |              |             |
| `client_secret`         | [codersdk.DeploymentConfigField-string](#codersdkdeploymentconfigfield-string)             | false    |              |             |
| `email_domain`          | [codersdk.DeploymentConfigField-array_string](#codersdkdeploymentconfigfield-array_string) | false    |              |             |
| `ignore_email_verified` | [codersdk.DeploymentConfigField-bool](#codersdkdeploymentconfigfield-bool)                 | false    |              |             |
| `issuer_url`            | [codersdk.DeploymentConfigField-string](#codersdkdeploymentconfigfield-string)             | false    |              |             |
| `scopes`                | [codersdk.DeploymentConfigField-array_string](#codersdkdeploymentconfigfield-array_string) | false    |              |             |
| `username_field`        | [codersdk.DeploymentConfigField-string](#codersdkdeploymentconfigfield-string)             | false    |              |             |

## codersdk.Parameter

```json
{
  "created_at": "2019-08-24T14:15:22Z",
  "destination_scheme": "none",
  "id": "497f6eca-6276-4993-bfeb-53cbbbba6f08",
  "name": "string",
  "scope": "template",
  "scope_id": "5d3fe357-12dd-4f62-b004-6d1fb3b8454f",
  "source_scheme": "none",
  "updated_at": "2019-08-24T14:15:22Z"
}
```

Parameter represents a set value for the scope.

### Properties

| Name                 | Type                                                                       | Required | Restrictions | Description |
| -------------------- | -------------------------------------------------------------------------- | -------- | ------------ | ----------- |
| `created_at`         | string                                                                     | false    |              |             |
| `destination_scheme` | [codersdk.ParameterDestinationScheme](#codersdkparameterdestinationscheme) | false    |              |             |
| `id`                 | string                                                                     | false    |              |             |
| `name`               | string                                                                     | false    |              |             |
| `scope`              | [codersdk.ParameterScope](#codersdkparameterscope)                         | false    |              |             |
| `scope_id`           | string                                                                     | false    |              |             |
| `source_scheme`      | [codersdk.ParameterSourceScheme](#codersdkparametersourcescheme)           | false    |              |             |
| `updated_at`         | string                                                                     | false    |              |             |

#### Enumerated Values

| Property             | Value                  |
| -------------------- | ---------------------- |
| `destination_scheme` | `none`                 |
| `destination_scheme` | `environment_variable` |
| `destination_scheme` | `provisioner_variable` |
| `scope`              | `template`             |
| `scope`              | `workspace`            |
| `scope`              | `import_job`           |
| `source_scheme`      | `none`                 |
| `source_scheme`      | `data`                 |

## codersdk.ParameterDestinationScheme

```json
"none"
```

### Properties

| Name          | Type   | Required | Restrictions | Description |
| ------------- | ------ | -------- | ------------ | ----------- |
| `*anonymous*` | string | false    |              |             |

#### Enumerated Values

| Property      | Value                  |
| ------------- | ---------------------- |
| `*anonymous*` | `none`                 |
| `*anonymous*` | `environment_variable` |
| `*anonymous*` | `provisioner_variable` |

## codersdk.ParameterScope

```json
"template"
```

### Properties

| Name          | Type   | Required | Restrictions | Description |
| ------------- | ------ | -------- | ------------ | ----------- |
| `*anonymous*` | string | false    |              |             |

#### Enumerated Values

| Property      | Value        |
| ------------- | ------------ |
| `*anonymous*` | `template`   |
| `*anonymous*` | `workspace`  |
| `*anonymous*` | `import_job` |

## codersdk.ParameterSourceScheme

```json
"none"
```

### Properties

| Name          | Type   | Required | Restrictions | Description |
| ------------- | ------ | -------- | ------------ | ----------- |
| `*anonymous*` | string | false    |              |             |

#### Enumerated Values

| Property      | Value  |
| ------------- | ------ |
| `*anonymous*` | `none` |
| `*anonymous*` | `data` |

## codersdk.PostWorkspaceAppHealthsRequest

```json
{
  "healths": {
    "property1": "disabled",
    "property2": "disabled"
  }
}
```

### Properties

| Name               | Type                                                       | Required | Restrictions | Description                                                           |
| ------------------ | ---------------------------------------------------------- | -------- | ------------ | --------------------------------------------------------------------- |
| `healths`          | object                                                     | false    |              | Healths is a map of the workspace app name and the health of the app. |
| » `[any property]` | [codersdk.WorkspaceAppHealth](#codersdkworkspaceapphealth) | false    |              |                                                                       |

## codersdk.PprofConfig

```json
{
  "address": {
    "default": "string",
    "enterprise": true,
    "flag": "string",
    "hidden": true,
    "name": "string",
    "secret": true,
    "shorthand": "string",
    "usage": "string",
    "value": "string"
  },
  "enable": {
    "default": true,
    "enterprise": true,
    "flag": "string",
    "hidden": true,
    "name": "string",
    "secret": true,
    "shorthand": "string",
    "usage": "string",
    "value": true
  }
}
```

### Properties

| Name      | Type                                                                           | Required | Restrictions | Description |
| --------- | ------------------------------------------------------------------------------ | -------- | ------------ | ----------- |
| `address` | [codersdk.DeploymentConfigField-string](#codersdkdeploymentconfigfield-string) | false    |              |             |
| `enable`  | [codersdk.DeploymentConfigField-bool](#codersdkdeploymentconfigfield-bool)     | false    |              |             |

## codersdk.PrometheusConfig

```json
{
  "address": {
    "default": "string",
    "enterprise": true,
    "flag": "string",
    "hidden": true,
    "name": "string",
    "secret": true,
    "shorthand": "string",
    "usage": "string",
    "value": "string"
  },
  "enable": {
    "default": true,
    "enterprise": true,
    "flag": "string",
    "hidden": true,
    "name": "string",
    "secret": true,
    "shorthand": "string",
    "usage": "string",
    "value": true
  }
}
```

### Properties

| Name      | Type                                                                           | Required | Restrictions | Description |
| --------- | ------------------------------------------------------------------------------ | -------- | ------------ | ----------- |
| `address` | [codersdk.DeploymentConfigField-string](#codersdkdeploymentconfigfield-string) | false    |              |             |
| `enable`  | [codersdk.DeploymentConfigField-bool](#codersdkdeploymentconfigfield-bool)     | false    |              |             |

## codersdk.ProvisionerConfig

```json
{
  "daemon_poll_interval": {
    "default": -9223372036854776000,
    "enterprise": true,
    "flag": "string",
    "hidden": true,
    "name": "string",
    "secret": true,
    "shorthand": "string",
    "usage": "string",
    "value": -9223372036854776000
  },
  "daemon_poll_jitter": {
    "default": -9223372036854776000,
    "enterprise": true,
    "flag": "string",
    "hidden": true,
    "name": "string",
    "secret": true,
    "shorthand": "string",
    "usage": "string",
    "value": -9223372036854776000
  },
  "daemons": {
    "default": 0,
    "enterprise": true,
    "flag": "string",
    "hidden": true,
    "name": "string",
    "secret": true,
    "shorthand": "string",
    "usage": "string",
    "value": 0
  },
  "force_cancel_interval": {
    "default": -9223372036854776000,
    "enterprise": true,
    "flag": "string",
    "hidden": true,
    "name": "string",
    "secret": true,
    "shorthand": "string",
    "usage": "string",
    "value": -9223372036854776000
  }
}
```

### Properties

| Name                    | Type                                                                                         | Required | Restrictions | Description |
| ----------------------- | -------------------------------------------------------------------------------------------- | -------- | ------------ | ----------- |
| `daemon_poll_interval`  | [codersdk.DeploymentConfigField-time_Duration](#codersdkdeploymentconfigfield-time_duration) | false    |              |             |
| `daemon_poll_jitter`    | [codersdk.DeploymentConfigField-time_Duration](#codersdkdeploymentconfigfield-time_duration) | false    |              |             |
| `daemons`               | [codersdk.DeploymentConfigField-int](#codersdkdeploymentconfigfield-int)                     | false    |              |             |
| `force_cancel_interval` | [codersdk.DeploymentConfigField-time_Duration](#codersdkdeploymentconfigfield-time_duration) | false    |              |             |

## codersdk.ProvisionerJob

```json
{
  "canceled_at": "2019-08-24T14:15:22Z",
  "completed_at": "2019-08-24T14:15:22Z",
  "created_at": "2019-08-24T14:15:22Z",
  "error": "string",
  "file_id": "8a0cfb4f-ddc9-436d-91bb-75133c583767",
  "id": "497f6eca-6276-4993-bfeb-53cbbbba6f08",
  "started_at": "2019-08-24T14:15:22Z",
  "status": "pending",
  "tags": {
    "property1": "string",
    "property2": "string"
  },
  "worker_id": "ae5fa6f7-c55b-40c1-b40a-b36ac467652b"
}
```

### Properties

| Name               | Type                                                           | Required | Restrictions | Description |
| ------------------ | -------------------------------------------------------------- | -------- | ------------ | ----------- |
| `canceled_at`      | string                                                         | false    |              |             |
| `completed_at`     | string                                                         | false    |              |             |
| `created_at`       | string                                                         | false    |              |             |
| `error`            | string                                                         | false    |              |             |
| `file_id`          | string                                                         | false    |              |             |
| `id`               | string                                                         | false    |              |             |
| `started_at`       | string                                                         | false    |              |             |
| `status`           | [codersdk.ProvisionerJobStatus](#codersdkprovisionerjobstatus) | false    |              |             |
| `tags`             | object                                                         | false    |              |             |
| » `[any property]` | string                                                         | false    |              |             |
| `worker_id`        | string                                                         | false    |              |             |

#### Enumerated Values

| Property | Value       |
| -------- | ----------- |
| `status` | `pending`   |
| `status` | `running`   |
| `status` | `succeeded` |
| `status` | `canceling` |
| `status` | `canceled`  |
| `status` | `failed`    |

## codersdk.ProvisionerJobLog

```json
{
  "created_at": "2019-08-24T14:15:22Z",
  "id": 0,
  "log_level": "trace",
  "log_source": "provisioner_daemon",
  "output": "string",
  "stage": "string"
}
```

### Properties

| Name         | Type                                     | Required | Restrictions | Description |
| ------------ | ---------------------------------------- | -------- | ------------ | ----------- |
| `created_at` | string                                   | false    |              |             |
| `id`         | integer                                  | false    |              |             |
| `log_level`  | [codersdk.LogLevel](#codersdkloglevel)   | false    |              |             |
| `log_source` | [codersdk.LogSource](#codersdklogsource) | false    |              |             |
| `output`     | string                                   | false    |              |             |
| `stage`      | string                                   | false    |              |             |

#### Enumerated Values

| Property    | Value   |
| ----------- | ------- |
| `log_level` | `trace` |
| `log_level` | `debug` |
| `log_level` | `info`  |
| `log_level` | `warn`  |
| `log_level` | `error` |

## codersdk.ProvisionerJobStatus

```json
"pending"
```

### Properties

| Name          | Type   | Required | Restrictions | Description |
| ------------- | ------ | -------- | ------------ | ----------- |
| `*anonymous*` | string | false    |              |             |

#### Enumerated Values

| Property      | Value       |
| ------------- | ----------- |
| `*anonymous*` | `pending`   |
| `*anonymous*` | `running`   |
| `*anonymous*` | `succeeded` |
| `*anonymous*` | `canceling` |
| `*anonymous*` | `canceled`  |
| `*anonymous*` | `failed`    |

## codersdk.ProvisionerType

```json
"echo"
```

### Properties

| Name          | Type   | Required | Restrictions | Description |
| ------------- | ------ | -------- | ------------ | ----------- |
| `*anonymous*` | string | false    |              |             |

#### Enumerated Values

| Property      | Value       |
| ------------- | ----------- |
| `*anonymous*` | `echo`      |
| `*anonymous*` | `terraform` |

## codersdk.PutExtendWorkspaceRequest

```json
{
  "deadline": "string"
}
```

### Properties

| Name       | Type   | Required | Restrictions | Description |
| ---------- | ------ | -------- | ------------ | ----------- |
| `deadline` | string | true     |              |             |

<<<<<<< HEAD
## codersdk.ResourceType

```json
"organization"
=======
## codersdk.RateLimitConfig

```json
{
  "api": {
    "default": 0,
    "enterprise": true,
    "flag": "string",
    "hidden": true,
    "name": "string",
    "secret": true,
    "shorthand": "string",
    "usage": "string",
    "value": 0
  },
  "disable_all": {
    "default": true,
    "enterprise": true,
    "flag": "string",
    "hidden": true,
    "name": "string",
    "secret": true,
    "shorthand": "string",
    "usage": "string",
    "value": true
  }
}
>>>>>>> 52d7dfa2
```

### Properties

<<<<<<< HEAD
| Name          | Type   | Required | Restrictions | Description |
| ------------- | ------ | -------- | ------------ | ----------- |
| `*anonymous*` | string | false    |              |             |

#### Enumerated Values

| Property      | Value              |
| ------------- | ------------------ |
| `*anonymous*` | `organization`     |
| `*anonymous*` | `template`         |
| `*anonymous*` | `template_version` |
| `*anonymous*` | `user`             |
| `*anonymous*` | `workspace`        |
| `*anonymous*` | `workspace_build`  |
| `*anonymous*` | `git_ssh_key`      |
| `*anonymous*` | `api_key`          |
| `*anonymous*` | `group`            |
=======
| Name          | Type                                                                       | Required | Restrictions | Description |
| ------------- | -------------------------------------------------------------------------- | -------- | ------------ | ----------- |
| `api`         | [codersdk.DeploymentConfigField-int](#codersdkdeploymentconfigfield-int)   | false    |              |             |
| `disable_all` | [codersdk.DeploymentConfigField-bool](#codersdkdeploymentconfigfield-bool) | false    |              |             |
>>>>>>> 52d7dfa2

## codersdk.Response

```json
{
  "detail": "string",
  "message": "string",
  "validations": [
    {
      "detail": "string",
      "field": "string"
    }
  ]
}
```

### Properties

| Name          | Type                                                          | Required | Restrictions | Description                                                                                                                                                                                                                        |
| ------------- | ------------------------------------------------------------- | -------- | ------------ | ---------------------------------------------------------------------------------------------------------------------------------------------------------------------------------------------------------------------------------- |
| `detail`      | string                                                        | false    |              | Detail is a debug message that provides further insight into why the action failed. This information can be technical and a regular golang err.Error() text. - "database: too many open connections" - "stat: too many open files" |
| `message`     | string                                                        | false    |              | Message is an actionable message that depicts actions the request took. These messages should be fully formed sentences with proper punctuation. Examples: - "A user has been created." - "Failed to create a user."               |
| `validations` | array of [codersdk.ValidationError](#codersdkvalidationerror) | false    |              | Validations are form field-specific friendly error messages. They will be shown on a form field in the UI. These can also be used to add additional context if there is a set of errors in the primary 'Message'.                  |

## codersdk.Role

```json
{
  "display_name": "string",
  "name": "string"
}
```

### Properties

| Name           | Type   | Required | Restrictions | Description |
| -------------- | ------ | -------- | ------------ | ----------- |
| `display_name` | string | false    |              |             |
| `name`         | string | false    |              |             |

## codersdk.SwaggerConfig

```json
{
  "enable": {
    "default": true,
    "enterprise": true,
    "flag": "string",
    "hidden": true,
    "name": "string",
    "secret": true,
    "shorthand": "string",
    "usage": "string",
    "value": true
  }
}
```

### Properties

| Name     | Type                                                                       | Required | Restrictions | Description |
| -------- | -------------------------------------------------------------------------- | -------- | ------------ | ----------- |
| `enable` | [codersdk.DeploymentConfigField-bool](#codersdkdeploymentconfigfield-bool) | false    |              |             |

## codersdk.TLSConfig

```json
{
  "address": {
    "default": "string",
    "enterprise": true,
    "flag": "string",
    "hidden": true,
    "name": "string",
    "secret": true,
    "shorthand": "string",
    "usage": "string",
    "value": "string"
  },
  "cert_file": {
    "default": ["string"],
    "enterprise": true,
    "flag": "string",
    "hidden": true,
    "name": "string",
    "secret": true,
    "shorthand": "string",
    "usage": "string",
    "value": ["string"]
  },
  "client_auth": {
    "default": "string",
    "enterprise": true,
    "flag": "string",
    "hidden": true,
    "name": "string",
    "secret": true,
    "shorthand": "string",
    "usage": "string",
    "value": "string"
  },
  "client_ca_file": {
    "default": "string",
    "enterprise": true,
    "flag": "string",
    "hidden": true,
    "name": "string",
    "secret": true,
    "shorthand": "string",
    "usage": "string",
    "value": "string"
  },
  "client_cert_file": {
    "default": "string",
    "enterprise": true,
    "flag": "string",
    "hidden": true,
    "name": "string",
    "secret": true,
    "shorthand": "string",
    "usage": "string",
    "value": "string"
  },
  "client_key_file": {
    "default": "string",
    "enterprise": true,
    "flag": "string",
    "hidden": true,
    "name": "string",
    "secret": true,
    "shorthand": "string",
    "usage": "string",
    "value": "string"
  },
  "enable": {
    "default": true,
    "enterprise": true,
    "flag": "string",
    "hidden": true,
    "name": "string",
    "secret": true,
    "shorthand": "string",
    "usage": "string",
    "value": true
  },
  "key_file": {
    "default": ["string"],
    "enterprise": true,
    "flag": "string",
    "hidden": true,
    "name": "string",
    "secret": true,
    "shorthand": "string",
    "usage": "string",
    "value": ["string"]
  },
  "min_version": {
    "default": "string",
    "enterprise": true,
    "flag": "string",
    "hidden": true,
    "name": "string",
    "secret": true,
    "shorthand": "string",
    "usage": "string",
    "value": "string"
  },
  "redirect_http": {
    "default": true,
    "enterprise": true,
    "flag": "string",
    "hidden": true,
    "name": "string",
    "secret": true,
    "shorthand": "string",
    "usage": "string",
    "value": true
  }
}
```

### Properties

| Name               | Type                                                                                       | Required | Restrictions | Description |
| ------------------ | ------------------------------------------------------------------------------------------ | -------- | ------------ | ----------- |
| `address`          | [codersdk.DeploymentConfigField-string](#codersdkdeploymentconfigfield-string)             | false    |              |             |
| `cert_file`        | [codersdk.DeploymentConfigField-array_string](#codersdkdeploymentconfigfield-array_string) | false    |              |             |
| `client_auth`      | [codersdk.DeploymentConfigField-string](#codersdkdeploymentconfigfield-string)             | false    |              |             |
| `client_ca_file`   | [codersdk.DeploymentConfigField-string](#codersdkdeploymentconfigfield-string)             | false    |              |             |
| `client_cert_file` | [codersdk.DeploymentConfigField-string](#codersdkdeploymentconfigfield-string)             | false    |              |             |
| `client_key_file`  | [codersdk.DeploymentConfigField-string](#codersdkdeploymentconfigfield-string)             | false    |              |             |
| `enable`           | [codersdk.DeploymentConfigField-bool](#codersdkdeploymentconfigfield-bool)                 | false    |              |             |
| `key_file`         | [codersdk.DeploymentConfigField-array_string](#codersdkdeploymentconfigfield-array_string) | false    |              |             |
| `min_version`      | [codersdk.DeploymentConfigField-string](#codersdkdeploymentconfigfield-string)             | false    |              |             |
| `redirect_http`    | [codersdk.DeploymentConfigField-bool](#codersdkdeploymentconfigfield-bool)                 | false    |              |             |

## codersdk.TelemetryConfig

```json
{
  "enable": {
    "default": true,
    "enterprise": true,
    "flag": "string",
    "hidden": true,
    "name": "string",
    "secret": true,
    "shorthand": "string",
    "usage": "string",
    "value": true
  },
  "trace": {
    "default": true,
    "enterprise": true,
    "flag": "string",
    "hidden": true,
    "name": "string",
    "secret": true,
    "shorthand": "string",
    "usage": "string",
    "value": true
  },
  "url": {
    "default": "string",
    "enterprise": true,
    "flag": "string",
    "hidden": true,
    "name": "string",
    "secret": true,
    "shorthand": "string",
    "usage": "string",
    "value": "string"
  }
}
```

### Properties

| Name     | Type                                                                           | Required | Restrictions | Description |
| -------- | ------------------------------------------------------------------------------ | -------- | ------------ | ----------- |
| `enable` | [codersdk.DeploymentConfigField-bool](#codersdkdeploymentconfigfield-bool)     | false    |              |             |
| `trace`  | [codersdk.DeploymentConfigField-bool](#codersdkdeploymentconfigfield-bool)     | false    |              |             |
| `url`    | [codersdk.DeploymentConfigField-string](#codersdkdeploymentconfigfield-string) | false    |              |             |

## codersdk.Template

```json
{
  "active_user_count": 0,
  "active_version_id": "string",
  "allow_user_cancel_workspace_jobs": true,
  "build_time_stats": {
    "property1": {
      "p50": 123,
      "p95": 146
    },
    "property2": {
      "p50": 123,
      "p95": 146
    }
  },
  "created_at": "2019-08-24T14:15:22Z",
  "created_by_id": "9377d689-01fb-4abf-8450-3368d2c1924f",
  "created_by_name": "string",
  "default_ttl_ms": 0,
  "description": "string",
  "display_name": "string",
  "icon": "string",
  "id": "497f6eca-6276-4993-bfeb-53cbbbba6f08",
  "name": "string",
  "organization_id": "7c60d51f-b44e-4682-87d6-449835ea4de6",
  "provisioner": "echo",
  "updated_at": "2019-08-24T14:15:22Z",
  "workspace_owner_count": 0
}
```

### Properties

| Name                               | Type                                                               | Required | Restrictions | Description                                  |
| ---------------------------------- | ------------------------------------------------------------------ | -------- | ------------ | -------------------------------------------- |
| `active_user_count`                | integer                                                            | false    |              | Active user count is set to -1 when loading. |
| `active_version_id`                | string                                                             | false    |              |                                              |
| `allow_user_cancel_workspace_jobs` | boolean                                                            | false    |              |                                              |
| `build_time_stats`                 | [codersdk.TemplateBuildTimeStats](#codersdktemplatebuildtimestats) | false    |              |                                              |
| `created_at`                       | string                                                             | false    |              |                                              |
| `created_by_id`                    | string                                                             | false    |              |                                              |
| `created_by_name`                  | string                                                             | false    |              |                                              |
| `default_ttl_ms`                   | integer                                                            | false    |              |                                              |
| `description`                      | string                                                             | false    |              |                                              |
| `display_name`                     | string                                                             | false    |              |                                              |
| `icon`                             | string                                                             | false    |              |                                              |
| `id`                               | string                                                             | false    |              |                                              |
| `name`                             | string                                                             | false    |              |                                              |
| `organization_id`                  | string                                                             | false    |              |                                              |
| `provisioner`                      | [codersdk.ProvisionerType](#codersdkprovisionertype)               | false    |              |                                              |
| `updated_at`                       | string                                                             | false    |              |                                              |
| `workspace_owner_count`            | integer                                                            | false    |              |                                              |

## codersdk.TemplateBuildTimeStats

```json
{
  "property1": {
    "p50": 123,
    "p95": 146
  },
  "property2": {
    "p50": 123,
    "p95": 146
  }
}
```

### Properties

| Name             | Type                                                 | Required | Restrictions | Description |
| ---------------- | ---------------------------------------------------- | -------- | ------------ | ----------- |
| `[any property]` | [codersdk.TransitionStats](#codersdktransitionstats) | false    |              |             |

## codersdk.TraceConfig

```json
{
  "capture_logs": {
    "default": true,
    "enterprise": true,
    "flag": "string",
    "hidden": true,
    "name": "string",
    "secret": true,
    "shorthand": "string",
    "usage": "string",
    "value": true
  },
  "enable": {
    "default": true,
    "enterprise": true,
    "flag": "string",
    "hidden": true,
    "name": "string",
    "secret": true,
    "shorthand": "string",
    "usage": "string",
    "value": true
  },
  "honeycomb_api_key": {
    "default": "string",
    "enterprise": true,
    "flag": "string",
    "hidden": true,
    "name": "string",
    "secret": true,
    "shorthand": "string",
    "usage": "string",
    "value": "string"
  }
}
```

### Properties

| Name                | Type                                                                           | Required | Restrictions | Description |
| ------------------- | ------------------------------------------------------------------------------ | -------- | ------------ | ----------- |
| `capture_logs`      | [codersdk.DeploymentConfigField-bool](#codersdkdeploymentconfigfield-bool)     | false    |              |             |
| `enable`            | [codersdk.DeploymentConfigField-bool](#codersdkdeploymentconfigfield-bool)     | false    |              |             |
| `honeycomb_api_key` | [codersdk.DeploymentConfigField-string](#codersdkdeploymentconfigfield-string) | false    |              |             |

## codersdk.TransitionStats

```json
{
  "p50": 123,
  "p95": 146
}
```

### Properties

| Name  | Type    | Required | Restrictions | Description |
| ----- | ------- | -------- | ------------ | ----------- |
| `p50` | integer | false    |              |             |
| `p95` | integer | false    |              |             |

## codersdk.UpdateCheckResponse

```json
{
  "current": true,
  "url": "string",
  "version": "string"
}
```

### Properties

| Name      | Type    | Required | Restrictions | Description                                                             |
| --------- | ------- | -------- | ------------ | ----------------------------------------------------------------------- |
| `current` | boolean | false    |              | Current indicates whether the server version is the same as the latest. |
| `url`     | string  | false    |              | URL to download the latest release of Coder.                            |
| `version` | string  | false    |              | Version is the semantic version for the latest release of Coder.        |

## codersdk.UpdateWorkspaceAutostartRequest

```json
{
  "schedule": "string"
}
```

### Properties

| Name       | Type   | Required | Restrictions | Description |
| ---------- | ------ | -------- | ------------ | ----------- |
| `schedule` | string | false    |              |             |

## codersdk.UpdateWorkspaceRequest

```json
{
  "name": "string"
}
```

### Properties

| Name   | Type   | Required | Restrictions | Description |
| ------ | ------ | -------- | ------------ | ----------- |
| `name` | string | false    |              |             |

## codersdk.UpdateWorkspaceTTLRequest

```json
{
  "ttl_ms": 0
}
```

### Properties

| Name     | Type    | Required | Restrictions | Description |
| -------- | ------- | -------- | ------------ | ----------- |
| `ttl_ms` | integer | false    |              |             |

## codersdk.UploadResponse

```json
{
  "hash": "19686d84-b10d-4f90-b18e-84fd3fa038fd"
}
```

### Properties

| Name   | Type   | Required | Restrictions | Description |
| ------ | ------ | -------- | ------------ | ----------- |
| `hash` | string | false    |              |             |

## codersdk.User

```json
{
  "avatar_url": "string",
  "created_at": "string",
  "email": "string",
  "id": "string",
  "last_seen_at": "string",
  "organization_ids": ["string"],
  "roles": [
    {
      "display_name": "string",
      "name": "string"
    }
  ],
  "status": "active",
  "username": "string"
}
```

### Properties

| Name               | Type                                       | Required | Restrictions | Description |
| ------------------ | ------------------------------------------ | -------- | ------------ | ----------- |
| `avatar_url`       | string                                     | false    |              |             |
| `created_at`       | string                                     | true     |              |             |
| `email`            | string                                     | true     |              |             |
| `id`               | string                                     | true     |              |             |
| `last_seen_at`     | string                                     | false    |              |             |
| `organization_ids` | array of string                            | false    |              |             |
| `roles`            | array of [codersdk.Role](#codersdkrole)    | false    |              |             |
| `status`           | [codersdk.UserStatus](#codersdkuserstatus) | false    |              |             |
| `username`         | string                                     | true     |              |             |

## codersdk.UserStatus

```json
"active"
```

### Properties

| Name          | Type   | Required | Restrictions | Description |
| ------------- | ------ | -------- | ------------ | ----------- |
| `*anonymous*` | string | false    |              |             |

#### Enumerated Values

| Property      | Value       |
| ------------- | ----------- |
| `*anonymous*` | `active`    |
| `*anonymous*` | `suspended` |

## codersdk.ValidationError

```json
{
  "detail": "string",
  "field": "string"
}
```

### Properties

| Name     | Type   | Required | Restrictions | Description |
| -------- | ------ | -------- | ------------ | ----------- |
| `detail` | string | true     |              |             |
| `field`  | string | true     |              |             |

## codersdk.Workspace

```json
{
  "autostart_schedule": "string",
  "created_at": "2019-08-24T14:15:22Z",
  "id": "497f6eca-6276-4993-bfeb-53cbbbba6f08",
  "last_used_at": "2019-08-24T14:15:22Z",
  "latest_build": {
    "build_number": 0,
    "created_at": "2019-08-24T14:15:22Z",
    "daily_cost": 0,
    "deadline": "2019-08-24T14:15:22Z",
    "id": "497f6eca-6276-4993-bfeb-53cbbbba6f08",
    "initiator_id": "06588898-9a84-4b35-ba8f-f9cbd64946f3",
    "initiator_name": "string",
    "job": {
      "canceled_at": "2019-08-24T14:15:22Z",
      "completed_at": "2019-08-24T14:15:22Z",
      "created_at": "2019-08-24T14:15:22Z",
      "error": "string",
      "file_id": "8a0cfb4f-ddc9-436d-91bb-75133c583767",
      "id": "497f6eca-6276-4993-bfeb-53cbbbba6f08",
      "started_at": "2019-08-24T14:15:22Z",
      "status": "pending",
      "tags": {
        "property1": "string",
        "property2": "string"
      },
      "worker_id": "ae5fa6f7-c55b-40c1-b40a-b36ac467652b"
    },
    "reason": "initiator",
    "resources": [
      {
        "agents": [
          {
            "apps": [
              {
                "command": "string",
                "display_name": "string",
                "external": true,
                "health": "disabled",
                "healthcheck": {
                  "interval": 0,
                  "threshold": 0,
                  "url": "string"
                },
                "icon": "string",
                "id": "497f6eca-6276-4993-bfeb-53cbbbba6f08",
                "sharing_level": "owner",
                "slug": "string",
                "subdomain": true,
                "url": "string"
              }
            ],
            "architecture": "string",
            "connection_timeout_seconds": 0,
            "created_at": "2019-08-24T14:15:22Z",
            "directory": "string",
            "disconnected_at": "2019-08-24T14:15:22Z",
            "environment_variables": {
              "property1": "string",
              "property2": "string"
            },
            "first_connected_at": "2019-08-24T14:15:22Z",
            "id": "497f6eca-6276-4993-bfeb-53cbbbba6f08",
            "instance_id": "string",
            "last_connected_at": "2019-08-24T14:15:22Z",
            "latency": {
              "property1": {
                "latency_ms": 0,
                "preferred": true
              },
              "property2": {
                "latency_ms": 0,
                "preferred": true
              }
            },
            "name": "string",
            "operating_system": "string",
            "resource_id": "4d5215ed-38bb-48ed-879a-fdb9ca58522f",
            "startup_script": "string",
            "status": "connecting",
            "troubleshooting_url": "string",
            "updated_at": "2019-08-24T14:15:22Z",
            "version": "string"
          }
        ],
        "created_at": "2019-08-24T14:15:22Z",
        "daily_cost": 0,
        "hide": true,
        "icon": "string",
        "id": "497f6eca-6276-4993-bfeb-53cbbbba6f08",
        "job_id": "453bd7d7-5355-4d6d-a38e-d9e7eb218c3f",
        "metadata": [
          {
            "key": "string",
            "sensitive": true,
            "value": "string"
          }
        ],
        "name": "string",
        "type": "string",
        "workspace_transition": "start"
      }
    ],
    "status": "pending",
    "template_version_id": "0ba39c92-1f1b-4c32-aa3e-9925d7713eb1",
    "template_version_name": "string",
    "transition": "start",
    "updated_at": "2019-08-24T14:15:22Z",
    "workspace_id": "0967198e-ec7b-4c6b-b4d3-f71244cadbe9",
    "workspace_name": "string",
    "workspace_owner_id": "e7078695-5279-4c86-8774-3ac2367a2fc7",
    "workspace_owner_name": "string"
  },
  "name": "string",
  "outdated": true,
  "owner_id": "8826ee2e-7933-4665-aef2-2393f84a0d05",
  "owner_name": "string",
  "template_allow_user_cancel_workspace_jobs": true,
  "template_display_name": "string",
  "template_icon": "string",
  "template_id": "c6d67e98-83ea-49f0-8812-e4abae2b68bc",
  "template_name": "string",
  "ttl_ms": 0,
  "updated_at": "2019-08-24T14:15:22Z"
}
```

### Properties

| Name                                        | Type                                               | Required | Restrictions | Description |
| ------------------------------------------- | -------------------------------------------------- | -------- | ------------ | ----------- |
| `autostart_schedule`                        | string                                             | false    |              |             |
| `created_at`                                | string                                             | false    |              |             |
| `id`                                        | string                                             | false    |              |             |
| `last_used_at`                              | string                                             | false    |              |             |
| `latest_build`                              | [codersdk.WorkspaceBuild](#codersdkworkspacebuild) | false    |              |             |
| `name`                                      | string                                             | false    |              |             |
| `outdated`                                  | boolean                                            | false    |              |             |
| `owner_id`                                  | string                                             | false    |              |             |
| `owner_name`                                | string                                             | false    |              |             |
| `template_allow_user_cancel_workspace_jobs` | boolean                                            | false    |              |             |
| `template_display_name`                     | string                                             | false    |              |             |
| `template_icon`                             | string                                             | false    |              |             |
| `template_id`                               | string                                             | false    |              |             |
| `template_name`                             | string                                             | false    |              |             |
| `ttl_ms`                                    | integer                                            | false    |              |             |
| `updated_at`                                | string                                             | false    |              |             |

## codersdk.WorkspaceAgent

```json
{
  "apps": [
    {
      "command": "string",
      "display_name": "string",
      "external": true,
      "health": "disabled",
      "healthcheck": {
        "interval": 0,
        "threshold": 0,
        "url": "string"
      },
      "icon": "string",
      "id": "497f6eca-6276-4993-bfeb-53cbbbba6f08",
      "sharing_level": "owner",
      "slug": "string",
      "subdomain": true,
      "url": "string"
    }
  ],
  "architecture": "string",
  "connection_timeout_seconds": 0,
  "created_at": "2019-08-24T14:15:22Z",
  "directory": "string",
  "disconnected_at": "2019-08-24T14:15:22Z",
  "environment_variables": {
    "property1": "string",
    "property2": "string"
  },
  "first_connected_at": "2019-08-24T14:15:22Z",
  "id": "497f6eca-6276-4993-bfeb-53cbbbba6f08",
  "instance_id": "string",
  "last_connected_at": "2019-08-24T14:15:22Z",
  "latency": {
    "property1": {
      "latency_ms": 0,
      "preferred": true
    },
    "property2": {
      "latency_ms": 0,
      "preferred": true
    }
  },
  "name": "string",
  "operating_system": "string",
  "resource_id": "4d5215ed-38bb-48ed-879a-fdb9ca58522f",
  "startup_script": "string",
  "status": "connecting",
  "troubleshooting_url": "string",
  "updated_at": "2019-08-24T14:15:22Z",
  "version": "string"
}
```

### Properties

| Name                         | Type                                                           | Required | Restrictions | Description                                                         |
| ---------------------------- | -------------------------------------------------------------- | -------- | ------------ | ------------------------------------------------------------------- |
| `apps`                       | array of [codersdk.WorkspaceApp](#codersdkworkspaceapp)        | false    |              |                                                                     |
| `architecture`               | string                                                         | false    |              |                                                                     |
| `connection_timeout_seconds` | integer                                                        | false    |              |                                                                     |
| `created_at`                 | string                                                         | false    |              |                                                                     |
| `directory`                  | string                                                         | false    |              |                                                                     |
| `disconnected_at`            | string                                                         | false    |              |                                                                     |
| `environment_variables`      | object                                                         | false    |              |                                                                     |
| » `[any property]`           | string                                                         | false    |              |                                                                     |
| `first_connected_at`         | string                                                         | false    |              |                                                                     |
| `id`                         | string                                                         | false    |              |                                                                     |
| `instance_id`                | string                                                         | false    |              |                                                                     |
| `last_connected_at`          | string                                                         | false    |              |                                                                     |
| `latency`                    | object                                                         | false    |              | Latency is mapped by region name (e.g. "New York City", "Seattle"). |
| » `[any property]`           | [codersdk.DERPRegion](#codersdkderpregion)                     | false    |              |                                                                     |
| `name`                       | string                                                         | false    |              |                                                                     |
| `operating_system`           | string                                                         | false    |              |                                                                     |
| `resource_id`                | string                                                         | false    |              |                                                                     |
| `startup_script`             | string                                                         | false    |              |                                                                     |
| `status`                     | [codersdk.WorkspaceAgentStatus](#codersdkworkspaceagentstatus) | false    |              |                                                                     |
| `troubleshooting_url`        | string                                                         | false    |              |                                                                     |
| `updated_at`                 | string                                                         | false    |              |                                                                     |
| `version`                    | string                                                         | false    |              |                                                                     |

#### Enumerated Values

| Property | Value          |
| -------- | -------------- |
| `status` | `connecting`   |
| `status` | `connected`    |
| `status` | `disconnected` |
| `status` | `timeout`      |

## codersdk.WorkspaceAgentAuthenticateResponse

```json
{
  "session_token": "string"
}
```

### Properties

| Name            | Type   | Required | Restrictions | Description |
| --------------- | ------ | -------- | ------------ | ----------- |
| `session_token` | string | false    |              |             |

## codersdk.WorkspaceAgentGitAuthResponse

```json
{
  "password": "string",
  "url": "string",
  "username": "string"
}
```

### Properties

| Name       | Type   | Required | Restrictions | Description |
| ---------- | ------ | -------- | ------------ | ----------- |
| `password` | string | false    |              |             |
| `url`      | string | false    |              |             |
| `username` | string | false    |              |             |

## codersdk.WorkspaceAgentMetadata

```json
{
  "apps": [
    {
      "command": "string",
      "display_name": "string",
      "external": true,
      "health": "disabled",
      "healthcheck": {
        "interval": 0,
        "threshold": 0,
        "url": "string"
      },
      "icon": "string",
      "id": "497f6eca-6276-4993-bfeb-53cbbbba6f08",
      "sharing_level": "owner",
      "slug": "string",
      "subdomain": true,
      "url": "string"
    }
  ],
  "derpmap": {
    "omitDefaultRegions": true,
    "regions": {
      "property1": {
        "avoid": true,
        "embeddedRelay": true,
        "nodes": [
          {
            "certName": "string",
            "derpport": 0,
            "forceHTTP": true,
            "hostName": "string",
            "insecureForTests": true,
            "ipv4": "string",
            "ipv6": "string",
            "name": "string",
            "regionID": 0,
            "stunonly": true,
            "stunport": 0,
            "stuntestIP": "string"
          }
        ],
        "regionCode": "string",
        "regionID": 0,
        "regionName": "string"
      },
      "property2": {
        "avoid": true,
        "embeddedRelay": true,
        "nodes": [
          {
            "certName": "string",
            "derpport": 0,
            "forceHTTP": true,
            "hostName": "string",
            "insecureForTests": true,
            "ipv4": "string",
            "ipv6": "string",
            "name": "string",
            "regionID": 0,
            "stunonly": true,
            "stunport": 0,
            "stuntestIP": "string"
          }
        ],
        "regionCode": "string",
        "regionID": 0,
        "regionName": "string"
      }
    }
  },
  "directory": "string",
  "environment_variables": {
    "property1": "string",
    "property2": "string"
  },
  "git_auth_configs": 0,
  "motd_file": "string",
  "startup_script": "string",
  "vscode_port_proxy_uri": "string"
}
```

### Properties

| Name                    | Type                                                    | Required | Restrictions | Description                                                                                                                                                |
| ----------------------- | ------------------------------------------------------- | -------- | ------------ | ---------------------------------------------------------------------------------------------------------------------------------------------------------- |
| `apps`                  | array of [codersdk.WorkspaceApp](#codersdkworkspaceapp) | false    |              |                                                                                                                                                            |
| `derpmap`               | [tailcfg.DERPMap](#tailcfgderpmap)                      | false    |              |                                                                                                                                                            |
| `directory`             | string                                                  | false    |              |                                                                                                                                                            |
| `environment_variables` | object                                                  | false    |              |                                                                                                                                                            |
| » `[any property]`      | string                                                  | false    |              |                                                                                                                                                            |
| `git_auth_configs`      | integer                                                 | false    |              | Git auth configs stores the number of Git configurations the Coder deployment has. If this number is >0, we set up special configuration in the workspace. |
| `motd_file`             | string                                                  | false    |              |                                                                                                                                                            |
| `startup_script`        | string                                                  | false    |              |                                                                                                                                                            |
| `vscode_port_proxy_uri` | string                                                  | false    |              |                                                                                                                                                            |

## codersdk.WorkspaceAgentStatus

```json
"connecting"
```

### Properties

| Name          | Type   | Required | Restrictions | Description |
| ------------- | ------ | -------- | ------------ | ----------- |
| `*anonymous*` | string | false    |              |             |

#### Enumerated Values

| Property      | Value          |
| ------------- | -------------- |
| `*anonymous*` | `connecting`   |
| `*anonymous*` | `connected`    |
| `*anonymous*` | `disconnected` |
| `*anonymous*` | `timeout`      |

## codersdk.WorkspaceApp

```json
{
  "command": "string",
  "display_name": "string",
  "external": true,
  "health": "disabled",
  "healthcheck": {
    "interval": 0,
    "threshold": 0,
    "url": "string"
  },
  "icon": "string",
  "id": "497f6eca-6276-4993-bfeb-53cbbbba6f08",
  "sharing_level": "owner",
  "slug": "string",
  "subdomain": true,
  "url": "string"
}
```

### Properties

| Name            | Type                                                                   | Required | Restrictions | Description                                                                                                                                                                                                                                    |
| --------------- | ---------------------------------------------------------------------- | -------- | ------------ | ---------------------------------------------------------------------------------------------------------------------------------------------------------------------------------------------------------------------------------------------- |
| `command`       | string                                                                 | false    |              |                                                                                                                                                                                                                                                |
| `display_name`  | string                                                                 | false    |              | Display name is a friendly name for the app.                                                                                                                                                                                                   |
| `external`      | boolean                                                                | false    |              | External specifies whether the URL should be opened externally on the client or not.                                                                                                                                                           |
| `health`        | [codersdk.WorkspaceAppHealth](#codersdkworkspaceapphealth)             | false    |              |                                                                                                                                                                                                                                                |
| `healthcheck`   | [codersdk.Healthcheck](#codersdkhealthcheck)                           | false    |              | Healthcheck specifies the configuration for checking app health.                                                                                                                                                                               |
| `icon`          | string                                                                 | false    |              | Icon is a relative path or external URL that specifies an icon to be displayed in the dashboard.                                                                                                                                               |
| `id`            | string                                                                 | false    |              |                                                                                                                                                                                                                                                |
| `sharing_level` | [codersdk.WorkspaceAppSharingLevel](#codersdkworkspaceappsharinglevel) | false    |              |                                                                                                                                                                                                                                                |
| `slug`          | string                                                                 | false    |              | Slug is a unique identifier within the agent.                                                                                                                                                                                                  |
| `subdomain`     | boolean                                                                | false    |              | Subdomain denotes whether the app should be accessed via a path on the `coder server` or via a hostname-based dev URL. If this is set to true and there is no app wildcard configured on the server, the app will not be accessible in the UI. |
| `url`           | string                                                                 | false    |              | URL is the address being proxied to inside the workspace. If external is specified, this will be opened on the client.                                                                                                                         |

#### Enumerated Values

| Property        | Value           |
| --------------- | --------------- |
| `sharing_level` | `owner`         |
| `sharing_level` | `authenticated` |
| `sharing_level` | `public`        |

## codersdk.WorkspaceAppHealth

```json
"disabled"
```

### Properties

| Name          | Type   | Required | Restrictions | Description |
| ------------- | ------ | -------- | ------------ | ----------- |
| `*anonymous*` | string | false    |              |             |

#### Enumerated Values

| Property      | Value          |
| ------------- | -------------- |
| `*anonymous*` | `disabled`     |
| `*anonymous*` | `initializing` |
| `*anonymous*` | `healthy`      |
| `*anonymous*` | `unhealthy`    |

## codersdk.WorkspaceAppSharingLevel

```json
"owner"
```

### Properties

| Name          | Type   | Required | Restrictions | Description |
| ------------- | ------ | -------- | ------------ | ----------- |
| `*anonymous*` | string | false    |              |             |

#### Enumerated Values

| Property      | Value           |
| ------------- | --------------- |
| `*anonymous*` | `owner`         |
| `*anonymous*` | `authenticated` |
| `*anonymous*` | `public`        |

## codersdk.WorkspaceBuild

```json
{
  "build_number": 0,
  "created_at": "2019-08-24T14:15:22Z",
  "daily_cost": 0,
  "deadline": "2019-08-24T14:15:22Z",
  "id": "497f6eca-6276-4993-bfeb-53cbbbba6f08",
  "initiator_id": "06588898-9a84-4b35-ba8f-f9cbd64946f3",
  "initiator_name": "string",
  "job": {
    "canceled_at": "2019-08-24T14:15:22Z",
    "completed_at": "2019-08-24T14:15:22Z",
    "created_at": "2019-08-24T14:15:22Z",
    "error": "string",
    "file_id": "8a0cfb4f-ddc9-436d-91bb-75133c583767",
    "id": "497f6eca-6276-4993-bfeb-53cbbbba6f08",
    "started_at": "2019-08-24T14:15:22Z",
    "status": "pending",
    "tags": {
      "property1": "string",
      "property2": "string"
    },
    "worker_id": "ae5fa6f7-c55b-40c1-b40a-b36ac467652b"
  },
  "reason": "initiator",
  "resources": [
    {
      "agents": [
        {
          "apps": [
            {
              "command": "string",
              "display_name": "string",
              "external": true,
              "health": "disabled",
              "healthcheck": {
                "interval": 0,
                "threshold": 0,
                "url": "string"
              },
              "icon": "string",
              "id": "497f6eca-6276-4993-bfeb-53cbbbba6f08",
              "sharing_level": "owner",
              "slug": "string",
              "subdomain": true,
              "url": "string"
            }
          ],
          "architecture": "string",
          "connection_timeout_seconds": 0,
          "created_at": "2019-08-24T14:15:22Z",
          "directory": "string",
          "disconnected_at": "2019-08-24T14:15:22Z",
          "environment_variables": {
            "property1": "string",
            "property2": "string"
          },
          "first_connected_at": "2019-08-24T14:15:22Z",
          "id": "497f6eca-6276-4993-bfeb-53cbbbba6f08",
          "instance_id": "string",
          "last_connected_at": "2019-08-24T14:15:22Z",
          "latency": {
            "property1": {
              "latency_ms": 0,
              "preferred": true
            },
            "property2": {
              "latency_ms": 0,
              "preferred": true
            }
          },
          "name": "string",
          "operating_system": "string",
          "resource_id": "4d5215ed-38bb-48ed-879a-fdb9ca58522f",
          "startup_script": "string",
          "status": "connecting",
          "troubleshooting_url": "string",
          "updated_at": "2019-08-24T14:15:22Z",
          "version": "string"
        }
      ],
      "created_at": "2019-08-24T14:15:22Z",
      "daily_cost": 0,
      "hide": true,
      "icon": "string",
      "id": "497f6eca-6276-4993-bfeb-53cbbbba6f08",
      "job_id": "453bd7d7-5355-4d6d-a38e-d9e7eb218c3f",
      "metadata": [
        {
          "key": "string",
          "sensitive": true,
          "value": "string"
        }
      ],
      "name": "string",
      "type": "string",
      "workspace_transition": "start"
    }
  ],
  "status": "pending",
  "template_version_id": "0ba39c92-1f1b-4c32-aa3e-9925d7713eb1",
  "template_version_name": "string",
  "transition": "start",
  "updated_at": "2019-08-24T14:15:22Z",
  "workspace_id": "0967198e-ec7b-4c6b-b4d3-f71244cadbe9",
  "workspace_name": "string",
  "workspace_owner_id": "e7078695-5279-4c86-8774-3ac2367a2fc7",
  "workspace_owner_name": "string"
}
```

### Properties

| Name                    | Type                                                              | Required | Restrictions | Description |
| ----------------------- | ----------------------------------------------------------------- | -------- | ------------ | ----------- |
| `build_number`          | integer                                                           | false    |              |             |
| `created_at`            | string                                                            | false    |              |             |
| `daily_cost`            | integer                                                           | false    |              |             |
| `deadline`              | string                                                            | false    |              |             |
| `id`                    | string                                                            | false    |              |             |
| `initiator_id`          | string                                                            | false    |              |             |
| `initiator_name`        | string                                                            | false    |              |             |
| `job`                   | [codersdk.ProvisionerJob](#codersdkprovisionerjob)                | false    |              |             |
| `reason`                | [codersdk.BuildReason](#codersdkbuildreason)                      | false    |              |             |
| `resources`             | array of [codersdk.WorkspaceResource](#codersdkworkspaceresource) | false    |              |             |
| `status`                | [codersdk.WorkspaceStatus](#codersdkworkspacestatus)              | false    |              |             |
| `template_version_id`   | string                                                            | false    |              |             |
| `template_version_name` | string                                                            | false    |              |             |
| `transition`            | [codersdk.WorkspaceTransition](#codersdkworkspacetransition)      | false    |              |             |
| `updated_at`            | string                                                            | false    |              |             |
| `workspace_id`          | string                                                            | false    |              |             |
| `workspace_name`        | string                                                            | false    |              |             |
| `workspace_owner_id`    | string                                                            | false    |              |             |
| `workspace_owner_name`  | string                                                            | false    |              |             |

#### Enumerated Values

| Property     | Value       |
| ------------ | ----------- |
| `reason`     | `initiator` |
| `reason`     | `autostart` |
| `reason`     | `autostop`  |
| `status`     | `pending`   |
| `status`     | `starting`  |
| `status`     | `running`   |
| `status`     | `stopping`  |
| `status`     | `stopped`   |
| `status`     | `failed`    |
| `status`     | `canceling` |
| `status`     | `canceled`  |
| `status`     | `deleting`  |
| `status`     | `deleted`   |
| `transition` | `start`     |
| `transition` | `stop`      |
| `transition` | `delete`    |

## codersdk.WorkspaceResource

```json
{
  "agents": [
    {
      "apps": [
        {
          "command": "string",
          "display_name": "string",
          "external": true,
          "health": "disabled",
          "healthcheck": {
            "interval": 0,
            "threshold": 0,
            "url": "string"
          },
          "icon": "string",
          "id": "497f6eca-6276-4993-bfeb-53cbbbba6f08",
          "sharing_level": "owner",
          "slug": "string",
          "subdomain": true,
          "url": "string"
        }
      ],
      "architecture": "string",
      "connection_timeout_seconds": 0,
      "created_at": "2019-08-24T14:15:22Z",
      "directory": "string",
      "disconnected_at": "2019-08-24T14:15:22Z",
      "environment_variables": {
        "property1": "string",
        "property2": "string"
      },
      "first_connected_at": "2019-08-24T14:15:22Z",
      "id": "497f6eca-6276-4993-bfeb-53cbbbba6f08",
      "instance_id": "string",
      "last_connected_at": "2019-08-24T14:15:22Z",
      "latency": {
        "property1": {
          "latency_ms": 0,
          "preferred": true
        },
        "property2": {
          "latency_ms": 0,
          "preferred": true
        }
      },
      "name": "string",
      "operating_system": "string",
      "resource_id": "4d5215ed-38bb-48ed-879a-fdb9ca58522f",
      "startup_script": "string",
      "status": "connecting",
      "troubleshooting_url": "string",
      "updated_at": "2019-08-24T14:15:22Z",
      "version": "string"
    }
  ],
  "created_at": "2019-08-24T14:15:22Z",
  "daily_cost": 0,
  "hide": true,
  "icon": "string",
  "id": "497f6eca-6276-4993-bfeb-53cbbbba6f08",
  "job_id": "453bd7d7-5355-4d6d-a38e-d9e7eb218c3f",
  "metadata": [
    {
      "key": "string",
      "sensitive": true,
      "value": "string"
    }
  ],
  "name": "string",
  "type": "string",
  "workspace_transition": "start"
}
```

### Properties

| Name                   | Type                                                                              | Required | Restrictions | Description |
| ---------------------- | --------------------------------------------------------------------------------- | -------- | ------------ | ----------- |
| `agents`               | array of [codersdk.WorkspaceAgent](#codersdkworkspaceagent)                       | false    |              |             |
| `created_at`           | string                                                                            | false    |              |             |
| `daily_cost`           | integer                                                                           | false    |              |             |
| `hide`                 | boolean                                                                           | false    |              |             |
| `icon`                 | string                                                                            | false    |              |             |
| `id`                   | string                                                                            | false    |              |             |
| `job_id`               | string                                                                            | false    |              |             |
| `metadata`             | array of [codersdk.WorkspaceResourceMetadata](#codersdkworkspaceresourcemetadata) | false    |              |             |
| `name`                 | string                                                                            | false    |              |             |
| `type`                 | string                                                                            | false    |              |             |
| `workspace_transition` | [codersdk.WorkspaceTransition](#codersdkworkspacetransition)                      | false    |              |             |

#### Enumerated Values

| Property               | Value    |
| ---------------------- | -------- |
| `workspace_transition` | `start`  |
| `workspace_transition` | `stop`   |
| `workspace_transition` | `delete` |

## codersdk.WorkspaceResourceMetadata

```json
{
  "key": "string",
  "sensitive": true,
  "value": "string"
}
```

### Properties

| Name        | Type    | Required | Restrictions | Description |
| ----------- | ------- | -------- | ------------ | ----------- |
| `key`       | string  | false    |              |             |
| `sensitive` | boolean | false    |              |             |
| `value`     | string  | false    |              |             |

## codersdk.WorkspaceStatus

```json
"pending"
```

### Properties

| Name          | Type   | Required | Restrictions | Description |
| ------------- | ------ | -------- | ------------ | ----------- |
| `*anonymous*` | string | false    |              |             |

#### Enumerated Values

| Property      | Value       |
| ------------- | ----------- |
| `*anonymous*` | `pending`   |
| `*anonymous*` | `starting`  |
| `*anonymous*` | `running`   |
| `*anonymous*` | `stopping`  |
| `*anonymous*` | `stopped`   |
| `*anonymous*` | `failed`    |
| `*anonymous*` | `canceling` |
| `*anonymous*` | `canceled`  |
| `*anonymous*` | `deleting`  |
| `*anonymous*` | `deleted`   |

## codersdk.WorkspaceTransition

```json
"start"
```

### Properties

| Name          | Type   | Required | Restrictions | Description |
| ------------- | ------ | -------- | ------------ | ----------- |
| `*anonymous*` | string | false    |              |             |

#### Enumerated Values

| Property      | Value    |
| ------------- | -------- |
| `*anonymous*` | `start`  |
| `*anonymous*` | `stop`   |
| `*anonymous*` | `delete` |

## codersdk.WorkspacesResponse

```json
{
  "count": 0,
  "workspaces": [
    {
      "autostart_schedule": "string",
      "created_at": "2019-08-24T14:15:22Z",
      "id": "497f6eca-6276-4993-bfeb-53cbbbba6f08",
      "last_used_at": "2019-08-24T14:15:22Z",
      "latest_build": {
        "build_number": 0,
        "created_at": "2019-08-24T14:15:22Z",
        "daily_cost": 0,
        "deadline": "2019-08-24T14:15:22Z",
        "id": "497f6eca-6276-4993-bfeb-53cbbbba6f08",
        "initiator_id": "06588898-9a84-4b35-ba8f-f9cbd64946f3",
        "initiator_name": "string",
        "job": {
          "canceled_at": "2019-08-24T14:15:22Z",
          "completed_at": "2019-08-24T14:15:22Z",
          "created_at": "2019-08-24T14:15:22Z",
          "error": "string",
          "file_id": "8a0cfb4f-ddc9-436d-91bb-75133c583767",
          "id": "497f6eca-6276-4993-bfeb-53cbbbba6f08",
          "started_at": "2019-08-24T14:15:22Z",
          "status": "pending",
          "tags": {
            "property1": "string",
            "property2": "string"
          },
          "worker_id": "ae5fa6f7-c55b-40c1-b40a-b36ac467652b"
        },
        "reason": "initiator",
        "resources": [
          {
            "agents": [
              {
                "apps": [
                  {
                    "command": "string",
                    "display_name": "string",
                    "external": true,
                    "health": "disabled",
                    "healthcheck": {},
                    "icon": "string",
                    "id": "497f6eca-6276-4993-bfeb-53cbbbba6f08",
                    "sharing_level": "owner",
                    "slug": "string",
                    "subdomain": true,
                    "url": "string"
                  }
                ],
                "architecture": "string",
                "connection_timeout_seconds": 0,
                "created_at": "2019-08-24T14:15:22Z",
                "directory": "string",
                "disconnected_at": "2019-08-24T14:15:22Z",
                "environment_variables": {
                  "property1": "string",
                  "property2": "string"
                },
                "first_connected_at": "2019-08-24T14:15:22Z",
                "id": "497f6eca-6276-4993-bfeb-53cbbbba6f08",
                "instance_id": "string",
                "last_connected_at": "2019-08-24T14:15:22Z",
                "latency": {
                  "property1": {
                    "latency_ms": 0,
                    "preferred": true
                  },
                  "property2": {
                    "latency_ms": 0,
                    "preferred": true
                  }
                },
                "name": "string",
                "operating_system": "string",
                "resource_id": "4d5215ed-38bb-48ed-879a-fdb9ca58522f",
                "startup_script": "string",
                "status": "connecting",
                "troubleshooting_url": "string",
                "updated_at": "2019-08-24T14:15:22Z",
                "version": "string"
              }
            ],
            "created_at": "2019-08-24T14:15:22Z",
            "daily_cost": 0,
            "hide": true,
            "icon": "string",
            "id": "497f6eca-6276-4993-bfeb-53cbbbba6f08",
            "job_id": "453bd7d7-5355-4d6d-a38e-d9e7eb218c3f",
            "metadata": [
              {
                "key": "string",
                "sensitive": true,
                "value": "string"
              }
            ],
            "name": "string",
            "type": "string",
            "workspace_transition": "start"
          }
        ],
        "status": "pending",
        "template_version_id": "0ba39c92-1f1b-4c32-aa3e-9925d7713eb1",
        "template_version_name": "string",
        "transition": "start",
        "updated_at": "2019-08-24T14:15:22Z",
        "workspace_id": "0967198e-ec7b-4c6b-b4d3-f71244cadbe9",
        "workspace_name": "string",
        "workspace_owner_id": "e7078695-5279-4c86-8774-3ac2367a2fc7",
        "workspace_owner_name": "string"
      },
      "name": "string",
      "outdated": true,
      "owner_id": "8826ee2e-7933-4665-aef2-2393f84a0d05",
      "owner_name": "string",
      "template_allow_user_cancel_workspace_jobs": true,
      "template_display_name": "string",
      "template_icon": "string",
      "template_id": "c6d67e98-83ea-49f0-8812-e4abae2b68bc",
      "template_name": "string",
      "ttl_ms": 0,
      "updated_at": "2019-08-24T14:15:22Z"
    }
  ]
}
```

### Properties

| Name         | Type                                              | Required | Restrictions | Description |
| ------------ | ------------------------------------------------- | -------- | ------------ | ----------- |
| `count`      | integer                                           | false    |              |             |
| `workspaces` | array of [codersdk.Workspace](#codersdkworkspace) | false    |              |             |

## netip.Addr

```json
{}
```

### Properties

_None_

## tailcfg.DERPMap

```json
{
  "omitDefaultRegions": true,
  "regions": {
    "property1": {
      "avoid": true,
      "embeddedRelay": true,
      "nodes": [
        {
          "certName": "string",
          "derpport": 0,
          "forceHTTP": true,
          "hostName": "string",
          "insecureForTests": true,
          "ipv4": "string",
          "ipv6": "string",
          "name": "string",
          "regionID": 0,
          "stunonly": true,
          "stunport": 0,
          "stuntestIP": "string"
        }
      ],
      "regionCode": "string",
      "regionID": 0,
      "regionName": "string"
    },
    "property2": {
      "avoid": true,
      "embeddedRelay": true,
      "nodes": [
        {
          "certName": "string",
          "derpport": 0,
          "forceHTTP": true,
          "hostName": "string",
          "insecureForTests": true,
          "ipv4": "string",
          "ipv6": "string",
          "name": "string",
          "regionID": 0,
          "stunonly": true,
          "stunport": 0,
          "stuntestIP": "string"
        }
      ],
      "regionCode": "string",
      "regionID": 0,
      "regionName": "string"
    }
  }
}
```

### Properties

| Name                 | Type    | Required | Restrictions | Description                                                                                                                                                                    |
| -------------------- | ------- | -------- | ------------ | ------------------------------------------------------------------------------------------------------------------------------------------------------------------------------ |
| `omitDefaultRegions` | boolean | false    |              | Omitdefaultregions specifies to not use Tailscale's DERP servers, and only use those specified in this DERPMap. If there are none set outside of the defaults, this is a noop. |
| `regions`            | object  | false    |              | Regions is the set of geographic regions running DERP node(s).                                                                                                                 |

It's keyed by the DERPRegion.RegionID.
The numbers are not necessarily contiguous.|
|» `[any property]`|[tailcfg.DERPRegion](#tailcfgderpregion)|false|||

## tailcfg.DERPNode

```json
{
  "certName": "string",
  "derpport": 0,
  "forceHTTP": true,
  "hostName": "string",
  "insecureForTests": true,
  "ipv4": "string",
  "ipv6": "string",
  "name": "string",
  "regionID": 0,
  "stunonly": true,
  "stunport": 0,
  "stuntestIP": "string"
}
```

### Properties

| Name                                                                                                                  | Type    | Required | Restrictions | Description                                                                                                                                                                                                                                                       |
| --------------------------------------------------------------------------------------------------------------------- | ------- | -------- | ------------ | ----------------------------------------------------------------------------------------------------------------------------------------------------------------------------------------------------------------------------------------------------------------- |
| `certName`                                                                                                            | string  | false    |              | Certname optionally specifies the expected TLS cert common name. If empty, HostName is used. If CertName is non-empty, HostName is only used for the TCP dial (if IPv4/IPv6 are not present) + TLS ClientHello.                                                   |
| `derpport`                                                                                                            | integer | false    |              | Derpport optionally provides an alternate TLS port number for the DERP HTTPS server.                                                                                                                                                                              |
| If zero, 443 is used.                                                                                                 |
| `forceHTTP`                                                                                                           | boolean | false    |              | Forcehttp is used by unit tests to force HTTP. It should not be set by users.                                                                                                                                                                                     |
| `hostName`                                                                                                            | string  | false    |              | Hostname is the DERP node's hostname.                                                                                                                                                                                                                             |
| It is required but need not be unique; multiple nodes may have the same HostName but vary in configuration otherwise. |
| `insecureForTests`                                                                                                    | boolean | false    |              | Insecurefortests is used by unit tests to disable TLS verification. It should not be set by users.                                                                                                                                                                |
| `ipv4`                                                                                                                | string  | false    |              | Ipv4 optionally forces an IPv4 address to use, instead of using DNS. If empty, A record(s) from DNS lookups of HostName are used. If the string is not an IPv4 address, IPv4 is not used; the conventional string to disable IPv4 (and not use DNS) is "none".    |
| `ipv6`                                                                                                                | string  | false    |              | Ipv6 optionally forces an IPv6 address to use, instead of using DNS. If empty, AAAA record(s) from DNS lookups of HostName are used. If the string is not an IPv6 address, IPv6 is not used; the conventional string to disable IPv6 (and not use DNS) is "none". |
| `name`                                                                                                                | string  | false    |              | Name is a unique node name (across all regions). It is not a host name. It's typically of the form "1b", "2a", "3b", etc. (region ID + suffix within that region)                                                                                                 |
| `regionID`                                                                                                            | integer | false    |              | Regionid is the RegionID of the DERPRegion that this node is running in.                                                                                                                                                                                          |
| `stunonly`                                                                                                            | boolean | false    |              | Stunonly marks a node as only a STUN server and not a DERP server.                                                                                                                                                                                                |
| `stunport`                                                                                                            | integer | false    |              | Port optionally specifies a STUN port to use. Zero means 3478. To disable STUN on this node, use -1.                                                                                                                                                              |
| `stuntestIP`                                                                                                          | string  | false    |              | Stuntestip is used in tests to override the STUN server's IP. If empty, it's assumed to be the same as the DERP server.                                                                                                                                           |

## tailcfg.DERPRegion

```json
{
  "avoid": true,
  "embeddedRelay": true,
  "nodes": [
    {
      "certName": "string",
      "derpport": 0,
      "forceHTTP": true,
      "hostName": "string",
      "insecureForTests": true,
      "ipv4": "string",
      "ipv6": "string",
      "name": "string",
      "regionID": 0,
      "stunonly": true,
      "stunport": 0,
      "stuntestIP": "string"
    }
  ],
  "regionCode": "string",
  "regionID": 0,
  "regionName": "string"
}
```

### Properties

| Name                                                                                                                                                                                                                                                                                                        | Type                                          | Required | Restrictions | Description                                                                                                                                                                                                                                        |
| ----------------------------------------------------------------------------------------------------------------------------------------------------------------------------------------------------------------------------------------------------------------------------------------------------------- | --------------------------------------------- | -------- | ------------ | -------------------------------------------------------------------------------------------------------------------------------------------------------------------------------------------------------------------------------------------------- |
| `avoid`                                                                                                                                                                                                                                                                                                     | boolean                                       | false    |              | Avoid is whether the client should avoid picking this as its home region. The region should only be used if a peer is there. Clients already using this region as their home should migrate away to a new region without Avoid set.                |
| `embeddedRelay`                                                                                                                                                                                                                                                                                             | boolean                                       | false    |              | Embeddedrelay is true when the region is bundled with the Coder control plane.                                                                                                                                                                     |
| `nodes`                                                                                                                                                                                                                                                                                                     | array of [tailcfg.DERPNode](#tailcfgderpnode) | false    |              | Nodes are the DERP nodes running in this region, in priority order for the current client. Client TLS connections should ideally only go to the first entry (falling back to the second if necessary). STUN packets should go to the first 1 or 2. |
| If nodes within a region route packets amongst themselves, but not to other regions. That said, each user/domain should get a the same preferred node order, so if all nodes for a user/network pick the first one (as they should, when things are healthy), the inter-cluster routing is minimal to zero. |
| `regionCode`                                                                                                                                                                                                                                                                                                | string                                        | false    |              | Regioncode is a short name for the region. It's usually a popular city or airport code in the region: "nyc", "sf", "sin", "fra", etc.                                                                                                              |
| `regionID`                                                                                                                                                                                                                                                                                                  | integer                                       | false    |              | Regionid is a unique integer for a geographic region.                                                                                                                                                                                              |

It corresponds to the legacy derpN.tailscale.com hostnames used by older clients. (Older clients will continue to resolve derpN.tailscale.com when contacting peers, rather than use the server-provided DERPMap)
RegionIDs must be non-zero, positive, and guaranteed to fit in a JavaScript number.
RegionIDs in range 900-999 are reserved for end users to run their own DERP nodes.|
|`regionName`|string|false||Regionname is a long English name for the region: "New York City", "San Francisco", "Singapore", "Frankfurt", etc.|

## time.Duration

```json
-9223372036854776000
```

### Properties

| Name          | Type    | Required | Restrictions | Description |
| ------------- | ------- | -------- | ------------ | ----------- |
| `*anonymous*` | integer | false    |              |             |

#### Enumerated Values

| Property      | Value                  |
| ------------- | ---------------------- |
| `*anonymous*` | `-9223372036854776000` |
| `*anonymous*` | `9223372036854776000`  |
| `*anonymous*` | `1`                    |
| `*anonymous*` | `1000`                 |
| `*anonymous*` | `1000000`              |
| `*anonymous*` | `1000000000`           |
| `*anonymous*` | `60000000000`          |
| `*anonymous*` | `3600000000000`        |
| `*anonymous*` | `-9223372036854776000` |
| `*anonymous*` | `9223372036854776000`  |
| `*anonymous*` | `1`                    |
| `*anonymous*` | `1000`                 |
| `*anonymous*` | `1000000`              |
| `*anonymous*` | `1000000000`           |
| `*anonymous*` | `60000000000`          |
| `*anonymous*` | `3600000000000`        |
| `*anonymous*` | `-9223372036854776000` |
| `*anonymous*` | `9223372036854776000`  |
| `*anonymous*` | `1`                    |
| `*anonymous*` | `1000`                 |
| `*anonymous*` | `1000000`              |
| `*anonymous*` | `1000000000`           |
| `*anonymous*` | `60000000000`          |
| `*anonymous*` | `3600000000000`        |
| `*anonymous*` | `-9223372036854776000` |
| `*anonymous*` | `9223372036854776000`  |
| `*anonymous*` | `1`                    |
| `*anonymous*` | `1000`                 |
| `*anonymous*` | `1000000`              |
| `*anonymous*` | `1000000000`           |
| `*anonymous*` | `60000000000`          |
| `*anonymous*` | `3600000000000`        |
| `*anonymous*` | `-9223372036854776000` |
| `*anonymous*` | `9223372036854776000`  |
| `*anonymous*` | `1`                    |
| `*anonymous*` | `1000`                 |
| `*anonymous*` | `1000000`              |
| `*anonymous*` | `1000000000`           |
| `*anonymous*` | `60000000000`          |
| `*anonymous*` | `3600000000000`        |<|MERGE_RESOLUTION|>--- conflicted
+++ resolved
@@ -1691,14 +1691,12 @@
 
 ### Properties
 
-<<<<<<< HEAD
 | Name                                 | Type                                                                                                                       | Required | Restrictions | Description                                     |
 | ------------------------------------ | -------------------------------------------------------------------------------------------------------------------------- | -------- | ------------ | ----------------------------------------------- |
 | `access_url`                         | [codersdk.DeploymentConfigField-string](#codersdkdeploymentconfigfield-string)                                             | false    |              |                                                 |
 | `address`                            | [codersdk.DeploymentConfigField-string](#codersdkdeploymentconfigfield-string)                                             | false    |              | Address Use HTTPAddress or TLS.Address instead. |
 | `agent_fallback_troubleshooting_url` | [codersdk.DeploymentConfigField-string](#codersdkdeploymentconfigfield-string)                                             | false    |              |                                                 |
 | `agent_stat_refresh_interval`        | [codersdk.DeploymentConfigField-time_Duration](#codersdkdeploymentconfigfield-time_duration)                               | false    |              |                                                 |
-| `api_rate_limit`                     | [codersdk.DeploymentConfigField-int](#codersdkdeploymentconfigfield-int)                                                   | false    |              |                                                 |
 | `audit_logging`                      | [codersdk.DeploymentConfigField-bool](#codersdkdeploymentconfigfield-bool)                                                 | false    |              |                                                 |
 | `autobuild_poll_interval`            | [codersdk.DeploymentConfigField-time_Duration](#codersdkdeploymentconfigfield-time_duration)                               | false    |              |                                                 |
 | `browser_only`                       | [codersdk.DeploymentConfigField-bool](#codersdkdeploymentconfigfield-bool)                                                 | false    |              |                                                 |
@@ -1718,6 +1716,7 @@
 | `provisioner`                        | [codersdk.ProvisionerConfig](#codersdkprovisionerconfig)                                                                   | false    |              |                                                 |
 | `proxy_trusted_headers`              | [codersdk.DeploymentConfigField-array_string](#codersdkdeploymentconfigfield-array_string)                                 | false    |              |                                                 |
 | `proxy_trusted_origins`              | [codersdk.DeploymentConfigField-array_string](#codersdkdeploymentconfigfield-array_string)                                 | false    |              |                                                 |
+| `rate_limit`                         | [codersdk.RateLimitConfig](#codersdkratelimitconfig)                                                                       | false    |              |                                                 |
 | `scim_api_key`                       | [codersdk.DeploymentConfigField-string](#codersdkdeploymentconfigfield-string)                                             | false    |              |                                                 |
 | `secure_auth_cookie`                 | [codersdk.DeploymentConfigField-bool](#codersdkdeploymentconfigfield-bool)                                                 | false    |              |                                                 |
 | `ssh_keygen_algorithm`               | [codersdk.DeploymentConfigField-string](#codersdkdeploymentconfigfield-string)                                             | false    |              |                                                 |
@@ -1727,43 +1726,6 @@
 | `trace`                              | [codersdk.TraceConfig](#codersdktraceconfig)                                                                               | false    |              |                                                 |
 | `update_check`                       | [codersdk.DeploymentConfigField-bool](#codersdkdeploymentconfigfield-bool)                                                 | false    |              |                                                 |
 | `wildcard_access_url`                | [codersdk.DeploymentConfigField-string](#codersdkdeploymentconfigfield-string)                                             | false    |              |                                                 |
-=======
-| Name                                 | Type                                                                                                                       | Required | Restrictions | Description |
-| ------------------------------------ | -------------------------------------------------------------------------------------------------------------------------- | -------- | ------------ | ----------- |
-| `access_url`                         | [codersdk.DeploymentConfigField-string](#codersdkdeploymentconfigfield-string)                                             | false    |              |             |
-| `address`                            | [codersdk.DeploymentConfigField-string](#codersdkdeploymentconfigfield-string)                                             | false    |              |             |
-| `agent_fallback_troubleshooting_url` | [codersdk.DeploymentConfigField-string](#codersdkdeploymentconfigfield-string)                                             | false    |              |             |
-| `agent_stat_refresh_interval`        | [codersdk.DeploymentConfigField-time_Duration](#codersdkdeploymentconfigfield-time_duration)                               | false    |              |             |
-| `audit_logging`                      | [codersdk.DeploymentConfigField-bool](#codersdkdeploymentconfigfield-bool)                                                 | false    |              |             |
-| `autobuild_poll_interval`            | [codersdk.DeploymentConfigField-time_Duration](#codersdkdeploymentconfigfield-time_duration)                               | false    |              |             |
-| `browser_only`                       | [codersdk.DeploymentConfigField-bool](#codersdkdeploymentconfigfield-bool)                                                 | false    |              |             |
-| `cache_directory`                    | [codersdk.DeploymentConfigField-string](#codersdkdeploymentconfigfield-string)                                             | false    |              |             |
-| `derp`                               | [codersdk.DERP](#codersdkderp)                                                                                             | false    |              |             |
-| `experimental`                       | [codersdk.DeploymentConfigField-bool](#codersdkdeploymentconfigfield-bool)                                                 | false    |              |             |
-| `gitauth`                            | [codersdk.DeploymentConfigField-array_codersdk_GitAuthConfig](#codersdkdeploymentconfigfield-array_codersdk_gitauthconfig) | false    |              |             |
-| `http_address`                       | [codersdk.DeploymentConfigField-string](#codersdkdeploymentconfigfield-string)                                             | false    |              |             |
-| `in_memory_database`                 | [codersdk.DeploymentConfigField-bool](#codersdkdeploymentconfigfield-bool)                                                 | false    |              |             |
-| `max_token_lifetime`                 | [codersdk.DeploymentConfigField-time_Duration](#codersdkdeploymentconfigfield-time_duration)                               | false    |              |             |
-| `metrics_cache_refresh_interval`     | [codersdk.DeploymentConfigField-time_Duration](#codersdkdeploymentconfigfield-time_duration)                               | false    |              |             |
-| `oauth2`                             | [codersdk.OAuth2Config](#codersdkoauth2config)                                                                             | false    |              |             |
-| `oidc`                               | [codersdk.OIDCConfig](#codersdkoidcconfig)                                                                                 | false    |              |             |
-| `pg_connection_url`                  | [codersdk.DeploymentConfigField-string](#codersdkdeploymentconfigfield-string)                                             | false    |              |             |
-| `pprof`                              | [codersdk.PprofConfig](#codersdkpprofconfig)                                                                               | false    |              |             |
-| `prometheus`                         | [codersdk.PrometheusConfig](#codersdkprometheusconfig)                                                                     | false    |              |             |
-| `provisioner`                        | [codersdk.ProvisionerConfig](#codersdkprovisionerconfig)                                                                   | false    |              |             |
-| `proxy_trusted_headers`              | [codersdk.DeploymentConfigField-array_string](#codersdkdeploymentconfigfield-array_string)                                 | false    |              |             |
-| `proxy_trusted_origins`              | [codersdk.DeploymentConfigField-array_string](#codersdkdeploymentconfigfield-array_string)                                 | false    |              |             |
-| `rate_limit`                         | [codersdk.RateLimitConfig](#codersdkratelimitconfig)                                                                       | false    |              |             |
-| `scim_api_key`                       | [codersdk.DeploymentConfigField-string](#codersdkdeploymentconfigfield-string)                                             | false    |              |             |
-| `secure_auth_cookie`                 | [codersdk.DeploymentConfigField-bool](#codersdkdeploymentconfigfield-bool)                                                 | false    |              |             |
-| `ssh_keygen_algorithm`               | [codersdk.DeploymentConfigField-string](#codersdkdeploymentconfigfield-string)                                             | false    |              |             |
-| `swagger`                            | [codersdk.SwaggerConfig](#codersdkswaggerconfig)                                                                           | false    |              |             |
-| `telemetry`                          | [codersdk.TelemetryConfig](#codersdktelemetryconfig)                                                                       | false    |              |             |
-| `tls`                                | [codersdk.TLSConfig](#codersdktlsconfig)                                                                                   | false    |              |             |
-| `trace`                              | [codersdk.TraceConfig](#codersdktraceconfig)                                                                               | false    |              |             |
-| `update_check`                       | [codersdk.DeploymentConfigField-bool](#codersdkdeploymentconfigfield-bool)                                                 | false    |              |             |
-| `wildcard_access_url`                | [codersdk.DeploymentConfigField-string](#codersdkdeploymentconfigfield-string)                                             | false    |              |             |
->>>>>>> 52d7dfa2
 
 ## codersdk.DeploymentConfigField-array_codersdk_GitAuthConfig
 
@@ -2771,12 +2733,6 @@
 | ---------- | ------ | -------- | ------------ | ----------- |
 | `deadline` | string | true     |              |             |
 
-<<<<<<< HEAD
-## codersdk.ResourceType
-
-```json
-"organization"
-=======
 ## codersdk.RateLimitConfig
 
 ```json
@@ -2804,12 +2760,23 @@
     "value": true
   }
 }
->>>>>>> 52d7dfa2
-```
-
-### Properties
-
-<<<<<<< HEAD
+```
+
+### Properties
+
+| Name          | Type                                                                       | Required | Restrictions | Description |
+| ------------- | -------------------------------------------------------------------------- | -------- | ------------ | ----------- |
+| `api`         | [codersdk.DeploymentConfigField-int](#codersdkdeploymentconfigfield-int)   | false    |              |             |
+| `disable_all` | [codersdk.DeploymentConfigField-bool](#codersdkdeploymentconfigfield-bool) | false    |              |             |
+
+## codersdk.ResourceType
+
+```json
+"organization"
+```
+
+### Properties
+
 | Name          | Type   | Required | Restrictions | Description |
 | ------------- | ------ | -------- | ------------ | ----------- |
 | `*anonymous*` | string | false    |              |             |
@@ -2827,12 +2794,6 @@
 | `*anonymous*` | `git_ssh_key`      |
 | `*anonymous*` | `api_key`          |
 | `*anonymous*` | `group`            |
-=======
-| Name          | Type                                                                       | Required | Restrictions | Description |
-| ------------- | -------------------------------------------------------------------------- | -------- | ------------ | ----------- |
-| `api`         | [codersdk.DeploymentConfigField-int](#codersdkdeploymentconfigfield-int)   | false    |              |             |
-| `disable_all` | [codersdk.DeploymentConfigField-bool](#codersdkdeploymentconfigfield-bool) | false    |              |             |
->>>>>>> 52d7dfa2
 
 ## codersdk.Response
 
