# Schemas

## agentsdk.AWSInstanceIdentityToken

```json
{
  "document": "string",
  "signature": "string"
}
```

### Properties

| Name        | Type   | Required | Restrictions | Description |
| ----------- | ------ | -------- | ------------ | ----------- |
| `document`  | string | true     |              |             |
| `signature` | string | true     |              |             |

## agentsdk.AgentMetric

```json
{
  "labels": [
    {
      "name": "string",
      "value": "string"
    }
  ],
  "name": "string",
  "type": "counter",
  "value": 0
}
```

### Properties

| Name     | Type                                                            | Required | Restrictions | Description |
| -------- | --------------------------------------------------------------- | -------- | ------------ | ----------- |
| `labels` | array of [agentsdk.AgentMetricLabel](#agentsdkagentmetriclabel) | false    |              |             |
| `name`   | string                                                          | true     |              |             |
| `type`   | [agentsdk.AgentMetricType](#agentsdkagentmetrictype)            | true     |              |             |
| `value`  | number                                                          | true     |              |             |

#### Enumerated Values

| Property | Value     |
| -------- | --------- |
| `type`   | `counter` |
| `type`   | `gauge`   |

## agentsdk.AgentMetricLabel

```json
{
  "name": "string",
  "value": "string"
}
```

### Properties

| Name    | Type   | Required | Restrictions | Description |
| ------- | ------ | -------- | ------------ | ----------- |
| `name`  | string | true     |              |             |
| `value` | string | true     |              |             |

## agentsdk.AgentMetricType

```json
"counter"
```

### Properties

#### Enumerated Values

| Value     |
| --------- |
| `counter` |
| `gauge`   |

## agentsdk.AuthenticateResponse

```json
{
  "session_token": "string"
}
```

### Properties

| Name            | Type   | Required | Restrictions | Description |
| --------------- | ------ | -------- | ------------ | ----------- |
| `session_token` | string | false    |              |             |

## agentsdk.AzureInstanceIdentityToken

```json
{
  "encoding": "string",
  "signature": "string"
}
```

### Properties

| Name        | Type   | Required | Restrictions | Description |
| ----------- | ------ | -------- | ------------ | ----------- |
| `encoding`  | string | true     |              |             |
| `signature` | string | true     |              |             |

## agentsdk.ExternalAuthResponse

```json
{
  "access_token": "string",
  "password": "string",
  "token_extra": {},
  "type": "string",
  "url": "string",
  "username": "string"
}
```

### Properties

| Name           | Type   | Required | Restrictions | Description                                                                              |
| -------------- | ------ | -------- | ------------ | ---------------------------------------------------------------------------------------- |
| `access_token` | string | false    |              |                                                                                          |
| `password`     | string | false    |              |                                                                                          |
| `token_extra`  | object | false    |              |                                                                                          |
| `type`         | string | false    |              |                                                                                          |
| `url`          | string | false    |              |                                                                                          |
| `username`     | string | false    |              | Deprecated: Only supported on `/workspaceagents/me/gitauth` for backwards compatibility. |

## agentsdk.GitSSHKey

```json
{
  "private_key": "string",
  "public_key": "string"
}
```

### Properties

| Name          | Type   | Required | Restrictions | Description |
| ------------- | ------ | -------- | ------------ | ----------- |
| `private_key` | string | false    |              |             |
| `public_key`  | string | false    |              |             |

## agentsdk.GoogleInstanceIdentityToken

```json
{
  "json_web_token": "string"
}
```

### Properties

| Name             | Type   | Required | Restrictions | Description |
| ---------------- | ------ | -------- | ------------ | ----------- |
| `json_web_token` | string | true     |              |             |

## agentsdk.Log

```json
{
  "created_at": "string",
  "level": "trace",
  "output": "string"
}
```

### Properties

| Name         | Type                                   | Required | Restrictions | Description |
| ------------ | -------------------------------------- | -------- | ------------ | ----------- |
| `created_at` | string                                 | false    |              |             |
| `level`      | [codersdk.LogLevel](#codersdkloglevel) | false    |              |             |
| `output`     | string                                 | false    |              |             |

## agentsdk.Manifest

```json
{
  "agent_id": "string",
  "apps": [
    {
      "command": "string",
      "display_name": "string",
      "external": true,
      "health": "disabled",
      "healthcheck": {
        "interval": 0,
        "threshold": 0,
        "url": "string"
      },
      "icon": "string",
      "id": "497f6eca-6276-4993-bfeb-53cbbbba6f08",
      "sharing_level": "owner",
      "slug": "string",
      "subdomain": true,
      "subdomain_name": "string",
      "url": "string"
    }
  ],
  "derp_force_websockets": true,
  "derpmap": {
    "homeParams": {
      "regionScore": {
        "property1": 0,
        "property2": 0
      }
    },
    "omitDefaultRegions": true,
    "regions": {
      "property1": {
        "avoid": true,
        "embeddedRelay": true,
        "nodes": [
          {
            "canPort80": true,
            "certName": "string",
            "derpport": 0,
            "forceHTTP": true,
            "hostName": "string",
            "insecureForTests": true,
            "ipv4": "string",
            "ipv6": "string",
            "name": "string",
            "regionID": 0,
            "stunonly": true,
            "stunport": 0,
            "stuntestIP": "string"
          }
        ],
        "regionCode": "string",
        "regionID": 0,
        "regionName": "string"
      },
      "property2": {
        "avoid": true,
        "embeddedRelay": true,
        "nodes": [
          {
            "canPort80": true,
            "certName": "string",
            "derpport": 0,
            "forceHTTP": true,
            "hostName": "string",
            "insecureForTests": true,
            "ipv4": "string",
            "ipv6": "string",
            "name": "string",
            "regionID": 0,
            "stunonly": true,
            "stunport": 0,
            "stuntestIP": "string"
          }
        ],
        "regionCode": "string",
        "regionID": 0,
        "regionName": "string"
      }
    }
  },
  "directory": "string",
  "disable_direct_connections": true,
  "environment_variables": {
    "property1": "string",
    "property2": "string"
  },
  "git_auth_configs": 0,
  "metadata": [
    {
      "display_name": "string",
      "interval": 0,
      "key": "string",
      "script": "string",
      "timeout": 0
    }
  ],
  "motd_file": "string",
  "owner_name": "string",
  "scripts": [
    {
      "cron": "string",
      "log_path": "string",
      "log_source_id": "4197ab25-95cf-4b91-9c78-f7f2af5d353a",
      "run_on_start": true,
      "run_on_stop": true,
      "script": "string",
      "start_blocks_login": true,
      "timeout": 0
    }
  ],
  "vscode_port_proxy_uri": "string",
  "workspace_id": "string"
}
```

### Properties

| Name                         | Type                                                                                              | Required | Restrictions | Description                                                                                                                                                                                                     |
| ---------------------------- | ------------------------------------------------------------------------------------------------- | -------- | ------------ | --------------------------------------------------------------------------------------------------------------------------------------------------------------------------------------------------------------- |
| `agent_id`                   | string                                                                                            | false    |              |                                                                                                                                                                                                                 |
| `apps`                       | array of [codersdk.WorkspaceApp](#codersdkworkspaceapp)                                           | false    |              |                                                                                                                                                                                                                 |
| `derp_force_websockets`      | boolean                                                                                           | false    |              |                                                                                                                                                                                                                 |
| `derpmap`                    | [tailcfg.DERPMap](#tailcfgderpmap)                                                                | false    |              |                                                                                                                                                                                                                 |
| `directory`                  | string                                                                                            | false    |              |                                                                                                                                                                                                                 |
| `disable_direct_connections` | boolean                                                                                           | false    |              |                                                                                                                                                                                                                 |
| `environment_variables`      | object                                                                                            | false    |              |                                                                                                                                                                                                                 |
| » `[any property]`           | string                                                                                            | false    |              |                                                                                                                                                                                                                 |
| `git_auth_configs`           | integer                                                                                           | false    |              | Git auth configs stores the number of Git configurations the Coder deployment has. If this number is >0, we set up special configuration in the workspace.                                                      |
| `metadata`                   | array of [codersdk.WorkspaceAgentMetadataDescription](#codersdkworkspaceagentmetadatadescription) | false    |              |                                                                                                                                                                                                                 |
| `motd_file`                  | string                                                                                            | false    |              |                                                                                                                                                                                                                 |
| `owner_name`                 | string                                                                                            | false    |              | Owner name and WorkspaceID are used by an open-source user to identify the workspace. We do not provide insurance that this will not be removed in the future, but if it's easy to persist lets keep it around. |
| `scripts`                    | array of [codersdk.WorkspaceAgentScript](#codersdkworkspaceagentscript)                           | false    |              |                                                                                                                                                                                                                 |
| `vscode_port_proxy_uri`      | string                                                                                            | false    |              |                                                                                                                                                                                                                 |
| `workspace_id`               | string                                                                                            | false    |              |                                                                                                                                                                                                                 |

## agentsdk.Metadata

```json
{
  "age": 0,
  "collected_at": "2019-08-24T14:15:22Z",
  "error": "string",
  "key": "string",
  "value": "string"
}
```

### Properties

| Name           | Type    | Required | Restrictions | Description                                                                                                                             |
| -------------- | ------- | -------- | ------------ | --------------------------------------------------------------------------------------------------------------------------------------- |
| `age`          | integer | false    |              | Age is the number of seconds since the metadata was collected. It is provided in addition to CollectedAt to protect against clock skew. |
| `collected_at` | string  | false    |              |                                                                                                                                         |
| `error`        | string  | false    |              |                                                                                                                                         |
| `key`          | string  | false    |              |                                                                                                                                         |
| `value`        | string  | false    |              |                                                                                                                                         |

## agentsdk.PatchLogs

```json
{
  "log_source_id": "string",
  "logs": [
    {
      "created_at": "string",
      "level": "trace",
      "output": "string"
    }
  ]
}
```

### Properties

| Name            | Type                                  | Required | Restrictions | Description |
| --------------- | ------------------------------------- | -------- | ------------ | ----------- |
| `log_source_id` | string                                | false    |              |             |
| `logs`          | array of [agentsdk.Log](#agentsdklog) | false    |              |             |

## agentsdk.PostAppHealthsRequest

```json
{
  "healths": {
    "property1": "disabled",
    "property2": "disabled"
  }
}
```

### Properties

| Name               | Type                                                       | Required | Restrictions | Description                                                           |
| ------------------ | ---------------------------------------------------------- | -------- | ------------ | --------------------------------------------------------------------- |
| `healths`          | object                                                     | false    |              | Healths is a map of the workspace app name and the health of the app. |
| » `[any property]` | [codersdk.WorkspaceAppHealth](#codersdkworkspaceapphealth) | false    |              |                                                                       |

## agentsdk.PostLifecycleRequest

```json
{
  "changed_at": "string",
  "state": "created"
}
```

### Properties

| Name         | Type                                                                 | Required | Restrictions | Description |
| ------------ | -------------------------------------------------------------------- | -------- | ------------ | ----------- |
| `changed_at` | string                                                               | false    |              |             |
| `state`      | [codersdk.WorkspaceAgentLifecycle](#codersdkworkspaceagentlifecycle) | false    |              |             |

## agentsdk.PostMetadataRequest

```json
{
  "metadata": [
    {
      "age": 0,
      "collected_at": "2019-08-24T14:15:22Z",
      "error": "string",
      "key": "string",
      "value": "string"
    }
  ]
}
```

### Properties

| Name       | Type                                            | Required | Restrictions | Description |
| ---------- | ----------------------------------------------- | -------- | ------------ | ----------- |
| `metadata` | array of [agentsdk.Metadata](#agentsdkmetadata) | false    |              |             |

## agentsdk.PostMetadataRequestDeprecated

```json
{
  "age": 0,
  "collected_at": "2019-08-24T14:15:22Z",
  "error": "string",
  "value": "string"
}
```

### Properties

| Name           | Type    | Required | Restrictions | Description                                                                                                                             |
| -------------- | ------- | -------- | ------------ | --------------------------------------------------------------------------------------------------------------------------------------- |
| `age`          | integer | false    |              | Age is the number of seconds since the metadata was collected. It is provided in addition to CollectedAt to protect against clock skew. |
| `collected_at` | string  | false    |              |                                                                                                                                         |
| `error`        | string  | false    |              |                                                                                                                                         |
| `value`        | string  | false    |              |                                                                                                                                         |

## agentsdk.PostStartupRequest

```json
{
  "expanded_directory": "string",
  "subsystems": ["envbox"],
  "version": "string"
}
```

### Properties

| Name                 | Type                                                        | Required | Restrictions | Description |
| -------------------- | ----------------------------------------------------------- | -------- | ------------ | ----------- |
| `expanded_directory` | string                                                      | false    |              |             |
| `subsystems`         | array of [codersdk.AgentSubsystem](#codersdkagentsubsystem) | false    |              |             |
| `version`            | string                                                      | false    |              |             |

## agentsdk.Stats

```json
{
  "connection_count": 0,
  "connection_median_latency_ms": 0,
  "connections_by_proto": {
    "property1": 0,
    "property2": 0
  },
  "metrics": [
    {
      "labels": [
        {
          "name": "string",
          "value": "string"
        }
      ],
      "name": "string",
      "type": "counter",
      "value": 0
    }
  ],
  "rx_bytes": 0,
  "rx_packets": 0,
  "session_count_jetbrains": 0,
  "session_count_reconnecting_pty": 0,
  "session_count_ssh": 0,
  "session_count_vscode": 0,
  "tx_bytes": 0,
  "tx_packets": 0
}
```

### Properties

| Name                             | Type                                                  | Required | Restrictions | Description                                                                                                                   |
| -------------------------------- | ----------------------------------------------------- | -------- | ------------ | ----------------------------------------------------------------------------------------------------------------------------- |
| `connection_count`               | integer                                               | false    |              | Connection count is the number of connections received by an agent.                                                           |
| `connection_median_latency_ms`   | number                                                | false    |              | Connection median latency ms is the median latency of all connections in milliseconds.                                        |
| `connections_by_proto`           | object                                                | false    |              | Connections by proto is a count of connections by protocol.                                                                   |
| » `[any property]`               | integer                                               | false    |              |                                                                                                                               |
| `metrics`                        | array of [agentsdk.AgentMetric](#agentsdkagentmetric) | false    |              | Metrics collected by the agent                                                                                                |
| `rx_bytes`                       | integer                                               | false    |              | Rx bytes is the number of received bytes.                                                                                     |
| `rx_packets`                     | integer                                               | false    |              | Rx packets is the number of received packets.                                                                                 |
| `session_count_jetbrains`        | integer                                               | false    |              | Session count jetbrains is the number of connections received by an agent that are from our JetBrains extension.              |
| `session_count_reconnecting_pty` | integer                                               | false    |              | Session count reconnecting pty is the number of connections received by an agent that are from the reconnecting web terminal. |
| `session_count_ssh`              | integer                                               | false    |              | Session count ssh is the number of connections received by an agent that are normal, non-tagged SSH sessions.                 |
| `session_count_vscode`           | integer                                               | false    |              | Session count vscode is the number of connections received by an agent that are from our VS Code extension.                   |
| `tx_bytes`                       | integer                                               | false    |              | Tx bytes is the number of transmitted bytes.                                                                                  |
| `tx_packets`                     | integer                                               | false    |              | Tx packets is the number of transmitted bytes.                                                                                |

## agentsdk.StatsResponse

```json
{
  "report_interval": 0
}
```

### Properties

| Name              | Type    | Required | Restrictions | Description                                                                    |
| ----------------- | ------- | -------- | ------------ | ------------------------------------------------------------------------------ |
| `report_interval` | integer | false    |              | Report interval is the duration after which the agent should send stats again. |

## clibase.Annotations

```json
{
  "property1": "string",
  "property2": "string"
}
```

### Properties

| Name             | Type   | Required | Restrictions | Description |
| ---------------- | ------ | -------- | ------------ | ----------- |
| `[any property]` | string | false    |              |             |

## clibase.Group

```json
{
  "description": "string",
  "name": "string",
  "parent": {
    "description": "string",
    "name": "string",
    "parent": {},
    "yaml": "string"
  },
  "yaml": "string"
}
```

### Properties

| Name          | Type                           | Required | Restrictions | Description |
| ------------- | ------------------------------ | -------- | ------------ | ----------- |
| `description` | string                         | false    |              |             |
| `name`        | string                         | false    |              |             |
| `parent`      | [clibase.Group](#clibasegroup) | false    |              |             |
| `yaml`        | string                         | false    |              |             |

## clibase.HostPort

```json
{
  "host": "string",
  "port": "string"
}
```

### Properties

| Name   | Type   | Required | Restrictions | Description |
| ------ | ------ | -------- | ------------ | ----------- |
| `host` | string | false    |              |             |
| `port` | string | false    |              |             |

## clibase.Option

```json
{
  "annotations": {
    "property1": "string",
    "property2": "string"
  },
  "default": "string",
  "description": "string",
  "env": "string",
  "flag": "string",
  "flag_shorthand": "string",
  "group": {
    "description": "string",
    "name": "string",
    "parent": {
      "description": "string",
      "name": "string",
      "parent": {},
      "yaml": "string"
    },
    "yaml": "string"
  },
  "hidden": true,
  "name": "string",
  "required": true,
  "use_instead": [
    {
      "annotations": {
        "property1": "string",
        "property2": "string"
      },
      "default": "string",
      "description": "string",
      "env": "string",
      "flag": "string",
      "flag_shorthand": "string",
      "group": {
        "description": "string",
        "name": "string",
        "parent": {
          "description": "string",
          "name": "string",
          "parent": {},
          "yaml": "string"
        },
        "yaml": "string"
      },
      "hidden": true,
      "name": "string",
      "required": true,
      "use_instead": [],
      "value": null,
      "value_source": "",
      "yaml": "string"
    }
  ],
  "value": null,
  "value_source": "",
  "yaml": "string"
}
```

### Properties

| Name             | Type                                       | Required | Restrictions | Description                                                                                                                                        |
| ---------------- | ------------------------------------------ | -------- | ------------ | -------------------------------------------------------------------------------------------------------------------------------------------------- |
| `annotations`    | [clibase.Annotations](#clibaseannotations) | false    |              | Annotations enable extensions to clibase higher up in the stack. It's useful for help formatting and documentation generation.                     |
| `default`        | string                                     | false    |              | Default is parsed into Value if set.                                                                                                               |
| `description`    | string                                     | false    |              |                                                                                                                                                    |
| `env`            | string                                     | false    |              | Env is the environment variable used to configure this option. If unset, environment configuring is disabled.                                      |
| `flag`           | string                                     | false    |              | Flag is the long name of the flag used to configure this option. If unset, flag configuring is disabled.                                           |
| `flag_shorthand` | string                                     | false    |              | Flag shorthand is the one-character shorthand for the flag. If unset, no shorthand is used.                                                        |
| `group`          | [clibase.Group](#clibasegroup)             | false    |              | Group is a group hierarchy that helps organize this option in help, configs and other documentation.                                               |
| `hidden`         | boolean                                    | false    |              |                                                                                                                                                    |
| `name`           | string                                     | false    |              |                                                                                                                                                    |
| `required`       | boolean                                    | false    |              | Required means this value must be set by some means. It requires `ValueSource != ValueSourceNone` If `Default` is set, then `Required` is ignored. |
| `use_instead`    | array of [clibase.Option](#clibaseoption)  | false    |              | Use instead is a list of options that should be used instead of this one. The field is used to generate a deprecation warning.                     |
| `value`          | any                                        | false    |              | Value includes the types listed in values.go.                                                                                                      |
| `value_source`   | [clibase.ValueSource](#clibasevaluesource) | false    |              |                                                                                                                                                    |
| `yaml`           | string                                     | false    |              | Yaml is the YAML key used to configure this option. If unset, YAML configuring is disabled.                                                        |

## clibase.Regexp

```json
{}
```

### Properties

_None_

## clibase.Struct-array_codersdk_ExternalAuthConfig

```json
{
  "value": [
    {
      "app_install_url": "string",
      "app_installations_url": "string",
      "auth_url": "string",
      "client_id": "string",
      "device_code_url": "string",
      "device_flow": true,
      "display_icon": "string",
      "display_name": "string",
      "extra_token_keys": ["string"],
      "id": "string",
      "no_refresh": true,
      "regex": "string",
      "scopes": ["string"],
      "token_url": "string",
      "type": "string",
      "validate_url": "string"
    }
  ]
}
```

### Properties

| Name    | Type                                                                | Required | Restrictions | Description |
| ------- | ------------------------------------------------------------------- | -------- | ------------ | ----------- |
| `value` | array of [codersdk.ExternalAuthConfig](#codersdkexternalauthconfig) | false    |              |             |

## clibase.Struct-array_codersdk_LinkConfig

```json
{
  "value": [
    {
      "icon": "string",
      "name": "string",
      "target": "string"
    }
  ]
}
```

### Properties

| Name    | Type                                                | Required | Restrictions | Description |
| ------- | --------------------------------------------------- | -------- | ------------ | ----------- |
| `value` | array of [codersdk.LinkConfig](#codersdklinkconfig) | false    |              |             |

## clibase.URL

```json
{
  "forceQuery": true,
  "fragment": "string",
  "host": "string",
  "omitHost": true,
  "opaque": "string",
  "path": "string",
  "rawFragment": "string",
  "rawPath": "string",
  "rawQuery": "string",
  "scheme": "string",
  "user": {}
}
```

### Properties

| Name          | Type                         | Required | Restrictions | Description                                        |
| ------------- | ---------------------------- | -------- | ------------ | -------------------------------------------------- |
| `forceQuery`  | boolean                      | false    |              | append a query ('?') even if RawQuery is empty     |
| `fragment`    | string                       | false    |              | fragment for references, without '#'               |
| `host`        | string                       | false    |              | host or host:port                                  |
| `omitHost`    | boolean                      | false    |              | do not emit empty host (authority)                 |
| `opaque`      | string                       | false    |              | encoded opaque data                                |
| `path`        | string                       | false    |              | path (relative paths may omit leading slash)       |
| `rawFragment` | string                       | false    |              | encoded fragment hint (see EscapedFragment method) |
| `rawPath`     | string                       | false    |              | encoded path hint (see EscapedPath method)         |
| `rawQuery`    | string                       | false    |              | encoded query values, without '?'                  |
| `scheme`      | string                       | false    |              |                                                    |
| `user`        | [url.Userinfo](#urluserinfo) | false    |              | username and password information                  |

## clibase.ValueSource

```json
""
```

### Properties

#### Enumerated Values

| Value     |
| --------- |
| ``        |
| `flag`    |
| `env`     |
| `yaml`    |
| `default` |

## coderd.SCIMUser

```json
{
  "active": true,
  "emails": [
    {
      "display": "string",
      "primary": true,
      "type": "string",
      "value": "user@example.com"
    }
  ],
  "groups": [null],
  "id": "string",
  "meta": {
    "resourceType": "string"
  },
  "name": {
    "familyName": "string",
    "givenName": "string"
  },
  "schemas": ["string"],
  "userName": "string"
}
```

### Properties

| Name             | Type               | Required | Restrictions | Description |
| ---------------- | ------------------ | -------- | ------------ | ----------- |
| `active`         | boolean            | false    |              |             |
| `emails`         | array of object    | false    |              |             |
| `» display`      | string             | false    |              |             |
| `» primary`      | boolean            | false    |              |             |
| `» type`         | string             | false    |              |             |
| `» value`        | string             | false    |              |             |
| `groups`         | array of undefined | false    |              |             |
| `id`             | string             | false    |              |             |
| `meta`           | object             | false    |              |             |
| `» resourceType` | string             | false    |              |             |
| `name`           | object             | false    |              |             |
| `» familyName`   | string             | false    |              |             |
| `» givenName`    | string             | false    |              |             |
| `schemas`        | array of string    | false    |              |             |
| `userName`       | string             | false    |              |             |

## coderd.cspViolation

```json
{
  "csp-report": {}
}
```

### Properties

| Name         | Type   | Required | Restrictions | Description |
| ------------ | ------ | -------- | ------------ | ----------- |
| `csp-report` | object | false    |              |             |

## codersdk.ACLAvailable

```json
{
  "groups": [
    {
      "avatar_url": "string",
      "display_name": "string",
      "id": "497f6eca-6276-4993-bfeb-53cbbbba6f08",
      "members": [
        {
          "avatar_url": "http://example.com",
          "created_at": "2019-08-24T14:15:22Z",
          "email": "user@example.com",
          "id": "497f6eca-6276-4993-bfeb-53cbbbba6f08",
          "last_seen_at": "2019-08-24T14:15:22Z",
          "login_type": "",
          "organization_ids": ["497f6eca-6276-4993-bfeb-53cbbbba6f08"],
          "roles": [
            {
              "display_name": "string",
              "name": "string"
            }
          ],
          "status": "active",
          "username": "string"
        }
      ],
      "name": "string",
      "organization_id": "7c60d51f-b44e-4682-87d6-449835ea4de6",
      "quota_allowance": 0,
      "source": "user"
    }
  ],
  "users": [
    {
      "avatar_url": "http://example.com",
      "created_at": "2019-08-24T14:15:22Z",
      "email": "user@example.com",
      "id": "497f6eca-6276-4993-bfeb-53cbbbba6f08",
      "last_seen_at": "2019-08-24T14:15:22Z",
      "login_type": "",
      "organization_ids": ["497f6eca-6276-4993-bfeb-53cbbbba6f08"],
      "roles": [
        {
          "display_name": "string",
          "name": "string"
        }
      ],
      "status": "active",
      "username": "string"
    }
  ]
}
```

### Properties

| Name     | Type                                      | Required | Restrictions | Description |
| -------- | ----------------------------------------- | -------- | ------------ | ----------- |
| `groups` | array of [codersdk.Group](#codersdkgroup) | false    |              |             |
| `users`  | array of [codersdk.User](#codersdkuser)   | false    |              |             |

## codersdk.APIKey

```json
{
  "created_at": "2019-08-24T14:15:22Z",
  "expires_at": "2019-08-24T14:15:22Z",
  "id": "string",
  "last_used": "2019-08-24T14:15:22Z",
  "lifetime_seconds": 0,
  "login_type": "password",
  "scope": "all",
  "token_name": "string",
  "updated_at": "2019-08-24T14:15:22Z",
  "user_id": "a169451c-8525-4352-b8ca-070dd449a1a5"
}
```

### Properties

| Name               | Type                                         | Required | Restrictions | Description |
| ------------------ | -------------------------------------------- | -------- | ------------ | ----------- |
| `created_at`       | string                                       | true     |              |             |
| `expires_at`       | string                                       | true     |              |             |
| `id`               | string                                       | true     |              |             |
| `last_used`        | string                                       | true     |              |             |
| `lifetime_seconds` | integer                                      | true     |              |             |
| `login_type`       | [codersdk.LoginType](#codersdklogintype)     | true     |              |             |
| `scope`            | [codersdk.APIKeyScope](#codersdkapikeyscope) | true     |              |             |
| `token_name`       | string                                       | true     |              |             |
| `updated_at`       | string                                       | true     |              |             |
| `user_id`          | string                                       | true     |              |             |

#### Enumerated Values

| Property     | Value                 |
| ------------ | --------------------- |
| `login_type` | `password`            |
| `login_type` | `github`              |
| `login_type` | `oidc`                |
| `login_type` | `token`               |
| `scope`      | `all`                 |
| `scope`      | `application_connect` |

## codersdk.APIKeyScope

```json
"all"
```

### Properties

#### Enumerated Values

| Value                 |
| --------------------- |
| `all`                 |
| `application_connect` |

## codersdk.AddLicenseRequest

```json
{
  "license": "string"
}
```

### Properties

| Name      | Type   | Required | Restrictions | Description |
| --------- | ------ | -------- | ------------ | ----------- |
| `license` | string | true     |              |             |

## codersdk.AgentSubsystem

```json
"envbox"
```

### Properties

#### Enumerated Values

| Value        |
| ------------ |
| `envbox`     |
| `envbuilder` |
| `exectrace`  |

## codersdk.AppHostResponse

```json
{
  "host": "string"
}
```

### Properties

| Name   | Type   | Required | Restrictions | Description                                                   |
| ------ | ------ | -------- | ------------ | ------------------------------------------------------------- |
| `host` | string | false    |              | Host is the externally accessible URL for the Coder instance. |

## codersdk.AppearanceConfig

```json
{
  "application_name": "string",
  "logo_url": "string",
  "service_banner": {
    "background_color": "string",
    "enabled": true,
    "message": "string"
  },
  "support_links": [
    {
      "icon": "string",
      "name": "string",
      "target": "string"
    }
  ]
}
```

### Properties

| Name               | Type                                                         | Required | Restrictions | Description |
| ------------------ | ------------------------------------------------------------ | -------- | ------------ | ----------- |
| `application_name` | string                                                       | false    |              |             |
| `logo_url`         | string                                                       | false    |              |             |
| `service_banner`   | [codersdk.ServiceBannerConfig](#codersdkservicebannerconfig) | false    |              |             |
| `support_links`    | array of [codersdk.LinkConfig](#codersdklinkconfig)          | false    |              |             |

## codersdk.ArchiveTemplateVersionsRequest

```json
{
  "all": true
}
```

### Properties

| Name  | Type    | Required | Restrictions | Description                                                                                                              |
| ----- | ------- | -------- | ------------ | ------------------------------------------------------------------------------------------------------------------------ |
| `all` | boolean | false    |              | By default, only failed versions are archived. Set this to true to archive all unused versions regardless of job status. |

## codersdk.AssignableRoles

```json
{
  "assignable": true,
  "display_name": "string",
  "name": "string"
}
```

### Properties

| Name           | Type    | Required | Restrictions | Description |
| -------------- | ------- | -------- | ------------ | ----------- |
| `assignable`   | boolean | false    |              |             |
| `display_name` | string  | false    |              |             |
| `name`         | string  | false    |              |             |

## codersdk.AuditAction

```json
"create"
```

### Properties

#### Enumerated Values

| Value      |
| ---------- |
| `create`   |
| `write`    |
| `delete`   |
| `start`    |
| `stop`     |
| `login`    |
| `logout`   |
| `register` |

## codersdk.AuditDiff

```json
{
  "property1": {
    "new": null,
    "old": null,
    "secret": true
  },
  "property2": {
    "new": null,
    "old": null,
    "secret": true
  }
}
```

### Properties

| Name             | Type                                               | Required | Restrictions | Description |
| ---------------- | -------------------------------------------------- | -------- | ------------ | ----------- |
| `[any property]` | [codersdk.AuditDiffField](#codersdkauditdifffield) | false    |              |             |

## codersdk.AuditDiffField

```json
{
  "new": null,
  "old": null,
  "secret": true
}
```

### Properties

| Name     | Type    | Required | Restrictions | Description |
| -------- | ------- | -------- | ------------ | ----------- |
| `new`    | any     | false    |              |             |
| `old`    | any     | false    |              |             |
| `secret` | boolean | false    |              |             |

## codersdk.AuditLog

```json
{
  "action": "create",
  "additional_fields": [0],
  "description": "string",
  "diff": {
    "property1": {
      "new": null,
      "old": null,
      "secret": true
    },
    "property2": {
      "new": null,
      "old": null,
      "secret": true
    }
  },
  "id": "497f6eca-6276-4993-bfeb-53cbbbba6f08",
  "ip": "string",
  "is_deleted": true,
  "organization_id": "7c60d51f-b44e-4682-87d6-449835ea4de6",
  "request_id": "266ea41d-adf5-480b-af50-15b940c2b846",
  "resource_icon": "string",
  "resource_id": "4d5215ed-38bb-48ed-879a-fdb9ca58522f",
  "resource_link": "string",
  "resource_target": "string",
  "resource_type": "template",
  "status_code": 0,
  "time": "2019-08-24T14:15:22Z",
  "user": {
    "avatar_url": "http://example.com",
    "created_at": "2019-08-24T14:15:22Z",
    "email": "user@example.com",
    "id": "497f6eca-6276-4993-bfeb-53cbbbba6f08",
    "last_seen_at": "2019-08-24T14:15:22Z",
    "login_type": "",
    "organization_ids": ["497f6eca-6276-4993-bfeb-53cbbbba6f08"],
    "roles": [
      {
        "display_name": "string",
        "name": "string"
      }
    ],
    "status": "active",
    "username": "string"
  },
  "user_agent": "string"
}
```

### Properties

| Name                | Type                                           | Required | Restrictions | Description                                  |
| ------------------- | ---------------------------------------------- | -------- | ------------ | -------------------------------------------- |
| `action`            | [codersdk.AuditAction](#codersdkauditaction)   | false    |              |                                              |
| `additional_fields` | array of integer                               | false    |              |                                              |
| `description`       | string                                         | false    |              |                                              |
| `diff`              | [codersdk.AuditDiff](#codersdkauditdiff)       | false    |              |                                              |
| `id`                | string                                         | false    |              |                                              |
| `ip`                | string                                         | false    |              |                                              |
| `is_deleted`        | boolean                                        | false    |              |                                              |
| `organization_id`   | string                                         | false    |              |                                              |
| `request_id`        | string                                         | false    |              |                                              |
| `resource_icon`     | string                                         | false    |              |                                              |
| `resource_id`       | string                                         | false    |              |                                              |
| `resource_link`     | string                                         | false    |              |                                              |
| `resource_target`   | string                                         | false    |              | Resource target is the name of the resource. |
| `resource_type`     | [codersdk.ResourceType](#codersdkresourcetype) | false    |              |                                              |
| `status_code`       | integer                                        | false    |              |                                              |
| `time`              | string                                         | false    |              |                                              |
| `user`              | [codersdk.User](#codersdkuser)                 | false    |              |                                              |
| `user_agent`        | string                                         | false    |              |                                              |

## codersdk.AuditLogResponse

```json
{
  "audit_logs": [
    {
      "action": "create",
      "additional_fields": [0],
      "description": "string",
      "diff": {
        "property1": {
          "new": null,
          "old": null,
          "secret": true
        },
        "property2": {
          "new": null,
          "old": null,
          "secret": true
        }
      },
      "id": "497f6eca-6276-4993-bfeb-53cbbbba6f08",
      "ip": "string",
      "is_deleted": true,
      "organization_id": "7c60d51f-b44e-4682-87d6-449835ea4de6",
      "request_id": "266ea41d-adf5-480b-af50-15b940c2b846",
      "resource_icon": "string",
      "resource_id": "4d5215ed-38bb-48ed-879a-fdb9ca58522f",
      "resource_link": "string",
      "resource_target": "string",
      "resource_type": "template",
      "status_code": 0,
      "time": "2019-08-24T14:15:22Z",
      "user": {
        "avatar_url": "http://example.com",
        "created_at": "2019-08-24T14:15:22Z",
        "email": "user@example.com",
        "id": "497f6eca-6276-4993-bfeb-53cbbbba6f08",
        "last_seen_at": "2019-08-24T14:15:22Z",
        "login_type": "",
        "organization_ids": ["497f6eca-6276-4993-bfeb-53cbbbba6f08"],
        "roles": [
          {
            "display_name": "string",
            "name": "string"
          }
        ],
        "status": "active",
        "username": "string"
      },
      "user_agent": "string"
    }
  ],
  "count": 0
}
```

### Properties

| Name         | Type                                            | Required | Restrictions | Description |
| ------------ | ----------------------------------------------- | -------- | ------------ | ----------- |
| `audit_logs` | array of [codersdk.AuditLog](#codersdkauditlog) | false    |              |             |
| `count`      | integer                                         | false    |              |             |

## codersdk.AuthMethod

```json
{
  "enabled": true
}
```

### Properties

| Name      | Type    | Required | Restrictions | Description |
| --------- | ------- | -------- | ------------ | ----------- |
| `enabled` | boolean | false    |              |             |

## codersdk.AuthMethods

```json
{
  "github": {
    "enabled": true
  },
  "oidc": {
    "enabled": true,
    "iconUrl": "string",
    "signInText": "string"
  },
  "password": {
    "enabled": true
  }
}
```

### Properties

| Name       | Type                                               | Required | Restrictions | Description |
| ---------- | -------------------------------------------------- | -------- | ------------ | ----------- |
| `github`   | [codersdk.AuthMethod](#codersdkauthmethod)         | false    |              |             |
| `oidc`     | [codersdk.OIDCAuthMethod](#codersdkoidcauthmethod) | false    |              |             |
| `password` | [codersdk.AuthMethod](#codersdkauthmethod)         | false    |              |             |

## codersdk.AuthorizationCheck

```json
{
  "action": "create",
  "object": {
    "organization_id": "string",
    "owner_id": "string",
    "resource_id": "string",
    "resource_type": "workspace"
  }
}
```

AuthorizationCheck is used to check if the currently authenticated user (or the specified user) can do a given action to a given set of objects.

### Properties

| Name     | Type                                                         | Required | Restrictions | Description                                                                                                                                                                                                                                                                                                                                                                                                                                                                                                                                                                           |
| -------- | ------------------------------------------------------------ | -------- | ------------ | ------------------------------------------------------------------------------------------------------------------------------------------------------------------------------------------------------------------------------------------------------------------------------------------------------------------------------------------------------------------------------------------------------------------------------------------------------------------------------------------------------------------------------------------------------------------------------------- |
| `action` | string                                                       | false    |              |                                                                                                                                                                                                                                                                                                                                                                                                                                                                                                                                                                                       |
| `object` | [codersdk.AuthorizationObject](#codersdkauthorizationobject) | false    |              | Object can represent a "set" of objects, such as: all workspaces in an organization, all workspaces owned by me, and all workspaces across the entire product. When defining an object, use the most specific language when possible to produce the smallest set. Meaning to set as many fields on 'Object' as you can. Example, if you want to check if you can update all workspaces owned by 'me', try to also add an 'OrganizationID' to the settings. Omitting the 'OrganizationID' could produce the incorrect value, as workspaces have both `user` and `organization` owners. |

#### Enumerated Values

| Property | Value    |
| -------- | -------- |
| `action` | `create` |
| `action` | `read`   |
| `action` | `update` |
| `action` | `delete` |

## codersdk.AuthorizationObject

```json
{
  "organization_id": "string",
  "owner_id": "string",
  "resource_id": "string",
  "resource_type": "workspace"
}
```

AuthorizationObject can represent a "set" of objects, such as: all workspaces in an organization, all workspaces owned by me, all workspaces across the entire product.

### Properties

| Name              | Type                                           | Required | Restrictions | Description                                                                                                                                                                                                                                                                                                                                                          |
| ----------------- | ---------------------------------------------- | -------- | ------------ | -------------------------------------------------------------------------------------------------------------------------------------------------------------------------------------------------------------------------------------------------------------------------------------------------------------------------------------------------------------------- |
| `organization_id` | string                                         | false    |              | Organization ID (optional) adds the set constraint to all resources owned by a given organization.                                                                                                                                                                                                                                                                   |
| `owner_id`        | string                                         | false    |              | Owner ID (optional) adds the set constraint to all resources owned by a given user.                                                                                                                                                                                                                                                                                  |
| `resource_id`     | string                                         | false    |              | Resource ID (optional) reduces the set to a singular resource. This assigns a resource ID to the resource type, eg: a single workspace. The rbac library will not fetch the resource from the database, so if you are using this option, you should also set the owner ID and organization ID if possible. Be as specific as possible using all the fields relevant. |
| `resource_type`   | [codersdk.RBACResource](#codersdkrbacresource) | false    |              | Resource type is the name of the resource. `./coderd/rbac/object.go` has the list of valid resource types.                                                                                                                                                                                                                                                           |

## codersdk.AuthorizationRequest

```json
{
  "checks": {
    "property1": {
      "action": "create",
      "object": {
        "organization_id": "string",
        "owner_id": "string",
        "resource_id": "string",
        "resource_type": "workspace"
      }
    },
    "property2": {
      "action": "create",
      "object": {
        "organization_id": "string",
        "owner_id": "string",
        "resource_id": "string",
        "resource_type": "workspace"
      }
    }
  }
}
```

### Properties

| Name               | Type                                                       | Required | Restrictions | Description                                                                                                                                                                                                                                                                      |
| ------------------ | ---------------------------------------------------------- | -------- | ------------ | -------------------------------------------------------------------------------------------------------------------------------------------------------------------------------------------------------------------------------------------------------------------------------- |
| `checks`           | object                                                     | false    |              | Checks is a map keyed with an arbitrary string to a permission check. The key can be any string that is helpful to the caller, and allows multiple permission checks to be run in a single request. The key ensures that each permission check has the same key in the response. |
| » `[any property]` | [codersdk.AuthorizationCheck](#codersdkauthorizationcheck) | false    |              | It is used to check if the currently authenticated user (or the specified user) can do a given action to a given set of objects.                                                                                                                                                 |

## codersdk.AuthorizationResponse

```json
{
  "property1": true,
  "property2": true
}
```

### Properties

| Name             | Type    | Required | Restrictions | Description |
| ---------------- | ------- | -------- | ------------ | ----------- |
| `[any property]` | boolean | false    |              |             |

## codersdk.AutomaticUpdates

```json
"always"
```

### Properties

#### Enumerated Values

| Value    |
| -------- |
| `always` |
| `never`  |

## codersdk.BuildInfoResponse

```json
{
  "dashboard_url": "string",
  "external_url": "string",
  "version": "string",
  "workspace_proxy": true
}
```

### Properties

| Name              | Type    | Required | Restrictions | Description                                                                                                                                                         |
| ----------------- | ------- | -------- | ------------ | ------------------------------------------------------------------------------------------------------------------------------------------------------------------- |
| `dashboard_url`   | string  | false    |              | Dashboard URL is the URL to hit the deployment's dashboard. For external workspace proxies, this is the coderd they are connected to.                               |
| `external_url`    | string  | false    |              | External URL references the current Coder version. For production builds, this will link directly to a release. For development builds, this will link to a commit. |
| `version`         | string  | false    |              | Version returns the semantic version of the build.                                                                                                                  |
| `workspace_proxy` | boolean | false    |              |                                                                                                                                                                     |

## codersdk.BuildReason

```json
"initiator"
```

### Properties

#### Enumerated Values

| Value       |
| ----------- |
| `initiator` |
| `autostart` |
| `autostop`  |

## codersdk.ConnectionLatency

```json
{
  "p50": 31.312,
  "p95": 119.832
}
```

### Properties

| Name  | Type   | Required | Restrictions | Description |
| ----- | ------ | -------- | ------------ | ----------- |
| `p50` | number | false    |              |             |
| `p95` | number | false    |              |             |

## codersdk.ConvertLoginRequest

```json
{
  "password": "string",
  "to_type": ""
}
```

### Properties

| Name       | Type                                     | Required | Restrictions | Description                              |
| ---------- | ---------------------------------------- | -------- | ------------ | ---------------------------------------- |
| `password` | string                                   | true     |              |                                          |
| `to_type`  | [codersdk.LoginType](#codersdklogintype) | true     |              | To type is the login type to convert to. |

## codersdk.CreateFirstUserRequest

```json
{
  "email": "string",
  "password": "string",
  "trial": true,
  "username": "string"
}
```

### Properties

| Name       | Type    | Required | Restrictions | Description |
| ---------- | ------- | -------- | ------------ | ----------- |
| `email`    | string  | true     |              |             |
| `password` | string  | true     |              |             |
| `trial`    | boolean | false    |              |             |
| `username` | string  | true     |              |             |

## codersdk.CreateFirstUserResponse

```json
{
  "organization_id": "7c60d51f-b44e-4682-87d6-449835ea4de6",
  "user_id": "a169451c-8525-4352-b8ca-070dd449a1a5"
}
```

### Properties

| Name              | Type   | Required | Restrictions | Description |
| ----------------- | ------ | -------- | ------------ | ----------- |
| `organization_id` | string | false    |              |             |
| `user_id`         | string | false    |              |             |

## codersdk.CreateGroupRequest

```json
{
  "avatar_url": "string",
  "display_name": "string",
  "name": "string",
  "quota_allowance": 0
}
```

### Properties

| Name              | Type    | Required | Restrictions | Description |
| ----------------- | ------- | -------- | ------------ | ----------- |
| `avatar_url`      | string  | false    |              |             |
| `display_name`    | string  | false    |              |             |
| `name`            | string  | false    |              |             |
| `quota_allowance` | integer | false    |              |             |

## codersdk.CreateOrganizationRequest

```json
{
  "name": "string"
}
```

### Properties

| Name   | Type   | Required | Restrictions | Description |
| ------ | ------ | -------- | ------------ | ----------- |
| `name` | string | true     |              |             |

## codersdk.CreateTemplateRequest

```json
{
  "allow_user_autostart": true,
  "allow_user_autostop": true,
  "allow_user_cancel_workspace_jobs": true,
  "autostart_requirement": {
    "days_of_week": ["monday"]
  },
  "autostop_requirement": {
    "days_of_week": ["monday"],
    "weeks": 0
  },
  "default_ttl_ms": 0,
  "delete_ttl_ms": 0,
  "description": "string",
  "disable_everyone_group_access": true,
  "display_name": "string",
  "dormant_ttl_ms": 0,
  "failure_ttl_ms": 0,
  "icon": "string",
  "max_ttl_ms": 0,
  "name": "string",
  "require_active_version": true,
  "template_version_id": "0ba39c92-1f1b-4c32-aa3e-9925d7713eb1"
}
```

### Properties

| Name                                                                                                                                                                                      | Type                                                                           | Required | Restrictions | Description                                                                                                                                                                                                                                                                                                         |
| ----------------------------------------------------------------------------------------------------------------------------------------------------------------------------------------- | ------------------------------------------------------------------------------ | -------- | ------------ | ------------------------------------------------------------------------------------------------------------------------------------------------------------------------------------------------------------------------------------------------------------------------------------------------------------------- |
| `allow_user_autostart`                                                                                                                                                                    | boolean                                                                        | false    |              | Allow user autostart allows users to set a schedule for autostarting their workspace. By default this is true. This can only be disabled when using an enterprise license.                                                                                                                                          |
| `allow_user_autostop`                                                                                                                                                                     | boolean                                                                        | false    |              | Allow user autostop allows users to set a custom workspace TTL to use in place of the template's DefaultTTL field. By default this is true. If false, the DefaultTTL will always be used. This can only be disabled when using an enterprise license.                                                               |
| `allow_user_cancel_workspace_jobs`                                                                                                                                                        | boolean                                                                        | false    |              | Allow users to cancel in-progress workspace jobs. \*bool as the default value is "true".                                                                                                                                                                                                                            |
| `autostart_requirement`                                                                                                                                                                   | [codersdk.TemplateAutostartRequirement](#codersdktemplateautostartrequirement) | false    |              | Autostart requirement allows optionally specifying the autostart allowed days for workspaces created from this template. This is an enterprise feature.                                                                                                                                                             |
| `autostop_requirement`                                                                                                                                                                    | [codersdk.TemplateAutostopRequirement](#codersdktemplateautostoprequirement)   | false    |              | Autostop requirement allows optionally specifying the autostop requirement for workspaces created from this template. This is an enterprise feature.                                                                                                                                                                |
| `default_ttl_ms`                                                                                                                                                                          | integer                                                                        | false    |              | Default ttl ms allows optionally specifying the default TTL for all workspaces created from this template.                                                                                                                                                                                                          |
| `delete_ttl_ms`                                                                                                                                                                           | integer                                                                        | false    |              | Delete ttl ms allows optionally specifying the max lifetime before Coder permanently deletes dormant workspaces created from this template.                                                                                                                                                                         |
| `description`                                                                                                                                                                             | string                                                                         | false    |              | Description is a description of what the template contains. It must be less than 128 bytes.                                                                                                                                                                                                                         |
| `disable_everyone_group_access`                                                                                                                                                           | boolean                                                                        | false    |              | Disable everyone group access allows optionally disabling the default behavior of granting the 'everyone' group access to use the template. If this is set to true, the template will not be available to all users, and must be explicitly granted to users or groups in the permissions settings of the template. |
| `display_name`                                                                                                                                                                            | string                                                                         | false    |              | Display name is the displayed name of the template.                                                                                                                                                                                                                                                                 |
| `dormant_ttl_ms`                                                                                                                                                                          | integer                                                                        | false    |              | Dormant ttl ms allows optionally specifying the max lifetime before Coder locks inactive workspaces created from this template.                                                                                                                                                                                     |
| `failure_ttl_ms`                                                                                                                                                                          | integer                                                                        | false    |              | Failure ttl ms allows optionally specifying the max lifetime before Coder stops all resources for failed workspaces created from this template.                                                                                                                                                                     |
| `icon`                                                                                                                                                                                    | string                                                                         | false    |              | Icon is a relative path or external URL that specifies an icon to be displayed in the dashboard.                                                                                                                                                                                                                    |
| `max_ttl_ms`                                                                                                                                                                              | integer                                                                        | false    |              | Max ttl ms remove max_ttl once autostop_requirement is matured                                                                                                                                                                                                                                                      |
| `name`                                                                                                                                                                                    | string                                                                         | true     |              | Name is the name of the template.                                                                                                                                                                                                                                                                                   |
| `require_active_version`                                                                                                                                                                  | boolean                                                                        | false    |              | Require active version mandates that workspaces are built with the active template version.                                                                                                                                                                                                                         |
| `template_version_id`                                                                                                                                                                     | string                                                                         | true     |              | Template version ID is an in-progress or completed job to use as an initial version of the template.                                                                                                                                                                                                                |
| This is required on creation to enable a user-flow of validating a template works. There is no reason the data-model cannot support empty templates, but it doesn't make sense for users. |

## codersdk.CreateTemplateVersionDryRunRequest

```json
{
  "rich_parameter_values": [
    {
      "name": "string",
      "value": "string"
    }
  ],
  "user_variable_values": [
    {
      "name": "string",
      "value": "string"
    }
  ],
  "workspace_name": "string"
}
```

### Properties

| Name                    | Type                                                                          | Required | Restrictions | Description |
| ----------------------- | ----------------------------------------------------------------------------- | -------- | ------------ | ----------- |
| `rich_parameter_values` | array of [codersdk.WorkspaceBuildParameter](#codersdkworkspacebuildparameter) | false    |              |             |
| `user_variable_values`  | array of [codersdk.VariableValue](#codersdkvariablevalue)                     | false    |              |             |
| `workspace_name`        | string                                                                        | false    |              |             |

## codersdk.CreateTemplateVersionRequest

```json
{
  "example_id": "string",
  "file_id": "8a0cfb4f-ddc9-436d-91bb-75133c583767",
  "message": "string",
  "name": "string",
  "provisioner": "terraform",
  "storage_method": "file",
  "tags": {
    "property1": "string",
    "property2": "string"
  },
  "template_id": "c6d67e98-83ea-49f0-8812-e4abae2b68bc",
  "user_variable_values": [
    {
      "name": "string",
      "value": "string"
    }
  ]
}
```

### Properties

| Name                   | Type                                                                   | Required | Restrictions | Description                                                  |
| ---------------------- | ---------------------------------------------------------------------- | -------- | ------------ | ------------------------------------------------------------ |
| `example_id`           | string                                                                 | false    |              |                                                              |
| `file_id`              | string                                                                 | false    |              |                                                              |
| `message`              | string                                                                 | false    |              |                                                              |
| `name`                 | string                                                                 | false    |              |                                                              |
| `provisioner`          | string                                                                 | true     |              |                                                              |
| `storage_method`       | [codersdk.ProvisionerStorageMethod](#codersdkprovisionerstoragemethod) | true     |              |                                                              |
| `tags`                 | object                                                                 | false    |              |                                                              |
| » `[any property]`     | string                                                                 | false    |              |                                                              |
| `template_id`          | string                                                                 | false    |              | Template ID optionally associates a version with a template. |
| `user_variable_values` | array of [codersdk.VariableValue](#codersdkvariablevalue)              | false    |              |                                                              |

#### Enumerated Values

| Property         | Value       |
| ---------------- | ----------- |
| `provisioner`    | `terraform` |
| `provisioner`    | `echo`      |
| `storage_method` | `file`      |

## codersdk.CreateTestAuditLogRequest

```json
{
  "action": "create",
  "additional_fields": [0],
  "build_reason": "autostart",
  "resource_id": "4d5215ed-38bb-48ed-879a-fdb9ca58522f",
  "resource_type": "template",
  "time": "2019-08-24T14:15:22Z"
}
```

### Properties

| Name                | Type                                           | Required | Restrictions | Description |
| ------------------- | ---------------------------------------------- | -------- | ------------ | ----------- |
| `action`            | [codersdk.AuditAction](#codersdkauditaction)   | false    |              |             |
| `additional_fields` | array of integer                               | false    |              |             |
| `build_reason`      | [codersdk.BuildReason](#codersdkbuildreason)   | false    |              |             |
| `resource_id`       | string                                         | false    |              |             |
| `resource_type`     | [codersdk.ResourceType](#codersdkresourcetype) | false    |              |             |
| `time`              | string                                         | false    |              |             |

#### Enumerated Values

| Property        | Value              |
| --------------- | ------------------ |
| `action`        | `create`           |
| `action`        | `write`            |
| `action`        | `delete`           |
| `action`        | `start`            |
| `action`        | `stop`             |
| `build_reason`  | `autostart`        |
| `build_reason`  | `autostop`         |
| `build_reason`  | `initiator`        |
| `resource_type` | `template`         |
| `resource_type` | `template_version` |
| `resource_type` | `user`             |
| `resource_type` | `workspace`        |
| `resource_type` | `workspace_build`  |
| `resource_type` | `git_ssh_key`      |
| `resource_type` | `auditable_group`  |

## codersdk.CreateTokenRequest

```json
{
  "lifetime": 0,
  "scope": "all",
  "token_name": "string"
}
```

### Properties

| Name         | Type                                         | Required | Restrictions | Description |
| ------------ | -------------------------------------------- | -------- | ------------ | ----------- |
| `lifetime`   | integer                                      | false    |              |             |
| `scope`      | [codersdk.APIKeyScope](#codersdkapikeyscope) | false    |              |             |
| `token_name` | string                                       | false    |              |             |

#### Enumerated Values

| Property | Value                 |
| -------- | --------------------- |
| `scope`  | `all`                 |
| `scope`  | `application_connect` |

## codersdk.CreateUserRequest

```json
{
  "disable_login": true,
  "email": "user@example.com",
  "login_type": "",
  "organization_id": "7c60d51f-b44e-4682-87d6-449835ea4de6",
  "password": "string",
  "username": "string"
}
```

### Properties

| Name              | Type                                     | Required | Restrictions | Description                                                                                                                                                                                                        |
| ----------------- | ---------------------------------------- | -------- | ------------ | ------------------------------------------------------------------------------------------------------------------------------------------------------------------------------------------------------------------ |
| `disable_login`   | boolean                                  | false    |              | Disable login sets the user's login type to 'none'. This prevents the user from being able to use a password or any other authentication method to login. Deprecated: Set UserLoginType=LoginTypeDisabled instead. |
| `email`           | string                                   | true     |              |                                                                                                                                                                                                                    |
| `login_type`      | [codersdk.LoginType](#codersdklogintype) | false    |              | Login type defaults to LoginTypePassword.                                                                                                                                                                          |
| `organization_id` | string                                   | false    |              |                                                                                                                                                                                                                    |
| `password`        | string                                   | false    |              |                                                                                                                                                                                                                    |
| `username`        | string                                   | true     |              |                                                                                                                                                                                                                    |

## codersdk.CreateWorkspaceBuildRequest

```json
{
  "dry_run": true,
  "log_level": "debug",
  "orphan": true,
  "rich_parameter_values": [
    {
      "name": "string",
      "value": "string"
    }
  ],
  "state": [0],
  "template_version_id": "0ba39c92-1f1b-4c32-aa3e-9925d7713eb1",
  "transition": "create"
}
```

### Properties

| Name                    | Type                                                                          | Required | Restrictions | Description                                                                                                                                                                                                   |
| ----------------------- | ----------------------------------------------------------------------------- | -------- | ------------ | ------------------------------------------------------------------------------------------------------------------------------------------------------------------------------------------------------------- |
| `dry_run`               | boolean                                                                       | false    |              |                                                                                                                                                                                                               |
| `log_level`             | [codersdk.ProvisionerLogLevel](#codersdkprovisionerloglevel)                  | false    |              | Log level changes the default logging verbosity of a provider ("info" if empty).                                                                                                                              |
| `orphan`                | boolean                                                                       | false    |              | Orphan may be set for the Destroy transition.                                                                                                                                                                 |
| `rich_parameter_values` | array of [codersdk.WorkspaceBuildParameter](#codersdkworkspacebuildparameter) | false    |              | Rich parameter values are optional. It will write params to the 'workspace' scope. This will overwrite any existing parameters with the same name. This will not delete old params not included in this list. |
| `state`                 | array of integer                                                              | false    |              |                                                                                                                                                                                                               |
| `template_version_id`   | string                                                                        | false    |              |                                                                                                                                                                                                               |
| `transition`            | [codersdk.WorkspaceTransition](#codersdkworkspacetransition)                  | true     |              |                                                                                                                                                                                                               |

#### Enumerated Values

| Property     | Value    |
| ------------ | -------- |
| `log_level`  | `debug`  |
| `transition` | `create` |
| `transition` | `start`  |
| `transition` | `stop`   |
| `transition` | `delete` |

## codersdk.CreateWorkspaceProxyRequest

```json
{
  "display_name": "string",
  "icon": "string",
  "name": "string"
}
```

### Properties

| Name           | Type   | Required | Restrictions | Description |
| -------------- | ------ | -------- | ------------ | ----------- |
| `display_name` | string | false    |              |             |
| `icon`         | string | false    |              |             |
| `name`         | string | true     |              |             |

## codersdk.CreateWorkspaceRequest

```json
{
  "automatic_updates": "always",
  "autostart_schedule": "string",
  "name": "string",
  "rich_parameter_values": [
    {
      "name": "string",
      "value": "string"
    }
  ],
  "template_id": "c6d67e98-83ea-49f0-8812-e4abae2b68bc",
  "template_version_id": "0ba39c92-1f1b-4c32-aa3e-9925d7713eb1",
  "ttl_ms": 0
}
```

### Properties

| Name                    | Type                                                                          | Required | Restrictions | Description                                                                                             |
| ----------------------- | ----------------------------------------------------------------------------- | -------- | ------------ | ------------------------------------------------------------------------------------------------------- |
| `automatic_updates`     | [codersdk.AutomaticUpdates](#codersdkautomaticupdates)                        | false    |              |                                                                                                         |
| `autostart_schedule`    | string                                                                        | false    |              |                                                                                                         |
| `name`                  | string                                                                        | true     |              |                                                                                                         |
| `rich_parameter_values` | array of [codersdk.WorkspaceBuildParameter](#codersdkworkspacebuildparameter) | false    |              | Rich parameter values allows for additional parameters to be provided during the initial provision.     |
| `template_id`           | string                                                                        | false    |              | Template ID specifies which template should be used for creating the workspace.                         |
| `template_version_id`   | string                                                                        | false    |              | Template version ID can be used to specify a specific version of a template for creating the workspace. |
| `ttl_ms`                | integer                                                                       | false    |              |                                                                                                         |

## codersdk.DAUEntry

```json
{
  "amount": 0,
  "date": "2019-08-24T14:15:22Z"
}
```

### Properties

| Name     | Type    | Required | Restrictions | Description |
| -------- | ------- | -------- | ------------ | ----------- |
| `amount` | integer | false    |              |             |
| `date`   | string  | false    |              |             |

## codersdk.DAUsResponse

```json
{
  "entries": [
    {
      "amount": 0,
      "date": "2019-08-24T14:15:22Z"
    }
  ],
  "tz_hour_offset": 0
}
```

### Properties

| Name             | Type                                            | Required | Restrictions | Description |
| ---------------- | ----------------------------------------------- | -------- | ------------ | ----------- |
| `entries`        | array of [codersdk.DAUEntry](#codersdkdauentry) | false    |              |             |
| `tz_hour_offset` | integer                                         | false    |              |             |

## codersdk.DERP

```json
{
  "config": {
    "block_direct": true,
    "force_websockets": true,
    "path": "string",
    "url": "string"
  },
  "server": {
    "enable": true,
    "region_code": "string",
    "region_id": 0,
    "region_name": "string",
    "relay_url": {
      "forceQuery": true,
      "fragment": "string",
      "host": "string",
      "omitHost": true,
      "opaque": "string",
      "path": "string",
      "rawFragment": "string",
      "rawPath": "string",
      "rawQuery": "string",
      "scheme": "string",
      "user": {}
    },
    "stun_addresses": ["string"]
  }
}
```

### Properties

| Name     | Type                                                   | Required | Restrictions | Description |
| -------- | ------------------------------------------------------ | -------- | ------------ | ----------- |
| `config` | [codersdk.DERPConfig](#codersdkderpconfig)             | false    |              |             |
| `server` | [codersdk.DERPServerConfig](#codersdkderpserverconfig) | false    |              |             |

## codersdk.DERPConfig

```json
{
  "block_direct": true,
  "force_websockets": true,
  "path": "string",
  "url": "string"
}
```

### Properties

| Name               | Type    | Required | Restrictions | Description |
| ------------------ | ------- | -------- | ------------ | ----------- |
| `block_direct`     | boolean | false    |              |             |
| `force_websockets` | boolean | false    |              |             |
| `path`             | string  | false    |              |             |
| `url`              | string  | false    |              |             |

## codersdk.DERPRegion

```json
{
  "latency_ms": 0,
  "preferred": true
}
```

### Properties

| Name         | Type    | Required | Restrictions | Description |
| ------------ | ------- | -------- | ------------ | ----------- |
| `latency_ms` | number  | false    |              |             |
| `preferred`  | boolean | false    |              |             |

## codersdk.DERPServerConfig

```json
{
  "enable": true,
  "region_code": "string",
  "region_id": 0,
  "region_name": "string",
  "relay_url": {
    "forceQuery": true,
    "fragment": "string",
    "host": "string",
    "omitHost": true,
    "opaque": "string",
    "path": "string",
    "rawFragment": "string",
    "rawPath": "string",
    "rawQuery": "string",
    "scheme": "string",
    "user": {}
  },
  "stun_addresses": ["string"]
}
```

### Properties

| Name             | Type                       | Required | Restrictions | Description |
| ---------------- | -------------------------- | -------- | ------------ | ----------- |
| `enable`         | boolean                    | false    |              |             |
| `region_code`    | string                     | false    |              |             |
| `region_id`      | integer                    | false    |              |             |
| `region_name`    | string                     | false    |              |             |
| `relay_url`      | [clibase.URL](#clibaseurl) | false    |              |             |
| `stun_addresses` | array of string            | false    |              |             |

## codersdk.DangerousConfig

```json
{
  "allow_all_cors": true,
  "allow_path_app_sharing": true,
  "allow_path_app_site_owner_access": true
}
```

### Properties

| Name                               | Type    | Required | Restrictions | Description |
| ---------------------------------- | ------- | -------- | ------------ | ----------- |
| `allow_all_cors`                   | boolean | false    |              |             |
| `allow_path_app_sharing`           | boolean | false    |              |             |
| `allow_path_app_site_owner_access` | boolean | false    |              |             |

## codersdk.DeploymentConfig

```json
{
  "config": {
    "access_url": {
      "forceQuery": true,
      "fragment": "string",
      "host": "string",
      "omitHost": true,
      "opaque": "string",
      "path": "string",
      "rawFragment": "string",
      "rawPath": "string",
      "rawQuery": "string",
      "scheme": "string",
      "user": {}
    },
    "address": {
      "host": "string",
      "port": "string"
    },
    "agent_fallback_troubleshooting_url": {
      "forceQuery": true,
      "fragment": "string",
      "host": "string",
      "omitHost": true,
      "opaque": "string",
      "path": "string",
      "rawFragment": "string",
      "rawPath": "string",
      "rawQuery": "string",
      "scheme": "string",
      "user": {}
    },
    "agent_stat_refresh_interval": 0,
    "autobuild_poll_interval": 0,
    "browser_only": true,
    "cache_directory": "string",
    "config": "string",
    "config_ssh": {
      "deploymentName": "string",
      "sshconfigOptions": ["string"]
    },
    "dangerous": {
      "allow_all_cors": true,
      "allow_path_app_sharing": true,
      "allow_path_app_site_owner_access": true
    },
    "derp": {
      "config": {
        "block_direct": true,
        "force_websockets": true,
        "path": "string",
        "url": "string"
      },
      "server": {
        "enable": true,
        "region_code": "string",
        "region_id": 0,
        "region_name": "string",
        "relay_url": {
          "forceQuery": true,
          "fragment": "string",
          "host": "string",
          "omitHost": true,
          "opaque": "string",
          "path": "string",
          "rawFragment": "string",
          "rawPath": "string",
          "rawQuery": "string",
          "scheme": "string",
          "user": {}
        },
        "stun_addresses": ["string"]
      }
    },
    "disable_owner_workspace_exec": true,
    "disable_password_auth": true,
    "disable_path_apps": true,
    "disable_session_expiry_refresh": true,
    "docs_url": {
      "forceQuery": true,
      "fragment": "string",
      "host": "string",
      "omitHost": true,
      "opaque": "string",
      "path": "string",
      "rawFragment": "string",
      "rawPath": "string",
      "rawQuery": "string",
      "scheme": "string",
      "user": {}
    },
    "enable_terraform_debug_mode": true,
    "experiments": ["string"],
    "external_auth": {
      "value": [
        {
          "app_install_url": "string",
          "app_installations_url": "string",
          "auth_url": "string",
          "client_id": "string",
          "device_code_url": "string",
          "device_flow": true,
          "display_icon": "string",
          "display_name": "string",
          "extra_token_keys": ["string"],
          "id": "string",
          "no_refresh": true,
          "regex": "string",
          "scopes": ["string"],
          "token_url": "string",
          "type": "string",
          "validate_url": "string"
        }
      ]
    },
    "external_token_encryption_keys": ["string"],
    "healthcheck": {
      "refresh": 0,
      "threshold_database": 0
    },
    "http_address": "string",
    "in_memory_database": true,
    "job_hang_detector_interval": 0,
    "logging": {
      "human": "string",
      "json": "string",
      "log_filter": ["string"],
      "stackdriver": "string"
    },
    "max_session_expiry": 0,
    "max_token_lifetime": 0,
    "metrics_cache_refresh_interval": 0,
    "oauth2": {
      "github": {
        "allow_everyone": true,
        "allow_signups": true,
        "allowed_orgs": ["string"],
        "allowed_teams": ["string"],
        "client_id": "string",
        "client_secret": "string",
        "enterprise_base_url": "string"
      }
    },
    "oidc": {
      "allow_signups": true,
      "auth_url_params": {},
      "client_cert_file": "string",
      "client_id": "string",
      "client_key_file": "string",
      "client_secret": "string",
      "email_domain": ["string"],
      "email_field": "string",
      "group_auto_create": true,
      "group_mapping": {},
      "group_regex_filter": {},
      "groups_field": "string",
      "icon_url": {
        "forceQuery": true,
        "fragment": "string",
        "host": "string",
        "omitHost": true,
        "opaque": "string",
        "path": "string",
        "rawFragment": "string",
        "rawPath": "string",
        "rawQuery": "string",
        "scheme": "string",
        "user": {}
      },
      "ignore_email_verified": true,
      "ignore_user_info": true,
      "issuer_url": "string",
      "scopes": ["string"],
      "sign_in_text": "string",
      "user_role_field": "string",
      "user_role_mapping": {},
      "user_roles_default": ["string"],
      "username_field": "string"
    },
    "pg_connection_url": "string",
    "pprof": {
      "address": {
        "host": "string",
        "port": "string"
      },
      "enable": true
    },
    "prometheus": {
      "address": {
        "host": "string",
        "port": "string"
      },
      "collect_agent_stats": true,
      "collect_db_metrics": true,
      "enable": true
    },
    "provisioner": {
      "daemon_poll_interval": 0,
      "daemon_poll_jitter": 0,
      "daemon_psk": "string",
      "daemons": 0,
      "daemons_echo": true,
      "force_cancel_interval": 0
    },
    "proxy_health_status_interval": 0,
    "proxy_trusted_headers": ["string"],
    "proxy_trusted_origins": ["string"],
    "rate_limit": {
      "api": 0,
      "disable_all": true
    },
    "redirect_to_access_url": true,
    "scim_api_key": "string",
    "secure_auth_cookie": true,
    "ssh_keygen_algorithm": "string",
    "strict_transport_security": 0,
    "strict_transport_security_options": ["string"],
    "support": {
      "links": {
        "value": [
          {
            "icon": "string",
            "name": "string",
            "target": "string"
          }
        ]
      }
    },
    "swagger": {
      "enable": true
    },
    "telemetry": {
      "enable": true,
      "trace": true,
      "url": {
        "forceQuery": true,
        "fragment": "string",
        "host": "string",
        "omitHost": true,
        "opaque": "string",
        "path": "string",
        "rawFragment": "string",
        "rawPath": "string",
        "rawQuery": "string",
        "scheme": "string",
        "user": {}
      }
    },
    "tls": {
      "address": {
        "host": "string",
        "port": "string"
      },
      "allow_insecure_ciphers": true,
      "cert_file": ["string"],
      "client_auth": "string",
      "client_ca_file": "string",
      "client_cert_file": "string",
      "client_key_file": "string",
      "enable": true,
      "key_file": ["string"],
      "min_version": "string",
      "redirect_http": true,
      "supported_ciphers": ["string"]
    },
    "trace": {
      "capture_logs": true,
      "data_dog": true,
      "enable": true,
      "honeycomb_api_key": "string"
    },
    "update_check": true,
    "user_quiet_hours_schedule": {
      "default_schedule": "string"
    },
    "verbose": true,
    "web_terminal_renderer": "string",
    "wgtunnel_host": "string",
    "wildcard_access_url": {
      "forceQuery": true,
      "fragment": "string",
      "host": "string",
      "omitHost": true,
      "opaque": "string",
      "path": "string",
      "rawFragment": "string",
      "rawPath": "string",
      "rawQuery": "string",
      "scheme": "string",
      "user": {}
    },
    "write_config": true
  },
  "options": [
    {
      "annotations": {
        "property1": "string",
        "property2": "string"
      },
      "default": "string",
      "description": "string",
      "env": "string",
      "flag": "string",
      "flag_shorthand": "string",
      "group": {
        "description": "string",
        "name": "string",
        "parent": {
          "description": "string",
          "name": "string",
          "parent": {},
          "yaml": "string"
        },
        "yaml": "string"
      },
      "hidden": true,
      "name": "string",
      "required": true,
      "use_instead": [{}],
      "value": null,
      "value_source": "",
      "yaml": "string"
    }
  ]
}
```

### Properties

| Name      | Type                                                   | Required | Restrictions | Description |
| --------- | ------------------------------------------------------ | -------- | ------------ | ----------- |
| `config`  | [codersdk.DeploymentValues](#codersdkdeploymentvalues) | false    |              |             |
| `options` | array of [clibase.Option](#clibaseoption)              | false    |              |             |

## codersdk.DeploymentStats

```json
{
  "aggregated_from": "2019-08-24T14:15:22Z",
  "collected_at": "2019-08-24T14:15:22Z",
  "next_update_at": "2019-08-24T14:15:22Z",
  "session_count": {
    "jetbrains": 0,
    "reconnecting_pty": 0,
    "ssh": 0,
    "vscode": 0
  },
  "workspaces": {
    "building": 0,
    "connection_latency_ms": {
      "p50": 0,
      "p95": 0
    },
    "failed": 0,
    "pending": 0,
    "running": 0,
    "rx_bytes": 0,
    "stopped": 0,
    "tx_bytes": 0
  }
}
```

### Properties

| Name              | Type                                                                         | Required | Restrictions | Description                                                                                                                 |
| ----------------- | ---------------------------------------------------------------------------- | -------- | ------------ | --------------------------------------------------------------------------------------------------------------------------- |
| `aggregated_from` | string                                                                       | false    |              | Aggregated from is the time in which stats are aggregated from. This might be back in time a specific duration or interval. |
| `collected_at`    | string                                                                       | false    |              | Collected at is the time in which stats are collected at.                                                                   |
| `next_update_at`  | string                                                                       | false    |              | Next update at is the time when the next batch of stats will be updated.                                                    |
| `session_count`   | [codersdk.SessionCountDeploymentStats](#codersdksessioncountdeploymentstats) | false    |              |                                                                                                                             |
| `workspaces`      | [codersdk.WorkspaceDeploymentStats](#codersdkworkspacedeploymentstats)       | false    |              |                                                                                                                             |

## codersdk.DeploymentValues

```json
{
  "access_url": {
    "forceQuery": true,
    "fragment": "string",
    "host": "string",
    "omitHost": true,
    "opaque": "string",
    "path": "string",
    "rawFragment": "string",
    "rawPath": "string",
    "rawQuery": "string",
    "scheme": "string",
    "user": {}
  },
  "address": {
    "host": "string",
    "port": "string"
  },
  "agent_fallback_troubleshooting_url": {
    "forceQuery": true,
    "fragment": "string",
    "host": "string",
    "omitHost": true,
    "opaque": "string",
    "path": "string",
    "rawFragment": "string",
    "rawPath": "string",
    "rawQuery": "string",
    "scheme": "string",
    "user": {}
  },
  "agent_stat_refresh_interval": 0,
  "autobuild_poll_interval": 0,
  "browser_only": true,
  "cache_directory": "string",
  "config": "string",
  "config_ssh": {
    "deploymentName": "string",
    "sshconfigOptions": ["string"]
  },
  "dangerous": {
    "allow_all_cors": true,
    "allow_path_app_sharing": true,
    "allow_path_app_site_owner_access": true
  },
  "derp": {
    "config": {
      "block_direct": true,
      "force_websockets": true,
      "path": "string",
      "url": "string"
    },
    "server": {
      "enable": true,
      "region_code": "string",
      "region_id": 0,
      "region_name": "string",
      "relay_url": {
        "forceQuery": true,
        "fragment": "string",
        "host": "string",
        "omitHost": true,
        "opaque": "string",
        "path": "string",
        "rawFragment": "string",
        "rawPath": "string",
        "rawQuery": "string",
        "scheme": "string",
        "user": {}
      },
      "stun_addresses": ["string"]
    }
  },
  "disable_owner_workspace_exec": true,
  "disable_password_auth": true,
  "disable_path_apps": true,
  "disable_session_expiry_refresh": true,
  "docs_url": {
    "forceQuery": true,
    "fragment": "string",
    "host": "string",
    "omitHost": true,
    "opaque": "string",
    "path": "string",
    "rawFragment": "string",
    "rawPath": "string",
    "rawQuery": "string",
    "scheme": "string",
    "user": {}
  },
  "enable_terraform_debug_mode": true,
  "experiments": ["string"],
  "external_auth": {
    "value": [
      {
        "app_install_url": "string",
        "app_installations_url": "string",
        "auth_url": "string",
        "client_id": "string",
        "device_code_url": "string",
        "device_flow": true,
        "display_icon": "string",
        "display_name": "string",
        "extra_token_keys": ["string"],
        "id": "string",
        "no_refresh": true,
        "regex": "string",
        "scopes": ["string"],
        "token_url": "string",
        "type": "string",
        "validate_url": "string"
      }
    ]
  },
  "external_token_encryption_keys": ["string"],
  "healthcheck": {
    "refresh": 0,
    "threshold_database": 0
  },
  "http_address": "string",
  "in_memory_database": true,
  "job_hang_detector_interval": 0,
  "logging": {
    "human": "string",
    "json": "string",
    "log_filter": ["string"],
    "stackdriver": "string"
  },
  "max_session_expiry": 0,
  "max_token_lifetime": 0,
  "metrics_cache_refresh_interval": 0,
  "oauth2": {
    "github": {
      "allow_everyone": true,
      "allow_signups": true,
      "allowed_orgs": ["string"],
      "allowed_teams": ["string"],
      "client_id": "string",
      "client_secret": "string",
      "enterprise_base_url": "string"
    }
  },
  "oidc": {
    "allow_signups": true,
    "auth_url_params": {},
    "client_cert_file": "string",
    "client_id": "string",
    "client_key_file": "string",
    "client_secret": "string",
    "email_domain": ["string"],
    "email_field": "string",
    "group_auto_create": true,
    "group_mapping": {},
    "group_regex_filter": {},
    "groups_field": "string",
    "icon_url": {
      "forceQuery": true,
      "fragment": "string",
      "host": "string",
      "omitHost": true,
      "opaque": "string",
      "path": "string",
      "rawFragment": "string",
      "rawPath": "string",
      "rawQuery": "string",
      "scheme": "string",
      "user": {}
    },
    "ignore_email_verified": true,
    "ignore_user_info": true,
    "issuer_url": "string",
    "scopes": ["string"],
    "sign_in_text": "string",
    "user_role_field": "string",
    "user_role_mapping": {},
    "user_roles_default": ["string"],
    "username_field": "string"
  },
  "pg_connection_url": "string",
  "pprof": {
    "address": {
      "host": "string",
      "port": "string"
    },
    "enable": true
  },
  "prometheus": {
    "address": {
      "host": "string",
      "port": "string"
    },
    "collect_agent_stats": true,
    "collect_db_metrics": true,
    "enable": true
  },
  "provisioner": {
    "daemon_poll_interval": 0,
    "daemon_poll_jitter": 0,
    "daemon_psk": "string",
    "daemons": 0,
    "daemons_echo": true,
    "force_cancel_interval": 0
  },
  "proxy_health_status_interval": 0,
  "proxy_trusted_headers": ["string"],
  "proxy_trusted_origins": ["string"],
  "rate_limit": {
    "api": 0,
    "disable_all": true
  },
  "redirect_to_access_url": true,
  "scim_api_key": "string",
  "secure_auth_cookie": true,
  "ssh_keygen_algorithm": "string",
  "strict_transport_security": 0,
  "strict_transport_security_options": ["string"],
  "support": {
    "links": {
      "value": [
        {
          "icon": "string",
          "name": "string",
          "target": "string"
        }
      ]
    }
  },
  "swagger": {
    "enable": true
  },
  "telemetry": {
    "enable": true,
    "trace": true,
    "url": {
      "forceQuery": true,
      "fragment": "string",
      "host": "string",
      "omitHost": true,
      "opaque": "string",
      "path": "string",
      "rawFragment": "string",
      "rawPath": "string",
      "rawQuery": "string",
      "scheme": "string",
      "user": {}
    }
  },
  "tls": {
    "address": {
      "host": "string",
      "port": "string"
    },
    "allow_insecure_ciphers": true,
    "cert_file": ["string"],
    "client_auth": "string",
    "client_ca_file": "string",
    "client_cert_file": "string",
    "client_key_file": "string",
    "enable": true,
    "key_file": ["string"],
    "min_version": "string",
    "redirect_http": true,
    "supported_ciphers": ["string"]
  },
  "trace": {
    "capture_logs": true,
    "data_dog": true,
    "enable": true,
    "honeycomb_api_key": "string"
  },
  "update_check": true,
  "user_quiet_hours_schedule": {
    "default_schedule": "string"
  },
  "verbose": true,
  "web_terminal_renderer": "string",
  "wgtunnel_host": "string",
  "wildcard_access_url": {
    "forceQuery": true,
    "fragment": "string",
    "host": "string",
    "omitHost": true,
    "opaque": "string",
    "path": "string",
    "rawFragment": "string",
    "rawPath": "string",
    "rawQuery": "string",
    "scheme": "string",
    "user": {}
  },
  "write_config": true
}
```

### Properties

| Name                                 | Type                                                                                                 | Required | Restrictions | Description                                                        |
| ------------------------------------ | ---------------------------------------------------------------------------------------------------- | -------- | ------------ | ------------------------------------------------------------------ |
| `access_url`                         | [clibase.URL](#clibaseurl)                                                                           | false    |              |                                                                    |
| `address`                            | [clibase.HostPort](#clibasehostport)                                                                 | false    |              | Address Use HTTPAddress or TLS.Address instead.                    |
| `agent_fallback_troubleshooting_url` | [clibase.URL](#clibaseurl)                                                                           | false    |              |                                                                    |
| `agent_stat_refresh_interval`        | integer                                                                                              | false    |              |                                                                    |
| `autobuild_poll_interval`            | integer                                                                                              | false    |              |                                                                    |
| `browser_only`                       | boolean                                                                                              | false    |              |                                                                    |
| `cache_directory`                    | string                                                                                               | false    |              |                                                                    |
| `config`                             | string                                                                                               | false    |              |                                                                    |
| `config_ssh`                         | [codersdk.SSHConfig](#codersdksshconfig)                                                             | false    |              |                                                                    |
| `dangerous`                          | [codersdk.DangerousConfig](#codersdkdangerousconfig)                                                 | false    |              |                                                                    |
| `derp`                               | [codersdk.DERP](#codersdkderp)                                                                       | false    |              |                                                                    |
| `disable_owner_workspace_exec`       | boolean                                                                                              | false    |              |                                                                    |
| `disable_password_auth`              | boolean                                                                                              | false    |              |                                                                    |
| `disable_path_apps`                  | boolean                                                                                              | false    |              |                                                                    |
| `disable_session_expiry_refresh`     | boolean                                                                                              | false    |              |                                                                    |
| `docs_url`                           | [clibase.URL](#clibaseurl)                                                                           | false    |              |                                                                    |
| `enable_terraform_debug_mode`        | boolean                                                                                              | false    |              |                                                                    |
| `experiments`                        | array of string                                                                                      | false    |              |                                                                    |
| `external_auth`                      | [clibase.Struct-array_codersdk_ExternalAuthConfig](#clibasestruct-array_codersdk_externalauthconfig) | false    |              |                                                                    |
| `external_token_encryption_keys`     | array of string                                                                                      | false    |              |                                                                    |
| `healthcheck`                        | [codersdk.HealthcheckConfig](#codersdkhealthcheckconfig)                                             | false    |              |                                                                    |
| `http_address`                       | string                                                                                               | false    |              | Http address is a string because it may be set to zero to disable. |
| `in_memory_database`                 | boolean                                                                                              | false    |              |                                                                    |
| `job_hang_detector_interval`         | integer                                                                                              | false    |              |                                                                    |
| `logging`                            | [codersdk.LoggingConfig](#codersdkloggingconfig)                                                     | false    |              |                                                                    |
| `max_session_expiry`                 | integer                                                                                              | false    |              |                                                                    |
| `max_token_lifetime`                 | integer                                                                                              | false    |              |                                                                    |
| `metrics_cache_refresh_interval`     | integer                                                                                              | false    |              |                                                                    |
| `oauth2`                             | [codersdk.OAuth2Config](#codersdkoauth2config)                                                       | false    |              |                                                                    |
| `oidc`                               | [codersdk.OIDCConfig](#codersdkoidcconfig)                                                           | false    |              |                                                                    |
| `pg_connection_url`                  | string                                                                                               | false    |              |                                                                    |
| `pprof`                              | [codersdk.PprofConfig](#codersdkpprofconfig)                                                         | false    |              |                                                                    |
| `prometheus`                         | [codersdk.PrometheusConfig](#codersdkprometheusconfig)                                               | false    |              |                                                                    |
| `provisioner`                        | [codersdk.ProvisionerConfig](#codersdkprovisionerconfig)                                             | false    |              |                                                                    |
| `proxy_health_status_interval`       | integer                                                                                              | false    |              |                                                                    |
| `proxy_trusted_headers`              | array of string                                                                                      | false    |              |                                                                    |
| `proxy_trusted_origins`              | array of string                                                                                      | false    |              |                                                                    |
| `rate_limit`                         | [codersdk.RateLimitConfig](#codersdkratelimitconfig)                                                 | false    |              |                                                                    |
| `redirect_to_access_url`             | boolean                                                                                              | false    |              |                                                                    |
| `scim_api_key`                       | string                                                                                               | false    |              |                                                                    |
| `secure_auth_cookie`                 | boolean                                                                                              | false    |              |                                                                    |
| `ssh_keygen_algorithm`               | string                                                                                               | false    |              |                                                                    |
| `strict_transport_security`          | integer                                                                                              | false    |              |                                                                    |
| `strict_transport_security_options`  | array of string                                                                                      | false    |              |                                                                    |
| `support`                            | [codersdk.SupportConfig](#codersdksupportconfig)                                                     | false    |              |                                                                    |
| `swagger`                            | [codersdk.SwaggerConfig](#codersdkswaggerconfig)                                                     | false    |              |                                                                    |
| `telemetry`                          | [codersdk.TelemetryConfig](#codersdktelemetryconfig)                                                 | false    |              |                                                                    |
| `tls`                                | [codersdk.TLSConfig](#codersdktlsconfig)                                                             | false    |              |                                                                    |
| `trace`                              | [codersdk.TraceConfig](#codersdktraceconfig)                                                         | false    |              |                                                                    |
| `update_check`                       | boolean                                                                                              | false    |              |                                                                    |
| `user_quiet_hours_schedule`          | [codersdk.UserQuietHoursScheduleConfig](#codersdkuserquiethoursscheduleconfig)                       | false    |              |                                                                    |
| `verbose`                            | boolean                                                                                              | false    |              |                                                                    |
| `web_terminal_renderer`              | string                                                                                               | false    |              |                                                                    |
| `wgtunnel_host`                      | string                                                                                               | false    |              |                                                                    |
| `wildcard_access_url`                | [clibase.URL](#clibaseurl)                                                                           | false    |              |                                                                    |
| `write_config`                       | boolean                                                                                              | false    |              |                                                                    |

## codersdk.DisplayApp

```json
"vscode"
```

### Properties

#### Enumerated Values

| Value                    |
| ------------------------ |
| `vscode`                 |
| `vscode_insiders`        |
| `web_terminal`           |
| `port_forwarding_helper` |
| `ssh_helper`             |

## codersdk.Entitlement

```json
"entitled"
```

### Properties

#### Enumerated Values

| Value          |
| -------------- |
| `entitled`     |
| `grace_period` |
| `not_entitled` |

## codersdk.Entitlements

```json
{
  "errors": ["string"],
  "features": {
    "property1": {
      "actual": 0,
      "enabled": true,
      "entitlement": "entitled",
      "limit": 0
    },
    "property2": {
      "actual": 0,
      "enabled": true,
      "entitlement": "entitled",
      "limit": 0
    }
  },
  "has_license": true,
  "refreshed_at": "2019-08-24T14:15:22Z",
  "require_telemetry": true,
  "trial": true,
  "warnings": ["string"]
}
```

### Properties

| Name                | Type                                 | Required | Restrictions | Description |
| ------------------- | ------------------------------------ | -------- | ------------ | ----------- |
| `errors`            | array of string                      | false    |              |             |
| `features`          | object                               | false    |              |             |
| » `[any property]`  | [codersdk.Feature](#codersdkfeature) | false    |              |             |
| `has_license`       | boolean                              | false    |              |             |
| `refreshed_at`      | string                               | false    |              |             |
| `require_telemetry` | boolean                              | false    |              |             |
| `trial`             | boolean                              | false    |              |             |
| `warnings`          | array of string                      | false    |              |             |

## codersdk.Experiment

```json
"moons"
```

### Properties

#### Enumerated Values

| Value                           |
| ------------------------------- |
| `moons`                         |
| `workspace_actions`             |
| `tailnet_pg_coordinator`        |
| `single_tailnet`                |
| `template_autostop_requirement` |
| `deployment_health_page`        |
| `template_update_policies`      |

## codersdk.ExternalAuth

```json
{
  "app_install_url": "string",
  "app_installable": true,
  "authenticated": true,
  "device": true,
  "display_name": "string",
  "installations": [
    {
      "account": {
        "avatar_url": "string",
        "login": "string",
        "name": "string",
        "profile_url": "string"
      },
      "configure_url": "string",
      "id": 0
    }
  ],
  "user": {
    "avatar_url": "string",
    "login": "string",
    "name": "string",
    "profile_url": "string"
  }
}
```

### Properties

| Name              | Type                                                                                  | Required | Restrictions | Description                                                             |
| ----------------- | ------------------------------------------------------------------------------------- | -------- | ------------ | ----------------------------------------------------------------------- |
| `app_install_url` | string                                                                                | false    |              | App install URL is the URL to install the app.                          |
| `app_installable` | boolean                                                                               | false    |              | App installable is true if the request for app installs was successful. |
| `authenticated`   | boolean                                                                               | false    |              |                                                                         |
| `device`          | boolean                                                                               | false    |              |                                                                         |
| `display_name`    | string                                                                                | false    |              |                                                                         |
| `installations`   | array of [codersdk.ExternalAuthAppInstallation](#codersdkexternalauthappinstallation) | false    |              | Installations are the installations that the user has access to.        |
| `user`            | [codersdk.ExternalAuthUser](#codersdkexternalauthuser)                                | false    |              | User is the user that authenticated with the provider.                  |

## codersdk.ExternalAuthAppInstallation

```json
{
  "account": {
    "avatar_url": "string",
    "login": "string",
    "name": "string",
    "profile_url": "string"
  },
  "configure_url": "string",
  "id": 0
}
```

### Properties

| Name            | Type                                                   | Required | Restrictions | Description |
| --------------- | ------------------------------------------------------ | -------- | ------------ | ----------- |
| `account`       | [codersdk.ExternalAuthUser](#codersdkexternalauthuser) | false    |              |             |
| `configure_url` | string                                                 | false    |              |             |
| `id`            | integer                                                | false    |              |             |

## codersdk.ExternalAuthConfig

```json
{
  "app_install_url": "string",
  "app_installations_url": "string",
  "auth_url": "string",
  "client_id": "string",
  "device_code_url": "string",
  "device_flow": true,
  "display_icon": "string",
  "display_name": "string",
  "extra_token_keys": ["string"],
  "id": "string",
  "no_refresh": true,
  "regex": "string",
  "scopes": ["string"],
  "token_url": "string",
  "type": "string",
  "validate_url": "string"
}
```

### Properties

| Name                                                                                                                                                     | Type            | Required | Restrictions | Description                                                                                               |
| -------------------------------------------------------------------------------------------------------------------------------------------------------- | --------------- | -------- | ------------ | --------------------------------------------------------------------------------------------------------- |
| `app_install_url`                                                                                                                                        | string          | false    |              |                                                                                                           |
| `app_installations_url`                                                                                                                                  | string          | false    |              |                                                                                                           |
| `auth_url`                                                                                                                                               | string          | false    |              |                                                                                                           |
| `client_id`                                                                                                                                              | string          | false    |              |                                                                                                           |
| `device_code_url`                                                                                                                                        | string          | false    |              |                                                                                                           |
| `device_flow`                                                                                                                                            | boolean         | false    |              |                                                                                                           |
| `display_icon`                                                                                                                                           | string          | false    |              | Display icon is a URL to an icon to display in the UI.                                                    |
| `display_name`                                                                                                                                           | string          | false    |              | Display name is shown in the UI to identify the auth config.                                              |
| `extra_token_keys`                                                                                                                                       | array of string | false    |              |                                                                                                           |
| `id`                                                                                                                                                     | string          | false    |              | ID is a unique identifier for the auth config. It defaults to `type` when not provided.                   |
| `no_refresh`                                                                                                                                             | boolean         | false    |              |                                                                                                           |
| `regex`                                                                                                                                                  | string          | false    |              | Regex allows API requesters to match an auth config by a string (e.g. coder.com) instead of by it's type. |
| Git clone makes use of this by parsing the URL from: 'Username for "https://github.com":' And sending it to the Coder server to match against the Regex. |
| `scopes`                                                                                                                                                 | array of string | false    |              |                                                                                                           |
| `token_url`                                                                                                                                              | string          | false    |              |                                                                                                           |
| `type`                                                                                                                                                   | string          | false    |              | Type is the type of external auth config.                                                                 |
| `validate_url`                                                                                                                                           | string          | false    |              |                                                                                                           |

## codersdk.ExternalAuthDevice

```json
{
  "device_code": "string",
  "expires_in": 0,
  "interval": 0,
  "user_code": "string",
  "verification_uri": "string"
}
```

### Properties

| Name               | Type    | Required | Restrictions | Description |
| ------------------ | ------- | -------- | ------------ | ----------- |
| `device_code`      | string  | false    |              |             |
| `expires_in`       | integer | false    |              |             |
| `interval`         | integer | false    |              |             |
| `user_code`        | string  | false    |              |             |
| `verification_uri` | string  | false    |              |             |

## codersdk.ExternalAuthLink

```json
{
<<<<<<< HEAD
  "authenticated": true,
=======
>>>>>>> 53453c06
  "created_at": "2019-08-24T14:15:22Z",
  "expires": "2019-08-24T14:15:22Z",
  "has_refresh_token": true,
  "provider_id": "string",
<<<<<<< HEAD
  "updated_at": "2019-08-24T14:15:22Z",
  "validate_error": "string"
=======
  "updated_at": "2019-08-24T14:15:22Z"
>>>>>>> 53453c06
}
```

### Properties

| Name                | Type    | Required | Restrictions | Description |
| ------------------- | ------- | -------- | ------------ | ----------- |
<<<<<<< HEAD
| `authenticated`     | boolean | false    |              |             |
=======
>>>>>>> 53453c06
| `created_at`        | string  | false    |              |             |
| `expires`           | string  | false    |              |             |
| `has_refresh_token` | boolean | false    |              |             |
| `provider_id`       | string  | false    |              |             |
| `updated_at`        | string  | false    |              |             |
<<<<<<< HEAD
| `validate_error`    | string  | false    |              |             |
=======
>>>>>>> 53453c06

## codersdk.ExternalAuthUser

```json
{
  "avatar_url": "string",
  "login": "string",
  "name": "string",
  "profile_url": "string"
}
```

### Properties

| Name          | Type   | Required | Restrictions | Description |
| ------------- | ------ | -------- | ------------ | ----------- |
| `avatar_url`  | string | false    |              |             |
| `login`       | string | false    |              |             |
| `name`        | string | false    |              |             |
| `profile_url` | string | false    |              |             |

## codersdk.Feature

```json
{
  "actual": 0,
  "enabled": true,
  "entitlement": "entitled",
  "limit": 0
}
```

### Properties

| Name          | Type                                         | Required | Restrictions | Description |
| ------------- | -------------------------------------------- | -------- | ------------ | ----------- |
| `actual`      | integer                                      | false    |              |             |
| `enabled`     | boolean                                      | false    |              |             |
| `entitlement` | [codersdk.Entitlement](#codersdkentitlement) | false    |              |             |
| `limit`       | integer                                      | false    |              |             |

## codersdk.GenerateAPIKeyResponse

```json
{
  "key": "string"
}
```

### Properties

| Name  | Type   | Required | Restrictions | Description |
| ----- | ------ | -------- | ------------ | ----------- |
| `key` | string | false    |              |             |

## codersdk.GetUsersResponse

```json
{
  "count": 0,
  "users": [
    {
      "avatar_url": "http://example.com",
      "created_at": "2019-08-24T14:15:22Z",
      "email": "user@example.com",
      "id": "497f6eca-6276-4993-bfeb-53cbbbba6f08",
      "last_seen_at": "2019-08-24T14:15:22Z",
      "login_type": "",
      "organization_ids": ["497f6eca-6276-4993-bfeb-53cbbbba6f08"],
      "roles": [
        {
          "display_name": "string",
          "name": "string"
        }
      ],
      "status": "active",
      "username": "string"
    }
  ]
}
```

### Properties

| Name    | Type                                    | Required | Restrictions | Description |
| ------- | --------------------------------------- | -------- | ------------ | ----------- |
| `count` | integer                                 | false    |              |             |
| `users` | array of [codersdk.User](#codersdkuser) | false    |              |             |

## codersdk.GitSSHKey

```json
{
  "created_at": "2019-08-24T14:15:22Z",
  "public_key": "string",
  "updated_at": "2019-08-24T14:15:22Z",
  "user_id": "a169451c-8525-4352-b8ca-070dd449a1a5"
}
```

### Properties

| Name         | Type   | Required | Restrictions | Description |
| ------------ | ------ | -------- | ------------ | ----------- |
| `created_at` | string | false    |              |             |
| `public_key` | string | false    |              |             |
| `updated_at` | string | false    |              |             |
| `user_id`    | string | false    |              |             |

## codersdk.Group

```json
{
  "avatar_url": "string",
  "display_name": "string",
  "id": "497f6eca-6276-4993-bfeb-53cbbbba6f08",
  "members": [
    {
      "avatar_url": "http://example.com",
      "created_at": "2019-08-24T14:15:22Z",
      "email": "user@example.com",
      "id": "497f6eca-6276-4993-bfeb-53cbbbba6f08",
      "last_seen_at": "2019-08-24T14:15:22Z",
      "login_type": "",
      "organization_ids": ["497f6eca-6276-4993-bfeb-53cbbbba6f08"],
      "roles": [
        {
          "display_name": "string",
          "name": "string"
        }
      ],
      "status": "active",
      "username": "string"
    }
  ],
  "name": "string",
  "organization_id": "7c60d51f-b44e-4682-87d6-449835ea4de6",
  "quota_allowance": 0,
  "source": "user"
}
```

### Properties

| Name              | Type                                         | Required | Restrictions | Description |
| ----------------- | -------------------------------------------- | -------- | ------------ | ----------- |
| `avatar_url`      | string                                       | false    |              |             |
| `display_name`    | string                                       | false    |              |             |
| `id`              | string                                       | false    |              |             |
| `members`         | array of [codersdk.User](#codersdkuser)      | false    |              |             |
| `name`            | string                                       | false    |              |             |
| `organization_id` | string                                       | false    |              |             |
| `quota_allowance` | integer                                      | false    |              |             |
| `source`          | [codersdk.GroupSource](#codersdkgroupsource) | false    |              |             |

## codersdk.GroupSource

```json
"user"
```

### Properties

#### Enumerated Values

| Value  |
| ------ |
| `user` |
| `oidc` |

## codersdk.HealthSection

```json
"DERP"
```

### Properties

#### Enumerated Values

| Value            |
| ---------------- |
| `DERP`           |
| `AccessURL`      |
| `Websocket`      |
| `Database`       |
| `WorkspaceProxy` |

## codersdk.HealthSettings

```json
{
  "dismissed_healthchecks": ["DERP"]
}
```

### Properties

| Name                     | Type                                                      | Required | Restrictions | Description |
| ------------------------ | --------------------------------------------------------- | -------- | ------------ | ----------- |
| `dismissed_healthchecks` | array of [codersdk.HealthSection](#codersdkhealthsection) | false    |              |             |

## codersdk.Healthcheck

```json
{
  "interval": 0,
  "threshold": 0,
  "url": "string"
}
```

### Properties

| Name        | Type    | Required | Restrictions | Description                                                                                      |
| ----------- | ------- | -------- | ------------ | ------------------------------------------------------------------------------------------------ |
| `interval`  | integer | false    |              | Interval specifies the seconds between each health check.                                        |
| `threshold` | integer | false    |              | Threshold specifies the number of consecutive failed health checks before returning "unhealthy". |
| `url`       | string  | false    |              | URL specifies the endpoint to check for the app health.                                          |

## codersdk.HealthcheckConfig

```json
{
  "refresh": 0,
  "threshold_database": 0
}
```

### Properties

| Name                 | Type    | Required | Restrictions | Description |
| -------------------- | ------- | -------- | ------------ | ----------- |
| `refresh`            | integer | false    |              |             |
| `threshold_database` | integer | false    |              |             |

## codersdk.InsightsReportInterval

```json
"day"
```

### Properties

#### Enumerated Values

| Value  |
| ------ |
| `day`  |
| `week` |

## codersdk.IssueReconnectingPTYSignedTokenRequest

```json
{
  "agentID": "bc282582-04f9-45ce-b904-3e3bfab66958",
  "url": "string"
}
```

### Properties

| Name      | Type   | Required | Restrictions | Description                                                            |
| --------- | ------ | -------- | ------------ | ---------------------------------------------------------------------- |
| `agentID` | string | true     |              |                                                                        |
| `url`     | string | true     |              | URL is the URL of the reconnecting-pty endpoint you are connecting to. |

## codersdk.IssueReconnectingPTYSignedTokenResponse

```json
{
  "signed_token": "string"
}
```

### Properties

| Name           | Type   | Required | Restrictions | Description |
| -------------- | ------ | -------- | ------------ | ----------- |
| `signed_token` | string | false    |              |             |

## codersdk.JobErrorCode

```json
"REQUIRED_TEMPLATE_VARIABLES"
```

### Properties

#### Enumerated Values

| Value                         |
| ----------------------------- |
| `REQUIRED_TEMPLATE_VARIABLES` |

## codersdk.License

```json
{
  "claims": {},
  "id": 0,
  "uploaded_at": "2019-08-24T14:15:22Z",
  "uuid": "095be615-a8ad-4c33-8e9c-c7612fbf6c9f"
}
```

### Properties

| Name          | Type    | Required | Restrictions | Description                                                                                                                                                                                            |
| ------------- | ------- | -------- | ------------ | ------------------------------------------------------------------------------------------------------------------------------------------------------------------------------------------------------ |
| `claims`      | object  | false    |              | Claims are the JWT claims asserted by the license. Here we use a generic string map to ensure that all data from the server is parsed verbatim, not just the fields this version of Coder understands. |
| `id`          | integer | false    |              |                                                                                                                                                                                                        |
| `uploaded_at` | string  | false    |              |                                                                                                                                                                                                        |
| `uuid`        | string  | false    |              |                                                                                                                                                                                                        |

## codersdk.LinkConfig

```json
{
  "icon": "string",
  "name": "string",
  "target": "string"
}
```

### Properties

| Name     | Type   | Required | Restrictions | Description |
| -------- | ------ | -------- | ------------ | ----------- |
| `icon`   | string | false    |              |             |
| `name`   | string | false    |              |             |
| `target` | string | false    |              |             |

## codersdk.LogLevel

```json
"trace"
```

### Properties

#### Enumerated Values

| Value   |
| ------- |
| `trace` |
| `debug` |
| `info`  |
| `warn`  |
| `error` |

## codersdk.LogSource

```json
"provisioner_daemon"
```

### Properties

#### Enumerated Values

| Value                |
| -------------------- |
| `provisioner_daemon` |
| `provisioner`        |

## codersdk.LoggingConfig

```json
{
  "human": "string",
  "json": "string",
  "log_filter": ["string"],
  "stackdriver": "string"
}
```

### Properties

| Name          | Type            | Required | Restrictions | Description |
| ------------- | --------------- | -------- | ------------ | ----------- |
| `human`       | string          | false    |              |             |
| `json`        | string          | false    |              |             |
| `log_filter`  | array of string | false    |              |             |
| `stackdriver` | string          | false    |              |             |

## codersdk.LoginType

```json
""
```

### Properties

#### Enumerated Values

| Value      |
| ---------- |
| ``         |
| `password` |
| `github`   |
| `oidc`     |
| `token`    |
| `none`     |

## codersdk.LoginWithPasswordRequest

```json
{
  "email": "user@example.com",
  "password": "string"
}
```

### Properties

| Name       | Type   | Required | Restrictions | Description |
| ---------- | ------ | -------- | ------------ | ----------- |
| `email`    | string | true     |              |             |
| `password` | string | true     |              |             |

## codersdk.LoginWithPasswordResponse

```json
{
  "session_token": "string"
}
```

### Properties

| Name            | Type   | Required | Restrictions | Description |
| --------------- | ------ | -------- | ------------ | ----------- |
| `session_token` | string | true     |              |             |

## codersdk.MinimalUser

```json
{
  "avatar_url": "http://example.com",
  "id": "497f6eca-6276-4993-bfeb-53cbbbba6f08",
  "username": "string"
}
```

### Properties

| Name         | Type   | Required | Restrictions | Description |
| ------------ | ------ | -------- | ------------ | ----------- |
| `avatar_url` | string | false    |              |             |
| `id`         | string | true     |              |             |
| `username`   | string | true     |              |             |

## codersdk.OAuth2Config

```json
{
  "github": {
    "allow_everyone": true,
    "allow_signups": true,
    "allowed_orgs": ["string"],
    "allowed_teams": ["string"],
    "client_id": "string",
    "client_secret": "string",
    "enterprise_base_url": "string"
  }
}
```

### Properties

| Name     | Type                                                       | Required | Restrictions | Description |
| -------- | ---------------------------------------------------------- | -------- | ------------ | ----------- |
| `github` | [codersdk.OAuth2GithubConfig](#codersdkoauth2githubconfig) | false    |              |             |

## codersdk.OAuth2GithubConfig

```json
{
  "allow_everyone": true,
  "allow_signups": true,
  "allowed_orgs": ["string"],
  "allowed_teams": ["string"],
  "client_id": "string",
  "client_secret": "string",
  "enterprise_base_url": "string"
}
```

### Properties

| Name                  | Type            | Required | Restrictions | Description |
| --------------------- | --------------- | -------- | ------------ | ----------- |
| `allow_everyone`      | boolean         | false    |              |             |
| `allow_signups`       | boolean         | false    |              |             |
| `allowed_orgs`        | array of string | false    |              |             |
| `allowed_teams`       | array of string | false    |              |             |
| `client_id`           | string          | false    |              |             |
| `client_secret`       | string          | false    |              |             |
| `enterprise_base_url` | string          | false    |              |             |

## codersdk.OAuthConversionResponse

```json
{
  "expires_at": "2019-08-24T14:15:22Z",
  "state_string": "string",
  "to_type": "",
  "user_id": "a169451c-8525-4352-b8ca-070dd449a1a5"
}
```

### Properties

| Name           | Type                                     | Required | Restrictions | Description |
| -------------- | ---------------------------------------- | -------- | ------------ | ----------- |
| `expires_at`   | string                                   | false    |              |             |
| `state_string` | string                                   | false    |              |             |
| `to_type`      | [codersdk.LoginType](#codersdklogintype) | false    |              |             |
| `user_id`      | string                                   | false    |              |             |

## codersdk.OIDCAuthMethod

```json
{
  "enabled": true,
  "iconUrl": "string",
  "signInText": "string"
}
```

### Properties

| Name         | Type    | Required | Restrictions | Description |
| ------------ | ------- | -------- | ------------ | ----------- |
| `enabled`    | boolean | false    |              |             |
| `iconUrl`    | string  | false    |              |             |
| `signInText` | string  | false    |              |             |

## codersdk.OIDCConfig

```json
{
  "allow_signups": true,
  "auth_url_params": {},
  "client_cert_file": "string",
  "client_id": "string",
  "client_key_file": "string",
  "client_secret": "string",
  "email_domain": ["string"],
  "email_field": "string",
  "group_auto_create": true,
  "group_mapping": {},
  "group_regex_filter": {},
  "groups_field": "string",
  "icon_url": {
    "forceQuery": true,
    "fragment": "string",
    "host": "string",
    "omitHost": true,
    "opaque": "string",
    "path": "string",
    "rawFragment": "string",
    "rawPath": "string",
    "rawQuery": "string",
    "scheme": "string",
    "user": {}
  },
  "ignore_email_verified": true,
  "ignore_user_info": true,
  "issuer_url": "string",
  "scopes": ["string"],
  "sign_in_text": "string",
  "user_role_field": "string",
  "user_role_mapping": {},
  "user_roles_default": ["string"],
  "username_field": "string"
}
```

### Properties

| Name                    | Type                             | Required | Restrictions | Description                                                                      |
| ----------------------- | -------------------------------- | -------- | ------------ | -------------------------------------------------------------------------------- |
| `allow_signups`         | boolean                          | false    |              |                                                                                  |
| `auth_url_params`       | object                           | false    |              |                                                                                  |
| `client_cert_file`      | string                           | false    |              |                                                                                  |
| `client_id`             | string                           | false    |              |                                                                                  |
| `client_key_file`       | string                           | false    |              | Client key file & ClientCertFile are used in place of ClientSecret for PKI auth. |
| `client_secret`         | string                           | false    |              |                                                                                  |
| `email_domain`          | array of string                  | false    |              |                                                                                  |
| `email_field`           | string                           | false    |              |                                                                                  |
| `group_auto_create`     | boolean                          | false    |              |                                                                                  |
| `group_mapping`         | object                           | false    |              |                                                                                  |
| `group_regex_filter`    | [clibase.Regexp](#clibaseregexp) | false    |              |                                                                                  |
| `groups_field`          | string                           | false    |              |                                                                                  |
| `icon_url`              | [clibase.URL](#clibaseurl)       | false    |              |                                                                                  |
| `ignore_email_verified` | boolean                          | false    |              |                                                                                  |
| `ignore_user_info`      | boolean                          | false    |              |                                                                                  |
| `issuer_url`            | string                           | false    |              |                                                                                  |
| `scopes`                | array of string                  | false    |              |                                                                                  |
| `sign_in_text`          | string                           | false    |              |                                                                                  |
| `user_role_field`       | string                           | false    |              |                                                                                  |
| `user_role_mapping`     | object                           | false    |              |                                                                                  |
| `user_roles_default`    | array of string                  | false    |              |                                                                                  |
| `username_field`        | string                           | false    |              |                                                                                  |

## codersdk.Organization

```json
{
  "created_at": "2019-08-24T14:15:22Z",
  "id": "497f6eca-6276-4993-bfeb-53cbbbba6f08",
  "name": "string",
  "updated_at": "2019-08-24T14:15:22Z"
}
```

### Properties

| Name         | Type   | Required | Restrictions | Description |
| ------------ | ------ | -------- | ------------ | ----------- |
| `created_at` | string | true     |              |             |
| `id`         | string | true     |              |             |
| `name`       | string | true     |              |             |
| `updated_at` | string | true     |              |             |

## codersdk.OrganizationMember

```json
{
  "created_at": "2019-08-24T14:15:22Z",
  "organization_id": "7c60d51f-b44e-4682-87d6-449835ea4de6",
  "roles": [
    {
      "display_name": "string",
      "name": "string"
    }
  ],
  "updated_at": "2019-08-24T14:15:22Z",
  "user_id": "a169451c-8525-4352-b8ca-070dd449a1a5"
}
```

### Properties

| Name              | Type                                    | Required | Restrictions | Description |
| ----------------- | --------------------------------------- | -------- | ------------ | ----------- |
| `created_at`      | string                                  | false    |              |             |
| `organization_id` | string                                  | false    |              |             |
| `roles`           | array of [codersdk.Role](#codersdkrole) | false    |              |             |
| `updated_at`      | string                                  | false    |              |             |
| `user_id`         | string                                  | false    |              |             |

## codersdk.PatchGroupRequest

```json
{
  "add_users": ["string"],
  "avatar_url": "string",
  "display_name": "string",
  "name": "string",
  "quota_allowance": 0,
  "remove_users": ["string"]
}
```

### Properties

| Name              | Type            | Required | Restrictions | Description |
| ----------------- | --------------- | -------- | ------------ | ----------- |
| `add_users`       | array of string | false    |              |             |
| `avatar_url`      | string          | false    |              |             |
| `display_name`    | string          | false    |              |             |
| `name`            | string          | false    |              |             |
| `quota_allowance` | integer         | false    |              |             |
| `remove_users`    | array of string | false    |              |             |

## codersdk.PatchTemplateVersionRequest

```json
{
  "message": "string",
  "name": "string"
}
```

### Properties

| Name      | Type   | Required | Restrictions | Description |
| --------- | ------ | -------- | ------------ | ----------- |
| `message` | string | false    |              |             |
| `name`    | string | false    |              |             |

## codersdk.PatchWorkspaceProxy

```json
{
  "display_name": "string",
  "icon": "string",
  "id": "497f6eca-6276-4993-bfeb-53cbbbba6f08",
  "name": "string",
  "regenerate_token": true
}
```

### Properties

| Name               | Type    | Required | Restrictions | Description |
| ------------------ | ------- | -------- | ------------ | ----------- |
| `display_name`     | string  | true     |              |             |
| `icon`             | string  | true     |              |             |
| `id`               | string  | true     |              |             |
| `name`             | string  | true     |              |             |
| `regenerate_token` | boolean | false    |              |             |

## codersdk.PprofConfig

```json
{
  "address": {
    "host": "string",
    "port": "string"
  },
  "enable": true
}
```

### Properties

| Name      | Type                                 | Required | Restrictions | Description |
| --------- | ------------------------------------ | -------- | ------------ | ----------- |
| `address` | [clibase.HostPort](#clibasehostport) | false    |              |             |
| `enable`  | boolean                              | false    |              |             |

## codersdk.PrometheusConfig

```json
{
  "address": {
    "host": "string",
    "port": "string"
  },
  "collect_agent_stats": true,
  "collect_db_metrics": true,
  "enable": true
}
```

### Properties

| Name                  | Type                                 | Required | Restrictions | Description |
| --------------------- | ------------------------------------ | -------- | ------------ | ----------- |
| `address`             | [clibase.HostPort](#clibasehostport) | false    |              |             |
| `collect_agent_stats` | boolean                              | false    |              |             |
| `collect_db_metrics`  | boolean                              | false    |              |             |
| `enable`              | boolean                              | false    |              |             |

## codersdk.ProvisionerConfig

```json
{
  "daemon_poll_interval": 0,
  "daemon_poll_jitter": 0,
  "daemon_psk": "string",
  "daemons": 0,
  "daemons_echo": true,
  "force_cancel_interval": 0
}
```

### Properties

| Name                    | Type    | Required | Restrictions | Description |
| ----------------------- | ------- | -------- | ------------ | ----------- |
| `daemon_poll_interval`  | integer | false    |              |             |
| `daemon_poll_jitter`    | integer | false    |              |             |
| `daemon_psk`            | string  | false    |              |             |
| `daemons`               | integer | false    |              |             |
| `daemons_echo`          | boolean | false    |              |             |
| `force_cancel_interval` | integer | false    |              |             |

## codersdk.ProvisionerDaemon

```json
{
  "created_at": "2019-08-24T14:15:22Z",
  "id": "497f6eca-6276-4993-bfeb-53cbbbba6f08",
  "last_seen_at": "2019-08-24T14:15:22Z",
  "name": "string",
  "provisioners": ["string"],
  "tags": {
    "property1": "string",
    "property2": "string"
  },
  "updated_at": "2019-08-24T14:15:22Z",
  "version": "string"
}
```

### Properties

| Name               | Type            | Required | Restrictions | Description |
| ------------------ | --------------- | -------- | ------------ | ----------- |
| `created_at`       | string          | false    |              |             |
| `id`               | string          | false    |              |             |
| `last_seen_at`     | string          | false    |              |             |
| `name`             | string          | false    |              |             |
| `provisioners`     | array of string | false    |              |             |
| `tags`             | object          | false    |              |             |
| » `[any property]` | string          | false    |              |             |
| `updated_at`       | string          | false    |              |             |
| `version`          | string          | false    |              |             |

## codersdk.ProvisionerJob

```json
{
  "canceled_at": "2019-08-24T14:15:22Z",
  "completed_at": "2019-08-24T14:15:22Z",
  "created_at": "2019-08-24T14:15:22Z",
  "error": "string",
  "error_code": "REQUIRED_TEMPLATE_VARIABLES",
  "file_id": "8a0cfb4f-ddc9-436d-91bb-75133c583767",
  "id": "497f6eca-6276-4993-bfeb-53cbbbba6f08",
  "queue_position": 0,
  "queue_size": 0,
  "started_at": "2019-08-24T14:15:22Z",
  "status": "pending",
  "tags": {
    "property1": "string",
    "property2": "string"
  },
  "worker_id": "ae5fa6f7-c55b-40c1-b40a-b36ac467652b"
}
```

### Properties

| Name               | Type                                                           | Required | Restrictions | Description |
| ------------------ | -------------------------------------------------------------- | -------- | ------------ | ----------- |
| `canceled_at`      | string                                                         | false    |              |             |
| `completed_at`     | string                                                         | false    |              |             |
| `created_at`       | string                                                         | false    |              |             |
| `error`            | string                                                         | false    |              |             |
| `error_code`       | [codersdk.JobErrorCode](#codersdkjoberrorcode)                 | false    |              |             |
| `file_id`          | string                                                         | false    |              |             |
| `id`               | string                                                         | false    |              |             |
| `queue_position`   | integer                                                        | false    |              |             |
| `queue_size`       | integer                                                        | false    |              |             |
| `started_at`       | string                                                         | false    |              |             |
| `status`           | [codersdk.ProvisionerJobStatus](#codersdkprovisionerjobstatus) | false    |              |             |
| `tags`             | object                                                         | false    |              |             |
| » `[any property]` | string                                                         | false    |              |             |
| `worker_id`        | string                                                         | false    |              |             |

#### Enumerated Values

| Property     | Value                         |
| ------------ | ----------------------------- |
| `error_code` | `REQUIRED_TEMPLATE_VARIABLES` |
| `status`     | `pending`                     |
| `status`     | `running`                     |
| `status`     | `succeeded`                   |
| `status`     | `canceling`                   |
| `status`     | `canceled`                    |
| `status`     | `failed`                      |

## codersdk.ProvisionerJobLog

```json
{
  "created_at": "2019-08-24T14:15:22Z",
  "id": 0,
  "log_level": "trace",
  "log_source": "provisioner_daemon",
  "output": "string",
  "stage": "string"
}
```

### Properties

| Name         | Type                                     | Required | Restrictions | Description |
| ------------ | ---------------------------------------- | -------- | ------------ | ----------- |
| `created_at` | string                                   | false    |              |             |
| `id`         | integer                                  | false    |              |             |
| `log_level`  | [codersdk.LogLevel](#codersdkloglevel)   | false    |              |             |
| `log_source` | [codersdk.LogSource](#codersdklogsource) | false    |              |             |
| `output`     | string                                   | false    |              |             |
| `stage`      | string                                   | false    |              |             |

#### Enumerated Values

| Property    | Value   |
| ----------- | ------- |
| `log_level` | `trace` |
| `log_level` | `debug` |
| `log_level` | `info`  |
| `log_level` | `warn`  |
| `log_level` | `error` |

## codersdk.ProvisionerJobStatus

```json
"pending"
```

### Properties

#### Enumerated Values

| Value       |
| ----------- |
| `pending`   |
| `running`   |
| `succeeded` |
| `canceling` |
| `canceled`  |
| `failed`    |
| `unknown`   |

## codersdk.ProvisionerLogLevel

```json
"debug"
```

### Properties

#### Enumerated Values

| Value   |
| ------- |
| `debug` |

## codersdk.ProvisionerStorageMethod

```json
"file"
```

### Properties

#### Enumerated Values

| Value  |
| ------ |
| `file` |

## codersdk.ProxyHealthReport

```json
{
  "errors": ["string"],
  "warnings": ["string"]
}
```

### Properties

| Name       | Type            | Required | Restrictions | Description                                                                              |
| ---------- | --------------- | -------- | ------------ | ---------------------------------------------------------------------------------------- |
| `errors`   | array of string | false    |              | Errors are problems that prevent the workspace proxy from being healthy                  |
| `warnings` | array of string | false    |              | Warnings do not prevent the workspace proxy from being healthy, but should be addressed. |

## codersdk.ProxyHealthStatus

```json
"ok"
```

### Properties

#### Enumerated Values

| Value          |
| -------------- |
| `ok`           |
| `unreachable`  |
| `unhealthy`    |
| `unregistered` |

## codersdk.PutExtendWorkspaceRequest

```json
{
  "deadline": "2019-08-24T14:15:22Z"
}
```

### Properties

| Name       | Type   | Required | Restrictions | Description |
| ---------- | ------ | -------- | ------------ | ----------- |
| `deadline` | string | true     |              |             |

## codersdk.RBACResource

```json
"workspace"
```

### Properties

#### Enumerated Values

| Value                 |
| --------------------- |
| `workspace`           |
| `workspace_proxy`     |
| `workspace_execution` |
| `application_connect` |
| `audit_log`           |
| `template`            |
| `group`               |
| `file`                |
| `provisioner_daemon`  |
| `organization`        |
| `assign_role`         |
| `assign_org_role`     |
| `api_key`             |
| `user`                |
| `user_data`           |
| `organization_member` |
| `license`             |
| `deployment_config`   |
| `deployment_stats`    |
| `replicas`            |
| `debug_info`          |
| `system`              |
| `template_insights`   |

## codersdk.RateLimitConfig

```json
{
  "api": 0,
  "disable_all": true
}
```

### Properties

| Name          | Type    | Required | Restrictions | Description |
| ------------- | ------- | -------- | ------------ | ----------- |
| `api`         | integer | false    |              |             |
| `disable_all` | boolean | false    |              |             |

## codersdk.Region

```json
{
  "display_name": "string",
  "healthy": true,
  "icon_url": "string",
  "id": "497f6eca-6276-4993-bfeb-53cbbbba6f08",
  "name": "string",
  "path_app_url": "string",
  "wildcard_hostname": "string"
}
```

### Properties

| Name                | Type    | Required | Restrictions | Description                                                                                                                                                                        |
| ------------------- | ------- | -------- | ------------ | ---------------------------------------------------------------------------------------------------------------------------------------------------------------------------------- |
| `display_name`      | string  | false    |              |                                                                                                                                                                                    |
| `healthy`           | boolean | false    |              |                                                                                                                                                                                    |
| `icon_url`          | string  | false    |              |                                                                                                                                                                                    |
| `id`                | string  | false    |              |                                                                                                                                                                                    |
| `name`              | string  | false    |              |                                                                                                                                                                                    |
| `path_app_url`      | string  | false    |              | Path app URL is the URL to the base path for path apps. Optional unless wildcard_hostname is set. E.g. https://us.example.com                                                      |
| `wildcard_hostname` | string  | false    |              | Wildcard hostname is the wildcard hostname for subdomain apps. E.g. _.us.example.com E.g. _--suffix.au.example.com Optional. Does not need to be on the same domain as PathAppURL. |

## codersdk.RegionsResponse-codersdk_Region

```json
{
  "regions": [
    {
      "display_name": "string",
      "healthy": true,
      "icon_url": "string",
      "id": "497f6eca-6276-4993-bfeb-53cbbbba6f08",
      "name": "string",
      "path_app_url": "string",
      "wildcard_hostname": "string"
    }
  ]
}
```

### Properties

| Name      | Type                                        | Required | Restrictions | Description |
| --------- | ------------------------------------------- | -------- | ------------ | ----------- |
| `regions` | array of [codersdk.Region](#codersdkregion) | false    |              |             |

## codersdk.RegionsResponse-codersdk_WorkspaceProxy

```json
{
  "regions": [
    {
      "created_at": "2019-08-24T14:15:22Z",
      "deleted": true,
      "derp_enabled": true,
      "derp_only": true,
      "display_name": "string",
      "healthy": true,
      "icon_url": "string",
      "id": "497f6eca-6276-4993-bfeb-53cbbbba6f08",
      "name": "string",
      "path_app_url": "string",
      "status": {
        "checked_at": "2019-08-24T14:15:22Z",
        "report": {
          "errors": ["string"],
          "warnings": ["string"]
        },
        "status": "ok"
      },
      "updated_at": "2019-08-24T14:15:22Z",
      "version": "string",
      "wildcard_hostname": "string"
    }
  ]
}
```

### Properties

| Name      | Type                                                        | Required | Restrictions | Description |
| --------- | ----------------------------------------------------------- | -------- | ------------ | ----------- |
| `regions` | array of [codersdk.WorkspaceProxy](#codersdkworkspaceproxy) | false    |              |             |

## codersdk.Replica

```json
{
  "created_at": "2019-08-24T14:15:22Z",
  "database_latency": 0,
  "error": "string",
  "hostname": "string",
  "id": "497f6eca-6276-4993-bfeb-53cbbbba6f08",
  "region_id": 0,
  "relay_address": "string"
}
```

### Properties

| Name               | Type    | Required | Restrictions | Description                                                        |
| ------------------ | ------- | -------- | ------------ | ------------------------------------------------------------------ |
| `created_at`       | string  | false    |              | Created at is the timestamp when the replica was first seen.       |
| `database_latency` | integer | false    |              | Database latency is the latency in microseconds to the database.   |
| `error`            | string  | false    |              | Error is the replica error.                                        |
| `hostname`         | string  | false    |              | Hostname is the hostname of the replica.                           |
| `id`               | string  | false    |              | ID is the unique identifier for the replica.                       |
| `region_id`        | integer | false    |              | Region ID is the region of the replica.                            |
| `relay_address`    | string  | false    |              | Relay address is the accessible address to relay DERP connections. |

## codersdk.ResolveAutostartResponse

```json
{
  "parameter_mismatch": true
}
```

### Properties

| Name                 | Type    | Required | Restrictions | Description |
| -------------------- | ------- | -------- | ------------ | ----------- |
| `parameter_mismatch` | boolean | false    |              |             |

## codersdk.ResourceType

```json
"template"
```

### Properties

#### Enumerated Values

| Value              |
| ------------------ |
| `template`         |
| `template_version` |
| `user`             |
| `workspace`        |
| `workspace_build`  |
| `git_ssh_key`      |
| `api_key`          |
| `group`            |
| `license`          |
| `convert_login`    |
| `health_settings`  |
| `workspace_proxy`  |
| `organization`     |

## codersdk.Response

```json
{
  "detail": "string",
  "message": "string",
  "validations": [
    {
      "detail": "string",
      "field": "string"
    }
  ]
}
```

### Properties

| Name          | Type                                                          | Required | Restrictions | Description                                                                                                                                                                                                                        |
| ------------- | ------------------------------------------------------------- | -------- | ------------ | ---------------------------------------------------------------------------------------------------------------------------------------------------------------------------------------------------------------------------------- |
| `detail`      | string                                                        | false    |              | Detail is a debug message that provides further insight into why the action failed. This information can be technical and a regular golang err.Error() text. - "database: too many open connections" - "stat: too many open files" |
| `message`     | string                                                        | false    |              | Message is an actionable message that depicts actions the request took. These messages should be fully formed sentences with proper punctuation. Examples: - "A user has been created." - "Failed to create a user."               |
| `validations` | array of [codersdk.ValidationError](#codersdkvalidationerror) | false    |              | Validations are form field-specific friendly error messages. They will be shown on a form field in the UI. These can also be used to add additional context if there is a set of errors in the primary 'Message'.                  |

## codersdk.Role

```json
{
  "display_name": "string",
  "name": "string"
}
```

### Properties

| Name           | Type   | Required | Restrictions | Description |
| -------------- | ------ | -------- | ------------ | ----------- |
| `display_name` | string | false    |              |             |
| `name`         | string | false    |              |             |

## codersdk.SSHConfig

```json
{
  "deploymentName": "string",
  "sshconfigOptions": ["string"]
}
```

### Properties

| Name               | Type            | Required | Restrictions | Description                                                                                         |
| ------------------ | --------------- | -------- | ------------ | --------------------------------------------------------------------------------------------------- |
| `deploymentName`   | string          | false    |              | Deploymentname is the config-ssh Hostname prefix                                                    |
| `sshconfigOptions` | array of string | false    |              | Sshconfigoptions are additional options to add to the ssh config file. This will override defaults. |

## codersdk.SSHConfigResponse

```json
{
  "hostname_prefix": "string",
  "ssh_config_options": {
    "property1": "string",
    "property2": "string"
  }
}
```

### Properties

| Name                 | Type   | Required | Restrictions | Description |
| -------------------- | ------ | -------- | ------------ | ----------- |
| `hostname_prefix`    | string | false    |              |             |
| `ssh_config_options` | object | false    |              |             |
| » `[any property]`   | string | false    |              |             |

## codersdk.ServiceBannerConfig

```json
{
  "background_color": "string",
  "enabled": true,
  "message": "string"
}
```

### Properties

| Name               | Type    | Required | Restrictions | Description |
| ------------------ | ------- | -------- | ------------ | ----------- |
| `background_color` | string  | false    |              |             |
| `enabled`          | boolean | false    |              |             |
| `message`          | string  | false    |              |             |

## codersdk.SessionCountDeploymentStats

```json
{
  "jetbrains": 0,
  "reconnecting_pty": 0,
  "ssh": 0,
  "vscode": 0
}
```

### Properties

| Name               | Type    | Required | Restrictions | Description |
| ------------------ | ------- | -------- | ------------ | ----------- |
| `jetbrains`        | integer | false    |              |             |
| `reconnecting_pty` | integer | false    |              |             |
| `ssh`              | integer | false    |              |             |
| `vscode`           | integer | false    |              |             |

## codersdk.SupportConfig

```json
{
  "links": {
    "value": [
      {
        "icon": "string",
        "name": "string",
        "target": "string"
      }
    ]
  }
}
```

### Properties

| Name    | Type                                                                                 | Required | Restrictions | Description |
| ------- | ------------------------------------------------------------------------------------ | -------- | ------------ | ----------- |
| `links` | [clibase.Struct-array_codersdk_LinkConfig](#clibasestruct-array_codersdk_linkconfig) | false    |              |             |

## codersdk.SwaggerConfig

```json
{
  "enable": true
}
```

### Properties

| Name     | Type    | Required | Restrictions | Description |
| -------- | ------- | -------- | ------------ | ----------- |
| `enable` | boolean | false    |              |             |

## codersdk.TLSConfig

```json
{
  "address": {
    "host": "string",
    "port": "string"
  },
  "allow_insecure_ciphers": true,
  "cert_file": ["string"],
  "client_auth": "string",
  "client_ca_file": "string",
  "client_cert_file": "string",
  "client_key_file": "string",
  "enable": true,
  "key_file": ["string"],
  "min_version": "string",
  "redirect_http": true,
  "supported_ciphers": ["string"]
}
```

### Properties

| Name                     | Type                                 | Required | Restrictions | Description |
| ------------------------ | ------------------------------------ | -------- | ------------ | ----------- |
| `address`                | [clibase.HostPort](#clibasehostport) | false    |              |             |
| `allow_insecure_ciphers` | boolean                              | false    |              |             |
| `cert_file`              | array of string                      | false    |              |             |
| `client_auth`            | string                               | false    |              |             |
| `client_ca_file`         | string                               | false    |              |             |
| `client_cert_file`       | string                               | false    |              |             |
| `client_key_file`        | string                               | false    |              |             |
| `enable`                 | boolean                              | false    |              |             |
| `key_file`               | array of string                      | false    |              |             |
| `min_version`            | string                               | false    |              |             |
| `redirect_http`          | boolean                              | false    |              |             |
| `supported_ciphers`      | array of string                      | false    |              |             |

## codersdk.TelemetryConfig

```json
{
  "enable": true,
  "trace": true,
  "url": {
    "forceQuery": true,
    "fragment": "string",
    "host": "string",
    "omitHost": true,
    "opaque": "string",
    "path": "string",
    "rawFragment": "string",
    "rawPath": "string",
    "rawQuery": "string",
    "scheme": "string",
    "user": {}
  }
}
```

### Properties

| Name     | Type                       | Required | Restrictions | Description |
| -------- | -------------------------- | -------- | ------------ | ----------- |
| `enable` | boolean                    | false    |              |             |
| `trace`  | boolean                    | false    |              |             |
| `url`    | [clibase.URL](#clibaseurl) | false    |              |             |

## codersdk.Template

```json
{
  "active_user_count": 0,
  "active_version_id": "eae64611-bd53-4a80-bb77-df1e432c0fbc",
  "allow_user_autostart": true,
  "allow_user_autostop": true,
  "allow_user_cancel_workspace_jobs": true,
  "autostart_requirement": {
    "days_of_week": ["monday"]
  },
  "autostop_requirement": {
    "days_of_week": ["monday"],
    "weeks": 0
  },
  "build_time_stats": {
    "property1": {
      "p50": 123,
      "p95": 146
    },
    "property2": {
      "p50": 123,
      "p95": 146
    }
  },
  "created_at": "2019-08-24T14:15:22Z",
  "created_by_id": "9377d689-01fb-4abf-8450-3368d2c1924f",
  "created_by_name": "string",
  "default_ttl_ms": 0,
  "deprecated": true,
  "deprecation_message": "string",
  "description": "string",
  "display_name": "string",
  "failure_ttl_ms": 0,
  "icon": "string",
  "id": "497f6eca-6276-4993-bfeb-53cbbbba6f08",
  "max_ttl_ms": 0,
  "name": "string",
  "organization_id": "7c60d51f-b44e-4682-87d6-449835ea4de6",
  "provisioner": "terraform",
  "require_active_version": true,
  "time_til_dormant_autodelete_ms": 0,
  "time_til_dormant_ms": 0,
  "updated_at": "2019-08-24T14:15:22Z"
}
```

### Properties

| Name                               | Type                                                                           | Required | Restrictions | Description                                                                                                                                                                                     |
| ---------------------------------- | ------------------------------------------------------------------------------ | -------- | ------------ | ----------------------------------------------------------------------------------------------------------------------------------------------------------------------------------------------- |
| `active_user_count`                | integer                                                                        | false    |              | Active user count is set to -1 when loading.                                                                                                                                                    |
| `active_version_id`                | string                                                                         | false    |              |                                                                                                                                                                                                 |
| `allow_user_autostart`             | boolean                                                                        | false    |              | Allow user autostart and AllowUserAutostop are enterprise-only. Their values are only used if your license is entitled to use the advanced template scheduling feature.                         |
| `allow_user_autostop`              | boolean                                                                        | false    |              |                                                                                                                                                                                                 |
| `allow_user_cancel_workspace_jobs` | boolean                                                                        | false    |              |                                                                                                                                                                                                 |
| `autostart_requirement`            | [codersdk.TemplateAutostartRequirement](#codersdktemplateautostartrequirement) | false    |              |                                                                                                                                                                                                 |
| `autostop_requirement`             | [codersdk.TemplateAutostopRequirement](#codersdktemplateautostoprequirement)   | false    |              | Autostop requirement and AutostartRequirement are enterprise features. Its value is only used if your license is entitled to use the advanced template scheduling feature.                      |
| `build_time_stats`                 | [codersdk.TemplateBuildTimeStats](#codersdktemplatebuildtimestats)             | false    |              |                                                                                                                                                                                                 |
| `created_at`                       | string                                                                         | false    |              |                                                                                                                                                                                                 |
| `created_by_id`                    | string                                                                         | false    |              |                                                                                                                                                                                                 |
| `created_by_name`                  | string                                                                         | false    |              |                                                                                                                                                                                                 |
| `default_ttl_ms`                   | integer                                                                        | false    |              |                                                                                                                                                                                                 |
| `deprecated`                       | boolean                                                                        | false    |              |                                                                                                                                                                                                 |
| `deprecation_message`              | string                                                                         | false    |              |                                                                                                                                                                                                 |
| `description`                      | string                                                                         | false    |              |                                                                                                                                                                                                 |
| `display_name`                     | string                                                                         | false    |              |                                                                                                                                                                                                 |
| `failure_ttl_ms`                   | integer                                                                        | false    |              | Failure ttl ms TimeTilDormantMillis, and TimeTilDormantAutoDeleteMillis are enterprise-only. Their values are used if your license is entitled to use the advanced template scheduling feature. |
| `icon`                             | string                                                                         | false    |              |                                                                                                                                                                                                 |
| `id`                               | string                                                                         | false    |              |                                                                                                                                                                                                 |
| `max_ttl_ms`                       | integer                                                                        | false    |              | Max ttl ms remove max_ttl once autostop_requirement is matured                                                                                                                                  |
| `name`                             | string                                                                         | false    |              |                                                                                                                                                                                                 |
| `organization_id`                  | string                                                                         | false    |              |                                                                                                                                                                                                 |
| `provisioner`                      | string                                                                         | false    |              |                                                                                                                                                                                                 |
| `require_active_version`           | boolean                                                                        | false    |              | Require active version mandates that workspaces are built with the active template version.                                                                                                     |
| `time_til_dormant_autodelete_ms`   | integer                                                                        | false    |              |                                                                                                                                                                                                 |
| `time_til_dormant_ms`              | integer                                                                        | false    |              |                                                                                                                                                                                                 |
| `updated_at`                       | string                                                                         | false    |              |                                                                                                                                                                                                 |

#### Enumerated Values

| Property      | Value       |
| ------------- | ----------- |
| `provisioner` | `terraform` |

## codersdk.TemplateAppUsage

```json
{
  "display_name": "Visual Studio Code",
  "icon": "string",
  "seconds": 80500,
  "slug": "vscode",
  "template_ids": ["497f6eca-6276-4993-bfeb-53cbbbba6f08"],
  "type": "builtin"
}
```

### Properties

| Name           | Type                                                   | Required | Restrictions | Description |
| -------------- | ------------------------------------------------------ | -------- | ------------ | ----------- |
| `display_name` | string                                                 | false    |              |             |
| `icon`         | string                                                 | false    |              |             |
| `seconds`      | integer                                                | false    |              |             |
| `slug`         | string                                                 | false    |              |             |
| `template_ids` | array of string                                        | false    |              |             |
| `type`         | [codersdk.TemplateAppsType](#codersdktemplateappstype) | false    |              |             |

## codersdk.TemplateAppsType

```json
"builtin"
```

### Properties

#### Enumerated Values

| Value     |
| --------- |
| `builtin` |
| `app`     |

## codersdk.TemplateAutostartRequirement

```json
{
  "days_of_week": ["monday"]
}
```

### Properties

| Name           | Type            | Required | Restrictions | Description                                                                                                                             |
| -------------- | --------------- | -------- | ------------ | --------------------------------------------------------------------------------------------------------------------------------------- |
| `days_of_week` | array of string | false    |              | Days of week is a list of days of the week in which autostart is allowed to happen. If no days are specified, autostart is not allowed. |

## codersdk.TemplateAutostopRequirement

```json
{
  "days_of_week": ["monday"],
  "weeks": 0
}
```

### Properties

| Name                                                                                  | Type            | Required | Restrictions | Description                                                                                                                                                                                                                                                                                                    |
| ------------------------------------------------------------------------------------- | --------------- | -------- | ------------ | -------------------------------------------------------------------------------------------------------------------------------------------------------------------------------------------------------------------------------------------------------------------------------------------------------------- |
| `days_of_week`                                                                        | array of string | false    |              | Days of week is a list of days of the week on which restarts are required. Restarts happen within the user's quiet hours (in their configured timezone). If no days are specified, restarts are not required. Weekdays cannot be specified twice.                                                              |
| Restarts will only happen on weekdays in this list on weeks which line up with Weeks. |
| `weeks`                                                                               | integer         | false    |              | Weeks is the number of weeks between required restarts. Weeks are synced across all workspaces (and Coder deployments) using modulo math on a hardcoded epoch week of January 2nd, 2023 (the first Monday of 2023). Values of 0 or 1 indicate weekly restarts. Values of 2 indicate fortnightly restarts, etc. |

## codersdk.TemplateBuildTimeStats

```json
{
  "property1": {
    "p50": 123,
    "p95": 146
  },
  "property2": {
    "p50": 123,
    "p95": 146
  }
}
```

### Properties

| Name             | Type                                                 | Required | Restrictions | Description |
| ---------------- | ---------------------------------------------------- | -------- | ------------ | ----------- |
| `[any property]` | [codersdk.TransitionStats](#codersdktransitionstats) | false    |              |             |

## codersdk.TemplateExample

```json
{
  "description": "string",
  "icon": "string",
  "id": "497f6eca-6276-4993-bfeb-53cbbbba6f08",
  "markdown": "string",
  "name": "string",
  "tags": ["string"],
  "url": "string"
}
```

### Properties

| Name          | Type            | Required | Restrictions | Description |
| ------------- | --------------- | -------- | ------------ | ----------- |
| `description` | string          | false    |              |             |
| `icon`        | string          | false    |              |             |
| `id`          | string          | false    |              |             |
| `markdown`    | string          | false    |              |             |
| `name`        | string          | false    |              |             |
| `tags`        | array of string | false    |              |             |
| `url`         | string          | false    |              |             |

## codersdk.TemplateInsightsIntervalReport

```json
{
  "active_users": 14,
  "end_time": "2019-08-24T14:15:22Z",
  "interval": "week",
  "start_time": "2019-08-24T14:15:22Z",
  "template_ids": ["497f6eca-6276-4993-bfeb-53cbbbba6f08"]
}
```

### Properties

| Name           | Type                                                               | Required | Restrictions | Description |
| -------------- | ------------------------------------------------------------------ | -------- | ------------ | ----------- |
| `active_users` | integer                                                            | false    |              |             |
| `end_time`     | string                                                             | false    |              |             |
| `interval`     | [codersdk.InsightsReportInterval](#codersdkinsightsreportinterval) | false    |              |             |
| `start_time`   | string                                                             | false    |              |             |
| `template_ids` | array of string                                                    | false    |              |             |

## codersdk.TemplateInsightsReport

```json
{
  "active_users": 22,
  "apps_usage": [
    {
      "display_name": "Visual Studio Code",
      "icon": "string",
      "seconds": 80500,
      "slug": "vscode",
      "template_ids": ["497f6eca-6276-4993-bfeb-53cbbbba6f08"],
      "type": "builtin"
    }
  ],
  "end_time": "2019-08-24T14:15:22Z",
  "parameters_usage": [
    {
      "description": "string",
      "display_name": "string",
      "name": "string",
      "options": [
        {
          "description": "string",
          "icon": "string",
          "name": "string",
          "value": "string"
        }
      ],
      "template_ids": ["497f6eca-6276-4993-bfeb-53cbbbba6f08"],
      "type": "string",
      "values": [
        {
          "count": 0,
          "value": "string"
        }
      ]
    }
  ],
  "start_time": "2019-08-24T14:15:22Z",
  "template_ids": ["497f6eca-6276-4993-bfeb-53cbbbba6f08"]
}
```

### Properties

| Name               | Type                                                                        | Required | Restrictions | Description |
| ------------------ | --------------------------------------------------------------------------- | -------- | ------------ | ----------- |
| `active_users`     | integer                                                                     | false    |              |             |
| `apps_usage`       | array of [codersdk.TemplateAppUsage](#codersdktemplateappusage)             | false    |              |             |
| `end_time`         | string                                                                      | false    |              |             |
| `parameters_usage` | array of [codersdk.TemplateParameterUsage](#codersdktemplateparameterusage) | false    |              |             |
| `start_time`       | string                                                                      | false    |              |             |
| `template_ids`     | array of string                                                             | false    |              |             |

## codersdk.TemplateInsightsResponse

```json
{
  "interval_reports": [
    {
      "active_users": 14,
      "end_time": "2019-08-24T14:15:22Z",
      "interval": "week",
      "start_time": "2019-08-24T14:15:22Z",
      "template_ids": ["497f6eca-6276-4993-bfeb-53cbbbba6f08"]
    }
  ],
  "report": {
    "active_users": 22,
    "apps_usage": [
      {
        "display_name": "Visual Studio Code",
        "icon": "string",
        "seconds": 80500,
        "slug": "vscode",
        "template_ids": ["497f6eca-6276-4993-bfeb-53cbbbba6f08"],
        "type": "builtin"
      }
    ],
    "end_time": "2019-08-24T14:15:22Z",
    "parameters_usage": [
      {
        "description": "string",
        "display_name": "string",
        "name": "string",
        "options": [
          {
            "description": "string",
            "icon": "string",
            "name": "string",
            "value": "string"
          }
        ],
        "template_ids": ["497f6eca-6276-4993-bfeb-53cbbbba6f08"],
        "type": "string",
        "values": [
          {
            "count": 0,
            "value": "string"
          }
        ]
      }
    ],
    "start_time": "2019-08-24T14:15:22Z",
    "template_ids": ["497f6eca-6276-4993-bfeb-53cbbbba6f08"]
  }
}
```

### Properties

| Name               | Type                                                                                        | Required | Restrictions | Description |
| ------------------ | ------------------------------------------------------------------------------------------- | -------- | ------------ | ----------- |
| `interval_reports` | array of [codersdk.TemplateInsightsIntervalReport](#codersdktemplateinsightsintervalreport) | false    |              |             |
| `report`           | [codersdk.TemplateInsightsReport](#codersdktemplateinsightsreport)                          | false    |              |             |

## codersdk.TemplateParameterUsage

```json
{
  "description": "string",
  "display_name": "string",
  "name": "string",
  "options": [
    {
      "description": "string",
      "icon": "string",
      "name": "string",
      "value": "string"
    }
  ],
  "template_ids": ["497f6eca-6276-4993-bfeb-53cbbbba6f08"],
  "type": "string",
  "values": [
    {
      "count": 0,
      "value": "string"
    }
  ]
}
```

### Properties

| Name           | Type                                                                                        | Required | Restrictions | Description |
| -------------- | ------------------------------------------------------------------------------------------- | -------- | ------------ | ----------- |
| `description`  | string                                                                                      | false    |              |             |
| `display_name` | string                                                                                      | false    |              |             |
| `name`         | string                                                                                      | false    |              |             |
| `options`      | array of [codersdk.TemplateVersionParameterOption](#codersdktemplateversionparameteroption) | false    |              |             |
| `template_ids` | array of string                                                                             | false    |              |             |
| `type`         | string                                                                                      | false    |              |             |
| `values`       | array of [codersdk.TemplateParameterValue](#codersdktemplateparametervalue)                 | false    |              |             |

## codersdk.TemplateParameterValue

```json
{
  "count": 0,
  "value": "string"
}
```

### Properties

| Name    | Type    | Required | Restrictions | Description |
| ------- | ------- | -------- | ------------ | ----------- |
| `count` | integer | false    |              |             |
| `value` | string  | false    |              |             |

## codersdk.TemplateRole

```json
"admin"
```

### Properties

#### Enumerated Values

| Value   |
| ------- |
| `admin` |
| `use`   |
| ``      |

## codersdk.TemplateUser

```json
{
  "avatar_url": "http://example.com",
  "created_at": "2019-08-24T14:15:22Z",
  "email": "user@example.com",
  "id": "497f6eca-6276-4993-bfeb-53cbbbba6f08",
  "last_seen_at": "2019-08-24T14:15:22Z",
  "login_type": "",
  "organization_ids": ["497f6eca-6276-4993-bfeb-53cbbbba6f08"],
  "role": "admin",
  "roles": [
    {
      "display_name": "string",
      "name": "string"
    }
  ],
  "status": "active",
  "username": "string"
}
```

### Properties

| Name               | Type                                           | Required | Restrictions | Description |
| ------------------ | ---------------------------------------------- | -------- | ------------ | ----------- |
| `avatar_url`       | string                                         | false    |              |             |
| `created_at`       | string                                         | true     |              |             |
| `email`            | string                                         | true     |              |             |
| `id`               | string                                         | true     |              |             |
| `last_seen_at`     | string                                         | false    |              |             |
| `login_type`       | [codersdk.LoginType](#codersdklogintype)       | false    |              |             |
| `organization_ids` | array of string                                | false    |              |             |
| `role`             | [codersdk.TemplateRole](#codersdktemplaterole) | false    |              |             |
| `roles`            | array of [codersdk.Role](#codersdkrole)        | false    |              |             |
| `status`           | [codersdk.UserStatus](#codersdkuserstatus)     | false    |              |             |
| `username`         | string                                         | true     |              |             |

#### Enumerated Values

| Property | Value       |
| -------- | ----------- |
| `role`   | `admin`     |
| `role`   | `use`       |
| `status` | `active`    |
| `status` | `suspended` |

## codersdk.TemplateVersion

```json
{
  "archived": true,
  "created_at": "2019-08-24T14:15:22Z",
  "created_by": {
    "avatar_url": "http://example.com",
    "id": "497f6eca-6276-4993-bfeb-53cbbbba6f08",
    "username": "string"
  },
  "id": "497f6eca-6276-4993-bfeb-53cbbbba6f08",
  "job": {
    "canceled_at": "2019-08-24T14:15:22Z",
    "completed_at": "2019-08-24T14:15:22Z",
    "created_at": "2019-08-24T14:15:22Z",
    "error": "string",
    "error_code": "REQUIRED_TEMPLATE_VARIABLES",
    "file_id": "8a0cfb4f-ddc9-436d-91bb-75133c583767",
    "id": "497f6eca-6276-4993-bfeb-53cbbbba6f08",
    "queue_position": 0,
    "queue_size": 0,
    "started_at": "2019-08-24T14:15:22Z",
    "status": "pending",
    "tags": {
      "property1": "string",
      "property2": "string"
    },
    "worker_id": "ae5fa6f7-c55b-40c1-b40a-b36ac467652b"
  },
  "message": "string",
  "name": "string",
  "organization_id": "7c60d51f-b44e-4682-87d6-449835ea4de6",
  "readme": "string",
  "template_id": "c6d67e98-83ea-49f0-8812-e4abae2b68bc",
  "updated_at": "2019-08-24T14:15:22Z",
  "warnings": ["UNSUPPORTED_WORKSPACES"]
}
```

### Properties

| Name              | Type                                                                        | Required | Restrictions | Description |
| ----------------- | --------------------------------------------------------------------------- | -------- | ------------ | ----------- |
| `archived`        | boolean                                                                     | false    |              |             |
| `created_at`      | string                                                                      | false    |              |             |
| `created_by`      | [codersdk.MinimalUser](#codersdkminimaluser)                                | false    |              |             |
| `id`              | string                                                                      | false    |              |             |
| `job`             | [codersdk.ProvisionerJob](#codersdkprovisionerjob)                          | false    |              |             |
| `message`         | string                                                                      | false    |              |             |
| `name`            | string                                                                      | false    |              |             |
| `organization_id` | string                                                                      | false    |              |             |
| `readme`          | string                                                                      | false    |              |             |
| `template_id`     | string                                                                      | false    |              |             |
| `updated_at`      | string                                                                      | false    |              |             |
| `warnings`        | array of [codersdk.TemplateVersionWarning](#codersdktemplateversionwarning) | false    |              |             |

## codersdk.TemplateVersionExternalAuth

```json
{
  "authenticate_url": "string",
  "authenticated": true,
  "display_icon": "string",
  "display_name": "string",
  "id": "string",
  "type": "string"
}
```

### Properties

| Name               | Type    | Required | Restrictions | Description |
| ------------------ | ------- | -------- | ------------ | ----------- |
| `authenticate_url` | string  | false    |              |             |
| `authenticated`    | boolean | false    |              |             |
| `display_icon`     | string  | false    |              |             |
| `display_name`     | string  | false    |              |             |
| `id`               | string  | false    |              |             |
| `type`             | string  | false    |              |             |

## codersdk.TemplateVersionParameter

```json
{
  "default_value": "string",
  "description": "string",
  "description_plaintext": "string",
  "display_name": "string",
  "ephemeral": true,
  "icon": "string",
  "mutable": true,
  "name": "string",
  "options": [
    {
      "description": "string",
      "icon": "string",
      "name": "string",
      "value": "string"
    }
  ],
  "required": true,
  "type": "string",
  "validation_error": "string",
  "validation_max": 0,
  "validation_min": 0,
  "validation_monotonic": "increasing",
  "validation_regex": "string"
}
```

### Properties

| Name                    | Type                                                                                        | Required | Restrictions | Description |
| ----------------------- | ------------------------------------------------------------------------------------------- | -------- | ------------ | ----------- |
| `default_value`         | string                                                                                      | false    |              |             |
| `description`           | string                                                                                      | false    |              |             |
| `description_plaintext` | string                                                                                      | false    |              |             |
| `display_name`          | string                                                                                      | false    |              |             |
| `ephemeral`             | boolean                                                                                     | false    |              |             |
| `icon`                  | string                                                                                      | false    |              |             |
| `mutable`               | boolean                                                                                     | false    |              |             |
| `name`                  | string                                                                                      | false    |              |             |
| `options`               | array of [codersdk.TemplateVersionParameterOption](#codersdktemplateversionparameteroption) | false    |              |             |
| `required`              | boolean                                                                                     | false    |              |             |
| `type`                  | string                                                                                      | false    |              |             |
| `validation_error`      | string                                                                                      | false    |              |             |
| `validation_max`        | integer                                                                                     | false    |              |             |
| `validation_min`        | integer                                                                                     | false    |              |             |
| `validation_monotonic`  | [codersdk.ValidationMonotonicOrder](#codersdkvalidationmonotonicorder)                      | false    |              |             |
| `validation_regex`      | string                                                                                      | false    |              |             |

#### Enumerated Values

| Property               | Value          |
| ---------------------- | -------------- |
| `type`                 | `string`       |
| `type`                 | `number`       |
| `type`                 | `bool`         |
| `type`                 | `list(string)` |
| `validation_monotonic` | `increasing`   |
| `validation_monotonic` | `decreasing`   |

## codersdk.TemplateVersionParameterOption

```json
{
  "description": "string",
  "icon": "string",
  "name": "string",
  "value": "string"
}
```

### Properties

| Name          | Type   | Required | Restrictions | Description |
| ------------- | ------ | -------- | ------------ | ----------- |
| `description` | string | false    |              |             |
| `icon`        | string | false    |              |             |
| `name`        | string | false    |              |             |
| `value`       | string | false    |              |             |

## codersdk.TemplateVersionVariable

```json
{
  "default_value": "string",
  "description": "string",
  "name": "string",
  "required": true,
  "sensitive": true,
  "type": "string",
  "value": "string"
}
```

### Properties

| Name            | Type    | Required | Restrictions | Description |
| --------------- | ------- | -------- | ------------ | ----------- |
| `default_value` | string  | false    |              |             |
| `description`   | string  | false    |              |             |
| `name`          | string  | false    |              |             |
| `required`      | boolean | false    |              |             |
| `sensitive`     | boolean | false    |              |             |
| `type`          | string  | false    |              |             |
| `value`         | string  | false    |              |             |

#### Enumerated Values

| Property | Value    |
| -------- | -------- |
| `type`   | `string` |
| `type`   | `number` |
| `type`   | `bool`   |

## codersdk.TemplateVersionWarning

```json
"UNSUPPORTED_WORKSPACES"
```

### Properties

#### Enumerated Values

| Value                    |
| ------------------------ |
| `UNSUPPORTED_WORKSPACES` |

## codersdk.TokenConfig

```json
{
  "max_token_lifetime": 0
}
```

### Properties

| Name                 | Type    | Required | Restrictions | Description |
| -------------------- | ------- | -------- | ------------ | ----------- |
| `max_token_lifetime` | integer | false    |              |             |

## codersdk.TraceConfig

```json
{
  "capture_logs": true,
  "data_dog": true,
  "enable": true,
  "honeycomb_api_key": "string"
}
```

### Properties

| Name                | Type    | Required | Restrictions | Description |
| ------------------- | ------- | -------- | ------------ | ----------- |
| `capture_logs`      | boolean | false    |              |             |
| `data_dog`          | boolean | false    |              |             |
| `enable`            | boolean | false    |              |             |
| `honeycomb_api_key` | string  | false    |              |             |

## codersdk.TransitionStats

```json
{
  "p50": 123,
  "p95": 146
}
```

### Properties

| Name  | Type    | Required | Restrictions | Description |
| ----- | ------- | -------- | ------------ | ----------- |
| `p50` | integer | false    |              |             |
| `p95` | integer | false    |              |             |

## codersdk.UpdateActiveTemplateVersion

```json
{
  "id": "497f6eca-6276-4993-bfeb-53cbbbba6f08"
}
```

### Properties

| Name | Type   | Required | Restrictions | Description |
| ---- | ------ | -------- | ------------ | ----------- |
| `id` | string | true     |              |             |

## codersdk.UpdateAppearanceConfig

```json
{
  "application_name": "string",
  "logo_url": "string",
  "service_banner": {
    "background_color": "string",
    "enabled": true,
    "message": "string"
  }
}
```

### Properties

| Name               | Type                                                         | Required | Restrictions | Description |
| ------------------ | ------------------------------------------------------------ | -------- | ------------ | ----------- |
| `application_name` | string                                                       | false    |              |             |
| `logo_url`         | string                                                       | false    |              |             |
| `service_banner`   | [codersdk.ServiceBannerConfig](#codersdkservicebannerconfig) | false    |              |             |

## codersdk.UpdateCheckResponse

```json
{
  "current": true,
  "url": "string",
  "version": "string"
}
```

### Properties

| Name      | Type    | Required | Restrictions | Description                                                             |
| --------- | ------- | -------- | ------------ | ----------------------------------------------------------------------- |
| `current` | boolean | false    |              | Current indicates whether the server version is the same as the latest. |
| `url`     | string  | false    |              | URL to download the latest release of Coder.                            |
| `version` | string  | false    |              | Version is the semantic version for the latest release of Coder.        |

## codersdk.UpdateHealthSettings

```json
{
  "dismissed_healthchecks": ["DERP"]
}
```

### Properties

| Name                     | Type                                                      | Required | Restrictions | Description |
| ------------------------ | --------------------------------------------------------- | -------- | ------------ | ----------- |
| `dismissed_healthchecks` | array of [codersdk.HealthSection](#codersdkhealthsection) | false    |              |             |

## codersdk.UpdateRoles

```json
{
  "roles": ["string"]
}
```

### Properties

| Name    | Type            | Required | Restrictions | Description |
| ------- | --------------- | -------- | ------------ | ----------- |
| `roles` | array of string | false    |              |             |

## codersdk.UpdateTemplateACL

```json
{
  "group_perms": {
    "8bd26b20-f3e8-48be-a903-46bb920cf671": "use",
    "<user_id>>": "admin"
  },
  "user_perms": {
    "4df59e74-c027-470b-ab4d-cbba8963a5e9": "use",
    "<group_id>": "admin"
  }
}
```

### Properties

| Name               | Type                                           | Required | Restrictions | Description                                                                                                                   |
| ------------------ | ---------------------------------------------- | -------- | ------------ | ----------------------------------------------------------------------------------------------------------------------------- |
| `group_perms`      | object                                         | false    |              | Group perms should be a mapping of group ID to role.                                                                          |
| » `[any property]` | [codersdk.TemplateRole](#codersdktemplaterole) | false    |              |                                                                                                                               |
| `user_perms`       | object                                         | false    |              | User perms should be a mapping of user ID to role. The user ID must be the uuid of the user, not a username or email address. |
| » `[any property]` | [codersdk.TemplateRole](#codersdktemplaterole) | false    |              |                                                                                                                               |

## codersdk.UpdateUserPasswordRequest

```json
{
  "old_password": "string",
  "password": "string"
}
```

### Properties

| Name           | Type   | Required | Restrictions | Description |
| -------------- | ------ | -------- | ------------ | ----------- |
| `old_password` | string | false    |              |             |
| `password`     | string | true     |              |             |

## codersdk.UpdateUserProfileRequest

```json
{
  "username": "string"
}
```

### Properties

| Name       | Type   | Required | Restrictions | Description |
| ---------- | ------ | -------- | ------------ | ----------- |
| `username` | string | true     |              |             |

## codersdk.UpdateUserQuietHoursScheduleRequest

```json
{
  "schedule": "string"
}
```

### Properties

| Name       | Type   | Required | Restrictions | Description                                                                                                                                                                                                                                                                                                                                                    |
| ---------- | ------ | -------- | ------------ | -------------------------------------------------------------------------------------------------------------------------------------------------------------------------------------------------------------------------------------------------------------------------------------------------------------------------------------------------------------- |
| `schedule` | string | true     |              | Schedule is a cron expression that defines when the user's quiet hours window is. Schedule must not be empty. For new users, the schedule is set to 2am in their browser or computer's timezone. The schedule denotes the beginning of a 4 hour window where the workspace is allowed to automatically stop or restart due to maintenance or template max TTL. |

The schedule must be daily with a single time, and should have a timezone specified via a CRON_TZ prefix (otherwise UTC will be used).
If the schedule is empty, the user will be updated to use the default schedule.|

## codersdk.UpdateWorkspaceAutomaticUpdatesRequest

```json
{
  "automatic_updates": "always"
}
```

### Properties

| Name                | Type                                                   | Required | Restrictions | Description |
| ------------------- | ------------------------------------------------------ | -------- | ------------ | ----------- |
| `automatic_updates` | [codersdk.AutomaticUpdates](#codersdkautomaticupdates) | false    |              |             |

## codersdk.UpdateWorkspaceAutostartRequest

```json
{
  "schedule": "string"
}
```

### Properties

| Name       | Type   | Required | Restrictions | Description |
| ---------- | ------ | -------- | ------------ | ----------- |
| `schedule` | string | false    |              |             |

## codersdk.UpdateWorkspaceDormancy

```json
{
  "dormant": true
}
```

### Properties

| Name      | Type    | Required | Restrictions | Description |
| --------- | ------- | -------- | ------------ | ----------- |
| `dormant` | boolean | false    |              |             |

## codersdk.UpdateWorkspaceRequest

```json
{
  "name": "string"
}
```

### Properties

| Name   | Type   | Required | Restrictions | Description |
| ------ | ------ | -------- | ------------ | ----------- |
| `name` | string | false    |              |             |

## codersdk.UpdateWorkspaceTTLRequest

```json
{
  "ttl_ms": 0
}
```

### Properties

| Name     | Type    | Required | Restrictions | Description |
| -------- | ------- | -------- | ------------ | ----------- |
| `ttl_ms` | integer | false    |              |             |

## codersdk.UploadResponse

```json
{
  "hash": "19686d84-b10d-4f90-b18e-84fd3fa038fd"
}
```

### Properties

| Name   | Type   | Required | Restrictions | Description |
| ------ | ------ | -------- | ------------ | ----------- |
| `hash` | string | false    |              |             |

## codersdk.User

```json
{
  "avatar_url": "http://example.com",
  "created_at": "2019-08-24T14:15:22Z",
  "email": "user@example.com",
  "id": "497f6eca-6276-4993-bfeb-53cbbbba6f08",
  "last_seen_at": "2019-08-24T14:15:22Z",
  "login_type": "",
  "organization_ids": ["497f6eca-6276-4993-bfeb-53cbbbba6f08"],
  "roles": [
    {
      "display_name": "string",
      "name": "string"
    }
  ],
  "status": "active",
  "username": "string"
}
```

### Properties

| Name               | Type                                       | Required | Restrictions | Description |
| ------------------ | ------------------------------------------ | -------- | ------------ | ----------- |
| `avatar_url`       | string                                     | false    |              |             |
| `created_at`       | string                                     | true     |              |             |
| `email`            | string                                     | true     |              |             |
| `id`               | string                                     | true     |              |             |
| `last_seen_at`     | string                                     | false    |              |             |
| `login_type`       | [codersdk.LoginType](#codersdklogintype)   | false    |              |             |
| `organization_ids` | array of string                            | false    |              |             |
| `roles`            | array of [codersdk.Role](#codersdkrole)    | false    |              |             |
| `status`           | [codersdk.UserStatus](#codersdkuserstatus) | false    |              |             |
| `username`         | string                                     | true     |              |             |

#### Enumerated Values

| Property | Value       |
| -------- | ----------- |
| `status` | `active`    |
| `status` | `suspended` |

## codersdk.UserActivity

```json
{
  "avatar_url": "http://example.com",
  "seconds": 80500,
  "template_ids": ["497f6eca-6276-4993-bfeb-53cbbbba6f08"],
  "user_id": "a169451c-8525-4352-b8ca-070dd449a1a5",
  "username": "string"
}
```

### Properties

| Name           | Type            | Required | Restrictions | Description |
| -------------- | --------------- | -------- | ------------ | ----------- |
| `avatar_url`   | string          | false    |              |             |
| `seconds`      | integer         | false    |              |             |
| `template_ids` | array of string | false    |              |             |
| `user_id`      | string          | false    |              |             |
| `username`     | string          | false    |              |             |

## codersdk.UserActivityInsightsReport

```json
{
  "end_time": "2019-08-24T14:15:22Z",
  "start_time": "2019-08-24T14:15:22Z",
  "template_ids": ["497f6eca-6276-4993-bfeb-53cbbbba6f08"],
  "users": [
    {
      "avatar_url": "http://example.com",
      "seconds": 80500,
      "template_ids": ["497f6eca-6276-4993-bfeb-53cbbbba6f08"],
      "user_id": "a169451c-8525-4352-b8ca-070dd449a1a5",
      "username": "string"
    }
  ]
}
```

### Properties

| Name           | Type                                                    | Required | Restrictions | Description |
| -------------- | ------------------------------------------------------- | -------- | ------------ | ----------- |
| `end_time`     | string                                                  | false    |              |             |
| `start_time`   | string                                                  | false    |              |             |
| `template_ids` | array of string                                         | false    |              |             |
| `users`        | array of [codersdk.UserActivity](#codersdkuseractivity) | false    |              |             |

## codersdk.UserActivityInsightsResponse

```json
{
  "report": {
    "end_time": "2019-08-24T14:15:22Z",
    "start_time": "2019-08-24T14:15:22Z",
    "template_ids": ["497f6eca-6276-4993-bfeb-53cbbbba6f08"],
    "users": [
      {
        "avatar_url": "http://example.com",
        "seconds": 80500,
        "template_ids": ["497f6eca-6276-4993-bfeb-53cbbbba6f08"],
        "user_id": "a169451c-8525-4352-b8ca-070dd449a1a5",
        "username": "string"
      }
    ]
  }
}
```

### Properties

| Name     | Type                                                                       | Required | Restrictions | Description |
| -------- | -------------------------------------------------------------------------- | -------- | ------------ | ----------- |
| `report` | [codersdk.UserActivityInsightsReport](#codersdkuseractivityinsightsreport) | false    |              |             |

## codersdk.UserLatency

```json
{
  "avatar_url": "http://example.com",
  "latency_ms": {
    "p50": 31.312,
    "p95": 119.832
  },
  "template_ids": ["497f6eca-6276-4993-bfeb-53cbbbba6f08"],
  "user_id": "a169451c-8525-4352-b8ca-070dd449a1a5",
  "username": "string"
}
```

### Properties

| Name           | Type                                                     | Required | Restrictions | Description |
| -------------- | -------------------------------------------------------- | -------- | ------------ | ----------- |
| `avatar_url`   | string                                                   | false    |              |             |
| `latency_ms`   | [codersdk.ConnectionLatency](#codersdkconnectionlatency) | false    |              |             |
| `template_ids` | array of string                                          | false    |              |             |
| `user_id`      | string                                                   | false    |              |             |
| `username`     | string                                                   | false    |              |             |

## codersdk.UserLatencyInsightsReport

```json
{
  "end_time": "2019-08-24T14:15:22Z",
  "start_time": "2019-08-24T14:15:22Z",
  "template_ids": ["497f6eca-6276-4993-bfeb-53cbbbba6f08"],
  "users": [
    {
      "avatar_url": "http://example.com",
      "latency_ms": {
        "p50": 31.312,
        "p95": 119.832
      },
      "template_ids": ["497f6eca-6276-4993-bfeb-53cbbbba6f08"],
      "user_id": "a169451c-8525-4352-b8ca-070dd449a1a5",
      "username": "string"
    }
  ]
}
```

### Properties

| Name           | Type                                                  | Required | Restrictions | Description |
| -------------- | ----------------------------------------------------- | -------- | ------------ | ----------- |
| `end_time`     | string                                                | false    |              |             |
| `start_time`   | string                                                | false    |              |             |
| `template_ids` | array of string                                       | false    |              |             |
| `users`        | array of [codersdk.UserLatency](#codersdkuserlatency) | false    |              |             |

## codersdk.UserLatencyInsightsResponse

```json
{
  "report": {
    "end_time": "2019-08-24T14:15:22Z",
    "start_time": "2019-08-24T14:15:22Z",
    "template_ids": ["497f6eca-6276-4993-bfeb-53cbbbba6f08"],
    "users": [
      {
        "avatar_url": "http://example.com",
        "latency_ms": {
          "p50": 31.312,
          "p95": 119.832
        },
        "template_ids": ["497f6eca-6276-4993-bfeb-53cbbbba6f08"],
        "user_id": "a169451c-8525-4352-b8ca-070dd449a1a5",
        "username": "string"
      }
    ]
  }
}
```

### Properties

| Name     | Type                                                                     | Required | Restrictions | Description |
| -------- | ------------------------------------------------------------------------ | -------- | ------------ | ----------- |
| `report` | [codersdk.UserLatencyInsightsReport](#codersdkuserlatencyinsightsreport) | false    |              |             |

## codersdk.UserLoginType

```json
{
  "login_type": ""
}
```

### Properties

| Name         | Type                                     | Required | Restrictions | Description |
| ------------ | ---------------------------------------- | -------- | ------------ | ----------- |
| `login_type` | [codersdk.LoginType](#codersdklogintype) | false    |              |             |

## codersdk.UserQuietHoursScheduleConfig

```json
{
  "default_schedule": "string"
}
```

### Properties

| Name               | Type   | Required | Restrictions | Description |
| ------------------ | ------ | -------- | ------------ | ----------- |
| `default_schedule` | string | false    |              |             |

## codersdk.UserQuietHoursScheduleResponse

```json
{
  "next": "2019-08-24T14:15:22Z",
  "raw_schedule": "string",
  "time": "string",
  "timezone": "string",
  "user_set": true
}
```

### Properties

| Name           | Type    | Required | Restrictions | Description                                                                                                            |
| -------------- | ------- | -------- | ------------ | ---------------------------------------------------------------------------------------------------------------------- |
| `next`         | string  | false    |              | Next is the next time that the quiet hours window will start.                                                          |
| `raw_schedule` | string  | false    |              |                                                                                                                        |
| `time`         | string  | false    |              | Time is the time of day that the quiet hours window starts in the given Timezone each day.                             |
| `timezone`     | string  | false    |              | raw format from the cron expression, UTC if unspecified                                                                |
| `user_set`     | boolean | false    |              | User set is true if the user has set their own quiet hours schedule. If false, the user is using the default schedule. |

## codersdk.UserStatus

```json
"active"
```

### Properties

#### Enumerated Values

| Value       |
| ----------- |
| `active`    |
| `dormant`   |
| `suspended` |

## codersdk.ValidationError

```json
{
  "detail": "string",
  "field": "string"
}
```

### Properties

| Name     | Type   | Required | Restrictions | Description |
| -------- | ------ | -------- | ------------ | ----------- |
| `detail` | string | true     |              |             |
| `field`  | string | true     |              |             |

## codersdk.ValidationMonotonicOrder

```json
"increasing"
```

### Properties

#### Enumerated Values

| Value        |
| ------------ |
| `increasing` |
| `decreasing` |

## codersdk.VariableValue

```json
{
  "name": "string",
  "value": "string"
}
```

### Properties

| Name    | Type   | Required | Restrictions | Description |
| ------- | ------ | -------- | ------------ | ----------- |
| `name`  | string | false    |              |             |
| `value` | string | false    |              |             |

## codersdk.Workspace

```json
{
  "automatic_updates": "always",
  "autostart_schedule": "string",
  "created_at": "2019-08-24T14:15:22Z",
  "deleting_at": "2019-08-24T14:15:22Z",
  "dormant_at": "2019-08-24T14:15:22Z",
  "health": {
    "failing_agents": ["497f6eca-6276-4993-bfeb-53cbbbba6f08"],
    "healthy": false
  },
  "id": "497f6eca-6276-4993-bfeb-53cbbbba6f08",
  "last_used_at": "2019-08-24T14:15:22Z",
  "latest_build": {
    "build_number": 0,
    "created_at": "2019-08-24T14:15:22Z",
    "daily_cost": 0,
    "deadline": "2019-08-24T14:15:22Z",
    "id": "497f6eca-6276-4993-bfeb-53cbbbba6f08",
    "initiator_id": "06588898-9a84-4b35-ba8f-f9cbd64946f3",
    "initiator_name": "string",
    "job": {
      "canceled_at": "2019-08-24T14:15:22Z",
      "completed_at": "2019-08-24T14:15:22Z",
      "created_at": "2019-08-24T14:15:22Z",
      "error": "string",
      "error_code": "REQUIRED_TEMPLATE_VARIABLES",
      "file_id": "8a0cfb4f-ddc9-436d-91bb-75133c583767",
      "id": "497f6eca-6276-4993-bfeb-53cbbbba6f08",
      "queue_position": 0,
      "queue_size": 0,
      "started_at": "2019-08-24T14:15:22Z",
      "status": "pending",
      "tags": {
        "property1": "string",
        "property2": "string"
      },
      "worker_id": "ae5fa6f7-c55b-40c1-b40a-b36ac467652b"
    },
    "max_deadline": "2019-08-24T14:15:22Z",
    "reason": "initiator",
    "resources": [
      {
        "agents": [
          {
            "api_version": "string",
            "apps": [
              {
                "command": "string",
                "display_name": "string",
                "external": true,
                "health": "disabled",
                "healthcheck": {
                  "interval": 0,
                  "threshold": 0,
                  "url": "string"
                },
                "icon": "string",
                "id": "497f6eca-6276-4993-bfeb-53cbbbba6f08",
                "sharing_level": "owner",
                "slug": "string",
                "subdomain": true,
                "subdomain_name": "string",
                "url": "string"
              }
            ],
            "architecture": "string",
            "connection_timeout_seconds": 0,
            "created_at": "2019-08-24T14:15:22Z",
            "directory": "string",
            "disconnected_at": "2019-08-24T14:15:22Z",
            "display_apps": ["vscode"],
            "environment_variables": {
              "property1": "string",
              "property2": "string"
            },
            "expanded_directory": "string",
            "first_connected_at": "2019-08-24T14:15:22Z",
            "health": {
              "healthy": false,
              "reason": "agent has lost connection"
            },
            "id": "497f6eca-6276-4993-bfeb-53cbbbba6f08",
            "instance_id": "string",
            "last_connected_at": "2019-08-24T14:15:22Z",
            "latency": {
              "property1": {
                "latency_ms": 0,
                "preferred": true
              },
              "property2": {
                "latency_ms": 0,
                "preferred": true
              }
            },
            "lifecycle_state": "created",
            "log_sources": [
              {
                "created_at": "2019-08-24T14:15:22Z",
                "display_name": "string",
                "icon": "string",
                "id": "497f6eca-6276-4993-bfeb-53cbbbba6f08",
                "workspace_agent_id": "7ad2e618-fea7-4c1a-b70a-f501566a72f1"
              }
            ],
            "logs_length": 0,
            "logs_overflowed": true,
            "name": "string",
            "operating_system": "string",
            "ready_at": "2019-08-24T14:15:22Z",
            "resource_id": "4d5215ed-38bb-48ed-879a-fdb9ca58522f",
            "scripts": [
              {
                "cron": "string",
                "log_path": "string",
                "log_source_id": "4197ab25-95cf-4b91-9c78-f7f2af5d353a",
                "run_on_start": true,
                "run_on_stop": true,
                "script": "string",
                "start_blocks_login": true,
                "timeout": 0
              }
            ],
            "started_at": "2019-08-24T14:15:22Z",
            "startup_script_behavior": "blocking",
            "status": "connecting",
            "subsystems": ["envbox"],
            "troubleshooting_url": "string",
            "updated_at": "2019-08-24T14:15:22Z",
            "version": "string"
          }
        ],
        "created_at": "2019-08-24T14:15:22Z",
        "daily_cost": 0,
        "hide": true,
        "icon": "string",
        "id": "497f6eca-6276-4993-bfeb-53cbbbba6f08",
        "job_id": "453bd7d7-5355-4d6d-a38e-d9e7eb218c3f",
        "metadata": [
          {
            "key": "string",
            "sensitive": true,
            "value": "string"
          }
        ],
        "name": "string",
        "type": "string",
        "workspace_transition": "start"
      }
    ],
    "status": "pending",
    "template_version_id": "0ba39c92-1f1b-4c32-aa3e-9925d7713eb1",
    "template_version_name": "string",
    "transition": "start",
    "updated_at": "2019-08-24T14:15:22Z",
    "workspace_id": "0967198e-ec7b-4c6b-b4d3-f71244cadbe9",
    "workspace_name": "string",
    "workspace_owner_id": "e7078695-5279-4c86-8774-3ac2367a2fc7",
    "workspace_owner_name": "string"
  },
  "name": "string",
  "organization_id": "7c60d51f-b44e-4682-87d6-449835ea4de6",
  "outdated": true,
  "owner_id": "8826ee2e-7933-4665-aef2-2393f84a0d05",
  "owner_name": "string",
  "template_active_version_id": "b0da9c29-67d8-4c87-888c-bafe356f7f3c",
  "template_allow_user_cancel_workspace_jobs": true,
  "template_display_name": "string",
  "template_icon": "string",
  "template_id": "c6d67e98-83ea-49f0-8812-e4abae2b68bc",
  "template_name": "string",
  "template_require_active_version": true,
  "ttl_ms": 0,
  "updated_at": "2019-08-24T14:15:22Z"
}
```

### Properties

| Name                                        | Type                                                   | Required | Restrictions | Description                                                                                                                                                                                                                                           |
| ------------------------------------------- | ------------------------------------------------------ | -------- | ------------ | ----------------------------------------------------------------------------------------------------------------------------------------------------------------------------------------------------------------------------------------------------- |
| `automatic_updates`                         | [codersdk.AutomaticUpdates](#codersdkautomaticupdates) | false    |              |                                                                                                                                                                                                                                                       |
| `autostart_schedule`                        | string                                                 | false    |              |                                                                                                                                                                                                                                                       |
| `created_at`                                | string                                                 | false    |              |                                                                                                                                                                                                                                                       |
| `deleting_at`                               | string                                                 | false    |              | Deleting at indicates the time at which the workspace will be permanently deleted. A workspace is eligible for deletion if it is dormant (a non-nil dormant_at value) and a value has been specified for time_til_dormant_autodelete on its template. |
| `dormant_at`                                | string                                                 | false    |              | Dormant at being non-nil indicates a workspace that is dormant. A dormant workspace is no longer accessible must be activated. It is subject to deletion if it breaches the duration of the time*til* field on its template.                          |
| `health`                                    | [codersdk.WorkspaceHealth](#codersdkworkspacehealth)   | false    |              | Health shows the health of the workspace and information about what is causing an unhealthy status.                                                                                                                                                   |
| `id`                                        | string                                                 | false    |              |                                                                                                                                                                                                                                                       |
| `last_used_at`                              | string                                                 | false    |              |                                                                                                                                                                                                                                                       |
| `latest_build`                              | [codersdk.WorkspaceBuild](#codersdkworkspacebuild)     | false    |              |                                                                                                                                                                                                                                                       |
| `name`                                      | string                                                 | false    |              |                                                                                                                                                                                                                                                       |
| `organization_id`                           | string                                                 | false    |              |                                                                                                                                                                                                                                                       |
| `outdated`                                  | boolean                                                | false    |              |                                                                                                                                                                                                                                                       |
| `owner_id`                                  | string                                                 | false    |              |                                                                                                                                                                                                                                                       |
| `owner_name`                                | string                                                 | false    |              |                                                                                                                                                                                                                                                       |
| `template_active_version_id`                | string                                                 | false    |              |                                                                                                                                                                                                                                                       |
| `template_allow_user_cancel_workspace_jobs` | boolean                                                | false    |              |                                                                                                                                                                                                                                                       |
| `template_display_name`                     | string                                                 | false    |              |                                                                                                                                                                                                                                                       |
| `template_icon`                             | string                                                 | false    |              |                                                                                                                                                                                                                                                       |
| `template_id`                               | string                                                 | false    |              |                                                                                                                                                                                                                                                       |
| `template_name`                             | string                                                 | false    |              |                                                                                                                                                                                                                                                       |
| `template_require_active_version`           | boolean                                                | false    |              |                                                                                                                                                                                                                                                       |
| `ttl_ms`                                    | integer                                                | false    |              |                                                                                                                                                                                                                                                       |
| `updated_at`                                | string                                                 | false    |              |                                                                                                                                                                                                                                                       |

#### Enumerated Values

| Property            | Value    |
| ------------------- | -------- |
| `automatic_updates` | `always` |
| `automatic_updates` | `never`  |

## codersdk.WorkspaceAgent

```json
{
  "api_version": "string",
  "apps": [
    {
      "command": "string",
      "display_name": "string",
      "external": true,
      "health": "disabled",
      "healthcheck": {
        "interval": 0,
        "threshold": 0,
        "url": "string"
      },
      "icon": "string",
      "id": "497f6eca-6276-4993-bfeb-53cbbbba6f08",
      "sharing_level": "owner",
      "slug": "string",
      "subdomain": true,
      "subdomain_name": "string",
      "url": "string"
    }
  ],
  "architecture": "string",
  "connection_timeout_seconds": 0,
  "created_at": "2019-08-24T14:15:22Z",
  "directory": "string",
  "disconnected_at": "2019-08-24T14:15:22Z",
  "display_apps": ["vscode"],
  "environment_variables": {
    "property1": "string",
    "property2": "string"
  },
  "expanded_directory": "string",
  "first_connected_at": "2019-08-24T14:15:22Z",
  "health": {
    "healthy": false,
    "reason": "agent has lost connection"
  },
  "id": "497f6eca-6276-4993-bfeb-53cbbbba6f08",
  "instance_id": "string",
  "last_connected_at": "2019-08-24T14:15:22Z",
  "latency": {
    "property1": {
      "latency_ms": 0,
      "preferred": true
    },
    "property2": {
      "latency_ms": 0,
      "preferred": true
    }
  },
  "lifecycle_state": "created",
  "log_sources": [
    {
      "created_at": "2019-08-24T14:15:22Z",
      "display_name": "string",
      "icon": "string",
      "id": "497f6eca-6276-4993-bfeb-53cbbbba6f08",
      "workspace_agent_id": "7ad2e618-fea7-4c1a-b70a-f501566a72f1"
    }
  ],
  "logs_length": 0,
  "logs_overflowed": true,
  "name": "string",
  "operating_system": "string",
  "ready_at": "2019-08-24T14:15:22Z",
  "resource_id": "4d5215ed-38bb-48ed-879a-fdb9ca58522f",
  "scripts": [
    {
      "cron": "string",
      "log_path": "string",
      "log_source_id": "4197ab25-95cf-4b91-9c78-f7f2af5d353a",
      "run_on_start": true,
      "run_on_stop": true,
      "script": "string",
      "start_blocks_login": true,
      "timeout": 0
    }
  ],
  "started_at": "2019-08-24T14:15:22Z",
  "startup_script_behavior": "blocking",
  "status": "connecting",
  "subsystems": ["envbox"],
  "troubleshooting_url": "string",
  "updated_at": "2019-08-24T14:15:22Z",
  "version": "string"
}
```

### Properties

| Name                         | Type                                                                                         | Required | Restrictions | Description                                                                                                                                                                  |
| ---------------------------- | -------------------------------------------------------------------------------------------- | -------- | ------------ | ---------------------------------------------------------------------------------------------------------------------------------------------------------------------------- |
| `api_version`                | string                                                                                       | false    |              |                                                                                                                                                                              |
| `apps`                       | array of [codersdk.WorkspaceApp](#codersdkworkspaceapp)                                      | false    |              |                                                                                                                                                                              |
| `architecture`               | string                                                                                       | false    |              |                                                                                                                                                                              |
| `connection_timeout_seconds` | integer                                                                                      | false    |              |                                                                                                                                                                              |
| `created_at`                 | string                                                                                       | false    |              |                                                                                                                                                                              |
| `directory`                  | string                                                                                       | false    |              |                                                                                                                                                                              |
| `disconnected_at`            | string                                                                                       | false    |              |                                                                                                                                                                              |
| `display_apps`               | array of [codersdk.DisplayApp](#codersdkdisplayapp)                                          | false    |              |                                                                                                                                                                              |
| `environment_variables`      | object                                                                                       | false    |              |                                                                                                                                                                              |
| » `[any property]`           | string                                                                                       | false    |              |                                                                                                                                                                              |
| `expanded_directory`         | string                                                                                       | false    |              |                                                                                                                                                                              |
| `first_connected_at`         | string                                                                                       | false    |              |                                                                                                                                                                              |
| `health`                     | [codersdk.WorkspaceAgentHealth](#codersdkworkspaceagenthealth)                               | false    |              | Health reports the health of the agent.                                                                                                                                      |
| `id`                         | string                                                                                       | false    |              |                                                                                                                                                                              |
| `instance_id`                | string                                                                                       | false    |              |                                                                                                                                                                              |
| `last_connected_at`          | string                                                                                       | false    |              |                                                                                                                                                                              |
| `latency`                    | object                                                                                       | false    |              | Latency is mapped by region name (e.g. "New York City", "Seattle").                                                                                                          |
| » `[any property]`           | [codersdk.DERPRegion](#codersdkderpregion)                                                   | false    |              |                                                                                                                                                                              |
| `lifecycle_state`            | [codersdk.WorkspaceAgentLifecycle](#codersdkworkspaceagentlifecycle)                         | false    |              |                                                                                                                                                                              |
| `log_sources`                | array of [codersdk.WorkspaceAgentLogSource](#codersdkworkspaceagentlogsource)                | false    |              |                                                                                                                                                                              |
| `logs_length`                | integer                                                                                      | false    |              |                                                                                                                                                                              |
| `logs_overflowed`            | boolean                                                                                      | false    |              |                                                                                                                                                                              |
| `name`                       | string                                                                                       | false    |              |                                                                                                                                                                              |
| `operating_system`           | string                                                                                       | false    |              |                                                                                                                                                                              |
| `ready_at`                   | string                                                                                       | false    |              |                                                                                                                                                                              |
| `resource_id`                | string                                                                                       | false    |              |                                                                                                                                                                              |
| `scripts`                    | array of [codersdk.WorkspaceAgentScript](#codersdkworkspaceagentscript)                      | false    |              |                                                                                                                                                                              |
| `started_at`                 | string                                                                                       | false    |              |                                                                                                                                                                              |
| `startup_script_behavior`    | [codersdk.WorkspaceAgentStartupScriptBehavior](#codersdkworkspaceagentstartupscriptbehavior) | false    |              | Startup script behavior is a legacy field that is deprecated in favor of the `coder_script` resource. It's only referenced by old clients. Deprecated: Remove in the future! |
| `status`                     | [codersdk.WorkspaceAgentStatus](#codersdkworkspaceagentstatus)                               | false    |              |                                                                                                                                                                              |
| `subsystems`                 | array of [codersdk.AgentSubsystem](#codersdkagentsubsystem)                                  | false    |              |                                                                                                                                                                              |
| `troubleshooting_url`        | string                                                                                       | false    |              |                                                                                                                                                                              |
| `updated_at`                 | string                                                                                       | false    |              |                                                                                                                                                                              |
| `version`                    | string                                                                                       | false    |              |                                                                                                                                                                              |

## codersdk.WorkspaceAgentConnectionInfo

```json
{
  "derp_force_websockets": true,
  "derp_map": {
    "homeParams": {
      "regionScore": {
        "property1": 0,
        "property2": 0
      }
    },
    "omitDefaultRegions": true,
    "regions": {
      "property1": {
        "avoid": true,
        "embeddedRelay": true,
        "nodes": [
          {
            "canPort80": true,
            "certName": "string",
            "derpport": 0,
            "forceHTTP": true,
            "hostName": "string",
            "insecureForTests": true,
            "ipv4": "string",
            "ipv6": "string",
            "name": "string",
            "regionID": 0,
            "stunonly": true,
            "stunport": 0,
            "stuntestIP": "string"
          }
        ],
        "regionCode": "string",
        "regionID": 0,
        "regionName": "string"
      },
      "property2": {
        "avoid": true,
        "embeddedRelay": true,
        "nodes": [
          {
            "canPort80": true,
            "certName": "string",
            "derpport": 0,
            "forceHTTP": true,
            "hostName": "string",
            "insecureForTests": true,
            "ipv4": "string",
            "ipv6": "string",
            "name": "string",
            "regionID": 0,
            "stunonly": true,
            "stunport": 0,
            "stuntestIP": "string"
          }
        ],
        "regionCode": "string",
        "regionID": 0,
        "regionName": "string"
      }
    }
  },
  "disable_direct_connections": true
}
```

### Properties

| Name                         | Type                               | Required | Restrictions | Description |
| ---------------------------- | ---------------------------------- | -------- | ------------ | ----------- |
| `derp_force_websockets`      | boolean                            | false    |              |             |
| `derp_map`                   | [tailcfg.DERPMap](#tailcfgderpmap) | false    |              |             |
| `disable_direct_connections` | boolean                            | false    |              |             |

## codersdk.WorkspaceAgentHealth

```json
{
  "healthy": false,
  "reason": "agent has lost connection"
}
```

### Properties

| Name      | Type    | Required | Restrictions | Description                                                                                   |
| --------- | ------- | -------- | ------------ | --------------------------------------------------------------------------------------------- |
| `healthy` | boolean | false    |              | Healthy is true if the agent is healthy.                                                      |
| `reason`  | string  | false    |              | Reason is a human-readable explanation of the agent's health. It is empty if Healthy is true. |

## codersdk.WorkspaceAgentLifecycle

```json
"created"
```

### Properties

#### Enumerated Values

| Value              |
| ------------------ |
| `created`          |
| `starting`         |
| `start_timeout`    |
| `start_error`      |
| `ready`            |
| `shutting_down`    |
| `shutdown_timeout` |
| `shutdown_error`   |
| `off`              |

## codersdk.WorkspaceAgentListeningPort

```json
{
  "network": "string",
  "port": 0,
  "process_name": "string"
}
```

### Properties

| Name           | Type    | Required | Restrictions | Description              |
| -------------- | ------- | -------- | ------------ | ------------------------ |
| `network`      | string  | false    |              | only "tcp" at the moment |
| `port`         | integer | false    |              |                          |
| `process_name` | string  | false    |              | may be empty             |

## codersdk.WorkspaceAgentListeningPortsResponse

```json
{
  "ports": [
    {
      "network": "string",
      "port": 0,
      "process_name": "string"
    }
  ]
}
```

### Properties

| Name    | Type                                                                                  | Required | Restrictions | Description                                                                                                                                                                                                                                            |
| ------- | ------------------------------------------------------------------------------------- | -------- | ------------ | ------------------------------------------------------------------------------------------------------------------------------------------------------------------------------------------------------------------------------------------------------ |
| `ports` | array of [codersdk.WorkspaceAgentListeningPort](#codersdkworkspaceagentlisteningport) | false    |              | If there are no ports in the list, nothing should be displayed in the UI. There must not be a "no ports available" message or anything similar, as there will always be no ports displayed on platforms where our port detection logic is unsupported. |

## codersdk.WorkspaceAgentLog

```json
{
  "created_at": "2019-08-24T14:15:22Z",
  "id": 0,
  "level": "trace",
  "output": "string",
  "source_id": "ae50a35c-df42-4eff-ba26-f8bc28d2af81"
}
```

### Properties

| Name         | Type                                   | Required | Restrictions | Description |
| ------------ | -------------------------------------- | -------- | ------------ | ----------- |
| `created_at` | string                                 | false    |              |             |
| `id`         | integer                                | false    |              |             |
| `level`      | [codersdk.LogLevel](#codersdkloglevel) | false    |              |             |
| `output`     | string                                 | false    |              |             |
| `source_id`  | string                                 | false    |              |             |

## codersdk.WorkspaceAgentLogSource

```json
{
  "created_at": "2019-08-24T14:15:22Z",
  "display_name": "string",
  "icon": "string",
  "id": "497f6eca-6276-4993-bfeb-53cbbbba6f08",
  "workspace_agent_id": "7ad2e618-fea7-4c1a-b70a-f501566a72f1"
}
```

### Properties

| Name                 | Type   | Required | Restrictions | Description |
| -------------------- | ------ | -------- | ------------ | ----------- |
| `created_at`         | string | false    |              |             |
| `display_name`       | string | false    |              |             |
| `icon`               | string | false    |              |             |
| `id`                 | string | false    |              |             |
| `workspace_agent_id` | string | false    |              |             |

## codersdk.WorkspaceAgentMetadataDescription

```json
{
  "display_name": "string",
  "interval": 0,
  "key": "string",
  "script": "string",
  "timeout": 0
}
```

### Properties

| Name           | Type    | Required | Restrictions | Description |
| -------------- | ------- | -------- | ------------ | ----------- |
| `display_name` | string  | false    |              |             |
| `interval`     | integer | false    |              |             |
| `key`          | string  | false    |              |             |
| `script`       | string  | false    |              |             |
| `timeout`      | integer | false    |              |             |

## codersdk.WorkspaceAgentScript

```json
{
  "cron": "string",
  "log_path": "string",
  "log_source_id": "4197ab25-95cf-4b91-9c78-f7f2af5d353a",
  "run_on_start": true,
  "run_on_stop": true,
  "script": "string",
  "start_blocks_login": true,
  "timeout": 0
}
```

### Properties

| Name                 | Type    | Required | Restrictions | Description |
| -------------------- | ------- | -------- | ------------ | ----------- |
| `cron`               | string  | false    |              |             |
| `log_path`           | string  | false    |              |             |
| `log_source_id`      | string  | false    |              |             |
| `run_on_start`       | boolean | false    |              |             |
| `run_on_stop`        | boolean | false    |              |             |
| `script`             | string  | false    |              |             |
| `start_blocks_login` | boolean | false    |              |             |
| `timeout`            | integer | false    |              |             |

## codersdk.WorkspaceAgentStartupScriptBehavior

```json
"blocking"
```

### Properties

#### Enumerated Values

| Value          |
| -------------- |
| `blocking`     |
| `non-blocking` |

## codersdk.WorkspaceAgentStatus

```json
"connecting"
```

### Properties

#### Enumerated Values

| Value          |
| -------------- |
| `connecting`   |
| `connected`    |
| `disconnected` |
| `timeout`      |

## codersdk.WorkspaceApp

```json
{
  "command": "string",
  "display_name": "string",
  "external": true,
  "health": "disabled",
  "healthcheck": {
    "interval": 0,
    "threshold": 0,
    "url": "string"
  },
  "icon": "string",
  "id": "497f6eca-6276-4993-bfeb-53cbbbba6f08",
  "sharing_level": "owner",
  "slug": "string",
  "subdomain": true,
  "subdomain_name": "string",
  "url": "string"
}
```

### Properties

| Name             | Type                                                                   | Required | Restrictions | Description                                                                                                                                                                                                                                    |
| ---------------- | ---------------------------------------------------------------------- | -------- | ------------ | ---------------------------------------------------------------------------------------------------------------------------------------------------------------------------------------------------------------------------------------------- |
| `command`        | string                                                                 | false    |              |                                                                                                                                                                                                                                                |
| `display_name`   | string                                                                 | false    |              | Display name is a friendly name for the app.                                                                                                                                                                                                   |
| `external`       | boolean                                                                | false    |              | External specifies whether the URL should be opened externally on the client or not.                                                                                                                                                           |
| `health`         | [codersdk.WorkspaceAppHealth](#codersdkworkspaceapphealth)             | false    |              |                                                                                                                                                                                                                                                |
| `healthcheck`    | [codersdk.Healthcheck](#codersdkhealthcheck)                           | false    |              | Healthcheck specifies the configuration for checking app health.                                                                                                                                                                               |
| `icon`           | string                                                                 | false    |              | Icon is a relative path or external URL that specifies an icon to be displayed in the dashboard.                                                                                                                                               |
| `id`             | string                                                                 | false    |              |                                                                                                                                                                                                                                                |
| `sharing_level`  | [codersdk.WorkspaceAppSharingLevel](#codersdkworkspaceappsharinglevel) | false    |              |                                                                                                                                                                                                                                                |
| `slug`           | string                                                                 | false    |              | Slug is a unique identifier within the agent.                                                                                                                                                                                                  |
| `subdomain`      | boolean                                                                | false    |              | Subdomain denotes whether the app should be accessed via a path on the `coder server` or via a hostname-based dev URL. If this is set to true and there is no app wildcard configured on the server, the app will not be accessible in the UI. |
| `subdomain_name` | string                                                                 | false    |              | Subdomain name is the application domain exposed on the `coder server`.                                                                                                                                                                        |
| `url`            | string                                                                 | false    |              | URL is the address being proxied to inside the workspace. If external is specified, this will be opened on the client.                                                                                                                         |

#### Enumerated Values

| Property        | Value           |
| --------------- | --------------- |
| `sharing_level` | `owner`         |
| `sharing_level` | `authenticated` |
| `sharing_level` | `public`        |

## codersdk.WorkspaceAppHealth

```json
"disabled"
```

### Properties

#### Enumerated Values

| Value          |
| -------------- |
| `disabled`     |
| `initializing` |
| `healthy`      |
| `unhealthy`    |

## codersdk.WorkspaceAppSharingLevel

```json
"owner"
```

### Properties

#### Enumerated Values

| Value           |
| --------------- |
| `owner`         |
| `authenticated` |
| `public`        |

## codersdk.WorkspaceBuild

```json
{
  "build_number": 0,
  "created_at": "2019-08-24T14:15:22Z",
  "daily_cost": 0,
  "deadline": "2019-08-24T14:15:22Z",
  "id": "497f6eca-6276-4993-bfeb-53cbbbba6f08",
  "initiator_id": "06588898-9a84-4b35-ba8f-f9cbd64946f3",
  "initiator_name": "string",
  "job": {
    "canceled_at": "2019-08-24T14:15:22Z",
    "completed_at": "2019-08-24T14:15:22Z",
    "created_at": "2019-08-24T14:15:22Z",
    "error": "string",
    "error_code": "REQUIRED_TEMPLATE_VARIABLES",
    "file_id": "8a0cfb4f-ddc9-436d-91bb-75133c583767",
    "id": "497f6eca-6276-4993-bfeb-53cbbbba6f08",
    "queue_position": 0,
    "queue_size": 0,
    "started_at": "2019-08-24T14:15:22Z",
    "status": "pending",
    "tags": {
      "property1": "string",
      "property2": "string"
    },
    "worker_id": "ae5fa6f7-c55b-40c1-b40a-b36ac467652b"
  },
  "max_deadline": "2019-08-24T14:15:22Z",
  "reason": "initiator",
  "resources": [
    {
      "agents": [
        {
          "api_version": "string",
          "apps": [
            {
              "command": "string",
              "display_name": "string",
              "external": true,
              "health": "disabled",
              "healthcheck": {
                "interval": 0,
                "threshold": 0,
                "url": "string"
              },
              "icon": "string",
              "id": "497f6eca-6276-4993-bfeb-53cbbbba6f08",
              "sharing_level": "owner",
              "slug": "string",
              "subdomain": true,
              "subdomain_name": "string",
              "url": "string"
            }
          ],
          "architecture": "string",
          "connection_timeout_seconds": 0,
          "created_at": "2019-08-24T14:15:22Z",
          "directory": "string",
          "disconnected_at": "2019-08-24T14:15:22Z",
          "display_apps": ["vscode"],
          "environment_variables": {
            "property1": "string",
            "property2": "string"
          },
          "expanded_directory": "string",
          "first_connected_at": "2019-08-24T14:15:22Z",
          "health": {
            "healthy": false,
            "reason": "agent has lost connection"
          },
          "id": "497f6eca-6276-4993-bfeb-53cbbbba6f08",
          "instance_id": "string",
          "last_connected_at": "2019-08-24T14:15:22Z",
          "latency": {
            "property1": {
              "latency_ms": 0,
              "preferred": true
            },
            "property2": {
              "latency_ms": 0,
              "preferred": true
            }
          },
          "lifecycle_state": "created",
          "log_sources": [
            {
              "created_at": "2019-08-24T14:15:22Z",
              "display_name": "string",
              "icon": "string",
              "id": "497f6eca-6276-4993-bfeb-53cbbbba6f08",
              "workspace_agent_id": "7ad2e618-fea7-4c1a-b70a-f501566a72f1"
            }
          ],
          "logs_length": 0,
          "logs_overflowed": true,
          "name": "string",
          "operating_system": "string",
          "ready_at": "2019-08-24T14:15:22Z",
          "resource_id": "4d5215ed-38bb-48ed-879a-fdb9ca58522f",
          "scripts": [
            {
              "cron": "string",
              "log_path": "string",
              "log_source_id": "4197ab25-95cf-4b91-9c78-f7f2af5d353a",
              "run_on_start": true,
              "run_on_stop": true,
              "script": "string",
              "start_blocks_login": true,
              "timeout": 0
            }
          ],
          "started_at": "2019-08-24T14:15:22Z",
          "startup_script_behavior": "blocking",
          "status": "connecting",
          "subsystems": ["envbox"],
          "troubleshooting_url": "string",
          "updated_at": "2019-08-24T14:15:22Z",
          "version": "string"
        }
      ],
      "created_at": "2019-08-24T14:15:22Z",
      "daily_cost": 0,
      "hide": true,
      "icon": "string",
      "id": "497f6eca-6276-4993-bfeb-53cbbbba6f08",
      "job_id": "453bd7d7-5355-4d6d-a38e-d9e7eb218c3f",
      "metadata": [
        {
          "key": "string",
          "sensitive": true,
          "value": "string"
        }
      ],
      "name": "string",
      "type": "string",
      "workspace_transition": "start"
    }
  ],
  "status": "pending",
  "template_version_id": "0ba39c92-1f1b-4c32-aa3e-9925d7713eb1",
  "template_version_name": "string",
  "transition": "start",
  "updated_at": "2019-08-24T14:15:22Z",
  "workspace_id": "0967198e-ec7b-4c6b-b4d3-f71244cadbe9",
  "workspace_name": "string",
  "workspace_owner_id": "e7078695-5279-4c86-8774-3ac2367a2fc7",
  "workspace_owner_name": "string"
}
```

### Properties

| Name                    | Type                                                              | Required | Restrictions | Description |
| ----------------------- | ----------------------------------------------------------------- | -------- | ------------ | ----------- |
| `build_number`          | integer                                                           | false    |              |             |
| `created_at`            | string                                                            | false    |              |             |
| `daily_cost`            | integer                                                           | false    |              |             |
| `deadline`              | string                                                            | false    |              |             |
| `id`                    | string                                                            | false    |              |             |
| `initiator_id`          | string                                                            | false    |              |             |
| `initiator_name`        | string                                                            | false    |              |             |
| `job`                   | [codersdk.ProvisionerJob](#codersdkprovisionerjob)                | false    |              |             |
| `max_deadline`          | string                                                            | false    |              |             |
| `reason`                | [codersdk.BuildReason](#codersdkbuildreason)                      | false    |              |             |
| `resources`             | array of [codersdk.WorkspaceResource](#codersdkworkspaceresource) | false    |              |             |
| `status`                | [codersdk.WorkspaceStatus](#codersdkworkspacestatus)              | false    |              |             |
| `template_version_id`   | string                                                            | false    |              |             |
| `template_version_name` | string                                                            | false    |              |             |
| `transition`            | [codersdk.WorkspaceTransition](#codersdkworkspacetransition)      | false    |              |             |
| `updated_at`            | string                                                            | false    |              |             |
| `workspace_id`          | string                                                            | false    |              |             |
| `workspace_name`        | string                                                            | false    |              |             |
| `workspace_owner_id`    | string                                                            | false    |              |             |
| `workspace_owner_name`  | string                                                            | false    |              |             |

#### Enumerated Values

| Property     | Value       |
| ------------ | ----------- |
| `reason`     | `initiator` |
| `reason`     | `autostart` |
| `reason`     | `autostop`  |
| `status`     | `pending`   |
| `status`     | `starting`  |
| `status`     | `running`   |
| `status`     | `stopping`  |
| `status`     | `stopped`   |
| `status`     | `failed`    |
| `status`     | `canceling` |
| `status`     | `canceled`  |
| `status`     | `deleting`  |
| `status`     | `deleted`   |
| `transition` | `start`     |
| `transition` | `stop`      |
| `transition` | `delete`    |

## codersdk.WorkspaceBuildParameter

```json
{
  "name": "string",
  "value": "string"
}
```

### Properties

| Name    | Type   | Required | Restrictions | Description |
| ------- | ------ | -------- | ------------ | ----------- |
| `name`  | string | false    |              |             |
| `value` | string | false    |              |             |

## codersdk.WorkspaceConnectionLatencyMS

```json
{
  "p50": 0,
  "p95": 0
}
```

### Properties

| Name  | Type   | Required | Restrictions | Description |
| ----- | ------ | -------- | ------------ | ----------- |
| `p50` | number | false    |              |             |
| `p95` | number | false    |              |             |

## codersdk.WorkspaceDeploymentStats

```json
{
  "building": 0,
  "connection_latency_ms": {
    "p50": 0,
    "p95": 0
  },
  "failed": 0,
  "pending": 0,
  "running": 0,
  "rx_bytes": 0,
  "stopped": 0,
  "tx_bytes": 0
}
```

### Properties

| Name                    | Type                                                                           | Required | Restrictions | Description |
| ----------------------- | ------------------------------------------------------------------------------ | -------- | ------------ | ----------- |
| `building`              | integer                                                                        | false    |              |             |
| `connection_latency_ms` | [codersdk.WorkspaceConnectionLatencyMS](#codersdkworkspaceconnectionlatencyms) | false    |              |             |
| `failed`                | integer                                                                        | false    |              |             |
| `pending`               | integer                                                                        | false    |              |             |
| `running`               | integer                                                                        | false    |              |             |
| `rx_bytes`              | integer                                                                        | false    |              |             |
| `stopped`               | integer                                                                        | false    |              |             |
| `tx_bytes`              | integer                                                                        | false    |              |             |

## codersdk.WorkspaceHealth

```json
{
  "failing_agents": ["497f6eca-6276-4993-bfeb-53cbbbba6f08"],
  "healthy": false
}
```

### Properties

| Name             | Type            | Required | Restrictions | Description                                                          |
| ---------------- | --------------- | -------- | ------------ | -------------------------------------------------------------------- |
| `failing_agents` | array of string | false    |              | Failing agents lists the IDs of the agents that are failing, if any. |
| `healthy`        | boolean         | false    |              | Healthy is true if the workspace is healthy.                         |

## codersdk.WorkspaceProxy

```json
{
  "created_at": "2019-08-24T14:15:22Z",
  "deleted": true,
  "derp_enabled": true,
  "derp_only": true,
  "display_name": "string",
  "healthy": true,
  "icon_url": "string",
  "id": "497f6eca-6276-4993-bfeb-53cbbbba6f08",
  "name": "string",
  "path_app_url": "string",
  "status": {
    "checked_at": "2019-08-24T14:15:22Z",
    "report": {
      "errors": ["string"],
      "warnings": ["string"]
    },
    "status": "ok"
  },
  "updated_at": "2019-08-24T14:15:22Z",
  "version": "string",
  "wildcard_hostname": "string"
}
```

### Properties

| Name                | Type                                                           | Required | Restrictions | Description                                                                                                                                                                        |
| ------------------- | -------------------------------------------------------------- | -------- | ------------ | ---------------------------------------------------------------------------------------------------------------------------------------------------------------------------------- |
| `created_at`        | string                                                         | false    |              |                                                                                                                                                                                    |
| `deleted`           | boolean                                                        | false    |              |                                                                                                                                                                                    |
| `derp_enabled`      | boolean                                                        | false    |              |                                                                                                                                                                                    |
| `derp_only`         | boolean                                                        | false    |              |                                                                                                                                                                                    |
| `display_name`      | string                                                         | false    |              |                                                                                                                                                                                    |
| `healthy`           | boolean                                                        | false    |              |                                                                                                                                                                                    |
| `icon_url`          | string                                                         | false    |              |                                                                                                                                                                                    |
| `id`                | string                                                         | false    |              |                                                                                                                                                                                    |
| `name`              | string                                                         | false    |              |                                                                                                                                                                                    |
| `path_app_url`      | string                                                         | false    |              | Path app URL is the URL to the base path for path apps. Optional unless wildcard_hostname is set. E.g. https://us.example.com                                                      |
| `status`            | [codersdk.WorkspaceProxyStatus](#codersdkworkspaceproxystatus) | false    |              | Status is the latest status check of the proxy. This will be empty for deleted proxies. This value can be used to determine if a workspace proxy is healthy and ready to use.      |
| `updated_at`        | string                                                         | false    |              |                                                                                                                                                                                    |
| `version`           | string                                                         | false    |              |                                                                                                                                                                                    |
| `wildcard_hostname` | string                                                         | false    |              | Wildcard hostname is the wildcard hostname for subdomain apps. E.g. _.us.example.com E.g. _--suffix.au.example.com Optional. Does not need to be on the same domain as PathAppURL. |

## codersdk.WorkspaceProxyStatus

```json
{
  "checked_at": "2019-08-24T14:15:22Z",
  "report": {
    "errors": ["string"],
    "warnings": ["string"]
  },
  "status": "ok"
}
```

### Properties

| Name         | Type                                                     | Required | Restrictions | Description                                                               |
| ------------ | -------------------------------------------------------- | -------- | ------------ | ------------------------------------------------------------------------- |
| `checked_at` | string                                                   | false    |              |                                                                           |
| `report`     | [codersdk.ProxyHealthReport](#codersdkproxyhealthreport) | false    |              | Report provides more information about the health of the workspace proxy. |
| `status`     | [codersdk.ProxyHealthStatus](#codersdkproxyhealthstatus) | false    |              |                                                                           |

## codersdk.WorkspaceQuota

```json
{
  "budget": 0,
  "credits_consumed": 0
}
```

### Properties

| Name               | Type    | Required | Restrictions | Description |
| ------------------ | ------- | -------- | ------------ | ----------- |
| `budget`           | integer | false    |              |             |
| `credits_consumed` | integer | false    |              |             |

## codersdk.WorkspaceResource

```json
{
  "agents": [
    {
      "api_version": "string",
      "apps": [
        {
          "command": "string",
          "display_name": "string",
          "external": true,
          "health": "disabled",
          "healthcheck": {
            "interval": 0,
            "threshold": 0,
            "url": "string"
          },
          "icon": "string",
          "id": "497f6eca-6276-4993-bfeb-53cbbbba6f08",
          "sharing_level": "owner",
          "slug": "string",
          "subdomain": true,
          "subdomain_name": "string",
          "url": "string"
        }
      ],
      "architecture": "string",
      "connection_timeout_seconds": 0,
      "created_at": "2019-08-24T14:15:22Z",
      "directory": "string",
      "disconnected_at": "2019-08-24T14:15:22Z",
      "display_apps": ["vscode"],
      "environment_variables": {
        "property1": "string",
        "property2": "string"
      },
      "expanded_directory": "string",
      "first_connected_at": "2019-08-24T14:15:22Z",
      "health": {
        "healthy": false,
        "reason": "agent has lost connection"
      },
      "id": "497f6eca-6276-4993-bfeb-53cbbbba6f08",
      "instance_id": "string",
      "last_connected_at": "2019-08-24T14:15:22Z",
      "latency": {
        "property1": {
          "latency_ms": 0,
          "preferred": true
        },
        "property2": {
          "latency_ms": 0,
          "preferred": true
        }
      },
      "lifecycle_state": "created",
      "log_sources": [
        {
          "created_at": "2019-08-24T14:15:22Z",
          "display_name": "string",
          "icon": "string",
          "id": "497f6eca-6276-4993-bfeb-53cbbbba6f08",
          "workspace_agent_id": "7ad2e618-fea7-4c1a-b70a-f501566a72f1"
        }
      ],
      "logs_length": 0,
      "logs_overflowed": true,
      "name": "string",
      "operating_system": "string",
      "ready_at": "2019-08-24T14:15:22Z",
      "resource_id": "4d5215ed-38bb-48ed-879a-fdb9ca58522f",
      "scripts": [
        {
          "cron": "string",
          "log_path": "string",
          "log_source_id": "4197ab25-95cf-4b91-9c78-f7f2af5d353a",
          "run_on_start": true,
          "run_on_stop": true,
          "script": "string",
          "start_blocks_login": true,
          "timeout": 0
        }
      ],
      "started_at": "2019-08-24T14:15:22Z",
      "startup_script_behavior": "blocking",
      "status": "connecting",
      "subsystems": ["envbox"],
      "troubleshooting_url": "string",
      "updated_at": "2019-08-24T14:15:22Z",
      "version": "string"
    }
  ],
  "created_at": "2019-08-24T14:15:22Z",
  "daily_cost": 0,
  "hide": true,
  "icon": "string",
  "id": "497f6eca-6276-4993-bfeb-53cbbbba6f08",
  "job_id": "453bd7d7-5355-4d6d-a38e-d9e7eb218c3f",
  "metadata": [
    {
      "key": "string",
      "sensitive": true,
      "value": "string"
    }
  ],
  "name": "string",
  "type": "string",
  "workspace_transition": "start"
}
```

### Properties

| Name                   | Type                                                                              | Required | Restrictions | Description |
| ---------------------- | --------------------------------------------------------------------------------- | -------- | ------------ | ----------- |
| `agents`               | array of [codersdk.WorkspaceAgent](#codersdkworkspaceagent)                       | false    |              |             |
| `created_at`           | string                                                                            | false    |              |             |
| `daily_cost`           | integer                                                                           | false    |              |             |
| `hide`                 | boolean                                                                           | false    |              |             |
| `icon`                 | string                                                                            | false    |              |             |
| `id`                   | string                                                                            | false    |              |             |
| `job_id`               | string                                                                            | false    |              |             |
| `metadata`             | array of [codersdk.WorkspaceResourceMetadata](#codersdkworkspaceresourcemetadata) | false    |              |             |
| `name`                 | string                                                                            | false    |              |             |
| `type`                 | string                                                                            | false    |              |             |
| `workspace_transition` | [codersdk.WorkspaceTransition](#codersdkworkspacetransition)                      | false    |              |             |

#### Enumerated Values

| Property               | Value    |
| ---------------------- | -------- |
| `workspace_transition` | `start`  |
| `workspace_transition` | `stop`   |
| `workspace_transition` | `delete` |

## codersdk.WorkspaceResourceMetadata

```json
{
  "key": "string",
  "sensitive": true,
  "value": "string"
}
```

### Properties

| Name        | Type    | Required | Restrictions | Description |
| ----------- | ------- | -------- | ------------ | ----------- |
| `key`       | string  | false    |              |             |
| `sensitive` | boolean | false    |              |             |
| `value`     | string  | false    |              |             |

## codersdk.WorkspaceStatus

```json
"pending"
```

### Properties

#### Enumerated Values

| Value       |
| ----------- |
| `pending`   |
| `starting`  |
| `running`   |
| `stopping`  |
| `stopped`   |
| `failed`    |
| `canceling` |
| `canceled`  |
| `deleting`  |
| `deleted`   |

## codersdk.WorkspaceTransition

```json
"start"
```

### Properties

#### Enumerated Values

| Value    |
| -------- |
| `start`  |
| `stop`   |
| `delete` |

## codersdk.WorkspacesResponse

```json
{
  "count": 0,
  "workspaces": [
    {
      "automatic_updates": "always",
      "autostart_schedule": "string",
      "created_at": "2019-08-24T14:15:22Z",
      "deleting_at": "2019-08-24T14:15:22Z",
      "dormant_at": "2019-08-24T14:15:22Z",
      "health": {
        "failing_agents": ["497f6eca-6276-4993-bfeb-53cbbbba6f08"],
        "healthy": false
      },
      "id": "497f6eca-6276-4993-bfeb-53cbbbba6f08",
      "last_used_at": "2019-08-24T14:15:22Z",
      "latest_build": {
        "build_number": 0,
        "created_at": "2019-08-24T14:15:22Z",
        "daily_cost": 0,
        "deadline": "2019-08-24T14:15:22Z",
        "id": "497f6eca-6276-4993-bfeb-53cbbbba6f08",
        "initiator_id": "06588898-9a84-4b35-ba8f-f9cbd64946f3",
        "initiator_name": "string",
        "job": {
          "canceled_at": "2019-08-24T14:15:22Z",
          "completed_at": "2019-08-24T14:15:22Z",
          "created_at": "2019-08-24T14:15:22Z",
          "error": "string",
          "error_code": "REQUIRED_TEMPLATE_VARIABLES",
          "file_id": "8a0cfb4f-ddc9-436d-91bb-75133c583767",
          "id": "497f6eca-6276-4993-bfeb-53cbbbba6f08",
          "queue_position": 0,
          "queue_size": 0,
          "started_at": "2019-08-24T14:15:22Z",
          "status": "pending",
          "tags": {
            "property1": "string",
            "property2": "string"
          },
          "worker_id": "ae5fa6f7-c55b-40c1-b40a-b36ac467652b"
        },
        "max_deadline": "2019-08-24T14:15:22Z",
        "reason": "initiator",
        "resources": [
          {
            "agents": [
              {
                "api_version": "string",
                "apps": [
                  {
                    "command": "string",
                    "display_name": "string",
                    "external": true,
                    "health": "disabled",
                    "healthcheck": {},
                    "icon": "string",
                    "id": "497f6eca-6276-4993-bfeb-53cbbbba6f08",
                    "sharing_level": "owner",
                    "slug": "string",
                    "subdomain": true,
                    "subdomain_name": "string",
                    "url": "string"
                  }
                ],
                "architecture": "string",
                "connection_timeout_seconds": 0,
                "created_at": "2019-08-24T14:15:22Z",
                "directory": "string",
                "disconnected_at": "2019-08-24T14:15:22Z",
                "display_apps": ["vscode"],
                "environment_variables": {
                  "property1": "string",
                  "property2": "string"
                },
                "expanded_directory": "string",
                "first_connected_at": "2019-08-24T14:15:22Z",
                "health": {
                  "healthy": false,
                  "reason": "agent has lost connection"
                },
                "id": "497f6eca-6276-4993-bfeb-53cbbbba6f08",
                "instance_id": "string",
                "last_connected_at": "2019-08-24T14:15:22Z",
                "latency": {
                  "property1": {
                    "latency_ms": 0,
                    "preferred": true
                  },
                  "property2": {
                    "latency_ms": 0,
                    "preferred": true
                  }
                },
                "lifecycle_state": "created",
                "log_sources": [
                  {
                    "created_at": "2019-08-24T14:15:22Z",
                    "display_name": "string",
                    "icon": "string",
                    "id": "497f6eca-6276-4993-bfeb-53cbbbba6f08",
                    "workspace_agent_id": "7ad2e618-fea7-4c1a-b70a-f501566a72f1"
                  }
                ],
                "logs_length": 0,
                "logs_overflowed": true,
                "name": "string",
                "operating_system": "string",
                "ready_at": "2019-08-24T14:15:22Z",
                "resource_id": "4d5215ed-38bb-48ed-879a-fdb9ca58522f",
                "scripts": [
                  {
                    "cron": "string",
                    "log_path": "string",
                    "log_source_id": "4197ab25-95cf-4b91-9c78-f7f2af5d353a",
                    "run_on_start": true,
                    "run_on_stop": true,
                    "script": "string",
                    "start_blocks_login": true,
                    "timeout": 0
                  }
                ],
                "started_at": "2019-08-24T14:15:22Z",
                "startup_script_behavior": "blocking",
                "status": "connecting",
                "subsystems": ["envbox"],
                "troubleshooting_url": "string",
                "updated_at": "2019-08-24T14:15:22Z",
                "version": "string"
              }
            ],
            "created_at": "2019-08-24T14:15:22Z",
            "daily_cost": 0,
            "hide": true,
            "icon": "string",
            "id": "497f6eca-6276-4993-bfeb-53cbbbba6f08",
            "job_id": "453bd7d7-5355-4d6d-a38e-d9e7eb218c3f",
            "metadata": [
              {
                "key": "string",
                "sensitive": true,
                "value": "string"
              }
            ],
            "name": "string",
            "type": "string",
            "workspace_transition": "start"
          }
        ],
        "status": "pending",
        "template_version_id": "0ba39c92-1f1b-4c32-aa3e-9925d7713eb1",
        "template_version_name": "string",
        "transition": "start",
        "updated_at": "2019-08-24T14:15:22Z",
        "workspace_id": "0967198e-ec7b-4c6b-b4d3-f71244cadbe9",
        "workspace_name": "string",
        "workspace_owner_id": "e7078695-5279-4c86-8774-3ac2367a2fc7",
        "workspace_owner_name": "string"
      },
      "name": "string",
      "organization_id": "7c60d51f-b44e-4682-87d6-449835ea4de6",
      "outdated": true,
      "owner_id": "8826ee2e-7933-4665-aef2-2393f84a0d05",
      "owner_name": "string",
      "template_active_version_id": "b0da9c29-67d8-4c87-888c-bafe356f7f3c",
      "template_allow_user_cancel_workspace_jobs": true,
      "template_display_name": "string",
      "template_icon": "string",
      "template_id": "c6d67e98-83ea-49f0-8812-e4abae2b68bc",
      "template_name": "string",
      "template_require_active_version": true,
      "ttl_ms": 0,
      "updated_at": "2019-08-24T14:15:22Z"
    }
  ]
}
```

### Properties

| Name         | Type                                              | Required | Restrictions | Description |
| ------------ | ------------------------------------------------- | -------- | ------------ | ----------- |
| `count`      | integer                                           | false    |              |             |
| `workspaces` | array of [codersdk.Workspace](#codersdkworkspace) | false    |              |             |

## derp.ServerInfoMessage

```json
{
  "tokenBucketBytesBurst": 0,
  "tokenBucketBytesPerSecond": 0
}
```

### Properties

| Name                                                                                       | Type    | Required | Restrictions | Description                                                                                                              |
| ------------------------------------------------------------------------------------------ | ------- | -------- | ------------ | ------------------------------------------------------------------------------------------------------------------------ |
| `tokenBucketBytesBurst`                                                                    | integer | false    |              | Tokenbucketbytesburst is how many bytes the server will allow to burst, temporarily violating TokenBucketBytesPerSecond. |
| Zero means unspecified. There might be a limit, but the client need not try to respect it. |
| `tokenBucketBytesPerSecond`                                                                | integer | false    |              | Tokenbucketbytespersecond is how many bytes per second the server says it will accept, including all framing bytes.      |
| Zero means unspecified. There might be a limit, but the client need not try to respect it. |

## derphealth.NodeReport

```json
{
  "can_exchange_messages": true,
  "client_errs": [["string"]],
  "client_logs": [["string"]],
  "error": "string",
  "healthy": true,
  "node": {
    "canPort80": true,
    "certName": "string",
    "derpport": 0,
    "forceHTTP": true,
    "hostName": "string",
    "insecureForTests": true,
    "ipv4": "string",
    "ipv6": "string",
    "name": "string",
    "regionID": 0,
    "stunonly": true,
    "stunport": 0,
    "stuntestIP": "string"
  },
  "node_info": {
    "tokenBucketBytesBurst": 0,
    "tokenBucketBytesPerSecond": 0
  },
  "round_trip_ping": "string",
  "round_trip_ping_ms": 0,
  "severity": "ok",
  "stun": {
    "canSTUN": true,
    "enabled": true,
    "error": "string"
  },
  "uses_websocket": true,
  "warnings": [
    {
      "code": "EUNKNOWN",
      "message": "string"
    }
  ]
}
```

### Properties

| Name                    | Type                                             | Required | Restrictions | Description                                                                                 |
| ----------------------- | ------------------------------------------------ | -------- | ------------ | ------------------------------------------------------------------------------------------- |
| `can_exchange_messages` | boolean                                          | false    |              |                                                                                             |
| `client_errs`           | array of array                                   | false    |              |                                                                                             |
| `client_logs`           | array of array                                   | false    |              |                                                                                             |
| `error`                 | string                                           | false    |              |                                                                                             |
| `healthy`               | boolean                                          | false    |              | Healthy is deprecated and left for backward compatibility purposes, use `Severity` instead. |
| `node`                  | [tailcfg.DERPNode](#tailcfgderpnode)             | false    |              |                                                                                             |
| `node_info`             | [derp.ServerInfoMessage](#derpserverinfomessage) | false    |              |                                                                                             |
| `round_trip_ping`       | string                                           | false    |              |                                                                                             |
| `round_trip_ping_ms`    | integer                                          | false    |              |                                                                                             |
| `severity`              | [health.Severity](#healthseverity)               | false    |              |                                                                                             |
| `stun`                  | [derphealth.StunReport](#derphealthstunreport)   | false    |              |                                                                                             |
| `uses_websocket`        | boolean                                          | false    |              |                                                                                             |
| `warnings`              | array of [health.Message](#healthmessage)        | false    |              |                                                                                             |

#### Enumerated Values

| Property   | Value     |
| ---------- | --------- |
| `severity` | `ok`      |
| `severity` | `warning` |
| `severity` | `error`   |

## derphealth.RegionReport

```json
{
  "error": "string",
  "healthy": true,
  "node_reports": [
    {
      "can_exchange_messages": true,
      "client_errs": [["string"]],
      "client_logs": [["string"]],
      "error": "string",
      "healthy": true,
      "node": {
        "canPort80": true,
        "certName": "string",
        "derpport": 0,
        "forceHTTP": true,
        "hostName": "string",
        "insecureForTests": true,
        "ipv4": "string",
        "ipv6": "string",
        "name": "string",
        "regionID": 0,
        "stunonly": true,
        "stunport": 0,
        "stuntestIP": "string"
      },
      "node_info": {
        "tokenBucketBytesBurst": 0,
        "tokenBucketBytesPerSecond": 0
      },
      "round_trip_ping": "string",
      "round_trip_ping_ms": 0,
      "severity": "ok",
      "stun": {
        "canSTUN": true,
        "enabled": true,
        "error": "string"
      },
      "uses_websocket": true,
      "warnings": [
        {
          "code": "EUNKNOWN",
          "message": "string"
        }
      ]
    }
  ],
  "region": {
    "avoid": true,
    "embeddedRelay": true,
    "nodes": [
      {
        "canPort80": true,
        "certName": "string",
        "derpport": 0,
        "forceHTTP": true,
        "hostName": "string",
        "insecureForTests": true,
        "ipv4": "string",
        "ipv6": "string",
        "name": "string",
        "regionID": 0,
        "stunonly": true,
        "stunport": 0,
        "stuntestIP": "string"
      }
    ],
    "regionCode": "string",
    "regionID": 0,
    "regionName": "string"
  },
  "severity": "ok",
  "warnings": [
    {
      "code": "EUNKNOWN",
      "message": "string"
    }
  ]
}
```

### Properties

| Name           | Type                                                    | Required | Restrictions | Description                                                                                 |
| -------------- | ------------------------------------------------------- | -------- | ------------ | ------------------------------------------------------------------------------------------- |
| `error`        | string                                                  | false    |              |                                                                                             |
| `healthy`      | boolean                                                 | false    |              | Healthy is deprecated and left for backward compatibility purposes, use `Severity` instead. |
| `node_reports` | array of [derphealth.NodeReport](#derphealthnodereport) | false    |              |                                                                                             |
| `region`       | [tailcfg.DERPRegion](#tailcfgderpregion)                | false    |              |                                                                                             |
| `severity`     | [health.Severity](#healthseverity)                      | false    |              |                                                                                             |
| `warnings`     | array of [health.Message](#healthmessage)               | false    |              |                                                                                             |

#### Enumerated Values

| Property   | Value     |
| ---------- | --------- |
| `severity` | `ok`      |
| `severity` | `warning` |
| `severity` | `error`   |

## derphealth.Report

```json
{
  "dismissed": true,
  "error": "string",
  "healthy": true,
  "netcheck": {
    "captivePortal": "string",
    "globalV4": "string",
    "globalV6": "string",
    "hairPinning": "string",
    "icmpv4": true,
    "ipv4": true,
    "ipv4CanSend": true,
    "ipv6": true,
    "ipv6CanSend": true,
    "mappingVariesByDestIP": "string",
    "oshasIPv6": true,
    "pcp": "string",
    "pmp": "string",
    "preferredDERP": 0,
    "regionLatency": {
      "property1": 0,
      "property2": 0
    },
    "regionV4Latency": {
      "property1": 0,
      "property2": 0
    },
    "regionV6Latency": {
      "property1": 0,
      "property2": 0
    },
    "udp": true,
    "upnP": "string"
  },
  "netcheck_err": "string",
  "netcheck_logs": ["string"],
  "regions": {
    "property1": {
      "error": "string",
      "healthy": true,
      "node_reports": [
        {
          "can_exchange_messages": true,
          "client_errs": [["string"]],
          "client_logs": [["string"]],
          "error": "string",
          "healthy": true,
          "node": {
            "canPort80": true,
            "certName": "string",
            "derpport": 0,
            "forceHTTP": true,
            "hostName": "string",
            "insecureForTests": true,
            "ipv4": "string",
            "ipv6": "string",
            "name": "string",
            "regionID": 0,
            "stunonly": true,
            "stunport": 0,
            "stuntestIP": "string"
          },
          "node_info": {
            "tokenBucketBytesBurst": 0,
            "tokenBucketBytesPerSecond": 0
          },
          "round_trip_ping": "string",
          "round_trip_ping_ms": 0,
          "severity": "ok",
          "stun": {
            "canSTUN": true,
            "enabled": true,
            "error": "string"
          },
          "uses_websocket": true,
          "warnings": [
            {
              "code": "EUNKNOWN",
              "message": "string"
            }
          ]
        }
      ],
      "region": {
        "avoid": true,
        "embeddedRelay": true,
        "nodes": [
          {
            "canPort80": true,
            "certName": "string",
            "derpport": 0,
            "forceHTTP": true,
            "hostName": "string",
            "insecureForTests": true,
            "ipv4": "string",
            "ipv6": "string",
            "name": "string",
            "regionID": 0,
            "stunonly": true,
            "stunport": 0,
            "stuntestIP": "string"
          }
        ],
        "regionCode": "string",
        "regionID": 0,
        "regionName": "string"
      },
      "severity": "ok",
      "warnings": [
        {
          "code": "EUNKNOWN",
          "message": "string"
        }
      ]
    },
    "property2": {
      "error": "string",
      "healthy": true,
      "node_reports": [
        {
          "can_exchange_messages": true,
          "client_errs": [["string"]],
          "client_logs": [["string"]],
          "error": "string",
          "healthy": true,
          "node": {
            "canPort80": true,
            "certName": "string",
            "derpport": 0,
            "forceHTTP": true,
            "hostName": "string",
            "insecureForTests": true,
            "ipv4": "string",
            "ipv6": "string",
            "name": "string",
            "regionID": 0,
            "stunonly": true,
            "stunport": 0,
            "stuntestIP": "string"
          },
          "node_info": {
            "tokenBucketBytesBurst": 0,
            "tokenBucketBytesPerSecond": 0
          },
          "round_trip_ping": "string",
          "round_trip_ping_ms": 0,
          "severity": "ok",
          "stun": {
            "canSTUN": true,
            "enabled": true,
            "error": "string"
          },
          "uses_websocket": true,
          "warnings": [
            {
              "code": "EUNKNOWN",
              "message": "string"
            }
          ]
        }
      ],
      "region": {
        "avoid": true,
        "embeddedRelay": true,
        "nodes": [
          {
            "canPort80": true,
            "certName": "string",
            "derpport": 0,
            "forceHTTP": true,
            "hostName": "string",
            "insecureForTests": true,
            "ipv4": "string",
            "ipv6": "string",
            "name": "string",
            "regionID": 0,
            "stunonly": true,
            "stunport": 0,
            "stuntestIP": "string"
          }
        ],
        "regionCode": "string",
        "regionID": 0,
        "regionName": "string"
      },
      "severity": "ok",
      "warnings": [
        {
          "code": "EUNKNOWN",
          "message": "string"
        }
      ]
    }
  },
  "severity": "ok",
  "warnings": [
    {
      "code": "EUNKNOWN",
      "message": "string"
    }
  ]
}
```

### Properties

| Name               | Type                                               | Required | Restrictions | Description                                                                                 |
| ------------------ | -------------------------------------------------- | -------- | ------------ | ------------------------------------------------------------------------------------------- |
| `dismissed`        | boolean                                            | false    |              |                                                                                             |
| `error`            | string                                             | false    |              |                                                                                             |
| `healthy`          | boolean                                            | false    |              | Healthy is deprecated and left for backward compatibility purposes, use `Severity` instead. |
| `netcheck`         | [netcheck.Report](#netcheckreport)                 | false    |              |                                                                                             |
| `netcheck_err`     | string                                             | false    |              |                                                                                             |
| `netcheck_logs`    | array of string                                    | false    |              |                                                                                             |
| `regions`          | object                                             | false    |              |                                                                                             |
| » `[any property]` | [derphealth.RegionReport](#derphealthregionreport) | false    |              |                                                                                             |
| `severity`         | [health.Severity](#healthseverity)                 | false    |              |                                                                                             |
| `warnings`         | array of [health.Message](#healthmessage)          | false    |              |                                                                                             |

#### Enumerated Values

| Property   | Value     |
| ---------- | --------- |
| `severity` | `ok`      |
| `severity` | `warning` |
| `severity` | `error`   |

## derphealth.StunReport

```json
{
  "canSTUN": true,
  "enabled": true,
  "error": "string"
}
```

### Properties

| Name      | Type    | Required | Restrictions | Description |
| --------- | ------- | -------- | ------------ | ----------- |
| `canSTUN` | boolean | false    |              |             |
| `enabled` | boolean | false    |              |             |
| `error`   | string  | false    |              |             |

## health.Code

```json
"EUNKNOWN"
```

### Properties

#### Enumerated Values

| Value      |
| ---------- |
| `EUNKNOWN` |
| `EWP01`    |
| `EWP02`    |
| `EWP03`    |
| `EWP04`    |
| `EDB01`    |
| `EDB02`    |
| `EWS01`    |
| `EWS02`    |
| `EWS03`    |
| `EACS01`   |
| `EACS02`   |
| `EACS03`   |
| `EACS04`   |
| `EDERP01`  |
| `EDERP02`  |

## health.Message

```json
{
  "code": "EUNKNOWN",
  "message": "string"
}
```

### Properties

| Name      | Type                       | Required | Restrictions | Description |
| --------- | -------------------------- | -------- | ------------ | ----------- |
| `code`    | [health.Code](#healthcode) | false    |              |             |
| `message` | string                     | false    |              |             |

## health.Severity

```json
"ok"
```

### Properties

#### Enumerated Values

| Value     |
| --------- |
| `ok`      |
| `warning` |
| `error`   |

## healthcheck.AccessURLReport

```json
{
  "access_url": "string",
  "dismissed": true,
  "error": "string",
  "healthy": true,
  "healthz_response": "string",
  "reachable": true,
  "severity": "ok",
  "status_code": 0,
  "warnings": [
    {
      "code": "EUNKNOWN",
      "message": "string"
    }
  ]
}
```

### Properties

| Name               | Type                                      | Required | Restrictions | Description                                                                                 |
| ------------------ | ----------------------------------------- | -------- | ------------ | ------------------------------------------------------------------------------------------- |
| `access_url`       | string                                    | false    |              |                                                                                             |
| `dismissed`        | boolean                                   | false    |              |                                                                                             |
| `error`            | string                                    | false    |              |                                                                                             |
| `healthy`          | boolean                                   | false    |              | Healthy is deprecated and left for backward compatibility purposes, use `Severity` instead. |
| `healthz_response` | string                                    | false    |              |                                                                                             |
| `reachable`        | boolean                                   | false    |              |                                                                                             |
| `severity`         | [health.Severity](#healthseverity)        | false    |              |                                                                                             |
| `status_code`      | integer                                   | false    |              |                                                                                             |
| `warnings`         | array of [health.Message](#healthmessage) | false    |              |                                                                                             |

#### Enumerated Values

| Property   | Value     |
| ---------- | --------- |
| `severity` | `ok`      |
| `severity` | `warning` |
| `severity` | `error`   |

## healthcheck.DatabaseReport

```json
{
  "dismissed": true,
  "error": "string",
  "healthy": true,
  "latency": "string",
  "latency_ms": 0,
  "reachable": true,
  "severity": "ok",
  "threshold_ms": 0,
  "warnings": [
    {
      "code": "EUNKNOWN",
      "message": "string"
    }
  ]
}
```

### Properties

| Name           | Type                                      | Required | Restrictions | Description                                                                                 |
| -------------- | ----------------------------------------- | -------- | ------------ | ------------------------------------------------------------------------------------------- |
| `dismissed`    | boolean                                   | false    |              |                                                                                             |
| `error`        | string                                    | false    |              |                                                                                             |
| `healthy`      | boolean                                   | false    |              | Healthy is deprecated and left for backward compatibility purposes, use `Severity` instead. |
| `latency`      | string                                    | false    |              |                                                                                             |
| `latency_ms`   | integer                                   | false    |              |                                                                                             |
| `reachable`    | boolean                                   | false    |              |                                                                                             |
| `severity`     | [health.Severity](#healthseverity)        | false    |              |                                                                                             |
| `threshold_ms` | integer                                   | false    |              |                                                                                             |
| `warnings`     | array of [health.Message](#healthmessage) | false    |              |                                                                                             |

#### Enumerated Values

| Property   | Value     |
| ---------- | --------- |
| `severity` | `ok`      |
| `severity` | `warning` |
| `severity` | `error`   |

## healthcheck.Report

```json
{
  "access_url": {
    "access_url": "string",
    "dismissed": true,
    "error": "string",
    "healthy": true,
    "healthz_response": "string",
    "reachable": true,
    "severity": "ok",
    "status_code": 0,
    "warnings": [
      {
        "code": "EUNKNOWN",
        "message": "string"
      }
    ]
  },
  "coder_version": "string",
  "database": {
    "dismissed": true,
    "error": "string",
    "healthy": true,
    "latency": "string",
    "latency_ms": 0,
    "reachable": true,
    "severity": "ok",
    "threshold_ms": 0,
    "warnings": [
      {
        "code": "EUNKNOWN",
        "message": "string"
      }
    ]
  },
  "derp": {
    "dismissed": true,
    "error": "string",
    "healthy": true,
    "netcheck": {
      "captivePortal": "string",
      "globalV4": "string",
      "globalV6": "string",
      "hairPinning": "string",
      "icmpv4": true,
      "ipv4": true,
      "ipv4CanSend": true,
      "ipv6": true,
      "ipv6CanSend": true,
      "mappingVariesByDestIP": "string",
      "oshasIPv6": true,
      "pcp": "string",
      "pmp": "string",
      "preferredDERP": 0,
      "regionLatency": {
        "property1": 0,
        "property2": 0
      },
      "regionV4Latency": {
        "property1": 0,
        "property2": 0
      },
      "regionV6Latency": {
        "property1": 0,
        "property2": 0
      },
      "udp": true,
      "upnP": "string"
    },
    "netcheck_err": "string",
    "netcheck_logs": ["string"],
    "regions": {
      "property1": {
        "error": "string",
        "healthy": true,
        "node_reports": [
          {
            "can_exchange_messages": true,
            "client_errs": [["string"]],
            "client_logs": [["string"]],
            "error": "string",
            "healthy": true,
            "node": {
              "canPort80": true,
              "certName": "string",
              "derpport": 0,
              "forceHTTP": true,
              "hostName": "string",
              "insecureForTests": true,
              "ipv4": "string",
              "ipv6": "string",
              "name": "string",
              "regionID": 0,
              "stunonly": true,
              "stunport": 0,
              "stuntestIP": "string"
            },
            "node_info": {
              "tokenBucketBytesBurst": 0,
              "tokenBucketBytesPerSecond": 0
            },
            "round_trip_ping": "string",
            "round_trip_ping_ms": 0,
            "severity": "ok",
            "stun": {
              "canSTUN": true,
              "enabled": true,
              "error": "string"
            },
            "uses_websocket": true,
            "warnings": [
              {
                "code": "EUNKNOWN",
                "message": "string"
              }
            ]
          }
        ],
        "region": {
          "avoid": true,
          "embeddedRelay": true,
          "nodes": [
            {
              "canPort80": true,
              "certName": "string",
              "derpport": 0,
              "forceHTTP": true,
              "hostName": "string",
              "insecureForTests": true,
              "ipv4": "string",
              "ipv6": "string",
              "name": "string",
              "regionID": 0,
              "stunonly": true,
              "stunport": 0,
              "stuntestIP": "string"
            }
          ],
          "regionCode": "string",
          "regionID": 0,
          "regionName": "string"
        },
        "severity": "ok",
        "warnings": [
          {
            "code": "EUNKNOWN",
            "message": "string"
          }
        ]
      },
      "property2": {
        "error": "string",
        "healthy": true,
        "node_reports": [
          {
            "can_exchange_messages": true,
            "client_errs": [["string"]],
            "client_logs": [["string"]],
            "error": "string",
            "healthy": true,
            "node": {
              "canPort80": true,
              "certName": "string",
              "derpport": 0,
              "forceHTTP": true,
              "hostName": "string",
              "insecureForTests": true,
              "ipv4": "string",
              "ipv6": "string",
              "name": "string",
              "regionID": 0,
              "stunonly": true,
              "stunport": 0,
              "stuntestIP": "string"
            },
            "node_info": {
              "tokenBucketBytesBurst": 0,
              "tokenBucketBytesPerSecond": 0
            },
            "round_trip_ping": "string",
            "round_trip_ping_ms": 0,
            "severity": "ok",
            "stun": {
              "canSTUN": true,
              "enabled": true,
              "error": "string"
            },
            "uses_websocket": true,
            "warnings": [
              {
                "code": "EUNKNOWN",
                "message": "string"
              }
            ]
          }
        ],
        "region": {
          "avoid": true,
          "embeddedRelay": true,
          "nodes": [
            {
              "canPort80": true,
              "certName": "string",
              "derpport": 0,
              "forceHTTP": true,
              "hostName": "string",
              "insecureForTests": true,
              "ipv4": "string",
              "ipv6": "string",
              "name": "string",
              "regionID": 0,
              "stunonly": true,
              "stunport": 0,
              "stuntestIP": "string"
            }
          ],
          "regionCode": "string",
          "regionID": 0,
          "regionName": "string"
        },
        "severity": "ok",
        "warnings": [
          {
            "code": "EUNKNOWN",
            "message": "string"
          }
        ]
      }
    },
    "severity": "ok",
    "warnings": [
      {
        "code": "EUNKNOWN",
        "message": "string"
      }
    ]
  },
  "failing_sections": ["DERP"],
  "healthy": true,
  "severity": "ok",
  "time": "string",
  "websocket": {
    "body": "string",
    "code": 0,
    "dismissed": true,
    "error": "string",
    "healthy": true,
    "severity": "ok",
    "warnings": ["string"]
  },
  "workspace_proxy": {
    "dismissed": true,
    "error": "string",
    "healthy": true,
    "severity": "ok",
    "warnings": [
      {
        "code": "EUNKNOWN",
        "message": "string"
      }
    ],
    "workspace_proxies": {
      "regions": [
        {
          "created_at": "2019-08-24T14:15:22Z",
          "deleted": true,
          "derp_enabled": true,
          "derp_only": true,
          "display_name": "string",
          "healthy": true,
          "icon_url": "string",
          "id": "497f6eca-6276-4993-bfeb-53cbbbba6f08",
          "name": "string",
          "path_app_url": "string",
          "status": {
            "checked_at": "2019-08-24T14:15:22Z",
            "report": {
              "errors": ["string"],
              "warnings": ["string"]
            },
            "status": "ok"
          },
          "updated_at": "2019-08-24T14:15:22Z",
          "version": "string",
          "wildcard_hostname": "string"
        }
      ]
    }
  }
}
```

### Properties

| Name               | Type                                                                 | Required | Restrictions | Description                                                                         |
| ------------------ | -------------------------------------------------------------------- | -------- | ------------ | ----------------------------------------------------------------------------------- |
| `access_url`       | [healthcheck.AccessURLReport](#healthcheckaccessurlreport)           | false    |              |                                                                                     |
| `coder_version`    | string                                                               | false    |              | The Coder version of the server that the report was generated on.                   |
| `database`         | [healthcheck.DatabaseReport](#healthcheckdatabasereport)             | false    |              |                                                                                     |
| `derp`             | [derphealth.Report](#derphealthreport)                               | false    |              |                                                                                     |
| `failing_sections` | array of [codersdk.HealthSection](#codersdkhealthsection)            | false    |              | Failing sections is a list of sections that have failed their healthcheck.          |
| `healthy`          | boolean                                                              | false    |              | Healthy is true if the report returns no errors. Deprecated: use `Severity` instead |
| `severity`         | [health.Severity](#healthseverity)                                   | false    |              | Severity indicates the status of Coder health.                                      |
| `time`             | string                                                               | false    |              | Time is the time the report was generated at.                                       |
| `websocket`        | [healthcheck.WebsocketReport](#healthcheckwebsocketreport)           | false    |              |                                                                                     |
| `workspace_proxy`  | [healthcheck.WorkspaceProxyReport](#healthcheckworkspaceproxyreport) | false    |              |                                                                                     |

#### Enumerated Values

| Property   | Value     |
| ---------- | --------- |
| `severity` | `ok`      |
| `severity` | `warning` |
| `severity` | `error`   |

## healthcheck.WebsocketReport

```json
{
  "body": "string",
  "code": 0,
  "dismissed": true,
  "error": "string",
  "healthy": true,
  "severity": "ok",
  "warnings": ["string"]
}
```

### Properties

| Name        | Type                               | Required | Restrictions | Description                                                                                 |
| ----------- | ---------------------------------- | -------- | ------------ | ------------------------------------------------------------------------------------------- |
| `body`      | string                             | false    |              |                                                                                             |
| `code`      | integer                            | false    |              |                                                                                             |
| `dismissed` | boolean                            | false    |              |                                                                                             |
| `error`     | string                             | false    |              |                                                                                             |
| `healthy`   | boolean                            | false    |              | Healthy is deprecated and left for backward compatibility purposes, use `Severity` instead. |
| `severity`  | [health.Severity](#healthseverity) | false    |              |                                                                                             |
| `warnings`  | array of string                    | false    |              |                                                                                             |

#### Enumerated Values

| Property   | Value     |
| ---------- | --------- |
| `severity` | `ok`      |
| `severity` | `warning` |
| `severity` | `error`   |

## healthcheck.WorkspaceProxyReport

```json
{
  "dismissed": true,
  "error": "string",
  "healthy": true,
  "severity": "ok",
  "warnings": [
    {
      "code": "EUNKNOWN",
      "message": "string"
    }
  ],
  "workspace_proxies": {
    "regions": [
      {
        "created_at": "2019-08-24T14:15:22Z",
        "deleted": true,
        "derp_enabled": true,
        "derp_only": true,
        "display_name": "string",
        "healthy": true,
        "icon_url": "string",
        "id": "497f6eca-6276-4993-bfeb-53cbbbba6f08",
        "name": "string",
        "path_app_url": "string",
        "status": {
          "checked_at": "2019-08-24T14:15:22Z",
          "report": {
            "errors": ["string"],
            "warnings": ["string"]
          },
          "status": "ok"
        },
        "updated_at": "2019-08-24T14:15:22Z",
        "version": "string",
        "wildcard_hostname": "string"
      }
    ]
  }
}
```

### Properties

| Name                | Type                                                                                                 | Required | Restrictions | Description |
| ------------------- | ---------------------------------------------------------------------------------------------------- | -------- | ------------ | ----------- |
| `dismissed`         | boolean                                                                                              | false    |              |             |
| `error`             | string                                                                                               | false    |              |             |
| `healthy`           | boolean                                                                                              | false    |              |             |
| `severity`          | [health.Severity](#healthseverity)                                                                   | false    |              |             |
| `warnings`          | array of [health.Message](#healthmessage)                                                            | false    |              |             |
| `workspace_proxies` | [codersdk.RegionsResponse-codersdk_WorkspaceProxy](#codersdkregionsresponse-codersdk_workspaceproxy) | false    |              |             |

## netcheck.Report

```json
{
  "captivePortal": "string",
  "globalV4": "string",
  "globalV6": "string",
  "hairPinning": "string",
  "icmpv4": true,
  "ipv4": true,
  "ipv4CanSend": true,
  "ipv6": true,
  "ipv6CanSend": true,
  "mappingVariesByDestIP": "string",
  "oshasIPv6": true,
  "pcp": "string",
  "pmp": "string",
  "preferredDERP": 0,
  "regionLatency": {
    "property1": 0,
    "property2": 0
  },
  "regionV4Latency": {
    "property1": 0,
    "property2": 0
  },
  "regionV6Latency": {
    "property1": 0,
    "property2": 0
  },
  "udp": true,
  "upnP": "string"
}
```

### Properties

| Name                    | Type    | Required | Restrictions | Description                                                                                                                        |
| ----------------------- | ------- | -------- | ------------ | ---------------------------------------------------------------------------------------------------------------------------------- |
| `captivePortal`         | string  | false    |              | Captiveportal is set when we think there's a captive portal that is intercepting HTTP traffic.                                     |
| `globalV4`              | string  | false    |              | ip:port of global IPv4                                                                                                             |
| `globalV6`              | string  | false    |              | [ip]:port of global IPv6                                                                                                           |
| `hairPinning`           | string  | false    |              | Hairpinning is whether the router supports communicating between two local devices through the NATted public IP address (on IPv4). |
| `icmpv4`                | boolean | false    |              | an ICMPv4 round trip completed                                                                                                     |
| `ipv4`                  | boolean | false    |              | an IPv4 STUN round trip completed                                                                                                  |
| `ipv4CanSend`           | boolean | false    |              | an IPv4 packet was able to be sent                                                                                                 |
| `ipv6`                  | boolean | false    |              | an IPv6 STUN round trip completed                                                                                                  |
| `ipv6CanSend`           | boolean | false    |              | an IPv6 packet was able to be sent                                                                                                 |
| `mappingVariesByDestIP` | string  | false    |              | Mappingvariesbydestip is whether STUN results depend which STUN server you're talking to (on IPv4).                                |
| `oshasIPv6`             | boolean | false    |              | could bind a socket to ::1                                                                                                         |
| `pcp`                   | string  | false    |              | Pcp is whether PCP appears present on the LAN. Empty means not checked.                                                            |
| `pmp`                   | string  | false    |              | Pmp is whether NAT-PMP appears present on the LAN. Empty means not checked.                                                        |
| `preferredDERP`         | integer | false    |              | or 0 for unknown                                                                                                                   |
| `regionLatency`         | object  | false    |              | keyed by DERP Region ID                                                                                                            |
| » `[any property]`      | integer | false    |              |                                                                                                                                    |
| `regionV4Latency`       | object  | false    |              | keyed by DERP Region ID                                                                                                            |
| » `[any property]`      | integer | false    |              |                                                                                                                                    |
| `regionV6Latency`       | object  | false    |              | keyed by DERP Region ID                                                                                                            |
| » `[any property]`      | integer | false    |              |                                                                                                                                    |
| `udp`                   | boolean | false    |              | a UDP STUN round trip completed                                                                                                    |
| `upnP`                  | string  | false    |              | Upnp is whether UPnP appears present on the LAN. Empty means not checked.                                                          |

## tailcfg.DERPHomeParams

```json
{
  "regionScore": {
    "property1": 0,
    "property2": 0
  }
}
```

### Properties

| Name          | Type   | Required | Restrictions | Description                                                                                                                                                                                                                                                                               |
| ------------- | ------ | -------- | ------------ | ----------------------------------------------------------------------------------------------------------------------------------------------------------------------------------------------------------------------------------------------------------------------------------------- |
| `regionScore` | object | false    |              | Regionscore scales latencies of DERP regions by a given scaling factor when determining which region to use as the home ("preferred") DERP. Scores in the range (0, 1) will cause this region to be proportionally more preferred, and scores in the range (1, ∞) will penalize a region. |

If a region is not present in this map, it is treated as having a score of 1.0.
Scores should not be 0 or negative; such scores will be ignored.
A nil map means no change from the previous value (if any); an empty non-nil map can be sent to reset all scores back to 1.0.|
|» `[any property]`|number|false|||

## tailcfg.DERPMap

```json
{
  "homeParams": {
    "regionScore": {
      "property1": 0,
      "property2": 0
    }
  },
  "omitDefaultRegions": true,
  "regions": {
    "property1": {
      "avoid": true,
      "embeddedRelay": true,
      "nodes": [
        {
          "canPort80": true,
          "certName": "string",
          "derpport": 0,
          "forceHTTP": true,
          "hostName": "string",
          "insecureForTests": true,
          "ipv4": "string",
          "ipv6": "string",
          "name": "string",
          "regionID": 0,
          "stunonly": true,
          "stunport": 0,
          "stuntestIP": "string"
        }
      ],
      "regionCode": "string",
      "regionID": 0,
      "regionName": "string"
    },
    "property2": {
      "avoid": true,
      "embeddedRelay": true,
      "nodes": [
        {
          "canPort80": true,
          "certName": "string",
          "derpport": 0,
          "forceHTTP": true,
          "hostName": "string",
          "insecureForTests": true,
          "ipv4": "string",
          "ipv6": "string",
          "name": "string",
          "regionID": 0,
          "stunonly": true,
          "stunport": 0,
          "stuntestIP": "string"
        }
      ],
      "regionCode": "string",
      "regionID": 0,
      "regionName": "string"
    }
  }
}
```

### Properties

| Name                                                                               | Type                                             | Required | Restrictions | Description                                                                                                                                                                    |
| ---------------------------------------------------------------------------------- | ------------------------------------------------ | -------- | ------------ | ------------------------------------------------------------------------------------------------------------------------------------------------------------------------------ |
| `homeParams`                                                                       | [tailcfg.DERPHomeParams](#tailcfgderphomeparams) | false    |              | Homeparams if non-nil, is a change in home parameters.                                                                                                                         |
| The rest of the DEPRMap fields, if zero, means unchanged.                          |
| `omitDefaultRegions`                                                               | boolean                                          | false    |              | Omitdefaultregions specifies to not use Tailscale's DERP servers, and only use those specified in this DERPMap. If there are none set outside of the defaults, this is a noop. |
| This field is only meaningful if the Regions map is non-nil (indicating a change). |
| `regions`                                                                          | object                                           | false    |              | Regions is the set of geographic regions running DERP node(s).                                                                                                                 |

It's keyed by the DERPRegion.RegionID.
The numbers are not necessarily contiguous.|
|» `[any property]`|[tailcfg.DERPRegion](#tailcfgderpregion)|false|||

## tailcfg.DERPNode

```json
{
  "canPort80": true,
  "certName": "string",
  "derpport": 0,
  "forceHTTP": true,
  "hostName": "string",
  "insecureForTests": true,
  "ipv4": "string",
  "ipv6": "string",
  "name": "string",
  "regionID": 0,
  "stunonly": true,
  "stunport": 0,
  "stuntestIP": "string"
}
```

### Properties

| Name                                                                                                                  | Type    | Required | Restrictions | Description                                                                                                                                                                                                                                                       |
| --------------------------------------------------------------------------------------------------------------------- | ------- | -------- | ------------ | ----------------------------------------------------------------------------------------------------------------------------------------------------------------------------------------------------------------------------------------------------------------- |
| `canPort80`                                                                                                           | boolean | false    |              | Canport80 specifies whether this DERP node is accessible over HTTP on port 80 specifically. This is used for captive portal checks.                                                                                                                               |
| `certName`                                                                                                            | string  | false    |              | Certname optionally specifies the expected TLS cert common name. If empty, HostName is used. If CertName is non-empty, HostName is only used for the TCP dial (if IPv4/IPv6 are not present) + TLS ClientHello.                                                   |
| `derpport`                                                                                                            | integer | false    |              | Derpport optionally provides an alternate TLS port number for the DERP HTTPS server.                                                                                                                                                                              |
| If zero, 443 is used.                                                                                                 |
| `forceHTTP`                                                                                                           | boolean | false    |              | Forcehttp is used by unit tests to force HTTP. It should not be set by users.                                                                                                                                                                                     |
| `hostName`                                                                                                            | string  | false    |              | Hostname is the DERP node's hostname.                                                                                                                                                                                                                             |
| It is required but need not be unique; multiple nodes may have the same HostName but vary in configuration otherwise. |
| `insecureForTests`                                                                                                    | boolean | false    |              | Insecurefortests is used by unit tests to disable TLS verification. It should not be set by users.                                                                                                                                                                |
| `ipv4`                                                                                                                | string  | false    |              | Ipv4 optionally forces an IPv4 address to use, instead of using DNS. If empty, A record(s) from DNS lookups of HostName are used. If the string is not an IPv4 address, IPv4 is not used; the conventional string to disable IPv4 (and not use DNS) is "none".    |
| `ipv6`                                                                                                                | string  | false    |              | Ipv6 optionally forces an IPv6 address to use, instead of using DNS. If empty, AAAA record(s) from DNS lookups of HostName are used. If the string is not an IPv6 address, IPv6 is not used; the conventional string to disable IPv6 (and not use DNS) is "none". |
| `name`                                                                                                                | string  | false    |              | Name is a unique node name (across all regions). It is not a host name. It's typically of the form "1b", "2a", "3b", etc. (region ID + suffix within that region)                                                                                                 |
| `regionID`                                                                                                            | integer | false    |              | Regionid is the RegionID of the DERPRegion that this node is running in.                                                                                                                                                                                          |
| `stunonly`                                                                                                            | boolean | false    |              | Stunonly marks a node as only a STUN server and not a DERP server.                                                                                                                                                                                                |
| `stunport`                                                                                                            | integer | false    |              | Port optionally specifies a STUN port to use. Zero means 3478. To disable STUN on this node, use -1.                                                                                                                                                              |
| `stuntestIP`                                                                                                          | string  | false    |              | Stuntestip is used in tests to override the STUN server's IP. If empty, it's assumed to be the same as the DERP server.                                                                                                                                           |

## tailcfg.DERPRegion

```json
{
  "avoid": true,
  "embeddedRelay": true,
  "nodes": [
    {
      "canPort80": true,
      "certName": "string",
      "derpport": 0,
      "forceHTTP": true,
      "hostName": "string",
      "insecureForTests": true,
      "ipv4": "string",
      "ipv6": "string",
      "name": "string",
      "regionID": 0,
      "stunonly": true,
      "stunport": 0,
      "stuntestIP": "string"
    }
  ],
  "regionCode": "string",
  "regionID": 0,
  "regionName": "string"
}
```

### Properties

| Name                                                                                                                                                                                                                                                                                                        | Type                                          | Required | Restrictions | Description                                                                                                                                                                                                                                        |
| ----------------------------------------------------------------------------------------------------------------------------------------------------------------------------------------------------------------------------------------------------------------------------------------------------------- | --------------------------------------------- | -------- | ------------ | -------------------------------------------------------------------------------------------------------------------------------------------------------------------------------------------------------------------------------------------------- |
| `avoid`                                                                                                                                                                                                                                                                                                     | boolean                                       | false    |              | Avoid is whether the client should avoid picking this as its home region. The region should only be used if a peer is there. Clients already using this region as their home should migrate away to a new region without Avoid set.                |
| `embeddedRelay`                                                                                                                                                                                                                                                                                             | boolean                                       | false    |              | Embeddedrelay is true when the region is bundled with the Coder control plane.                                                                                                                                                                     |
| `nodes`                                                                                                                                                                                                                                                                                                     | array of [tailcfg.DERPNode](#tailcfgderpnode) | false    |              | Nodes are the DERP nodes running in this region, in priority order for the current client. Client TLS connections should ideally only go to the first entry (falling back to the second if necessary). STUN packets should go to the first 1 or 2. |
| If nodes within a region route packets amongst themselves, but not to other regions. That said, each user/domain should get a the same preferred node order, so if all nodes for a user/network pick the first one (as they should, when things are healthy), the inter-cluster routing is minimal to zero. |
| `regionCode`                                                                                                                                                                                                                                                                                                | string                                        | false    |              | Regioncode is a short name for the region. It's usually a popular city or airport code in the region: "nyc", "sf", "sin", "fra", etc.                                                                                                              |
| `regionID`                                                                                                                                                                                                                                                                                                  | integer                                       | false    |              | Regionid is a unique integer for a geographic region.                                                                                                                                                                                              |

It corresponds to the legacy derpN.tailscale.com hostnames used by older clients. (Older clients will continue to resolve derpN.tailscale.com when contacting peers, rather than use the server-provided DERPMap)
RegionIDs must be non-zero, positive, and guaranteed to fit in a JavaScript number.
RegionIDs in range 900-999 are reserved for end users to run their own DERP nodes.|
|`regionName`|string|false||Regionname is a long English name for the region: "New York City", "San Francisco", "Singapore", "Frankfurt", etc.|

## url.Userinfo

```json
{}
```

### Properties

_None_

## workspaceapps.AccessMethod

```json
"path"
```

### Properties

#### Enumerated Values

| Value       |
| ----------- |
| `path`      |
| `subdomain` |
| `terminal`  |

## workspaceapps.IssueTokenRequest

```json
{
  "app_hostname": "string",
  "app_path": "string",
  "app_query": "string",
  "app_request": {
    "access_method": "path",
    "agent_name_or_id": "string",
    "app_prefix": "string",
    "app_slug_or_port": "string",
    "base_path": "string",
    "username_or_id": "string",
    "workspace_name_or_id": "string"
  },
  "path_app_base_url": "string",
  "session_token": "string"
}
```

### Properties

| Name                | Type                                           | Required | Restrictions | Description                                                                                                     |
| ------------------- | ---------------------------------------------- | -------- | ------------ | --------------------------------------------------------------------------------------------------------------- |
| `app_hostname`      | string                                         | false    |              | App hostname is the optional hostname for subdomain apps on the external proxy. It must start with an asterisk. |
| `app_path`          | string                                         | false    |              | App path is the path of the user underneath the app base path.                                                  |
| `app_query`         | string                                         | false    |              | App query is the query parameters the user provided in the app request.                                         |
| `app_request`       | [workspaceapps.Request](#workspaceappsrequest) | false    |              |                                                                                                                 |
| `path_app_base_url` | string                                         | false    |              | Path app base URL is required.                                                                                  |
| `session_token`     | string                                         | false    |              | Session token is the session token provided by the user.                                                        |

## workspaceapps.Request

```json
{
  "access_method": "path",
  "agent_name_or_id": "string",
  "app_prefix": "string",
  "app_slug_or_port": "string",
  "base_path": "string",
  "username_or_id": "string",
  "workspace_name_or_id": "string"
}
```

### Properties

| Name                   | Type                                                     | Required | Restrictions | Description                                                                                                                                                                           |
| ---------------------- | -------------------------------------------------------- | -------- | ------------ | ------------------------------------------------------------------------------------------------------------------------------------------------------------------------------------- |
| `access_method`        | [workspaceapps.AccessMethod](#workspaceappsaccessmethod) | false    |              |                                                                                                                                                                                       |
| `agent_name_or_id`     | string                                                   | false    |              | Agent name or ID is not required if the workspace has only one agent.                                                                                                                 |
| `app_prefix`           | string                                                   | false    |              | Prefix is the prefix of the subdomain app URL. Prefix should have a trailing "---" if set.                                                                                            |
| `app_slug_or_port`     | string                                                   | false    |              |                                                                                                                                                                                       |
| `base_path`            | string                                                   | false    |              | Base path of the app. For path apps, this is the path prefix in the router for this particular app. For subdomain apps, this should be "/". This is used for setting the cookie path. |
| `username_or_id`       | string                                                   | false    |              | For the following fields, if the AccessMethod is AccessMethodTerminal, then only AgentNameOrID may be set and it must be a UUID. The other fields must be left blank.                 |
| `workspace_name_or_id` | string                                                   | false    |              |                                                                                                                                                                                       |

## workspaceapps.StatsReport

```json
{
  "access_method": "path",
  "agent_id": "string",
  "requests": 0,
  "session_ended_at": "string",
  "session_id": "string",
  "session_started_at": "string",
  "slug_or_port": "string",
  "user_id": "string",
  "workspace_id": "string"
}
```

### Properties

| Name                 | Type                                                     | Required | Restrictions | Description                                                                             |
| -------------------- | -------------------------------------------------------- | -------- | ------------ | --------------------------------------------------------------------------------------- |
| `access_method`      | [workspaceapps.AccessMethod](#workspaceappsaccessmethod) | false    |              |                                                                                         |
| `agent_id`           | string                                                   | false    |              |                                                                                         |
| `requests`           | integer                                                  | false    |              |                                                                                         |
| `session_ended_at`   | string                                                   | false    |              | Updated periodically while app is in use active and when the last connection is closed. |
| `session_id`         | string                                                   | false    |              |                                                                                         |
| `session_started_at` | string                                                   | false    |              |                                                                                         |
| `slug_or_port`       | string                                                   | false    |              |                                                                                         |
| `user_id`            | string                                                   | false    |              |                                                                                         |
| `workspace_id`       | string                                                   | false    |              |                                                                                         |

## wsproxysdk.AgentIsLegacyResponse

```json
{
  "found": true,
  "legacy": true
}
```

### Properties

| Name     | Type    | Required | Restrictions | Description |
| -------- | ------- | -------- | ------------ | ----------- |
| `found`  | boolean | false    |              |             |
| `legacy` | boolean | false    |              |             |

## wsproxysdk.DeregisterWorkspaceProxyRequest

```json
{
  "replica_id": "string"
}
```

### Properties

| Name         | Type   | Required | Restrictions | Description                                                                                                                                                                                       |
| ------------ | ------ | -------- | ------------ | ------------------------------------------------------------------------------------------------------------------------------------------------------------------------------------------------- |
| `replica_id` | string | false    |              | Replica ID is a unique identifier for the replica of the proxy that is deregistering. It should be generated by the client on startup and should've already been passed to the register endpoint. |

## wsproxysdk.IssueSignedAppTokenResponse

```json
{
  "signed_token_str": "string"
}
```

### Properties

| Name               | Type   | Required | Restrictions | Description                                                 |
| ------------------ | ------ | -------- | ------------ | ----------------------------------------------------------- |
| `signed_token_str` | string | false    |              | Signed token str should be set as a cookie on the response. |

## wsproxysdk.RegisterWorkspaceProxyRequest

```json
{
  "access_url": "string",
  "derp_enabled": true,
  "derp_only": true,
  "hostname": "string",
  "replica_error": "string",
  "replica_id": "string",
  "replica_relay_address": "string",
  "version": "string",
  "wildcard_hostname": "string"
}
```

### Properties

| Name                                                                                              | Type    | Required | Restrictions | Description                                                                                                                                                                                              |
| ------------------------------------------------------------------------------------------------- | ------- | -------- | ------------ | -------------------------------------------------------------------------------------------------------------------------------------------------------------------------------------------------------- |
| `access_url`                                                                                      | string  | false    |              | Access URL that hits the workspace proxy api.                                                                                                                                                            |
| `derp_enabled`                                                                                    | boolean | false    |              | Derp enabled indicates whether the proxy should be included in the DERP map or not.                                                                                                                      |
| `derp_only`                                                                                       | boolean | false    |              | Derp only indicates whether the proxy should only be included in the DERP map and should not be used for serving apps.                                                                                   |
| `hostname`                                                                                        | string  | false    |              | Hostname is the OS hostname of the machine that the proxy is running on. This is only used for tracking purposes in the replicas table.                                                                  |
| `replica_error`                                                                                   | string  | false    |              | Replica error is the error that the replica encountered when trying to dial it's peers. This is stored in the replicas table for debugging purposes but does not affect the proxy's ability to register. |
| This value is only stored on subsequent requests to the register endpoint, not the first request. |
| `replica_id`                                                                                      | string  | false    |              | Replica ID is a unique identifier for the replica of the proxy that is registering. It should be generated by the client on startup and persisted (in memory only) until the process is restarted.       |
| `replica_relay_address`                                                                           | string  | false    |              | Replica relay address is the DERP address of the replica that other replicas may use to connect internally for DERP meshing.                                                                             |
| `version`                                                                                         | string  | false    |              | Version is the Coder version of the proxy.                                                                                                                                                               |
| `wildcard_hostname`                                                                               | string  | false    |              | Wildcard hostname that the workspace proxy api is serving for subdomain apps.                                                                                                                            |

## wsproxysdk.RegisterWorkspaceProxyResponse

```json
{
  "app_security_key": "string",
  "derp_force_websockets": true,
  "derp_map": {
    "homeParams": {
      "regionScore": {
        "property1": 0,
        "property2": 0
      }
    },
    "omitDefaultRegions": true,
    "regions": {
      "property1": {
        "avoid": true,
        "embeddedRelay": true,
        "nodes": [
          {
            "canPort80": true,
            "certName": "string",
            "derpport": 0,
            "forceHTTP": true,
            "hostName": "string",
            "insecureForTests": true,
            "ipv4": "string",
            "ipv6": "string",
            "name": "string",
            "regionID": 0,
            "stunonly": true,
            "stunport": 0,
            "stuntestIP": "string"
          }
        ],
        "regionCode": "string",
        "regionID": 0,
        "regionName": "string"
      },
      "property2": {
        "avoid": true,
        "embeddedRelay": true,
        "nodes": [
          {
            "canPort80": true,
            "certName": "string",
            "derpport": 0,
            "forceHTTP": true,
            "hostName": "string",
            "insecureForTests": true,
            "ipv4": "string",
            "ipv6": "string",
            "name": "string",
            "regionID": 0,
            "stunonly": true,
            "stunport": 0,
            "stuntestIP": "string"
          }
        ],
        "regionCode": "string",
        "regionID": 0,
        "regionName": "string"
      }
    }
  },
  "derp_mesh_key": "string",
  "derp_region_id": 0,
  "sibling_replicas": [
    {
      "created_at": "2019-08-24T14:15:22Z",
      "database_latency": 0,
      "error": "string",
      "hostname": "string",
      "id": "497f6eca-6276-4993-bfeb-53cbbbba6f08",
      "region_id": 0,
      "relay_address": "string"
    }
  ]
}
```

### Properties

| Name                    | Type                                          | Required | Restrictions | Description                                                                            |
| ----------------------- | --------------------------------------------- | -------- | ------------ | -------------------------------------------------------------------------------------- |
| `app_security_key`      | string                                        | false    |              |                                                                                        |
| `derp_force_websockets` | boolean                                       | false    |              |                                                                                        |
| `derp_map`              | [tailcfg.DERPMap](#tailcfgderpmap)            | false    |              |                                                                                        |
| `derp_mesh_key`         | string                                        | false    |              |                                                                                        |
| `derp_region_id`        | integer                                       | false    |              |                                                                                        |
| `sibling_replicas`      | array of [codersdk.Replica](#codersdkreplica) | false    |              | Sibling replicas is a list of all other replicas of the proxy that have not timed out. |

## wsproxysdk.ReportAppStatsRequest

```json
{
  "stats": [
    {
      "access_method": "path",
      "agent_id": "string",
      "requests": 0,
      "session_ended_at": "string",
      "session_id": "string",
      "session_started_at": "string",
      "slug_or_port": "string",
      "user_id": "string",
      "workspace_id": "string"
    }
  ]
}
```

### Properties

| Name    | Type                                                            | Required | Restrictions | Description |
| ------- | --------------------------------------------------------------- | -------- | ------------ | ----------- |
| `stats` | array of [workspaceapps.StatsReport](#workspaceappsstatsreport) | false    |              |             |<|MERGE_RESOLUTION|>--- conflicted
+++ resolved
@@ -3005,20 +3005,13 @@
 
 ```json
 {
-<<<<<<< HEAD
   "authenticated": true,
-=======
->>>>>>> 53453c06
   "created_at": "2019-08-24T14:15:22Z",
   "expires": "2019-08-24T14:15:22Z",
   "has_refresh_token": true,
   "provider_id": "string",
-<<<<<<< HEAD
   "updated_at": "2019-08-24T14:15:22Z",
   "validate_error": "string"
-=======
-  "updated_at": "2019-08-24T14:15:22Z"
->>>>>>> 53453c06
 }
 ```
 
@@ -3026,19 +3019,13 @@
 
 | Name                | Type    | Required | Restrictions | Description |
 | ------------------- | ------- | -------- | ------------ | ----------- |
-<<<<<<< HEAD
 | `authenticated`     | boolean | false    |              |             |
-=======
->>>>>>> 53453c06
 | `created_at`        | string  | false    |              |             |
 | `expires`           | string  | false    |              |             |
 | `has_refresh_token` | boolean | false    |              |             |
 | `provider_id`       | string  | false    |              |             |
 | `updated_at`        | string  | false    |              |             |
-<<<<<<< HEAD
 | `validate_error`    | string  | false    |              |             |
-=======
->>>>>>> 53453c06
 
 ## codersdk.ExternalAuthUser
 
