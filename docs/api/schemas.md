# Schemas

> This page is incomplete, stay tuned.

## coderd.cspViolation

```json
{
  "csp-report": {}
}
```

### Properties

| Name         | Type   | Required | Restrictions | Description |
| ------------ | ------ | -------- | ------------ | ----------- |
| `csp-report` | object | false    |              |             |

## codersdk.AWSInstanceIdentityToken

```json
{
  "document": "string",
  "signature": "string"
}
```

### Properties

| Name        | Type   | Required | Restrictions | Description |
| ----------- | ------ | -------- | ------------ | ----------- |
| `document`  | string | true     |              |             |
| `signature` | string | true     |              |             |

## codersdk.AgentGitSSHKey

```json
{
  "private_key": "string",
  "public_key": "string"
}
```

### Properties

| Name          | Type   | Required | Restrictions | Description |
| ------------- | ------ | -------- | ------------ | ----------- |
| `private_key` | string | false    |              |             |
| `public_key`  | string | false    |              |             |

## codersdk.AgentStats

```json
{
  "conns_by_proto": {
    "property1": 0,
    "property2": 0
  },
  "num_comms": 0,
  "rx_bytes": 0,
  "rx_packets": 0,
  "tx_bytes": 0,
  "tx_packets": 0
}
```

### Properties

| Name               | Type    | Required | Restrictions | Description                                                  |
| ------------------ | ------- | -------- | ------------ | ------------------------------------------------------------ |
| `conns_by_proto`   | object  | false    |              | Conns by proto is a count of connections by protocol.        |
| » `[any property]` | integer | false    |              |                                                              |
| `num_comms`        | integer | false    |              | Num comms is the number of connections received by an agent. |
| `rx_bytes`         | integer | false    |              | Rx bytes is the number of received bytes.                    |
| `rx_packets`       | integer | false    |              | Rx packets is the number of received packets.                |
| `tx_bytes`         | integer | false    |              | Tx bytes is the number of transmitted bytes.                 |
| `tx_packets`       | integer | false    |              | Tx packets is the number of transmitted bytes.               |

## codersdk.AgentStatsResponse

```json
{
  "report_interval": 0
}
```

### Properties

| Name              | Type    | Required | Restrictions | Description                                                                    |
| ----------------- | ------- | -------- | ------------ | ------------------------------------------------------------------------------ |
| `report_interval` | integer | false    |              | Report interval is the duration after which the agent should send stats again. |

<<<<<<< HEAD
## codersdk.AssignableRoles

```json
{
  "assignable": true,
  "display_name": "string",
  "name": "string"
}
=======
## codersdk.AuditAction

```json
"create"
>>>>>>> a23a4710
```

### Properties

<<<<<<< HEAD
| Name           | Type    | Required | Restrictions | Description |
| -------------- | ------- | -------- | ------------ | ----------- |
| `assignable`   | boolean | false    |              |             |
| `display_name` | string  | false    |              |             |
| `name`         | string  | false    |              |             |
=======
#### Enumerated Values

| Value    |
| -------- |
| `create` |
| `write`  |
| `delete` |
| `start`  |
| `stop`   |
>>>>>>> a23a4710

## codersdk.AuditDiff

```json
{
  "property1": {
    "new": null,
    "old": null,
    "secret": true
  },
  "property2": {
    "new": null,
    "old": null,
    "secret": true
  }
}
```

### Properties

| Name             | Type                                               | Required | Restrictions | Description |
| ---------------- | -------------------------------------------------- | -------- | ------------ | ----------- |
| `[any property]` | [codersdk.AuditDiffField](#codersdkauditdifffield) | false    |              |             |

## codersdk.AuditDiffField

```json
{
  "new": null,
  "old": null,
  "secret": true
}
```

### Properties

| Name     | Type    | Required | Restrictions | Description |
| -------- | ------- | -------- | ------------ | ----------- |
| `new`    | any     | false    |              |             |
| `old`    | any     | false    |              |             |
| `secret` | boolean | false    |              |             |

## codersdk.AuditLog

```json
{
  "action": "create",
  "additional_fields": [0],
  "description": "string",
  "diff": {
    "property1": {
      "new": null,
      "old": null,
      "secret": true
    },
    "property2": {
      "new": null,
      "old": null,
      "secret": true
    }
  },
  "id": "string",
  "ip": "string",
  "is_deleted": true,
  "organization_id": "string",
  "request_id": "string",
  "resource_icon": "string",
  "resource_id": "string",
  "resource_link": "string",
  "resource_target": "string",
  "resource_type": "organization",
  "status_code": 0,
  "time": "string",
  "user": {
    "avatar_url": "http://example.com",
    "created_at": "2019-08-24T14:15:22Z",
    "email": "string",
    "id": "497f6eca-6276-4993-bfeb-53cbbbba6f08",
    "last_seen_at": "2019-08-24T14:15:22Z",
    "organization_ids": ["497f6eca-6276-4993-bfeb-53cbbbba6f08"],
    "roles": [
      {
        "display_name": "string",
        "name": "string"
      }
    ],
    "status": "active",
    "username": "string"
  },
  "user_agent": "string"
}
```

### Properties

| Name                | Type                                           | Required | Restrictions | Description                                  |
| ------------------- | ---------------------------------------------- | -------- | ------------ | -------------------------------------------- |
| `action`            | [codersdk.AuditAction](#codersdkauditaction)   | false    |              |                                              |
| `additional_fields` | array of integer                               | false    |              |                                              |
| `description`       | string                                         | false    |              |                                              |
| `diff`              | [codersdk.AuditDiff](#codersdkauditdiff)       | false    |              |                                              |
| `id`                | string                                         | false    |              |                                              |
| `ip`                | string                                         | false    |              |                                              |
| `is_deleted`        | boolean                                        | false    |              |                                              |
| `organization_id`   | string                                         | false    |              |                                              |
| `request_id`        | string                                         | false    |              |                                              |
| `resource_icon`     | string                                         | false    |              |                                              |
| `resource_id`       | string                                         | false    |              |                                              |
| `resource_link`     | string                                         | false    |              |                                              |
| `resource_target`   | string                                         | false    |              | Resource target is the name of the resource. |
| `resource_type`     | [codersdk.ResourceType](#codersdkresourcetype) | false    |              |                                              |
| `status_code`       | integer                                        | false    |              |                                              |
| `time`              | string                                         | false    |              |                                              |
| `user`              | [codersdk.User](#codersdkuser)                 | false    |              |                                              |
| `user_agent`        | string                                         | false    |              |                                              |

## codersdk.AuditLogResponse

```json
{
  "audit_logs": [
    {
      "action": "create",
      "additional_fields": [0],
      "description": "string",
      "diff": {
        "property1": {
          "new": null,
          "old": null,
          "secret": true
        },
        "property2": {
          "new": null,
          "old": null,
          "secret": true
        }
      },
      "id": "string",
      "ip": "string",
      "is_deleted": true,
      "organization_id": "string",
      "request_id": "string",
      "resource_icon": "string",
      "resource_id": "string",
      "resource_link": "string",
      "resource_target": "string",
      "resource_type": "organization",
      "status_code": 0,
      "time": "string",
      "user": {
        "avatar_url": "http://example.com",
        "created_at": "2019-08-24T14:15:22Z",
        "email": "string",
        "id": "497f6eca-6276-4993-bfeb-53cbbbba6f08",
        "last_seen_at": "2019-08-24T14:15:22Z",
        "organization_ids": ["497f6eca-6276-4993-bfeb-53cbbbba6f08"],
        "roles": [
          {
            "display_name": "string",
            "name": "string"
          }
        ],
        "status": "active",
        "username": "string"
      },
      "user_agent": "string"
    }
  ],
  "count": 0
}
```

### Properties

| Name         | Type                                            | Required | Restrictions | Description |
| ------------ | ----------------------------------------------- | -------- | ------------ | ----------- |
| `audit_logs` | array of [codersdk.AuditLog](#codersdkauditlog) | false    |              |             |
| `count`      | integer                                         | false    |              |             |

## codersdk.AuthorizationCheck

```json
{
  "action": "create",
  "object": {
    "organization_id": "string",
    "owner_id": "string",
    "resource_id": "string",
    "resource_type": "string"
  }
}
```

AuthorizationCheck is used to check if the currently authenticated user (or the specified user) can do a given action to a given set of objects.

### Properties

| Name     | Type                                                         | Required | Restrictions | Description                                                                                                                                                                                                                                                                                                                                                                                                                                                                                                                                                                           |
| -------- | ------------------------------------------------------------ | -------- | ------------ | ------------------------------------------------------------------------------------------------------------------------------------------------------------------------------------------------------------------------------------------------------------------------------------------------------------------------------------------------------------------------------------------------------------------------------------------------------------------------------------------------------------------------------------------------------------------------------------- |
| `action` | string                                                       | false    |              |                                                                                                                                                                                                                                                                                                                                                                                                                                                                                                                                                                                       |
| `object` | [codersdk.AuthorizationObject](#codersdkauthorizationobject) | false    |              | Object can represent a "set" of objects, such as: all workspaces in an organization, all workspaces owned by me, and all workspaces across the entire product. When defining an object, use the most specific language when possible to produce the smallest set. Meaning to set as many fields on 'Object' as you can. Example, if you want to check if you can update all workspaces owned by 'me', try to also add an 'OrganizationID' to the settings. Omitting the 'OrganizationID' could produce the incorrect value, as workspaces have both `user` and `organization` owners. |

#### Enumerated Values

| Property | Value    |
| -------- | -------- |
| `action` | `create` |
| `action` | `read`   |
| `action` | `update` |
| `action` | `delete` |

## codersdk.AuthorizationObject

```json
{
  "organization_id": "string",
  "owner_id": "string",
  "resource_id": "string",
  "resource_type": "string"
}
```

AuthorizationObject can represent a "set" of objects, such as: all workspaces in an organization, all workspaces owned by me, all workspaces across the entire product.

### Properties

| Name              | Type   | Required | Restrictions | Description                                                                                                                                                                                                                                                                                                                                                          |
| ----------------- | ------ | -------- | ------------ | -------------------------------------------------------------------------------------------------------------------------------------------------------------------------------------------------------------------------------------------------------------------------------------------------------------------------------------------------------------------- |
| `organization_id` | string | false    |              | Organization ID (optional) adds the set constraint to all resources owned by a given organization.                                                                                                                                                                                                                                                                   |
| `owner_id`        | string | false    |              | Owner ID (optional) adds the set constraint to all resources owned by a given user.                                                                                                                                                                                                                                                                                  |
| `resource_id`     | string | false    |              | Resource ID (optional) reduces the set to a singular resource. This assigns a resource ID to the resource type, eg: a single workspace. The rbac library will not fetch the resource from the database, so if you are using this option, you should also set the owner ID and organization ID if possible. Be as specific as possible using all the fields relevant. |
| `resource_type`   | string | false    |              | Resource type is the name of the resource. `./coderd/rbac/object.go` has the list of valid resource types.                                                                                                                                                                                                                                                           |

## codersdk.AuthorizationRequest

```json
{
  "checks": {
    "property1": {
      "action": "create",
      "object": {
        "organization_id": "string",
        "owner_id": "string",
        "resource_id": "string",
        "resource_type": "string"
      }
    },
    "property2": {
      "action": "create",
      "object": {
        "organization_id": "string",
        "owner_id": "string",
        "resource_id": "string",
        "resource_type": "string"
      }
    }
  }
}
```

### Properties

| Name               | Type                                                       | Required | Restrictions | Description                                                                                                                                                                                                                                                                      |
| ------------------ | ---------------------------------------------------------- | -------- | ------------ | -------------------------------------------------------------------------------------------------------------------------------------------------------------------------------------------------------------------------------------------------------------------------------- |
| `checks`           | object                                                     | false    |              | Checks is a map keyed with an arbitrary string to a permission check. The key can be any string that is helpful to the caller, and allows multiple permission checks to be run in a single request. The key ensures that each permission check has the same key in the response. |
| » `[any property]` | [codersdk.AuthorizationCheck](#codersdkauthorizationcheck) | false    |              | It is used to check if the currently authenticated user (or the specified user) can do a given action to a given set of objects.                                                                                                                                                 |

## codersdk.AuthorizationResponse

```json
{
  "property1": true,
  "property2": true
}
```

### Properties

| Name             | Type    | Required | Restrictions | Description |
| ---------------- | ------- | -------- | ------------ | ----------- |
| `[any property]` | boolean | false    |              |             |

## codersdk.AzureInstanceIdentityToken

```json
{
  "encoding": "string",
  "signature": "string"
}
```

### Properties

| Name        | Type   | Required | Restrictions | Description |
| ----------- | ------ | -------- | ------------ | ----------- |
| `encoding`  | string | true     |              |             |
| `signature` | string | true     |              |             |

## codersdk.BuildInfoResponse

```json
{
  "external_url": "string",
  "version": "string"
}
```

### Properties

| Name           | Type   | Required | Restrictions | Description                                                                                                                                                         |
| -------------- | ------ | -------- | ------------ | ------------------------------------------------------------------------------------------------------------------------------------------------------------------- |
| `external_url` | string | false    |              | External URL references the current Coder version. For production builds, this will link directly to a release. For development builds, this will link to a commit. |
| `version`      | string | false    |              | Version returns the semantic version of the build.                                                                                                                  |

<<<<<<< HEAD
## codersdk.CreateOrganizationRequest

```json
{
  "name": "string"
}
=======
## codersdk.BuildReason

```json
"initiator"
>>>>>>> a23a4710
```

### Properties

<<<<<<< HEAD
| Name   | Type   | Required | Restrictions | Description |
| ------ | ------ | -------- | ------------ | ----------- |
| `name` | string | true     |              |             |
=======
#### Enumerated Values

| Value       |
| ----------- |
| `initiator` |
| `autostart` |
| `autostop`  |
>>>>>>> a23a4710

## codersdk.CreateParameterRequest

```json
{
  "copy_from_parameter": "000e07d6-021d-446c-be14-48a9c20bca0b",
  "destination_scheme": "none",
  "name": "string",
  "source_scheme": "none",
  "source_value": "string"
}
```

CreateParameterRequest is a structure used to create a new parameter value for a scope.

### Properties

| Name                  | Type                                                                       | Required | Restrictions | Description                                                                                                                                                                                                                                        |
| --------------------- | -------------------------------------------------------------------------- | -------- | ------------ | -------------------------------------------------------------------------------------------------------------------------------------------------------------------------------------------------------------------------------------------------- |
| `copy_from_parameter` | string                                                                     | false    |              | Copy from parameter allows copying the value of another parameter. The other param must be related to the same template_id for this to succeed. No other fields are required if using this, as all fields will be copied from the other parameter. |
| `destination_scheme`  | [codersdk.ParameterDestinationScheme](#codersdkparameterdestinationscheme) | true     |              |                                                                                                                                                                                                                                                    |
| `name`                | string                                                                     | true     |              |                                                                                                                                                                                                                                                    |
| `source_scheme`       | [codersdk.ParameterSourceScheme](#codersdkparametersourcescheme)           | true     |              |                                                                                                                                                                                                                                                    |
| `source_value`        | string                                                                     | true     |              |                                                                                                                                                                                                                                                    |

#### Enumerated Values

| Property             | Value                  |
| -------------------- | ---------------------- |
| `destination_scheme` | `none`                 |
| `destination_scheme` | `environment_variable` |
| `destination_scheme` | `provisioner_variable` |
| `source_scheme`      | `none`                 |
| `source_scheme`      | `data`                 |

## codersdk.CreateTemplateRequest

```json
{
  "allow_user_cancel_workspace_jobs": true,
  "default_ttl_ms": 0,
  "description": "string",
  "display_name": "string",
  "icon": "string",
  "name": "string",
  "parameter_values": [
    {
      "copy_from_parameter": "000e07d6-021d-446c-be14-48a9c20bca0b",
      "destination_scheme": "none",
      "name": "string",
      "source_scheme": "none",
      "source_value": "string"
    }
  ],
  "template_version_id": "string"
}
```

### Properties

| Name                                                                                                                                                                                      | Type                                                                        | Required | Restrictions | Description                                                                                                |
| ----------------------------------------------------------------------------------------------------------------------------------------------------------------------------------------- | --------------------------------------------------------------------------- | -------- | ------------ | ---------------------------------------------------------------------------------------------------------- |
| `allow_user_cancel_workspace_jobs`                                                                                                                                                        | boolean                                                                     | false    |              | Allow users to cancel in-progress workspace jobs. \*bool as the default value is "true".                   |
| `default_ttl_ms`                                                                                                                                                                          | integer                                                                     | false    |              | Default ttl ms allows optionally specifying the default TTL for all workspaces created from this template. |
| `description`                                                                                                                                                                             | string                                                                      | false    |              | Description is a description of what the template contains. It must be less than 128 bytes.                |
| `display_name`                                                                                                                                                                            | string                                                                      | false    |              | Display name is the displayed name of the template.                                                        |
| `icon`                                                                                                                                                                                    | string                                                                      | false    |              | Icon is a relative path or external URL that specifies an icon to be displayed in the dashboard.           |
| `name`                                                                                                                                                                                    | string                                                                      | true     |              | Name is the name of the template.                                                                          |
| `parameter_values`                                                                                                                                                                        | array of [codersdk.CreateParameterRequest](#codersdkcreateparameterrequest) | false    |              | Parameter values is a structure used to create a new parameter value for a scope.]                         |
| `template_version_id`                                                                                                                                                                     | string                                                                      | true     |              | Template version ID is an in-progress or completed job to use as an initial version of the template.       |
| This is required on creation to enable a user-flow of validating a template works. There is no reason the data-model cannot support empty templates, but it doesn't make sense for users. |

## codersdk.CreateTemplateVersionDryRunRequest

```json
{
  "parameter_values": [
    {
      "copy_from_parameter": "000e07d6-021d-446c-be14-48a9c20bca0b",
      "destination_scheme": "none",
      "name": "string",
      "source_scheme": "none",
      "source_value": "string"
    }
  ],
  "workspace_name": "string"
}
```

### Properties

| Name               | Type                                                                        | Required | Restrictions | Description                                                                        |
| ------------------ | --------------------------------------------------------------------------- | -------- | ------------ | ---------------------------------------------------------------------------------- |
| `parameter_values` | array of [codersdk.CreateParameterRequest](#codersdkcreateparameterrequest) | false    |              | Parameter values is a structure used to create a new parameter value for a scope.] |
| `workspace_name`   | string                                                                      | false    |              |                                                                                    |

## codersdk.CreateTestAuditLogRequest

```json
{
  "action": "create",
  "resource_id": "string",
  "resource_type": "organization",
  "time": "string"
}
```

### Properties

| Name            | Type                                           | Required | Restrictions | Description |
| --------------- | ---------------------------------------------- | -------- | ------------ | ----------- |
| `action`        | [codersdk.AuditAction](#codersdkauditaction)   | false    |              |             |
| `resource_id`   | string                                         | false    |              |             |
| `resource_type` | [codersdk.ResourceType](#codersdkresourcetype) | false    |              |             |
| `time`          | string                                         | false    |              |             |

#### Enumerated Values

| Property        | Value              |
| --------------- | ------------------ |
| `action`        | `create`           |
| `action`        | `write`            |
| `action`        | `delete`           |
| `action`        | `start`            |
| `action`        | `stop`             |
| `resource_type` | `organization`     |
| `resource_type` | `template`         |
| `resource_type` | `template_version` |
| `resource_type` | `user`             |
| `resource_type` | `workspace`        |
| `resource_type` | `workspace_build`  |
| `resource_type` | `git_ssh_key`      |
| `resource_type` | `api_key`          |
| `resource_type` | `group`            |

## codersdk.CreateWorkspaceBuildRequest

```json
{
  "dry_run": true,
  "orphan": true,
  "parameter_values": [
    {
      "copy_from_parameter": "000e07d6-021d-446c-be14-48a9c20bca0b",
      "destination_scheme": "none",
      "name": "string",
      "source_scheme": "none",
      "source_value": "string"
    }
  ],
  "state": [0],
  "template_version_id": "string",
  "transition": "create"
}
```

### Properties

| Name                  | Type                                                                        | Required | Restrictions | Description                                                                                                                                                                                              |
| --------------------- | --------------------------------------------------------------------------- | -------- | ------------ | -------------------------------------------------------------------------------------------------------------------------------------------------------------------------------------------------------- |
| `dry_run`             | boolean                                                                     | false    |              |                                                                                                                                                                                                          |
| `orphan`              | boolean                                                                     | false    |              | Orphan may be set for the Destroy transition.                                                                                                                                                            |
| `parameter_values`    | array of [codersdk.CreateParameterRequest](#codersdkcreateparameterrequest) | false    |              | Parameter values are optional. It will write params to the 'workspace' scope. This will overwrite any existing parameters with the same name. This will not delete old params not included in this list. |
| `state`               | array of integer                                                            | false    |              |                                                                                                                                                                                                          |
| `template_version_id` | string                                                                      | false    |              |                                                                                                                                                                                                          |
| `transition`          | [codersdk.WorkspaceTransition](#codersdkworkspacetransition)                | true     |              |                                                                                                                                                                                                          |

#### Enumerated Values

| Property     | Value    |
| ------------ | -------- |
| `transition` | `create` |
| `transition` | `start`  |
| `transition` | `stop`   |
| `transition` | `delete` |

## codersdk.DAUEntry

```json
{
  "amount": 0,
  "date": "string"
}
```

### Properties

| Name     | Type    | Required | Restrictions | Description |
| -------- | ------- | -------- | ------------ | ----------- |
| `amount` | integer | false    |              |             |
| `date`   | string  | false    |              |             |

## codersdk.DERP

```json
{
  "config": {
    "path": {
      "default": "string",
      "enterprise": true,
      "flag": "string",
      "hidden": true,
      "name": "string",
      "secret": true,
      "shorthand": "string",
      "usage": "string",
      "value": "string"
    },
    "url": {
      "default": "string",
      "enterprise": true,
      "flag": "string",
      "hidden": true,
      "name": "string",
      "secret": true,
      "shorthand": "string",
      "usage": "string",
      "value": "string"
    }
  },
  "server": {
    "enable": {
      "default": true,
      "enterprise": true,
      "flag": "string",
      "hidden": true,
      "name": "string",
      "secret": true,
      "shorthand": "string",
      "usage": "string",
      "value": true
    },
    "region_code": {
      "default": "string",
      "enterprise": true,
      "flag": "string",
      "hidden": true,
      "name": "string",
      "secret": true,
      "shorthand": "string",
      "usage": "string",
      "value": "string"
    },
    "region_id": {
      "default": 0,
      "enterprise": true,
      "flag": "string",
      "hidden": true,
      "name": "string",
      "secret": true,
      "shorthand": "string",
      "usage": "string",
      "value": 0
    },
    "region_name": {
      "default": "string",
      "enterprise": true,
      "flag": "string",
      "hidden": true,
      "name": "string",
      "secret": true,
      "shorthand": "string",
      "usage": "string",
      "value": "string"
    },
    "relay_url": {
      "default": "string",
      "enterprise": true,
      "flag": "string",
      "hidden": true,
      "name": "string",
      "secret": true,
      "shorthand": "string",
      "usage": "string",
      "value": "string"
    },
    "stun_addresses": {
      "default": ["string"],
      "enterprise": true,
      "flag": "string",
      "hidden": true,
      "name": "string",
      "secret": true,
      "shorthand": "string",
      "usage": "string",
      "value": ["string"]
    }
  }
}
```

### Properties

| Name     | Type                                                   | Required | Restrictions | Description |
| -------- | ------------------------------------------------------ | -------- | ------------ | ----------- |
| `config` | [codersdk.DERPConfig](#codersdkderpconfig)             | false    |              |             |
| `server` | [codersdk.DERPServerConfig](#codersdkderpserverconfig) | false    |              |             |

## codersdk.DERPConfig

```json
{
  "path": {
    "default": "string",
    "enterprise": true,
    "flag": "string",
    "hidden": true,
    "name": "string",
    "secret": true,
    "shorthand": "string",
    "usage": "string",
    "value": "string"
  },
  "url": {
    "default": "string",
    "enterprise": true,
    "flag": "string",
    "hidden": true,
    "name": "string",
    "secret": true,
    "shorthand": "string",
    "usage": "string",
    "value": "string"
  }
}
```

### Properties

| Name   | Type                                                                           | Required | Restrictions | Description |
| ------ | ------------------------------------------------------------------------------ | -------- | ------------ | ----------- |
| `path` | [codersdk.DeploymentConfigField-string](#codersdkdeploymentconfigfield-string) | false    |              |             |
| `url`  | [codersdk.DeploymentConfigField-string](#codersdkdeploymentconfigfield-string) | false    |              |             |

## codersdk.DERPRegion

```json
{
  "latency_ms": 0,
  "preferred": true
}
```

### Properties

| Name         | Type    | Required | Restrictions | Description |
| ------------ | ------- | -------- | ------------ | ----------- |
| `latency_ms` | number  | false    |              |             |
| `preferred`  | boolean | false    |              |             |

## codersdk.DERPServerConfig

```json
{
  "enable": {
    "default": true,
    "enterprise": true,
    "flag": "string",
    "hidden": true,
    "name": "string",
    "secret": true,
    "shorthand": "string",
    "usage": "string",
    "value": true
  },
  "region_code": {
    "default": "string",
    "enterprise": true,
    "flag": "string",
    "hidden": true,
    "name": "string",
    "secret": true,
    "shorthand": "string",
    "usage": "string",
    "value": "string"
  },
  "region_id": {
    "default": 0,
    "enterprise": true,
    "flag": "string",
    "hidden": true,
    "name": "string",
    "secret": true,
    "shorthand": "string",
    "usage": "string",
    "value": 0
  },
  "region_name": {
    "default": "string",
    "enterprise": true,
    "flag": "string",
    "hidden": true,
    "name": "string",
    "secret": true,
    "shorthand": "string",
    "usage": "string",
    "value": "string"
  },
  "relay_url": {
    "default": "string",
    "enterprise": true,
    "flag": "string",
    "hidden": true,
    "name": "string",
    "secret": true,
    "shorthand": "string",
    "usage": "string",
    "value": "string"
  },
  "stun_addresses": {
    "default": ["string"],
    "enterprise": true,
    "flag": "string",
    "hidden": true,
    "name": "string",
    "secret": true,
    "shorthand": "string",
    "usage": "string",
    "value": ["string"]
  }
}
```

### Properties

| Name             | Type                                                                                       | Required | Restrictions | Description |
| ---------------- | ------------------------------------------------------------------------------------------ | -------- | ------------ | ----------- |
| `enable`         | [codersdk.DeploymentConfigField-bool](#codersdkdeploymentconfigfield-bool)                 | false    |              |             |
| `region_code`    | [codersdk.DeploymentConfigField-string](#codersdkdeploymentconfigfield-string)             | false    |              |             |
| `region_id`      | [codersdk.DeploymentConfigField-int](#codersdkdeploymentconfigfield-int)                   | false    |              |             |
| `region_name`    | [codersdk.DeploymentConfigField-string](#codersdkdeploymentconfigfield-string)             | false    |              |             |
| `relay_url`      | [codersdk.DeploymentConfigField-string](#codersdkdeploymentconfigfield-string)             | false    |              |             |
| `stun_addresses` | [codersdk.DeploymentConfigField-array_string](#codersdkdeploymentconfigfield-array_string) | false    |              |             |

## codersdk.DeploymentConfig

```json
{
  "access_url": {
    "default": "string",
    "enterprise": true,
    "flag": "string",
    "hidden": true,
    "name": "string",
    "secret": true,
    "shorthand": "string",
    "usage": "string",
    "value": "string"
  },
  "address": {
    "default": "string",
    "enterprise": true,
    "flag": "string",
    "hidden": true,
    "name": "string",
    "secret": true,
    "shorthand": "string",
    "usage": "string",
    "value": "string"
  },
  "agent_fallback_troubleshooting_url": {
    "default": "string",
    "enterprise": true,
    "flag": "string",
    "hidden": true,
    "name": "string",
    "secret": true,
    "shorthand": "string",
    "usage": "string",
    "value": "string"
  },
  "agent_stat_refresh_interval": {
    "default": 0,
    "enterprise": true,
    "flag": "string",
    "hidden": true,
    "name": "string",
    "secret": true,
    "shorthand": "string",
    "usage": "string",
    "value": 0
  },
  "audit_logging": {
    "default": true,
    "enterprise": true,
    "flag": "string",
    "hidden": true,
    "name": "string",
    "secret": true,
    "shorthand": "string",
    "usage": "string",
    "value": true
  },
  "autobuild_poll_interval": {
    "default": 0,
    "enterprise": true,
    "flag": "string",
    "hidden": true,
    "name": "string",
    "secret": true,
    "shorthand": "string",
    "usage": "string",
    "value": 0
  },
  "browser_only": {
    "default": true,
    "enterprise": true,
    "flag": "string",
    "hidden": true,
    "name": "string",
    "secret": true,
    "shorthand": "string",
    "usage": "string",
    "value": true
  },
  "cache_directory": {
    "default": "string",
    "enterprise": true,
    "flag": "string",
    "hidden": true,
    "name": "string",
    "secret": true,
    "shorthand": "string",
    "usage": "string",
    "value": "string"
  },
  "derp": {
    "config": {
      "path": {
        "default": "string",
        "enterprise": true,
        "flag": "string",
        "hidden": true,
        "name": "string",
        "secret": true,
        "shorthand": "string",
        "usage": "string",
        "value": "string"
      },
      "url": {
        "default": "string",
        "enterprise": true,
        "flag": "string",
        "hidden": true,
        "name": "string",
        "secret": true,
        "shorthand": "string",
        "usage": "string",
        "value": "string"
      }
    },
    "server": {
      "enable": {
        "default": true,
        "enterprise": true,
        "flag": "string",
        "hidden": true,
        "name": "string",
        "secret": true,
        "shorthand": "string",
        "usage": "string",
        "value": true
      },
      "region_code": {
        "default": "string",
        "enterprise": true,
        "flag": "string",
        "hidden": true,
        "name": "string",
        "secret": true,
        "shorthand": "string",
        "usage": "string",
        "value": "string"
      },
      "region_id": {
        "default": 0,
        "enterprise": true,
        "flag": "string",
        "hidden": true,
        "name": "string",
        "secret": true,
        "shorthand": "string",
        "usage": "string",
        "value": 0
      },
      "region_name": {
        "default": "string",
        "enterprise": true,
        "flag": "string",
        "hidden": true,
        "name": "string",
        "secret": true,
        "shorthand": "string",
        "usage": "string",
        "value": "string"
      },
      "relay_url": {
        "default": "string",
        "enterprise": true,
        "flag": "string",
        "hidden": true,
        "name": "string",
        "secret": true,
        "shorthand": "string",
        "usage": "string",
        "value": "string"
      },
      "stun_addresses": {
        "default": ["string"],
        "enterprise": true,
        "flag": "string",
        "hidden": true,
        "name": "string",
        "secret": true,
        "shorthand": "string",
        "usage": "string",
        "value": ["string"]
      }
    }
  },
  "experimental": {
    "default": true,
    "enterprise": true,
    "flag": "string",
    "hidden": true,
    "name": "string",
    "secret": true,
    "shorthand": "string",
    "usage": "string",
    "value": true
  },
  "gitauth": {
    "default": [
      {
        "auth_url": "string",
        "client_id": "string",
        "id": "string",
        "no_refresh": true,
        "regex": "string",
        "scopes": ["string"],
        "token_url": "string",
        "type": "string",
        "validate_url": "string"
      }
    ],
    "enterprise": true,
    "flag": "string",
    "hidden": true,
    "name": "string",
    "secret": true,
    "shorthand": "string",
    "usage": "string",
    "value": [
      {
        "auth_url": "string",
        "client_id": "string",
        "id": "string",
        "no_refresh": true,
        "regex": "string",
        "scopes": ["string"],
        "token_url": "string",
        "type": "string",
        "validate_url": "string"
      }
    ]
  },
  "http_address": {
    "default": "string",
    "enterprise": true,
    "flag": "string",
    "hidden": true,
    "name": "string",
    "secret": true,
    "shorthand": "string",
    "usage": "string",
    "value": "string"
  },
  "in_memory_database": {
    "default": true,
    "enterprise": true,
    "flag": "string",
    "hidden": true,
    "name": "string",
    "secret": true,
    "shorthand": "string",
    "usage": "string",
    "value": true
  },
  "max_token_lifetime": {
    "default": 0,
    "enterprise": true,
    "flag": "string",
    "hidden": true,
    "name": "string",
    "secret": true,
    "shorthand": "string",
    "usage": "string",
    "value": 0
  },
  "metrics_cache_refresh_interval": {
    "default": 0,
    "enterprise": true,
    "flag": "string",
    "hidden": true,
    "name": "string",
    "secret": true,
    "shorthand": "string",
    "usage": "string",
    "value": 0
  },
  "oauth2": {
    "github": {
      "allow_everyone": {
        "default": true,
        "enterprise": true,
        "flag": "string",
        "hidden": true,
        "name": "string",
        "secret": true,
        "shorthand": "string",
        "usage": "string",
        "value": true
      },
      "allow_signups": {
        "default": true,
        "enterprise": true,
        "flag": "string",
        "hidden": true,
        "name": "string",
        "secret": true,
        "shorthand": "string",
        "usage": "string",
        "value": true
      },
      "allowed_orgs": {
        "default": ["string"],
        "enterprise": true,
        "flag": "string",
        "hidden": true,
        "name": "string",
        "secret": true,
        "shorthand": "string",
        "usage": "string",
        "value": ["string"]
      },
      "allowed_teams": {
        "default": ["string"],
        "enterprise": true,
        "flag": "string",
        "hidden": true,
        "name": "string",
        "secret": true,
        "shorthand": "string",
        "usage": "string",
        "value": ["string"]
      },
      "client_id": {
        "default": "string",
        "enterprise": true,
        "flag": "string",
        "hidden": true,
        "name": "string",
        "secret": true,
        "shorthand": "string",
        "usage": "string",
        "value": "string"
      },
      "client_secret": {
        "default": "string",
        "enterprise": true,
        "flag": "string",
        "hidden": true,
        "name": "string",
        "secret": true,
        "shorthand": "string",
        "usage": "string",
        "value": "string"
      },
      "enterprise_base_url": {
        "default": "string",
        "enterprise": true,
        "flag": "string",
        "hidden": true,
        "name": "string",
        "secret": true,
        "shorthand": "string",
        "usage": "string",
        "value": "string"
      }
    }
  },
  "oidc": {
    "allow_signups": {
      "default": true,
      "enterprise": true,
      "flag": "string",
      "hidden": true,
      "name": "string",
      "secret": true,
      "shorthand": "string",
      "usage": "string",
      "value": true
    },
    "client_id": {
      "default": "string",
      "enterprise": true,
      "flag": "string",
      "hidden": true,
      "name": "string",
      "secret": true,
      "shorthand": "string",
      "usage": "string",
      "value": "string"
    },
    "client_secret": {
      "default": "string",
      "enterprise": true,
      "flag": "string",
      "hidden": true,
      "name": "string",
      "secret": true,
      "shorthand": "string",
      "usage": "string",
      "value": "string"
    },
    "email_domain": {
      "default": ["string"],
      "enterprise": true,
      "flag": "string",
      "hidden": true,
      "name": "string",
      "secret": true,
      "shorthand": "string",
      "usage": "string",
      "value": ["string"]
    },
    "ignore_email_verified": {
      "default": true,
      "enterprise": true,
      "flag": "string",
      "hidden": true,
      "name": "string",
      "secret": true,
      "shorthand": "string",
      "usage": "string",
      "value": true
    },
    "issuer_url": {
      "default": "string",
      "enterprise": true,
      "flag": "string",
      "hidden": true,
      "name": "string",
      "secret": true,
      "shorthand": "string",
      "usage": "string",
      "value": "string"
    },
    "scopes": {
      "default": ["string"],
      "enterprise": true,
      "flag": "string",
      "hidden": true,
      "name": "string",
      "secret": true,
      "shorthand": "string",
      "usage": "string",
      "value": ["string"]
    },
    "username_field": {
      "default": "string",
      "enterprise": true,
      "flag": "string",
      "hidden": true,
      "name": "string",
      "secret": true,
      "shorthand": "string",
      "usage": "string",
      "value": "string"
    }
  },
  "pg_connection_url": {
    "default": "string",
    "enterprise": true,
    "flag": "string",
    "hidden": true,
    "name": "string",
    "secret": true,
    "shorthand": "string",
    "usage": "string",
    "value": "string"
  },
  "pprof": {
    "address": {
      "default": "string",
      "enterprise": true,
      "flag": "string",
      "hidden": true,
      "name": "string",
      "secret": true,
      "shorthand": "string",
      "usage": "string",
      "value": "string"
    },
    "enable": {
      "default": true,
      "enterprise": true,
      "flag": "string",
      "hidden": true,
      "name": "string",
      "secret": true,
      "shorthand": "string",
      "usage": "string",
      "value": true
    }
  },
  "prometheus": {
    "address": {
      "default": "string",
      "enterprise": true,
      "flag": "string",
      "hidden": true,
      "name": "string",
      "secret": true,
      "shorthand": "string",
      "usage": "string",
      "value": "string"
    },
    "enable": {
      "default": true,
      "enterprise": true,
      "flag": "string",
      "hidden": true,
      "name": "string",
      "secret": true,
      "shorthand": "string",
      "usage": "string",
      "value": true
    }
  },
  "provisioner": {
    "daemon_poll_interval": {
      "default": 0,
      "enterprise": true,
      "flag": "string",
      "hidden": true,
      "name": "string",
      "secret": true,
      "shorthand": "string",
      "usage": "string",
      "value": 0
    },
    "daemon_poll_jitter": {
      "default": 0,
      "enterprise": true,
      "flag": "string",
      "hidden": true,
      "name": "string",
      "secret": true,
      "shorthand": "string",
      "usage": "string",
      "value": 0
    },
    "daemons": {
      "default": 0,
      "enterprise": true,
      "flag": "string",
      "hidden": true,
      "name": "string",
      "secret": true,
      "shorthand": "string",
      "usage": "string",
      "value": 0
    },
    "force_cancel_interval": {
      "default": 0,
      "enterprise": true,
      "flag": "string",
      "hidden": true,
      "name": "string",
      "secret": true,
      "shorthand": "string",
      "usage": "string",
      "value": 0
    }
  },
  "proxy_trusted_headers": {
    "default": ["string"],
    "enterprise": true,
    "flag": "string",
    "hidden": true,
    "name": "string",
    "secret": true,
    "shorthand": "string",
    "usage": "string",
    "value": ["string"]
  },
  "proxy_trusted_origins": {
    "default": ["string"],
    "enterprise": true,
    "flag": "string",
    "hidden": true,
    "name": "string",
    "secret": true,
    "shorthand": "string",
    "usage": "string",
    "value": ["string"]
  },
  "rate_limit": {
    "api": {
      "default": 0,
      "enterprise": true,
      "flag": "string",
      "hidden": true,
      "name": "string",
      "secret": true,
      "shorthand": "string",
      "usage": "string",
      "value": 0
    },
    "disable_all": {
      "default": true,
      "enterprise": true,
      "flag": "string",
      "hidden": true,
      "name": "string",
      "secret": true,
      "shorthand": "string",
      "usage": "string",
      "value": true
    }
  },
  "scim_api_key": {
    "default": "string",
    "enterprise": true,
    "flag": "string",
    "hidden": true,
    "name": "string",
    "secret": true,
    "shorthand": "string",
    "usage": "string",
    "value": "string"
  },
  "secure_auth_cookie": {
    "default": true,
    "enterprise": true,
    "flag": "string",
    "hidden": true,
    "name": "string",
    "secret": true,
    "shorthand": "string",
    "usage": "string",
    "value": true
  },
  "ssh_keygen_algorithm": {
    "default": "string",
    "enterprise": true,
    "flag": "string",
    "hidden": true,
    "name": "string",
    "secret": true,
    "shorthand": "string",
    "usage": "string",
    "value": "string"
  },
  "swagger": {
    "enable": {
      "default": true,
      "enterprise": true,
      "flag": "string",
      "hidden": true,
      "name": "string",
      "secret": true,
      "shorthand": "string",
      "usage": "string",
      "value": true
    }
  },
  "telemetry": {
    "enable": {
      "default": true,
      "enterprise": true,
      "flag": "string",
      "hidden": true,
      "name": "string",
      "secret": true,
      "shorthand": "string",
      "usage": "string",
      "value": true
    },
    "trace": {
      "default": true,
      "enterprise": true,
      "flag": "string",
      "hidden": true,
      "name": "string",
      "secret": true,
      "shorthand": "string",
      "usage": "string",
      "value": true
    },
    "url": {
      "default": "string",
      "enterprise": true,
      "flag": "string",
      "hidden": true,
      "name": "string",
      "secret": true,
      "shorthand": "string",
      "usage": "string",
      "value": "string"
    }
  },
  "tls": {
    "address": {
      "default": "string",
      "enterprise": true,
      "flag": "string",
      "hidden": true,
      "name": "string",
      "secret": true,
      "shorthand": "string",
      "usage": "string",
      "value": "string"
    },
    "cert_file": {
      "default": ["string"],
      "enterprise": true,
      "flag": "string",
      "hidden": true,
      "name": "string",
      "secret": true,
      "shorthand": "string",
      "usage": "string",
      "value": ["string"]
    },
    "client_auth": {
      "default": "string",
      "enterprise": true,
      "flag": "string",
      "hidden": true,
      "name": "string",
      "secret": true,
      "shorthand": "string",
      "usage": "string",
      "value": "string"
    },
    "client_ca_file": {
      "default": "string",
      "enterprise": true,
      "flag": "string",
      "hidden": true,
      "name": "string",
      "secret": true,
      "shorthand": "string",
      "usage": "string",
      "value": "string"
    },
    "client_cert_file": {
      "default": "string",
      "enterprise": true,
      "flag": "string",
      "hidden": true,
      "name": "string",
      "secret": true,
      "shorthand": "string",
      "usage": "string",
      "value": "string"
    },
    "client_key_file": {
      "default": "string",
      "enterprise": true,
      "flag": "string",
      "hidden": true,
      "name": "string",
      "secret": true,
      "shorthand": "string",
      "usage": "string",
      "value": "string"
    },
    "enable": {
      "default": true,
      "enterprise": true,
      "flag": "string",
      "hidden": true,
      "name": "string",
      "secret": true,
      "shorthand": "string",
      "usage": "string",
      "value": true
    },
    "key_file": {
      "default": ["string"],
      "enterprise": true,
      "flag": "string",
      "hidden": true,
      "name": "string",
      "secret": true,
      "shorthand": "string",
      "usage": "string",
      "value": ["string"]
    },
    "min_version": {
      "default": "string",
      "enterprise": true,
      "flag": "string",
      "hidden": true,
      "name": "string",
      "secret": true,
      "shorthand": "string",
      "usage": "string",
      "value": "string"
    },
    "redirect_http": {
      "default": true,
      "enterprise": true,
      "flag": "string",
      "hidden": true,
      "name": "string",
      "secret": true,
      "shorthand": "string",
      "usage": "string",
      "value": true
    }
  },
  "trace": {
    "capture_logs": {
      "default": true,
      "enterprise": true,
      "flag": "string",
      "hidden": true,
      "name": "string",
      "secret": true,
      "shorthand": "string",
      "usage": "string",
      "value": true
    },
    "enable": {
      "default": true,
      "enterprise": true,
      "flag": "string",
      "hidden": true,
      "name": "string",
      "secret": true,
      "shorthand": "string",
      "usage": "string",
      "value": true
    },
    "honeycomb_api_key": {
      "default": "string",
      "enterprise": true,
      "flag": "string",
      "hidden": true,
      "name": "string",
      "secret": true,
      "shorthand": "string",
      "usage": "string",
      "value": "string"
    }
  },
  "update_check": {
    "default": true,
    "enterprise": true,
    "flag": "string",
    "hidden": true,
    "name": "string",
    "secret": true,
    "shorthand": "string",
    "usage": "string",
    "value": true
  },
  "wildcard_access_url": {
    "default": "string",
    "enterprise": true,
    "flag": "string",
    "hidden": true,
    "name": "string",
    "secret": true,
    "shorthand": "string",
    "usage": "string",
    "value": "string"
  }
}
```

### Properties

| Name                                 | Type                                                                                                                       | Required | Restrictions | Description                                     |
| ------------------------------------ | -------------------------------------------------------------------------------------------------------------------------- | -------- | ------------ | ----------------------------------------------- |
| `access_url`                         | [codersdk.DeploymentConfigField-string](#codersdkdeploymentconfigfield-string)                                             | false    |              |                                                 |
| `address`                            | [codersdk.DeploymentConfigField-string](#codersdkdeploymentconfigfield-string)                                             | false    |              | Address Use HTTPAddress or TLS.Address instead. |
| `agent_fallback_troubleshooting_url` | [codersdk.DeploymentConfigField-string](#codersdkdeploymentconfigfield-string)                                             | false    |              |                                                 |
| `agent_stat_refresh_interval`        | [codersdk.DeploymentConfigField-time_Duration](#codersdkdeploymentconfigfield-time_duration)                               | false    |              |                                                 |
| `audit_logging`                      | [codersdk.DeploymentConfigField-bool](#codersdkdeploymentconfigfield-bool)                                                 | false    |              |                                                 |
| `autobuild_poll_interval`            | [codersdk.DeploymentConfigField-time_Duration](#codersdkdeploymentconfigfield-time_duration)                               | false    |              |                                                 |
| `browser_only`                       | [codersdk.DeploymentConfigField-bool](#codersdkdeploymentconfigfield-bool)                                                 | false    |              |                                                 |
| `cache_directory`                    | [codersdk.DeploymentConfigField-string](#codersdkdeploymentconfigfield-string)                                             | false    |              |                                                 |
| `derp`                               | [codersdk.DERP](#codersdkderp)                                                                                             | false    |              |                                                 |
| `experimental`                       | [codersdk.DeploymentConfigField-bool](#codersdkdeploymentconfigfield-bool)                                                 | false    |              |                                                 |
| `gitauth`                            | [codersdk.DeploymentConfigField-array_codersdk_GitAuthConfig](#codersdkdeploymentconfigfield-array_codersdk_gitauthconfig) | false    |              |                                                 |
| `http_address`                       | [codersdk.DeploymentConfigField-string](#codersdkdeploymentconfigfield-string)                                             | false    |              |                                                 |
| `in_memory_database`                 | [codersdk.DeploymentConfigField-bool](#codersdkdeploymentconfigfield-bool)                                                 | false    |              |                                                 |
| `max_token_lifetime`                 | [codersdk.DeploymentConfigField-time_Duration](#codersdkdeploymentconfigfield-time_duration)                               | false    |              |                                                 |
| `metrics_cache_refresh_interval`     | [codersdk.DeploymentConfigField-time_Duration](#codersdkdeploymentconfigfield-time_duration)                               | false    |              |                                                 |
| `oauth2`                             | [codersdk.OAuth2Config](#codersdkoauth2config)                                                                             | false    |              |                                                 |
| `oidc`                               | [codersdk.OIDCConfig](#codersdkoidcconfig)                                                                                 | false    |              |                                                 |
| `pg_connection_url`                  | [codersdk.DeploymentConfigField-string](#codersdkdeploymentconfigfield-string)                                             | false    |              |                                                 |
| `pprof`                              | [codersdk.PprofConfig](#codersdkpprofconfig)                                                                               | false    |              |                                                 |
| `prometheus`                         | [codersdk.PrometheusConfig](#codersdkprometheusconfig)                                                                     | false    |              |                                                 |
| `provisioner`                        | [codersdk.ProvisionerConfig](#codersdkprovisionerconfig)                                                                   | false    |              |                                                 |
| `proxy_trusted_headers`              | [codersdk.DeploymentConfigField-array_string](#codersdkdeploymentconfigfield-array_string)                                 | false    |              |                                                 |
| `proxy_trusted_origins`              | [codersdk.DeploymentConfigField-array_string](#codersdkdeploymentconfigfield-array_string)                                 | false    |              |                                                 |
| `rate_limit`                         | [codersdk.RateLimitConfig](#codersdkratelimitconfig)                                                                       | false    |              |                                                 |
| `scim_api_key`                       | [codersdk.DeploymentConfigField-string](#codersdkdeploymentconfigfield-string)                                             | false    |              |                                                 |
| `secure_auth_cookie`                 | [codersdk.DeploymentConfigField-bool](#codersdkdeploymentconfigfield-bool)                                                 | false    |              |                                                 |
| `ssh_keygen_algorithm`               | [codersdk.DeploymentConfigField-string](#codersdkdeploymentconfigfield-string)                                             | false    |              |                                                 |
| `swagger`                            | [codersdk.SwaggerConfig](#codersdkswaggerconfig)                                                                           | false    |              |                                                 |
| `telemetry`                          | [codersdk.TelemetryConfig](#codersdktelemetryconfig)                                                                       | false    |              |                                                 |
| `tls`                                | [codersdk.TLSConfig](#codersdktlsconfig)                                                                                   | false    |              |                                                 |
| `trace`                              | [codersdk.TraceConfig](#codersdktraceconfig)                                                                               | false    |              |                                                 |
| `update_check`                       | [codersdk.DeploymentConfigField-bool](#codersdkdeploymentconfigfield-bool)                                                 | false    |              |                                                 |
| `wildcard_access_url`                | [codersdk.DeploymentConfigField-string](#codersdkdeploymentconfigfield-string)                                             | false    |              |                                                 |

## codersdk.DeploymentConfigField-array_codersdk_GitAuthConfig

```json
{
  "default": [
    {
      "auth_url": "string",
      "client_id": "string",
      "id": "string",
      "no_refresh": true,
      "regex": "string",
      "scopes": ["string"],
      "token_url": "string",
      "type": "string",
      "validate_url": "string"
    }
  ],
  "enterprise": true,
  "flag": "string",
  "hidden": true,
  "name": "string",
  "secret": true,
  "shorthand": "string",
  "usage": "string",
  "value": [
    {
      "auth_url": "string",
      "client_id": "string",
      "id": "string",
      "no_refresh": true,
      "regex": "string",
      "scopes": ["string"],
      "token_url": "string",
      "type": "string",
      "validate_url": "string"
    }
  ]
}
```

### Properties

| Name         | Type                                                      | Required | Restrictions | Description |
| ------------ | --------------------------------------------------------- | -------- | ------------ | ----------- |
| `default`    | array of [codersdk.GitAuthConfig](#codersdkgitauthconfig) | false    |              |             |
| `enterprise` | boolean                                                   | false    |              |             |
| `flag`       | string                                                    | false    |              |             |
| `hidden`     | boolean                                                   | false    |              |             |
| `name`       | string                                                    | false    |              |             |
| `secret`     | boolean                                                   | false    |              |             |
| `shorthand`  | string                                                    | false    |              |             |
| `usage`      | string                                                    | false    |              |             |
| `value`      | array of [codersdk.GitAuthConfig](#codersdkgitauthconfig) | false    |              |             |

## codersdk.DeploymentConfigField-array_string

```json
{
  "default": ["string"],
  "enterprise": true,
  "flag": "string",
  "hidden": true,
  "name": "string",
  "secret": true,
  "shorthand": "string",
  "usage": "string",
  "value": ["string"]
}
```

### Properties

| Name         | Type            | Required | Restrictions | Description |
| ------------ | --------------- | -------- | ------------ | ----------- |
| `default`    | array of string | false    |              |             |
| `enterprise` | boolean         | false    |              |             |
| `flag`       | string          | false    |              |             |
| `hidden`     | boolean         | false    |              |             |
| `name`       | string          | false    |              |             |
| `secret`     | boolean         | false    |              |             |
| `shorthand`  | string          | false    |              |             |
| `usage`      | string          | false    |              |             |
| `value`      | array of string | false    |              |             |

## codersdk.DeploymentConfigField-bool

```json
{
  "default": true,
  "enterprise": true,
  "flag": "string",
  "hidden": true,
  "name": "string",
  "secret": true,
  "shorthand": "string",
  "usage": "string",
  "value": true
}
```

### Properties

| Name         | Type    | Required | Restrictions | Description |
| ------------ | ------- | -------- | ------------ | ----------- |
| `default`    | boolean | false    |              |             |
| `enterprise` | boolean | false    |              |             |
| `flag`       | string  | false    |              |             |
| `hidden`     | boolean | false    |              |             |
| `name`       | string  | false    |              |             |
| `secret`     | boolean | false    |              |             |
| `shorthand`  | string  | false    |              |             |
| `usage`      | string  | false    |              |             |
| `value`      | boolean | false    |              |             |

## codersdk.DeploymentConfigField-int

```json
{
  "default": 0,
  "enterprise": true,
  "flag": "string",
  "hidden": true,
  "name": "string",
  "secret": true,
  "shorthand": "string",
  "usage": "string",
  "value": 0
}
```

### Properties

| Name         | Type    | Required | Restrictions | Description |
| ------------ | ------- | -------- | ------------ | ----------- |
| `default`    | integer | false    |              |             |
| `enterprise` | boolean | false    |              |             |
| `flag`       | string  | false    |              |             |
| `hidden`     | boolean | false    |              |             |
| `name`       | string  | false    |              |             |
| `secret`     | boolean | false    |              |             |
| `shorthand`  | string  | false    |              |             |
| `usage`      | string  | false    |              |             |
| `value`      | integer | false    |              |             |

## codersdk.DeploymentConfigField-string

```json
{
  "default": "string",
  "enterprise": true,
  "flag": "string",
  "hidden": true,
  "name": "string",
  "secret": true,
  "shorthand": "string",
  "usage": "string",
  "value": "string"
}
```

### Properties

| Name         | Type    | Required | Restrictions | Description |
| ------------ | ------- | -------- | ------------ | ----------- |
| `default`    | string  | false    |              |             |
| `enterprise` | boolean | false    |              |             |
| `flag`       | string  | false    |              |             |
| `hidden`     | boolean | false    |              |             |
| `name`       | string  | false    |              |             |
| `secret`     | boolean | false    |              |             |
| `shorthand`  | string  | false    |              |             |
| `usage`      | string  | false    |              |             |
| `value`      | string  | false    |              |             |

## codersdk.DeploymentConfigField-time_Duration

```json
{
  "default": 0,
  "enterprise": true,
  "flag": "string",
  "hidden": true,
  "name": "string",
  "secret": true,
  "shorthand": "string",
  "usage": "string",
  "value": 0
}
```

### Properties

| Name         | Type    | Required | Restrictions | Description |
| ------------ | ------- | -------- | ------------ | ----------- |
| `default`    | integer | false    |              |             |
| `enterprise` | boolean | false    |              |             |
| `flag`       | string  | false    |              |             |
| `hidden`     | boolean | false    |              |             |
| `name`       | string  | false    |              |             |
| `secret`     | boolean | false    |              |             |
| `shorthand`  | string  | false    |              |             |
| `usage`      | string  | false    |              |             |
| `value`      | integer | false    |              |             |

## codersdk.GetAppHostResponse

```json
{
  "host": "string"
}
```

### Properties

| Name   | Type   | Required | Restrictions | Description                                                   |
| ------ | ------ | -------- | ------------ | ------------------------------------------------------------- |
| `host` | string | false    |              | Host is the externally accessible URL for the Coder instance. |

## codersdk.GitAuthConfig

```json
{
  "auth_url": "string",
  "client_id": "string",
  "id": "string",
  "no_refresh": true,
  "regex": "string",
  "scopes": ["string"],
  "token_url": "string",
  "type": "string",
  "validate_url": "string"
}
```

### Properties

| Name           | Type            | Required | Restrictions | Description |
| -------------- | --------------- | -------- | ------------ | ----------- |
| `auth_url`     | string          | false    |              |             |
| `client_id`    | string          | false    |              |             |
| `id`           | string          | false    |              |             |
| `no_refresh`   | boolean         | false    |              |             |
| `regex`        | string          | false    |              |             |
| `scopes`       | array of string | false    |              |             |
| `token_url`    | string          | false    |              |             |
| `type`         | string          | false    |              |             |
| `validate_url` | string          | false    |              |             |

## codersdk.GoogleInstanceIdentityToken

```json
{
  "json_web_token": "string"
}
```

### Properties

| Name             | Type   | Required | Restrictions | Description |
| ---------------- | ------ | -------- | ------------ | ----------- |
| `json_web_token` | string | true     |              |             |

## codersdk.Healthcheck

```json
{
  "interval": 0,
  "threshold": 0,
  "url": "string"
}
```

### Properties

| Name        | Type    | Required | Restrictions | Description                                                                                      |
| ----------- | ------- | -------- | ------------ | ------------------------------------------------------------------------------------------------ |
| `interval`  | integer | false    |              | Interval specifies the seconds between each health check.                                        |
| `threshold` | integer | false    |              | Threshold specifies the number of consecutive failed health checks before returning "unhealthy". |
| `url`       | string  | false    |              | URL specifies the endpoint to check for the app health.                                          |

## codersdk.LogLevel

```json
"trace"
```

### Properties

#### Enumerated Values

| Value   |
| ------- |
| `trace` |
| `debug` |
| `info`  |
| `warn`  |
| `error` |

## codersdk.LogSource

```json
"provisioner_daemon"
```

### Properties

#### Enumerated Values

| Value                |
| -------------------- |
| `provisioner_daemon` |
| `provisioner`        |

## codersdk.OAuth2Config

```json
{
  "github": {
    "allow_everyone": {
      "default": true,
      "enterprise": true,
      "flag": "string",
      "hidden": true,
      "name": "string",
      "secret": true,
      "shorthand": "string",
      "usage": "string",
      "value": true
    },
    "allow_signups": {
      "default": true,
      "enterprise": true,
      "flag": "string",
      "hidden": true,
      "name": "string",
      "secret": true,
      "shorthand": "string",
      "usage": "string",
      "value": true
    },
    "allowed_orgs": {
      "default": ["string"],
      "enterprise": true,
      "flag": "string",
      "hidden": true,
      "name": "string",
      "secret": true,
      "shorthand": "string",
      "usage": "string",
      "value": ["string"]
    },
    "allowed_teams": {
      "default": ["string"],
      "enterprise": true,
      "flag": "string",
      "hidden": true,
      "name": "string",
      "secret": true,
      "shorthand": "string",
      "usage": "string",
      "value": ["string"]
    },
    "client_id": {
      "default": "string",
      "enterprise": true,
      "flag": "string",
      "hidden": true,
      "name": "string",
      "secret": true,
      "shorthand": "string",
      "usage": "string",
      "value": "string"
    },
    "client_secret": {
      "default": "string",
      "enterprise": true,
      "flag": "string",
      "hidden": true,
      "name": "string",
      "secret": true,
      "shorthand": "string",
      "usage": "string",
      "value": "string"
    },
    "enterprise_base_url": {
      "default": "string",
      "enterprise": true,
      "flag": "string",
      "hidden": true,
      "name": "string",
      "secret": true,
      "shorthand": "string",
      "usage": "string",
      "value": "string"
    }
  }
}
```

### Properties

| Name     | Type                                                       | Required | Restrictions | Description |
| -------- | ---------------------------------------------------------- | -------- | ------------ | ----------- |
| `github` | [codersdk.OAuth2GithubConfig](#codersdkoauth2githubconfig) | false    |              |             |

## codersdk.OAuth2GithubConfig

```json
{
  "allow_everyone": {
    "default": true,
    "enterprise": true,
    "flag": "string",
    "hidden": true,
    "name": "string",
    "secret": true,
    "shorthand": "string",
    "usage": "string",
    "value": true
  },
  "allow_signups": {
    "default": true,
    "enterprise": true,
    "flag": "string",
    "hidden": true,
    "name": "string",
    "secret": true,
    "shorthand": "string",
    "usage": "string",
    "value": true
  },
  "allowed_orgs": {
    "default": ["string"],
    "enterprise": true,
    "flag": "string",
    "hidden": true,
    "name": "string",
    "secret": true,
    "shorthand": "string",
    "usage": "string",
    "value": ["string"]
  },
  "allowed_teams": {
    "default": ["string"],
    "enterprise": true,
    "flag": "string",
    "hidden": true,
    "name": "string",
    "secret": true,
    "shorthand": "string",
    "usage": "string",
    "value": ["string"]
  },
  "client_id": {
    "default": "string",
    "enterprise": true,
    "flag": "string",
    "hidden": true,
    "name": "string",
    "secret": true,
    "shorthand": "string",
    "usage": "string",
    "value": "string"
  },
  "client_secret": {
    "default": "string",
    "enterprise": true,
    "flag": "string",
    "hidden": true,
    "name": "string",
    "secret": true,
    "shorthand": "string",
    "usage": "string",
    "value": "string"
  },
  "enterprise_base_url": {
    "default": "string",
    "enterprise": true,
    "flag": "string",
    "hidden": true,
    "name": "string",
    "secret": true,
    "shorthand": "string",
    "usage": "string",
    "value": "string"
  }
}
```

### Properties

| Name                  | Type                                                                                       | Required | Restrictions | Description |
| --------------------- | ------------------------------------------------------------------------------------------ | -------- | ------------ | ----------- |
| `allow_everyone`      | [codersdk.DeploymentConfigField-bool](#codersdkdeploymentconfigfield-bool)                 | false    |              |             |
| `allow_signups`       | [codersdk.DeploymentConfigField-bool](#codersdkdeploymentconfigfield-bool)                 | false    |              |             |
| `allowed_orgs`        | [codersdk.DeploymentConfigField-array_string](#codersdkdeploymentconfigfield-array_string) | false    |              |             |
| `allowed_teams`       | [codersdk.DeploymentConfigField-array_string](#codersdkdeploymentconfigfield-array_string) | false    |              |             |
| `client_id`           | [codersdk.DeploymentConfigField-string](#codersdkdeploymentconfigfield-string)             | false    |              |             |
| `client_secret`       | [codersdk.DeploymentConfigField-string](#codersdkdeploymentconfigfield-string)             | false    |              |             |
| `enterprise_base_url` | [codersdk.DeploymentConfigField-string](#codersdkdeploymentconfigfield-string)             | false    |              |             |

## codersdk.OIDCConfig

```json
{
  "allow_signups": {
    "default": true,
    "enterprise": true,
    "flag": "string",
    "hidden": true,
    "name": "string",
    "secret": true,
    "shorthand": "string",
    "usage": "string",
    "value": true
  },
  "client_id": {
    "default": "string",
    "enterprise": true,
    "flag": "string",
    "hidden": true,
    "name": "string",
    "secret": true,
    "shorthand": "string",
    "usage": "string",
    "value": "string"
  },
  "client_secret": {
    "default": "string",
    "enterprise": true,
    "flag": "string",
    "hidden": true,
    "name": "string",
    "secret": true,
    "shorthand": "string",
    "usage": "string",
    "value": "string"
  },
  "email_domain": {
    "default": ["string"],
    "enterprise": true,
    "flag": "string",
    "hidden": true,
    "name": "string",
    "secret": true,
    "shorthand": "string",
    "usage": "string",
    "value": ["string"]
  },
  "ignore_email_verified": {
    "default": true,
    "enterprise": true,
    "flag": "string",
    "hidden": true,
    "name": "string",
    "secret": true,
    "shorthand": "string",
    "usage": "string",
    "value": true
  },
  "issuer_url": {
    "default": "string",
    "enterprise": true,
    "flag": "string",
    "hidden": true,
    "name": "string",
    "secret": true,
    "shorthand": "string",
    "usage": "string",
    "value": "string"
  },
  "scopes": {
    "default": ["string"],
    "enterprise": true,
    "flag": "string",
    "hidden": true,
    "name": "string",
    "secret": true,
    "shorthand": "string",
    "usage": "string",
    "value": ["string"]
  },
  "username_field": {
    "default": "string",
    "enterprise": true,
    "flag": "string",
    "hidden": true,
    "name": "string",
    "secret": true,
    "shorthand": "string",
    "usage": "string",
    "value": "string"
  }
}
```

### Properties

| Name                    | Type                                                                                       | Required | Restrictions | Description |
| ----------------------- | ------------------------------------------------------------------------------------------ | -------- | ------------ | ----------- |
| `allow_signups`         | [codersdk.DeploymentConfigField-bool](#codersdkdeploymentconfigfield-bool)                 | false    |              |             |
| `client_id`             | [codersdk.DeploymentConfigField-string](#codersdkdeploymentconfigfield-string)             | false    |              |             |
| `client_secret`         | [codersdk.DeploymentConfigField-string](#codersdkdeploymentconfigfield-string)             | false    |              |             |
| `email_domain`          | [codersdk.DeploymentConfigField-array_string](#codersdkdeploymentconfigfield-array_string) | false    |              |             |
| `ignore_email_verified` | [codersdk.DeploymentConfigField-bool](#codersdkdeploymentconfigfield-bool)                 | false    |              |             |
| `issuer_url`            | [codersdk.DeploymentConfigField-string](#codersdkdeploymentconfigfield-string)             | false    |              |             |
| `scopes`                | [codersdk.DeploymentConfigField-array_string](#codersdkdeploymentconfigfield-array_string) | false    |              |             |
| `username_field`        | [codersdk.DeploymentConfigField-string](#codersdkdeploymentconfigfield-string)             | false    |              |             |

## codersdk.Organization

```json
{
  "created_at": "2019-08-24T14:15:22Z",
  "id": "497f6eca-6276-4993-bfeb-53cbbbba6f08",
  "name": "string",
  "updated_at": "2019-08-24T14:15:22Z"
}
```

### Properties

| Name         | Type   | Required | Restrictions | Description |
| ------------ | ------ | -------- | ------------ | ----------- |
| `created_at` | string | true     |              |             |
| `id`         | string | true     |              |             |
| `name`       | string | true     |              |             |
| `updated_at` | string | true     |              |             |

## codersdk.OrganizationMember

```json
{
  "created_at": "2019-08-24T14:15:22Z",
  "organization_id": "7c60d51f-b44e-4682-87d6-449835ea4de6",
  "roles": [
    {
      "display_name": "string",
      "name": "string"
    }
  ],
  "updated_at": "2019-08-24T14:15:22Z",
  "user_id": "a169451c-8525-4352-b8ca-070dd449a1a5"
}
```

### Properties

| Name              | Type                                    | Required | Restrictions | Description |
| ----------------- | --------------------------------------- | -------- | ------------ | ----------- |
| `created_at`      | string                                  | false    |              |             |
| `organization_id` | string                                  | false    |              |             |
| `roles`           | array of [codersdk.Role](#codersdkrole) | false    |              |             |
| `updated_at`      | string                                  | false    |              |             |
| `user_id`         | string                                  | false    |              |             |

## codersdk.Parameter

```json
{
  "created_at": "2019-08-24T14:15:22Z",
  "destination_scheme": "none",
  "id": "497f6eca-6276-4993-bfeb-53cbbbba6f08",
  "name": "string",
  "scope": "template",
  "scope_id": "5d3fe357-12dd-4f62-b004-6d1fb3b8454f",
  "source_scheme": "none",
  "updated_at": "2019-08-24T14:15:22Z"
}
```

Parameter represents a set value for the scope.

### Properties

| Name                 | Type                                                                       | Required | Restrictions | Description |
| -------------------- | -------------------------------------------------------------------------- | -------- | ------------ | ----------- |
| `created_at`         | string                                                                     | false    |              |             |
| `destination_scheme` | [codersdk.ParameterDestinationScheme](#codersdkparameterdestinationscheme) | false    |              |             |
| `id`                 | string                                                                     | false    |              |             |
| `name`               | string                                                                     | false    |              |             |
| `scope`              | [codersdk.ParameterScope](#codersdkparameterscope)                         | false    |              |             |
| `scope_id`           | string                                                                     | false    |              |             |
| `source_scheme`      | [codersdk.ParameterSourceScheme](#codersdkparametersourcescheme)           | false    |              |             |
| `updated_at`         | string                                                                     | false    |              |             |

#### Enumerated Values

| Property             | Value                  |
| -------------------- | ---------------------- |
| `destination_scheme` | `none`                 |
| `destination_scheme` | `environment_variable` |
| `destination_scheme` | `provisioner_variable` |
| `scope`              | `template`             |
| `scope`              | `workspace`            |
| `scope`              | `import_job`           |
| `source_scheme`      | `none`                 |
| `source_scheme`      | `data`                 |

<<<<<<< HEAD
## codersdk.ParameterSchema

```json
{
  "allow_override_destination": true,
  "allow_override_source": true,
  "created_at": "2019-08-24T14:15:22Z",
  "default_destination_scheme": "none",
  "default_refresh": "string",
  "default_source_scheme": "none",
  "default_source_value": "string",
  "description": "string",
  "id": "497f6eca-6276-4993-bfeb-53cbbbba6f08",
  "job_id": "453bd7d7-5355-4d6d-a38e-d9e7eb218c3f",
  "name": "string",
  "redisplay_value": true,
  "validation_condition": "string",
  "validation_contains": ["string"],
  "validation_error": "string",
  "validation_type_system": "string",
  "validation_value_type": "string"
}
=======
## codersdk.ParameterDestinationScheme

```json
"none"
>>>>>>> a23a4710
```

### Properties

<<<<<<< HEAD
| Name                         | Type            | Required | Restrictions | Description                                                                                                             |
| ---------------------------- | --------------- | -------- | ------------ | ----------------------------------------------------------------------------------------------------------------------- |
| `allow_override_destination` | boolean         | false    |              |                                                                                                                         |
| `allow_override_source`      | boolean         | false    |              |                                                                                                                         |
| `created_at`                 | string          | false    |              |                                                                                                                         |
| `default_destination_scheme` | string          | false    |              |                                                                                                                         |
| `default_refresh`            | string          | false    |              |                                                                                                                         |
| `default_source_scheme`      | string          | false    |              |                                                                                                                         |
| `default_source_value`       | string          | false    |              |                                                                                                                         |
| `description`                | string          | false    |              |                                                                                                                         |
| `id`                         | string          | false    |              |                                                                                                                         |
| `job_id`                     | string          | false    |              |                                                                                                                         |
| `name`                       | string          | false    |              |                                                                                                                         |
| `redisplay_value`            | boolean         | false    |              |                                                                                                                         |
| `validation_condition`       | string          | false    |              |                                                                                                                         |
| `validation_contains`        | array of string | false    |              | This is a special array of items provided if the validation condition explicitly states the value must be one of a set. |
| `validation_error`           | string          | false    |              |                                                                                                                         |
| `validation_type_system`     | string          | false    |              |                                                                                                                         |
| `validation_value_type`      | string          | false    |              |                                                                                                                         |

#### Enumerated Values

| Property                     | Value                  |
| ---------------------------- | ---------------------- |
| `default_destination_scheme` | `none`                 |
| `default_destination_scheme` | `environment_variable` |
| `default_destination_scheme` | `provisioner_variable` |
| `default_source_scheme`      | `none`                 |
| `default_source_scheme`      | `data`                 |
=======
#### Enumerated Values

| Value                  |
| ---------------------- |
| `none`                 |
| `environment_variable` |
| `provisioner_variable` |

## codersdk.ParameterScope

```json
"template"
```

### Properties

#### Enumerated Values

| Value        |
| ------------ |
| `template`   |
| `workspace`  |
| `import_job` |

## codersdk.ParameterSourceScheme

```json
"none"
```

### Properties

#### Enumerated Values

| Value  |
| ------ |
| `none` |
| `data` |
>>>>>>> a23a4710

## codersdk.PostWorkspaceAppHealthsRequest

```json
{
  "healths": {
    "property1": "disabled",
    "property2": "disabled"
  }
}
```

### Properties

| Name               | Type                                                       | Required | Restrictions | Description                                                           |
| ------------------ | ---------------------------------------------------------- | -------- | ------------ | --------------------------------------------------------------------- |
| `healths`          | object                                                     | false    |              | Healths is a map of the workspace app name and the health of the app. |
| » `[any property]` | [codersdk.WorkspaceAppHealth](#codersdkworkspaceapphealth) | false    |              |                                                                       |

## codersdk.PprofConfig

```json
{
  "address": {
    "default": "string",
    "enterprise": true,
    "flag": "string",
    "hidden": true,
    "name": "string",
    "secret": true,
    "shorthand": "string",
    "usage": "string",
    "value": "string"
  },
  "enable": {
    "default": true,
    "enterprise": true,
    "flag": "string",
    "hidden": true,
    "name": "string",
    "secret": true,
    "shorthand": "string",
    "usage": "string",
    "value": true
  }
}
```

### Properties

| Name      | Type                                                                           | Required | Restrictions | Description |
| --------- | ------------------------------------------------------------------------------ | -------- | ------------ | ----------- |
| `address` | [codersdk.DeploymentConfigField-string](#codersdkdeploymentconfigfield-string) | false    |              |             |
| `enable`  | [codersdk.DeploymentConfigField-bool](#codersdkdeploymentconfigfield-bool)     | false    |              |             |

## codersdk.PrometheusConfig

```json
{
  "address": {
    "default": "string",
    "enterprise": true,
    "flag": "string",
    "hidden": true,
    "name": "string",
    "secret": true,
    "shorthand": "string",
    "usage": "string",
    "value": "string"
  },
  "enable": {
    "default": true,
    "enterprise": true,
    "flag": "string",
    "hidden": true,
    "name": "string",
    "secret": true,
    "shorthand": "string",
    "usage": "string",
    "value": true
  }
}
```

### Properties

| Name      | Type                                                                           | Required | Restrictions | Description |
| --------- | ------------------------------------------------------------------------------ | -------- | ------------ | ----------- |
| `address` | [codersdk.DeploymentConfigField-string](#codersdkdeploymentconfigfield-string) | false    |              |             |
| `enable`  | [codersdk.DeploymentConfigField-bool](#codersdkdeploymentconfigfield-bool)     | false    |              |             |

## codersdk.ProvisionerConfig

```json
{
  "daemon_poll_interval": {
    "default": 0,
    "enterprise": true,
    "flag": "string",
    "hidden": true,
    "name": "string",
    "secret": true,
    "shorthand": "string",
    "usage": "string",
    "value": 0
  },
  "daemon_poll_jitter": {
    "default": 0,
    "enterprise": true,
    "flag": "string",
    "hidden": true,
    "name": "string",
    "secret": true,
    "shorthand": "string",
    "usage": "string",
    "value": 0
  },
  "daemons": {
    "default": 0,
    "enterprise": true,
    "flag": "string",
    "hidden": true,
    "name": "string",
    "secret": true,
    "shorthand": "string",
    "usage": "string",
    "value": 0
  },
  "force_cancel_interval": {
    "default": 0,
    "enterprise": true,
    "flag": "string",
    "hidden": true,
    "name": "string",
    "secret": true,
    "shorthand": "string",
    "usage": "string",
    "value": 0
  }
}
```

### Properties

| Name                    | Type                                                                                         | Required | Restrictions | Description |
| ----------------------- | -------------------------------------------------------------------------------------------- | -------- | ------------ | ----------- |
| `daemon_poll_interval`  | [codersdk.DeploymentConfigField-time_Duration](#codersdkdeploymentconfigfield-time_duration) | false    |              |             |
| `daemon_poll_jitter`    | [codersdk.DeploymentConfigField-time_Duration](#codersdkdeploymentconfigfield-time_duration) | false    |              |             |
| `daemons`               | [codersdk.DeploymentConfigField-int](#codersdkdeploymentconfigfield-int)                     | false    |              |             |
| `force_cancel_interval` | [codersdk.DeploymentConfigField-time_Duration](#codersdkdeploymentconfigfield-time_duration) | false    |              |             |

## codersdk.ProvisionerJob

```json
{
  "canceled_at": "2019-08-24T14:15:22Z",
  "completed_at": "2019-08-24T14:15:22Z",
  "created_at": "2019-08-24T14:15:22Z",
  "error": "string",
  "file_id": "8a0cfb4f-ddc9-436d-91bb-75133c583767",
  "id": "497f6eca-6276-4993-bfeb-53cbbbba6f08",
  "started_at": "2019-08-24T14:15:22Z",
  "status": "pending",
  "tags": {
    "property1": "string",
    "property2": "string"
  },
  "worker_id": "ae5fa6f7-c55b-40c1-b40a-b36ac467652b"
}
```

### Properties

| Name               | Type                                                           | Required | Restrictions | Description |
| ------------------ | -------------------------------------------------------------- | -------- | ------------ | ----------- |
| `canceled_at`      | string                                                         | false    |              |             |
| `completed_at`     | string                                                         | false    |              |             |
| `created_at`       | string                                                         | false    |              |             |
| `error`            | string                                                         | false    |              |             |
| `file_id`          | string                                                         | false    |              |             |
| `id`               | string                                                         | false    |              |             |
| `started_at`       | string                                                         | false    |              |             |
| `status`           | [codersdk.ProvisionerJobStatus](#codersdkprovisionerjobstatus) | false    |              |             |
| `tags`             | object                                                         | false    |              |             |
| » `[any property]` | string                                                         | false    |              |             |
| `worker_id`        | string                                                         | false    |              |             |

#### Enumerated Values

| Property | Value       |
| -------- | ----------- |
| `status` | `pending`   |
| `status` | `running`   |
| `status` | `succeeded` |
| `status` | `canceling` |
| `status` | `canceled`  |
| `status` | `failed`    |

## codersdk.ProvisionerJobLog

```json
{
  "created_at": "2019-08-24T14:15:22Z",
  "id": 0,
  "log_level": "trace",
  "log_source": "provisioner_daemon",
  "output": "string",
  "stage": "string"
}
```

### Properties

| Name         | Type                                     | Required | Restrictions | Description |
| ------------ | ---------------------------------------- | -------- | ------------ | ----------- |
| `created_at` | string                                   | false    |              |             |
| `id`         | integer                                  | false    |              |             |
| `log_level`  | [codersdk.LogLevel](#codersdkloglevel)   | false    |              |             |
| `log_source` | [codersdk.LogSource](#codersdklogsource) | false    |              |             |
| `output`     | string                                   | false    |              |             |
| `stage`      | string                                   | false    |              |             |

#### Enumerated Values

| Property    | Value   |
| ----------- | ------- |
| `log_level` | `trace` |
| `log_level` | `debug` |
| `log_level` | `info`  |
| `log_level` | `warn`  |
| `log_level` | `error` |

## codersdk.ProvisionerJobStatus

```json
"pending"
```

### Properties

#### Enumerated Values

| Value       |
| ----------- |
| `pending`   |
| `running`   |
| `succeeded` |
| `canceling` |
| `canceled`  |
| `failed`    |

## codersdk.PutExtendWorkspaceRequest

```json
{
  "deadline": "string"
}
```

### Properties

| Name       | Type   | Required | Restrictions | Description |
| ---------- | ------ | -------- | ------------ | ----------- |
| `deadline` | string | true     |              |             |

## codersdk.RateLimitConfig

```json
{
  "api": {
    "default": 0,
    "enterprise": true,
    "flag": "string",
    "hidden": true,
    "name": "string",
    "secret": true,
    "shorthand": "string",
    "usage": "string",
    "value": 0
  },
  "disable_all": {
    "default": true,
    "enterprise": true,
    "flag": "string",
    "hidden": true,
    "name": "string",
    "secret": true,
    "shorthand": "string",
    "usage": "string",
    "value": true
  }
}
```

### Properties

| Name          | Type                                                                       | Required | Restrictions | Description |
| ------------- | -------------------------------------------------------------------------- | -------- | ------------ | ----------- |
| `api`         | [codersdk.DeploymentConfigField-int](#codersdkdeploymentconfigfield-int)   | false    |              |             |
| `disable_all` | [codersdk.DeploymentConfigField-bool](#codersdkdeploymentconfigfield-bool) | false    |              |             |

## codersdk.ResourceType

```json
"organization"
```

### Properties

#### Enumerated Values

| Value              |
| ------------------ |
| `organization`     |
| `template`         |
| `template_version` |
| `user`             |
| `workspace`        |
| `workspace_build`  |
| `git_ssh_key`      |
| `api_key`          |
| `group`            |

## codersdk.Response

```json
{
  "detail": "string",
  "message": "string",
  "validations": [
    {
      "detail": "string",
      "field": "string"
    }
  ]
}
```

### Properties

| Name          | Type                                                          | Required | Restrictions | Description                                                                                                                                                                                                                        |
| ------------- | ------------------------------------------------------------- | -------- | ------------ | ---------------------------------------------------------------------------------------------------------------------------------------------------------------------------------------------------------------------------------- |
| `detail`      | string                                                        | false    |              | Detail is a debug message that provides further insight into why the action failed. This information can be technical and a regular golang err.Error() text. - "database: too many open connections" - "stat: too many open files" |
| `message`     | string                                                        | false    |              | Message is an actionable message that depicts actions the request took. These messages should be fully formed sentences with proper punctuation. Examples: - "A user has been created." - "Failed to create a user."               |
| `validations` | array of [codersdk.ValidationError](#codersdkvalidationerror) | false    |              | Validations are form field-specific friendly error messages. They will be shown on a form field in the UI. These can also be used to add additional context if there is a set of errors in the primary 'Message'.                  |

## codersdk.Role

```json
{
  "display_name": "string",
  "name": "string"
}
```

### Properties

| Name           | Type   | Required | Restrictions | Description |
| -------------- | ------ | -------- | ------------ | ----------- |
| `display_name` | string | false    |              |             |
| `name`         | string | false    |              |             |

## codersdk.SwaggerConfig

```json
{
  "enable": {
    "default": true,
    "enterprise": true,
    "flag": "string",
    "hidden": true,
    "name": "string",
    "secret": true,
    "shorthand": "string",
    "usage": "string",
    "value": true
  }
}
```

### Properties

| Name     | Type                                                                       | Required | Restrictions | Description |
| -------- | -------------------------------------------------------------------------- | -------- | ------------ | ----------- |
| `enable` | [codersdk.DeploymentConfigField-bool](#codersdkdeploymentconfigfield-bool) | false    |              |             |

## codersdk.TLSConfig

```json
{
  "address": {
    "default": "string",
    "enterprise": true,
    "flag": "string",
    "hidden": true,
    "name": "string",
    "secret": true,
    "shorthand": "string",
    "usage": "string",
    "value": "string"
  },
  "cert_file": {
    "default": ["string"],
    "enterprise": true,
    "flag": "string",
    "hidden": true,
    "name": "string",
    "secret": true,
    "shorthand": "string",
    "usage": "string",
    "value": ["string"]
  },
  "client_auth": {
    "default": "string",
    "enterprise": true,
    "flag": "string",
    "hidden": true,
    "name": "string",
    "secret": true,
    "shorthand": "string",
    "usage": "string",
    "value": "string"
  },
  "client_ca_file": {
    "default": "string",
    "enterprise": true,
    "flag": "string",
    "hidden": true,
    "name": "string",
    "secret": true,
    "shorthand": "string",
    "usage": "string",
    "value": "string"
  },
  "client_cert_file": {
    "default": "string",
    "enterprise": true,
    "flag": "string",
    "hidden": true,
    "name": "string",
    "secret": true,
    "shorthand": "string",
    "usage": "string",
    "value": "string"
  },
  "client_key_file": {
    "default": "string",
    "enterprise": true,
    "flag": "string",
    "hidden": true,
    "name": "string",
    "secret": true,
    "shorthand": "string",
    "usage": "string",
    "value": "string"
  },
  "enable": {
    "default": true,
    "enterprise": true,
    "flag": "string",
    "hidden": true,
    "name": "string",
    "secret": true,
    "shorthand": "string",
    "usage": "string",
    "value": true
  },
  "key_file": {
    "default": ["string"],
    "enterprise": true,
    "flag": "string",
    "hidden": true,
    "name": "string",
    "secret": true,
    "shorthand": "string",
    "usage": "string",
    "value": ["string"]
  },
  "min_version": {
    "default": "string",
    "enterprise": true,
    "flag": "string",
    "hidden": true,
    "name": "string",
    "secret": true,
    "shorthand": "string",
    "usage": "string",
    "value": "string"
  },
  "redirect_http": {
    "default": true,
    "enterprise": true,
    "flag": "string",
    "hidden": true,
    "name": "string",
    "secret": true,
    "shorthand": "string",
    "usage": "string",
    "value": true
  }
}
```

### Properties

| Name               | Type                                                                                       | Required | Restrictions | Description |
| ------------------ | ------------------------------------------------------------------------------------------ | -------- | ------------ | ----------- |
| `address`          | [codersdk.DeploymentConfigField-string](#codersdkdeploymentconfigfield-string)             | false    |              |             |
| `cert_file`        | [codersdk.DeploymentConfigField-array_string](#codersdkdeploymentconfigfield-array_string) | false    |              |             |
| `client_auth`      | [codersdk.DeploymentConfigField-string](#codersdkdeploymentconfigfield-string)             | false    |              |             |
| `client_ca_file`   | [codersdk.DeploymentConfigField-string](#codersdkdeploymentconfigfield-string)             | false    |              |             |
| `client_cert_file` | [codersdk.DeploymentConfigField-string](#codersdkdeploymentconfigfield-string)             | false    |              |             |
| `client_key_file`  | [codersdk.DeploymentConfigField-string](#codersdkdeploymentconfigfield-string)             | false    |              |             |
| `enable`           | [codersdk.DeploymentConfigField-bool](#codersdkdeploymentconfigfield-bool)                 | false    |              |             |
| `key_file`         | [codersdk.DeploymentConfigField-array_string](#codersdkdeploymentconfigfield-array_string) | false    |              |             |
| `min_version`      | [codersdk.DeploymentConfigField-string](#codersdkdeploymentconfigfield-string)             | false    |              |             |
| `redirect_http`    | [codersdk.DeploymentConfigField-bool](#codersdkdeploymentconfigfield-bool)                 | false    |              |             |

## codersdk.TelemetryConfig

```json
{
  "enable": {
    "default": true,
    "enterprise": true,
    "flag": "string",
    "hidden": true,
    "name": "string",
    "secret": true,
    "shorthand": "string",
    "usage": "string",
    "value": true
  },
  "trace": {
    "default": true,
    "enterprise": true,
    "flag": "string",
    "hidden": true,
    "name": "string",
    "secret": true,
    "shorthand": "string",
    "usage": "string",
    "value": true
  },
  "url": {
    "default": "string",
    "enterprise": true,
    "flag": "string",
    "hidden": true,
    "name": "string",
    "secret": true,
    "shorthand": "string",
    "usage": "string",
    "value": "string"
  }
}
```

### Properties

| Name     | Type                                                                           | Required | Restrictions | Description |
| -------- | ------------------------------------------------------------------------------ | -------- | ------------ | ----------- |
| `enable` | [codersdk.DeploymentConfigField-bool](#codersdkdeploymentconfigfield-bool)     | false    |              |             |
| `trace`  | [codersdk.DeploymentConfigField-bool](#codersdkdeploymentconfigfield-bool)     | false    |              |             |
| `url`    | [codersdk.DeploymentConfigField-string](#codersdkdeploymentconfigfield-string) | false    |              |             |

## codersdk.Template

```json
{
  "active_user_count": 0,
  "active_version_id": "string",
  "allow_user_cancel_workspace_jobs": true,
  "build_time_stats": {
    "property1": {
      "p50": 123,
      "p95": 146
    },
    "property2": {
      "p50": 123,
      "p95": 146
    }
  },
  "created_at": "2019-08-24T14:15:22Z",
  "created_by_id": "9377d689-01fb-4abf-8450-3368d2c1924f",
  "created_by_name": "string",
  "default_ttl_ms": 0,
  "description": "string",
  "display_name": "string",
  "icon": "string",
  "id": "497f6eca-6276-4993-bfeb-53cbbbba6f08",
  "name": "string",
  "organization_id": "7c60d51f-b44e-4682-87d6-449835ea4de6",
  "provisioner": "terraform",
  "updated_at": "2019-08-24T14:15:22Z",
  "workspace_owner_count": 0
}
```

### Properties

| Name                               | Type                                                               | Required | Restrictions | Description                                  |
| ---------------------------------- | ------------------------------------------------------------------ | -------- | ------------ | -------------------------------------------- |
| `active_user_count`                | integer                                                            | false    |              | Active user count is set to -1 when loading. |
| `active_version_id`                | string                                                             | false    |              |                                              |
| `allow_user_cancel_workspace_jobs` | boolean                                                            | false    |              |                                              |
| `build_time_stats`                 | [codersdk.TemplateBuildTimeStats](#codersdktemplatebuildtimestats) | false    |              |                                              |
| `created_at`                       | string                                                             | false    |              |                                              |
| `created_by_id`                    | string                                                             | false    |              |                                              |
| `created_by_name`                  | string                                                             | false    |              |                                              |
| `default_ttl_ms`                   | integer                                                            | false    |              |                                              |
| `description`                      | string                                                             | false    |              |                                              |
| `display_name`                     | string                                                             | false    |              |                                              |
| `icon`                             | string                                                             | false    |              |                                              |
| `id`                               | string                                                             | false    |              |                                              |
| `name`                             | string                                                             | false    |              |                                              |
| `organization_id`                  | string                                                             | false    |              |                                              |
| `provisioner`                      | string                                                             | false    |              |                                              |
| `updated_at`                       | string                                                             | false    |              |                                              |
| `workspace_owner_count`            | integer                                                            | false    |              |                                              |

#### Enumerated Values

| Property      | Value       |
| ------------- | ----------- |
| `provisioner` | `terraform` |

## codersdk.TemplateBuildTimeStats

```json
{
  "property1": {
    "p50": 123,
    "p95": 146
  },
  "property2": {
    "p50": 123,
    "p95": 146
  }
}
```

### Properties

| Name             | Type                                                 | Required | Restrictions | Description |
| ---------------- | ---------------------------------------------------- | -------- | ------------ | ----------- |
| `[any property]` | [codersdk.TransitionStats](#codersdktransitionstats) | false    |              |             |

## codersdk.TemplateDAUsResponse

```json
{
  "entries": [
    {
      "amount": 0,
      "date": "string"
    }
  ]
}
```

### Properties

| Name      | Type                                            | Required | Restrictions | Description |
| --------- | ----------------------------------------------- | -------- | ------------ | ----------- |
| `entries` | array of [codersdk.DAUEntry](#codersdkdauentry) | false    |              |             |

## codersdk.TemplateExample

```json
{
  "description": "string",
  "icon": "string",
  "id": "string",
  "markdown": "string",
  "name": "string",
  "tags": ["string"],
  "url": "string"
}
```

### Properties

| Name          | Type            | Required | Restrictions | Description |
| ------------- | --------------- | -------- | ------------ | ----------- |
| `description` | string          | false    |              |             |
| `icon`        | string          | false    |              |             |
| `id`          | string          | false    |              |             |
| `markdown`    | string          | false    |              |             |
| `name`        | string          | false    |              |             |
| `tags`        | array of string | false    |              |             |
| `url`         | string          | false    |              |             |

## codersdk.TemplateVersion

```json
{
  "created_at": "2019-08-24T14:15:22Z",
  "created_by": {
    "avatar_url": "http://example.com",
    "created_at": "2019-08-24T14:15:22Z",
    "email": "string",
    "id": "497f6eca-6276-4993-bfeb-53cbbbba6f08",
    "last_seen_at": "2019-08-24T14:15:22Z",
    "organization_ids": ["497f6eca-6276-4993-bfeb-53cbbbba6f08"],
    "roles": [
      {
        "display_name": "string",
        "name": "string"
      }
    ],
    "status": "active",
    "username": "string"
  },
  "id": "497f6eca-6276-4993-bfeb-53cbbbba6f08",
  "job": {
    "canceled_at": "2019-08-24T14:15:22Z",
    "completed_at": "2019-08-24T14:15:22Z",
    "created_at": "2019-08-24T14:15:22Z",
    "error": "string",
    "file_id": "8a0cfb4f-ddc9-436d-91bb-75133c583767",
    "id": "497f6eca-6276-4993-bfeb-53cbbbba6f08",
    "started_at": "2019-08-24T14:15:22Z",
    "status": "pending",
    "tags": {
      "property1": "string",
      "property2": "string"
    },
    "worker_id": "ae5fa6f7-c55b-40c1-b40a-b36ac467652b"
  },
  "name": "string",
  "organization_id": "7c60d51f-b44e-4682-87d6-449835ea4de6",
  "readme": "string",
  "template_id": "c6d67e98-83ea-49f0-8812-e4abae2b68bc",
  "updated_at": "2019-08-24T14:15:22Z"
}
```

### Properties

| Name              | Type                                               | Required | Restrictions | Description |
| ----------------- | -------------------------------------------------- | -------- | ------------ | ----------- |
| `created_at`      | string                                             | false    |              |             |
| `created_by`      | [codersdk.User](#codersdkuser)                     | false    |              |             |
| `id`              | string                                             | false    |              |             |
| `job`             | [codersdk.ProvisionerJob](#codersdkprovisionerjob) | false    |              |             |
| `name`            | string                                             | false    |              |             |
| `organization_id` | string                                             | false    |              |             |
| `readme`          | string                                             | false    |              |             |
| `template_id`     | string                                             | false    |              |             |
| `updated_at`      | string                                             | false    |              |             |

## codersdk.TraceConfig

```json
{
  "capture_logs": {
    "default": true,
    "enterprise": true,
    "flag": "string",
    "hidden": true,
    "name": "string",
    "secret": true,
    "shorthand": "string",
    "usage": "string",
    "value": true
  },
  "enable": {
    "default": true,
    "enterprise": true,
    "flag": "string",
    "hidden": true,
    "name": "string",
    "secret": true,
    "shorthand": "string",
    "usage": "string",
    "value": true
  },
  "honeycomb_api_key": {
    "default": "string",
    "enterprise": true,
    "flag": "string",
    "hidden": true,
    "name": "string",
    "secret": true,
    "shorthand": "string",
    "usage": "string",
    "value": "string"
  }
}
```

### Properties

| Name                | Type                                                                           | Required | Restrictions | Description |
| ------------------- | ------------------------------------------------------------------------------ | -------- | ------------ | ----------- |
| `capture_logs`      | [codersdk.DeploymentConfigField-bool](#codersdkdeploymentconfigfield-bool)     | false    |              |             |
| `enable`            | [codersdk.DeploymentConfigField-bool](#codersdkdeploymentconfigfield-bool)     | false    |              |             |
| `honeycomb_api_key` | [codersdk.DeploymentConfigField-string](#codersdkdeploymentconfigfield-string) | false    |              |             |

## codersdk.TransitionStats

```json
{
  "p50": 123,
  "p95": 146
}
```

### Properties

| Name  | Type    | Required | Restrictions | Description |
| ----- | ------- | -------- | ------------ | ----------- |
| `p50` | integer | false    |              |             |
| `p95` | integer | false    |              |             |

## codersdk.UpdateActiveTemplateVersion

```json
{
  "id": "string"
}
```

### Properties

| Name | Type   | Required | Restrictions | Description |
| ---- | ------ | -------- | ------------ | ----------- |
| `id` | string | true     |              |             |

## codersdk.UpdateCheckResponse

```json
{
  "current": true,
  "url": "string",
  "version": "string"
}
```

### Properties

| Name      | Type    | Required | Restrictions | Description                                                             |
| --------- | ------- | -------- | ------------ | ----------------------------------------------------------------------- |
| `current` | boolean | false    |              | Current indicates whether the server version is the same as the latest. |
| `url`     | string  | false    |              | URL to download the latest release of Coder.                            |
| `version` | string  | false    |              | Version is the semantic version for the latest release of Coder.        |

## codersdk.UpdateRoles

```json
{
  "roles": ["string"]
}
```

### Properties

| Name    | Type            | Required | Restrictions | Description |
| ------- | --------------- | -------- | ------------ | ----------- |
| `roles` | array of string | false    |              |             |

## codersdk.UpdateWorkspaceAutostartRequest

```json
{
  "schedule": "string"
}
```

### Properties

| Name       | Type   | Required | Restrictions | Description |
| ---------- | ------ | -------- | ------------ | ----------- |
| `schedule` | string | false    |              |             |

## codersdk.UpdateWorkspaceRequest

```json
{
  "name": "string"
}
```

### Properties

| Name   | Type   | Required | Restrictions | Description |
| ------ | ------ | -------- | ------------ | ----------- |
| `name` | string | false    |              |             |

## codersdk.UpdateWorkspaceTTLRequest

```json
{
  "ttl_ms": 0
}
```

### Properties

| Name     | Type    | Required | Restrictions | Description |
| -------- | ------- | -------- | ------------ | ----------- |
| `ttl_ms` | integer | false    |              |             |

## codersdk.UploadResponse

```json
{
  "hash": "19686d84-b10d-4f90-b18e-84fd3fa038fd"
}
```

### Properties

| Name   | Type   | Required | Restrictions | Description |
| ------ | ------ | -------- | ------------ | ----------- |
| `hash` | string | false    |              |             |

## codersdk.User

```json
{
  "avatar_url": "http://example.com",
  "created_at": "2019-08-24T14:15:22Z",
  "email": "string",
  "id": "497f6eca-6276-4993-bfeb-53cbbbba6f08",
  "last_seen_at": "2019-08-24T14:15:22Z",
  "organization_ids": ["497f6eca-6276-4993-bfeb-53cbbbba6f08"],
  "roles": [
    {
      "display_name": "string",
      "name": "string"
    }
  ],
  "status": "active",
  "username": "string"
}
```

### Properties

| Name               | Type                                       | Required | Restrictions | Description |
| ------------------ | ------------------------------------------ | -------- | ------------ | ----------- |
| `avatar_url`       | string                                     | false    |              |             |
| `created_at`       | string                                     | true     |              |             |
| `email`            | string                                     | true     |              |             |
| `id`               | string                                     | true     |              |             |
| `last_seen_at`     | string                                     | false    |              |             |
| `organization_ids` | array of string                            | false    |              |             |
| `roles`            | array of [codersdk.Role](#codersdkrole)    | false    |              |             |
| `status`           | [codersdk.UserStatus](#codersdkuserstatus) | false    |              |             |
| `username`         | string                                     | true     |              |             |

## codersdk.UserStatus

```json
"active"
```

### Properties

#### Enumerated Values

| Value       |
| ----------- |
| `active`    |
| `suspended` |

#### Enumerated Values

| Property | Value       |
| -------- | ----------- |
| `status` | `active`    |
| `status` | `suspended` |

## codersdk.ValidationError

```json
{
  "detail": "string",
  "field": "string"
}
```

### Properties

| Name     | Type   | Required | Restrictions | Description |
| -------- | ------ | -------- | ------------ | ----------- |
| `detail` | string | true     |              |             |
| `field`  | string | true     |              |             |

## codersdk.Workspace

```json
{
  "autostart_schedule": "string",
  "created_at": "2019-08-24T14:15:22Z",
  "id": "497f6eca-6276-4993-bfeb-53cbbbba6f08",
  "last_used_at": "2019-08-24T14:15:22Z",
  "latest_build": {
    "build_number": 0,
    "created_at": "2019-08-24T14:15:22Z",
    "daily_cost": 0,
    "deadline": "2019-08-24T14:15:22Z",
    "id": "497f6eca-6276-4993-bfeb-53cbbbba6f08",
    "initiator_id": "06588898-9a84-4b35-ba8f-f9cbd64946f3",
    "initiator_name": "string",
    "job": {
      "canceled_at": "2019-08-24T14:15:22Z",
      "completed_at": "2019-08-24T14:15:22Z",
      "created_at": "2019-08-24T14:15:22Z",
      "error": "string",
      "file_id": "8a0cfb4f-ddc9-436d-91bb-75133c583767",
      "id": "497f6eca-6276-4993-bfeb-53cbbbba6f08",
      "started_at": "2019-08-24T14:15:22Z",
      "status": "pending",
      "tags": {
        "property1": "string",
        "property2": "string"
      },
      "worker_id": "ae5fa6f7-c55b-40c1-b40a-b36ac467652b"
    },
    "reason": "initiator",
    "resources": [
      {
        "agents": [
          {
            "apps": [
              {
                "command": "string",
                "display_name": "string",
                "external": true,
                "health": "disabled",
                "healthcheck": {
                  "interval": 0,
                  "threshold": 0,
                  "url": "string"
                },
                "icon": "string",
                "id": "497f6eca-6276-4993-bfeb-53cbbbba6f08",
                "sharing_level": "owner",
                "slug": "string",
                "subdomain": true,
                "url": "string"
              }
            ],
            "architecture": "string",
            "connection_timeout_seconds": 0,
            "created_at": "2019-08-24T14:15:22Z",
            "directory": "string",
            "disconnected_at": "2019-08-24T14:15:22Z",
            "environment_variables": {
              "property1": "string",
              "property2": "string"
            },
            "first_connected_at": "2019-08-24T14:15:22Z",
            "id": "497f6eca-6276-4993-bfeb-53cbbbba6f08",
            "instance_id": "string",
            "last_connected_at": "2019-08-24T14:15:22Z",
            "latency": {
              "property1": {
                "latency_ms": 0,
                "preferred": true
              },
              "property2": {
                "latency_ms": 0,
                "preferred": true
              }
            },
            "name": "string",
            "operating_system": "string",
            "resource_id": "4d5215ed-38bb-48ed-879a-fdb9ca58522f",
            "startup_script": "string",
            "status": "connecting",
            "troubleshooting_url": "string",
            "updated_at": "2019-08-24T14:15:22Z",
            "version": "string"
          }
        ],
        "created_at": "2019-08-24T14:15:22Z",
        "daily_cost": 0,
        "hide": true,
        "icon": "string",
        "id": "497f6eca-6276-4993-bfeb-53cbbbba6f08",
        "job_id": "453bd7d7-5355-4d6d-a38e-d9e7eb218c3f",
        "metadata": [
          {
            "key": "string",
            "sensitive": true,
            "value": "string"
          }
        ],
        "name": "string",
        "type": "string",
        "workspace_transition": "start"
      }
    ],
    "status": "pending",
    "template_version_id": "0ba39c92-1f1b-4c32-aa3e-9925d7713eb1",
    "template_version_name": "string",
    "transition": "start",
    "updated_at": "2019-08-24T14:15:22Z",
    "workspace_id": "0967198e-ec7b-4c6b-b4d3-f71244cadbe9",
    "workspace_name": "string",
    "workspace_owner_id": "e7078695-5279-4c86-8774-3ac2367a2fc7",
    "workspace_owner_name": "string"
  },
  "name": "string",
  "outdated": true,
  "owner_id": "8826ee2e-7933-4665-aef2-2393f84a0d05",
  "owner_name": "string",
  "template_allow_user_cancel_workspace_jobs": true,
  "template_display_name": "string",
  "template_icon": "string",
  "template_id": "c6d67e98-83ea-49f0-8812-e4abae2b68bc",
  "template_name": "string",
  "ttl_ms": 0,
  "updated_at": "2019-08-24T14:15:22Z"
}
```

### Properties

| Name                                        | Type                                               | Required | Restrictions | Description |
| ------------------------------------------- | -------------------------------------------------- | -------- | ------------ | ----------- |
| `autostart_schedule`                        | string                                             | false    |              |             |
| `created_at`                                | string                                             | false    |              |             |
| `id`                                        | string                                             | false    |              |             |
| `last_used_at`                              | string                                             | false    |              |             |
| `latest_build`                              | [codersdk.WorkspaceBuild](#codersdkworkspacebuild) | false    |              |             |
| `name`                                      | string                                             | false    |              |             |
| `outdated`                                  | boolean                                            | false    |              |             |
| `owner_id`                                  | string                                             | false    |              |             |
| `owner_name`                                | string                                             | false    |              |             |
| `template_allow_user_cancel_workspace_jobs` | boolean                                            | false    |              |             |
| `template_display_name`                     | string                                             | false    |              |             |
| `template_icon`                             | string                                             | false    |              |             |
| `template_id`                               | string                                             | false    |              |             |
| `template_name`                             | string                                             | false    |              |             |
| `ttl_ms`                                    | integer                                            | false    |              |             |
| `updated_at`                                | string                                             | false    |              |             |

## codersdk.WorkspaceAgent

```json
{
  "apps": [
    {
      "command": "string",
      "display_name": "string",
      "external": true,
      "health": "disabled",
      "healthcheck": {
        "interval": 0,
        "threshold": 0,
        "url": "string"
      },
      "icon": "string",
      "id": "497f6eca-6276-4993-bfeb-53cbbbba6f08",
      "sharing_level": "owner",
      "slug": "string",
      "subdomain": true,
      "url": "string"
    }
  ],
  "architecture": "string",
  "connection_timeout_seconds": 0,
  "created_at": "2019-08-24T14:15:22Z",
  "directory": "string",
  "disconnected_at": "2019-08-24T14:15:22Z",
  "environment_variables": {
    "property1": "string",
    "property2": "string"
  },
  "first_connected_at": "2019-08-24T14:15:22Z",
  "id": "497f6eca-6276-4993-bfeb-53cbbbba6f08",
  "instance_id": "string",
  "last_connected_at": "2019-08-24T14:15:22Z",
  "latency": {
    "property1": {
      "latency_ms": 0,
      "preferred": true
    },
    "property2": {
      "latency_ms": 0,
      "preferred": true
    }
  },
  "name": "string",
  "operating_system": "string",
  "resource_id": "4d5215ed-38bb-48ed-879a-fdb9ca58522f",
  "startup_script": "string",
  "status": "connecting",
  "troubleshooting_url": "string",
  "updated_at": "2019-08-24T14:15:22Z",
  "version": "string"
}
```

### Properties

| Name                         | Type                                                           | Required | Restrictions | Description                                                         |
| ---------------------------- | -------------------------------------------------------------- | -------- | ------------ | ------------------------------------------------------------------- |
| `apps`                       | array of [codersdk.WorkspaceApp](#codersdkworkspaceapp)        | false    |              |                                                                     |
| `architecture`               | string                                                         | false    |              |                                                                     |
| `connection_timeout_seconds` | integer                                                        | false    |              |                                                                     |
| `created_at`                 | string                                                         | false    |              |                                                                     |
| `directory`                  | string                                                         | false    |              |                                                                     |
| `disconnected_at`            | string                                                         | false    |              |                                                                     |
| `environment_variables`      | object                                                         | false    |              |                                                                     |
| » `[any property]`           | string                                                         | false    |              |                                                                     |
| `first_connected_at`         | string                                                         | false    |              |                                                                     |
| `id`                         | string                                                         | false    |              |                                                                     |
| `instance_id`                | string                                                         | false    |              |                                                                     |
| `last_connected_at`          | string                                                         | false    |              |                                                                     |
| `latency`                    | object                                                         | false    |              | Latency is mapped by region name (e.g. "New York City", "Seattle"). |
| » `[any property]`           | [codersdk.DERPRegion](#codersdkderpregion)                     | false    |              |                                                                     |
| `name`                       | string                                                         | false    |              |                                                                     |
| `operating_system`           | string                                                         | false    |              |                                                                     |
| `resource_id`                | string                                                         | false    |              |                                                                     |
| `startup_script`             | string                                                         | false    |              |                                                                     |
| `status`                     | [codersdk.WorkspaceAgentStatus](#codersdkworkspaceagentstatus) | false    |              |                                                                     |
| `troubleshooting_url`        | string                                                         | false    |              |                                                                     |
| `updated_at`                 | string                                                         | false    |              |                                                                     |
| `version`                    | string                                                         | false    |              |                                                                     |

#### Enumerated Values

| Property | Value          |
| -------- | -------------- |
| `status` | `connecting`   |
| `status` | `connected`    |
| `status` | `disconnected` |
| `status` | `timeout`      |

## codersdk.WorkspaceAgentAuthenticateResponse

```json
{
  "session_token": "string"
}
```

### Properties

| Name            | Type   | Required | Restrictions | Description |
| --------------- | ------ | -------- | ------------ | ----------- |
| `session_token` | string | false    |              |             |

## codersdk.WorkspaceAgentGitAuthResponse

```json
{
  "password": "string",
  "url": "string",
  "username": "string"
}
```

### Properties

| Name       | Type   | Required | Restrictions | Description |
| ---------- | ------ | -------- | ------------ | ----------- |
| `password` | string | false    |              |             |
| `url`      | string | false    |              |             |
| `username` | string | false    |              |             |

## codersdk.WorkspaceAgentMetadata

```json
{
  "apps": [
    {
      "command": "string",
      "display_name": "string",
      "external": true,
      "health": "disabled",
      "healthcheck": {
        "interval": 0,
        "threshold": 0,
        "url": "string"
      },
      "icon": "string",
      "id": "497f6eca-6276-4993-bfeb-53cbbbba6f08",
      "sharing_level": "owner",
      "slug": "string",
      "subdomain": true,
      "url": "string"
    }
  ],
  "derpmap": {
    "omitDefaultRegions": true,
    "regions": {
      "property1": {
        "avoid": true,
        "embeddedRelay": true,
        "nodes": [
          {
            "certName": "string",
            "derpport": 0,
            "forceHTTP": true,
            "hostName": "string",
            "insecureForTests": true,
            "ipv4": "string",
            "ipv6": "string",
            "name": "string",
            "regionID": 0,
            "stunonly": true,
            "stunport": 0,
            "stuntestIP": "string"
          }
        ],
        "regionCode": "string",
        "regionID": 0,
        "regionName": "string"
      },
      "property2": {
        "avoid": true,
        "embeddedRelay": true,
        "nodes": [
          {
            "certName": "string",
            "derpport": 0,
            "forceHTTP": true,
            "hostName": "string",
            "insecureForTests": true,
            "ipv4": "string",
            "ipv6": "string",
            "name": "string",
            "regionID": 0,
            "stunonly": true,
            "stunport": 0,
            "stuntestIP": "string"
          }
        ],
        "regionCode": "string",
        "regionID": 0,
        "regionName": "string"
      }
    }
  },
  "directory": "string",
  "environment_variables": {
    "property1": "string",
    "property2": "string"
  },
  "git_auth_configs": 0,
  "motd_file": "string",
  "startup_script": "string",
  "vscode_port_proxy_uri": "string"
}
```

### Properties

| Name                    | Type                                                    | Required | Restrictions | Description                                                                                                                                                |
| ----------------------- | ------------------------------------------------------- | -------- | ------------ | ---------------------------------------------------------------------------------------------------------------------------------------------------------- |
| `apps`                  | array of [codersdk.WorkspaceApp](#codersdkworkspaceapp) | false    |              |                                                                                                                                                            |
| `derpmap`               | [tailcfg.DERPMap](#tailcfgderpmap)                      | false    |              |                                                                                                                                                            |
| `directory`             | string                                                  | false    |              |                                                                                                                                                            |
| `environment_variables` | object                                                  | false    |              |                                                                                                                                                            |
| » `[any property]`      | string                                                  | false    |              |                                                                                                                                                            |
| `git_auth_configs`      | integer                                                 | false    |              | Git auth configs stores the number of Git configurations the Coder deployment has. If this number is >0, we set up special configuration in the workspace. |
| `motd_file`             | string                                                  | false    |              |                                                                                                                                                            |
| `startup_script`        | string                                                  | false    |              |                                                                                                                                                            |
| `vscode_port_proxy_uri` | string                                                  | false    |              |                                                                                                                                                            |

## codersdk.WorkspaceAgentStatus

```json
"connecting"
```

### Properties

#### Enumerated Values

| Value          |
| -------------- |
| `connecting`   |
| `connected`    |
| `disconnected` |
| `timeout`      |

## codersdk.WorkspaceApp

```json
{
  "command": "string",
  "display_name": "string",
  "external": true,
  "health": "disabled",
  "healthcheck": {
    "interval": 0,
    "threshold": 0,
    "url": "string"
  },
  "icon": "string",
  "id": "497f6eca-6276-4993-bfeb-53cbbbba6f08",
  "sharing_level": "owner",
  "slug": "string",
  "subdomain": true,
  "url": "string"
}
```

### Properties

| Name            | Type                                                                   | Required | Restrictions | Description                                                                                                                                                                                                                                    |
| --------------- | ---------------------------------------------------------------------- | -------- | ------------ | ---------------------------------------------------------------------------------------------------------------------------------------------------------------------------------------------------------------------------------------------- |
| `command`       | string                                                                 | false    |              |                                                                                                                                                                                                                                                |
| `display_name`  | string                                                                 | false    |              | Display name is a friendly name for the app.                                                                                                                                                                                                   |
| `external`      | boolean                                                                | false    |              | External specifies whether the URL should be opened externally on the client or not.                                                                                                                                                           |
| `health`        | [codersdk.WorkspaceAppHealth](#codersdkworkspaceapphealth)             | false    |              |                                                                                                                                                                                                                                                |
| `healthcheck`   | [codersdk.Healthcheck](#codersdkhealthcheck)                           | false    |              | Healthcheck specifies the configuration for checking app health.                                                                                                                                                                               |
| `icon`          | string                                                                 | false    |              | Icon is a relative path or external URL that specifies an icon to be displayed in the dashboard.                                                                                                                                               |
| `id`            | string                                                                 | false    |              |                                                                                                                                                                                                                                                |
| `sharing_level` | [codersdk.WorkspaceAppSharingLevel](#codersdkworkspaceappsharinglevel) | false    |              |                                                                                                                                                                                                                                                |
| `slug`          | string                                                                 | false    |              | Slug is a unique identifier within the agent.                                                                                                                                                                                                  |
| `subdomain`     | boolean                                                                | false    |              | Subdomain denotes whether the app should be accessed via a path on the `coder server` or via a hostname-based dev URL. If this is set to true and there is no app wildcard configured on the server, the app will not be accessible in the UI. |
| `url`           | string                                                                 | false    |              | URL is the address being proxied to inside the workspace. If external is specified, this will be opened on the client.                                                                                                                         |

#### Enumerated Values

| Property        | Value           |
| --------------- | --------------- |
| `sharing_level` | `owner`         |
| `sharing_level` | `authenticated` |
| `sharing_level` | `public`        |

## codersdk.WorkspaceAppHealth

```json
"disabled"
```

### Properties

#### Enumerated Values

| Value          |
| -------------- |
| `disabled`     |
| `initializing` |
| `healthy`      |
| `unhealthy`    |

## codersdk.WorkspaceAppSharingLevel

```json
"owner"
```

### Properties

#### Enumerated Values

| Value           |
| --------------- |
| `owner`         |
| `authenticated` |
| `public`        |

## codersdk.WorkspaceBuild

```json
{
  "build_number": 0,
  "created_at": "2019-08-24T14:15:22Z",
  "daily_cost": 0,
  "deadline": "2019-08-24T14:15:22Z",
  "id": "497f6eca-6276-4993-bfeb-53cbbbba6f08",
  "initiator_id": "06588898-9a84-4b35-ba8f-f9cbd64946f3",
  "initiator_name": "string",
  "job": {
    "canceled_at": "2019-08-24T14:15:22Z",
    "completed_at": "2019-08-24T14:15:22Z",
    "created_at": "2019-08-24T14:15:22Z",
    "error": "string",
    "file_id": "8a0cfb4f-ddc9-436d-91bb-75133c583767",
    "id": "497f6eca-6276-4993-bfeb-53cbbbba6f08",
    "started_at": "2019-08-24T14:15:22Z",
    "status": "pending",
    "tags": {
      "property1": "string",
      "property2": "string"
    },
    "worker_id": "ae5fa6f7-c55b-40c1-b40a-b36ac467652b"
  },
  "reason": "initiator",
  "resources": [
    {
      "agents": [
        {
          "apps": [
            {
              "command": "string",
              "display_name": "string",
              "external": true,
              "health": "disabled",
              "healthcheck": {
                "interval": 0,
                "threshold": 0,
                "url": "string"
              },
              "icon": "string",
              "id": "497f6eca-6276-4993-bfeb-53cbbbba6f08",
              "sharing_level": "owner",
              "slug": "string",
              "subdomain": true,
              "url": "string"
            }
          ],
          "architecture": "string",
          "connection_timeout_seconds": 0,
          "created_at": "2019-08-24T14:15:22Z",
          "directory": "string",
          "disconnected_at": "2019-08-24T14:15:22Z",
          "environment_variables": {
            "property1": "string",
            "property2": "string"
          },
          "first_connected_at": "2019-08-24T14:15:22Z",
          "id": "497f6eca-6276-4993-bfeb-53cbbbba6f08",
          "instance_id": "string",
          "last_connected_at": "2019-08-24T14:15:22Z",
          "latency": {
            "property1": {
              "latency_ms": 0,
              "preferred": true
            },
            "property2": {
              "latency_ms": 0,
              "preferred": true
            }
          },
          "name": "string",
          "operating_system": "string",
          "resource_id": "4d5215ed-38bb-48ed-879a-fdb9ca58522f",
          "startup_script": "string",
          "status": "connecting",
          "troubleshooting_url": "string",
          "updated_at": "2019-08-24T14:15:22Z",
          "version": "string"
        }
      ],
      "created_at": "2019-08-24T14:15:22Z",
      "daily_cost": 0,
      "hide": true,
      "icon": "string",
      "id": "497f6eca-6276-4993-bfeb-53cbbbba6f08",
      "job_id": "453bd7d7-5355-4d6d-a38e-d9e7eb218c3f",
      "metadata": [
        {
          "key": "string",
          "sensitive": true,
          "value": "string"
        }
      ],
      "name": "string",
      "type": "string",
      "workspace_transition": "start"
    }
  ],
  "status": "pending",
  "template_version_id": "0ba39c92-1f1b-4c32-aa3e-9925d7713eb1",
  "template_version_name": "string",
  "transition": "start",
  "updated_at": "2019-08-24T14:15:22Z",
  "workspace_id": "0967198e-ec7b-4c6b-b4d3-f71244cadbe9",
  "workspace_name": "string",
  "workspace_owner_id": "e7078695-5279-4c86-8774-3ac2367a2fc7",
  "workspace_owner_name": "string"
}
```

### Properties

| Name                    | Type                                                              | Required | Restrictions | Description |
| ----------------------- | ----------------------------------------------------------------- | -------- | ------------ | ----------- |
| `build_number`          | integer                                                           | false    |              |             |
| `created_at`            | string                                                            | false    |              |             |
| `daily_cost`            | integer                                                           | false    |              |             |
| `deadline`              | string                                                            | false    |              |             |
| `id`                    | string                                                            | false    |              |             |
| `initiator_id`          | string                                                            | false    |              |             |
| `initiator_name`        | string                                                            | false    |              |             |
| `job`                   | [codersdk.ProvisionerJob](#codersdkprovisionerjob)                | false    |              |             |
| `reason`                | [codersdk.BuildReason](#codersdkbuildreason)                      | false    |              |             |
| `resources`             | array of [codersdk.WorkspaceResource](#codersdkworkspaceresource) | false    |              |             |
| `status`                | [codersdk.WorkspaceStatus](#codersdkworkspacestatus)              | false    |              |             |
| `template_version_id`   | string                                                            | false    |              |             |
| `template_version_name` | string                                                            | false    |              |             |
| `transition`            | [codersdk.WorkspaceTransition](#codersdkworkspacetransition)      | false    |              |             |
| `updated_at`            | string                                                            | false    |              |             |
| `workspace_id`          | string                                                            | false    |              |             |
| `workspace_name`        | string                                                            | false    |              |             |
| `workspace_owner_id`    | string                                                            | false    |              |             |
| `workspace_owner_name`  | string                                                            | false    |              |             |

#### Enumerated Values

| Property     | Value       |
| ------------ | ----------- |
| `reason`     | `initiator` |
| `reason`     | `autostart` |
| `reason`     | `autostop`  |
| `status`     | `pending`   |
| `status`     | `starting`  |
| `status`     | `running`   |
| `status`     | `stopping`  |
| `status`     | `stopped`   |
| `status`     | `failed`    |
| `status`     | `canceling` |
| `status`     | `canceled`  |
| `status`     | `deleting`  |
| `status`     | `deleted`   |
| `transition` | `start`     |
| `transition` | `stop`      |
| `transition` | `delete`    |

## codersdk.WorkspaceResource

```json
{
  "agents": [
    {
      "apps": [
        {
          "command": "string",
          "display_name": "string",
          "external": true,
          "health": "disabled",
          "healthcheck": {
            "interval": 0,
            "threshold": 0,
            "url": "string"
          },
          "icon": "string",
          "id": "497f6eca-6276-4993-bfeb-53cbbbba6f08",
          "sharing_level": "owner",
          "slug": "string",
          "subdomain": true,
          "url": "string"
        }
      ],
      "architecture": "string",
      "connection_timeout_seconds": 0,
      "created_at": "2019-08-24T14:15:22Z",
      "directory": "string",
      "disconnected_at": "2019-08-24T14:15:22Z",
      "environment_variables": {
        "property1": "string",
        "property2": "string"
      },
      "first_connected_at": "2019-08-24T14:15:22Z",
      "id": "497f6eca-6276-4993-bfeb-53cbbbba6f08",
      "instance_id": "string",
      "last_connected_at": "2019-08-24T14:15:22Z",
      "latency": {
        "property1": {
          "latency_ms": 0,
          "preferred": true
        },
        "property2": {
          "latency_ms": 0,
          "preferred": true
        }
      },
      "name": "string",
      "operating_system": "string",
      "resource_id": "4d5215ed-38bb-48ed-879a-fdb9ca58522f",
      "startup_script": "string",
      "status": "connecting",
      "troubleshooting_url": "string",
      "updated_at": "2019-08-24T14:15:22Z",
      "version": "string"
    }
  ],
  "created_at": "2019-08-24T14:15:22Z",
  "daily_cost": 0,
  "hide": true,
  "icon": "string",
  "id": "497f6eca-6276-4993-bfeb-53cbbbba6f08",
  "job_id": "453bd7d7-5355-4d6d-a38e-d9e7eb218c3f",
  "metadata": [
    {
      "key": "string",
      "sensitive": true,
      "value": "string"
    }
  ],
  "name": "string",
  "type": "string",
  "workspace_transition": "start"
}
```

### Properties

| Name                   | Type                                                                              | Required | Restrictions | Description |
| ---------------------- | --------------------------------------------------------------------------------- | -------- | ------------ | ----------- |
| `agents`               | array of [codersdk.WorkspaceAgent](#codersdkworkspaceagent)                       | false    |              |             |
| `created_at`           | string                                                                            | false    |              |             |
| `daily_cost`           | integer                                                                           | false    |              |             |
| `hide`                 | boolean                                                                           | false    |              |             |
| `icon`                 | string                                                                            | false    |              |             |
| `id`                   | string                                                                            | false    |              |             |
| `job_id`               | string                                                                            | false    |              |             |
| `metadata`             | array of [codersdk.WorkspaceResourceMetadata](#codersdkworkspaceresourcemetadata) | false    |              |             |
| `name`                 | string                                                                            | false    |              |             |
| `type`                 | string                                                                            | false    |              |             |
| `workspace_transition` | [codersdk.WorkspaceTransition](#codersdkworkspacetransition)                      | false    |              |             |

#### Enumerated Values

| Property               | Value    |
| ---------------------- | -------- |
| `workspace_transition` | `start`  |
| `workspace_transition` | `stop`   |
| `workspace_transition` | `delete` |

## codersdk.WorkspaceResourceMetadata

```json
{
  "key": "string",
  "sensitive": true,
  "value": "string"
}
```

### Properties

| Name        | Type    | Required | Restrictions | Description |
| ----------- | ------- | -------- | ------------ | ----------- |
| `key`       | string  | false    |              |             |
| `sensitive` | boolean | false    |              |             |
| `value`     | string  | false    |              |             |

## codersdk.WorkspaceStatus

```json
"pending"
```

### Properties

#### Enumerated Values

| Value       |
| ----------- |
| `pending`   |
| `starting`  |
| `running`   |
| `stopping`  |
| `stopped`   |
| `failed`    |
| `canceling` |
| `canceled`  |
| `deleting`  |
| `deleted`   |

## codersdk.WorkspaceTransition

```json
"start"
```

### Properties

#### Enumerated Values

| Value    |
| -------- |
| `start`  |
| `stop`   |
| `delete` |

## codersdk.WorkspacesResponse

```json
{
  "count": 0,
  "workspaces": [
    {
      "autostart_schedule": "string",
      "created_at": "2019-08-24T14:15:22Z",
      "id": "497f6eca-6276-4993-bfeb-53cbbbba6f08",
      "last_used_at": "2019-08-24T14:15:22Z",
      "latest_build": {
        "build_number": 0,
        "created_at": "2019-08-24T14:15:22Z",
        "daily_cost": 0,
        "deadline": "2019-08-24T14:15:22Z",
        "id": "497f6eca-6276-4993-bfeb-53cbbbba6f08",
        "initiator_id": "06588898-9a84-4b35-ba8f-f9cbd64946f3",
        "initiator_name": "string",
        "job": {
          "canceled_at": "2019-08-24T14:15:22Z",
          "completed_at": "2019-08-24T14:15:22Z",
          "created_at": "2019-08-24T14:15:22Z",
          "error": "string",
          "file_id": "8a0cfb4f-ddc9-436d-91bb-75133c583767",
          "id": "497f6eca-6276-4993-bfeb-53cbbbba6f08",
          "started_at": "2019-08-24T14:15:22Z",
          "status": "pending",
          "tags": {
            "property1": "string",
            "property2": "string"
          },
          "worker_id": "ae5fa6f7-c55b-40c1-b40a-b36ac467652b"
        },
        "reason": "initiator",
        "resources": [
          {
            "agents": [
              {
                "apps": [
                  {
                    "command": "string",
                    "display_name": "string",
                    "external": true,
                    "health": "disabled",
                    "healthcheck": {},
                    "icon": "string",
                    "id": "497f6eca-6276-4993-bfeb-53cbbbba6f08",
                    "sharing_level": "owner",
                    "slug": "string",
                    "subdomain": true,
                    "url": "string"
                  }
                ],
                "architecture": "string",
                "connection_timeout_seconds": 0,
                "created_at": "2019-08-24T14:15:22Z",
                "directory": "string",
                "disconnected_at": "2019-08-24T14:15:22Z",
                "environment_variables": {
                  "property1": "string",
                  "property2": "string"
                },
                "first_connected_at": "2019-08-24T14:15:22Z",
                "id": "497f6eca-6276-4993-bfeb-53cbbbba6f08",
                "instance_id": "string",
                "last_connected_at": "2019-08-24T14:15:22Z",
                "latency": {
                  "property1": {
                    "latency_ms": 0,
                    "preferred": true
                  },
                  "property2": {
                    "latency_ms": 0,
                    "preferred": true
                  }
                },
                "name": "string",
                "operating_system": "string",
                "resource_id": "4d5215ed-38bb-48ed-879a-fdb9ca58522f",
                "startup_script": "string",
                "status": "connecting",
                "troubleshooting_url": "string",
                "updated_at": "2019-08-24T14:15:22Z",
                "version": "string"
              }
            ],
            "created_at": "2019-08-24T14:15:22Z",
            "daily_cost": 0,
            "hide": true,
            "icon": "string",
            "id": "497f6eca-6276-4993-bfeb-53cbbbba6f08",
            "job_id": "453bd7d7-5355-4d6d-a38e-d9e7eb218c3f",
            "metadata": [
              {
                "key": "string",
                "sensitive": true,
                "value": "string"
              }
            ],
            "name": "string",
            "type": "string",
            "workspace_transition": "start"
          }
        ],
        "status": "pending",
        "template_version_id": "0ba39c92-1f1b-4c32-aa3e-9925d7713eb1",
        "template_version_name": "string",
        "transition": "start",
        "updated_at": "2019-08-24T14:15:22Z",
        "workspace_id": "0967198e-ec7b-4c6b-b4d3-f71244cadbe9",
        "workspace_name": "string",
        "workspace_owner_id": "e7078695-5279-4c86-8774-3ac2367a2fc7",
        "workspace_owner_name": "string"
      },
      "name": "string",
      "outdated": true,
      "owner_id": "8826ee2e-7933-4665-aef2-2393f84a0d05",
      "owner_name": "string",
      "template_allow_user_cancel_workspace_jobs": true,
      "template_display_name": "string",
      "template_icon": "string",
      "template_id": "c6d67e98-83ea-49f0-8812-e4abae2b68bc",
      "template_name": "string",
      "ttl_ms": 0,
      "updated_at": "2019-08-24T14:15:22Z"
    }
  ]
}
```

### Properties

| Name         | Type                                              | Required | Restrictions | Description |
| ------------ | ------------------------------------------------- | -------- | ------------ | ----------- |
| `count`      | integer                                           | false    |              |             |
| `workspaces` | array of [codersdk.Workspace](#codersdkworkspace) | false    |              |             |

<<<<<<< HEAD
## netip.Addr

```json
{}
```

### Properties

_None_

## parameter.ComputedValue

```json
{
  "created_at": "string",
  "default_source_value": true,
  "destination_scheme": "string",
  "id": "string",
  "name": "string",
  "schema_id": "string",
  "scope": "string",
  "scope_id": "string",
  "source_scheme": "string",
  "source_value": "string",
  "updated_at": "string"
}
```

### Properties

| Name                   | Type    | Required | Restrictions | Description |
| ---------------------- | ------- | -------- | ------------ | ----------- |
| `created_at`           | string  | false    |              |             |
| `default_source_value` | boolean | false    |              |             |
| `destination_scheme`   | string  | false    |              |             |
| `id`                   | string  | false    |              |             |
| `name`                 | string  | false    |              |             |
| `schema_id`            | string  | false    |              |             |
| `scope`                | string  | false    |              |             |
| `scope_id`             | string  | false    |              |             |
| `source_scheme`        | string  | false    |              |             |
| `source_value`         | string  | false    |              |             |
| `updated_at`           | string  | false    |              |             |

=======
>>>>>>> a23a4710
## tailcfg.DERPMap

```json
{
  "omitDefaultRegions": true,
  "regions": {
    "property1": {
      "avoid": true,
      "embeddedRelay": true,
      "nodes": [
        {
          "certName": "string",
          "derpport": 0,
          "forceHTTP": true,
          "hostName": "string",
          "insecureForTests": true,
          "ipv4": "string",
          "ipv6": "string",
          "name": "string",
          "regionID": 0,
          "stunonly": true,
          "stunport": 0,
          "stuntestIP": "string"
        }
      ],
      "regionCode": "string",
      "regionID": 0,
      "regionName": "string"
    },
    "property2": {
      "avoid": true,
      "embeddedRelay": true,
      "nodes": [
        {
          "certName": "string",
          "derpport": 0,
          "forceHTTP": true,
          "hostName": "string",
          "insecureForTests": true,
          "ipv4": "string",
          "ipv6": "string",
          "name": "string",
          "regionID": 0,
          "stunonly": true,
          "stunport": 0,
          "stuntestIP": "string"
        }
      ],
      "regionCode": "string",
      "regionID": 0,
      "regionName": "string"
    }
  }
}
```

### Properties

| Name                 | Type    | Required | Restrictions | Description                                                                                                                                                                    |
| -------------------- | ------- | -------- | ------------ | ------------------------------------------------------------------------------------------------------------------------------------------------------------------------------ |
| `omitDefaultRegions` | boolean | false    |              | Omitdefaultregions specifies to not use Tailscale's DERP servers, and only use those specified in this DERPMap. If there are none set outside of the defaults, this is a noop. |
| `regions`            | object  | false    |              | Regions is the set of geographic regions running DERP node(s).                                                                                                                 |

It's keyed by the DERPRegion.RegionID.
The numbers are not necessarily contiguous.|
|» `[any property]`|[tailcfg.DERPRegion](#tailcfgderpregion)|false|||

## tailcfg.DERPNode

```json
{
  "certName": "string",
  "derpport": 0,
  "forceHTTP": true,
  "hostName": "string",
  "insecureForTests": true,
  "ipv4": "string",
  "ipv6": "string",
  "name": "string",
  "regionID": 0,
  "stunonly": true,
  "stunport": 0,
  "stuntestIP": "string"
}
```

### Properties

| Name                                                                                                                  | Type    | Required | Restrictions | Description                                                                                                                                                                                                                                                       |
| --------------------------------------------------------------------------------------------------------------------- | ------- | -------- | ------------ | ----------------------------------------------------------------------------------------------------------------------------------------------------------------------------------------------------------------------------------------------------------------- |
| `certName`                                                                                                            | string  | false    |              | Certname optionally specifies the expected TLS cert common name. If empty, HostName is used. If CertName is non-empty, HostName is only used for the TCP dial (if IPv4/IPv6 are not present) + TLS ClientHello.                                                   |
| `derpport`                                                                                                            | integer | false    |              | Derpport optionally provides an alternate TLS port number for the DERP HTTPS server.                                                                                                                                                                              |
| If zero, 443 is used.                                                                                                 |
| `forceHTTP`                                                                                                           | boolean | false    |              | Forcehttp is used by unit tests to force HTTP. It should not be set by users.                                                                                                                                                                                     |
| `hostName`                                                                                                            | string  | false    |              | Hostname is the DERP node's hostname.                                                                                                                                                                                                                             |
| It is required but need not be unique; multiple nodes may have the same HostName but vary in configuration otherwise. |
| `insecureForTests`                                                                                                    | boolean | false    |              | Insecurefortests is used by unit tests to disable TLS verification. It should not be set by users.                                                                                                                                                                |
| `ipv4`                                                                                                                | string  | false    |              | Ipv4 optionally forces an IPv4 address to use, instead of using DNS. If empty, A record(s) from DNS lookups of HostName are used. If the string is not an IPv4 address, IPv4 is not used; the conventional string to disable IPv4 (and not use DNS) is "none".    |
| `ipv6`                                                                                                                | string  | false    |              | Ipv6 optionally forces an IPv6 address to use, instead of using DNS. If empty, AAAA record(s) from DNS lookups of HostName are used. If the string is not an IPv6 address, IPv6 is not used; the conventional string to disable IPv6 (and not use DNS) is "none". |
| `name`                                                                                                                | string  | false    |              | Name is a unique node name (across all regions). It is not a host name. It's typically of the form "1b", "2a", "3b", etc. (region ID + suffix within that region)                                                                                                 |
| `regionID`                                                                                                            | integer | false    |              | Regionid is the RegionID of the DERPRegion that this node is running in.                                                                                                                                                                                          |
| `stunonly`                                                                                                            | boolean | false    |              | Stunonly marks a node as only a STUN server and not a DERP server.                                                                                                                                                                                                |
| `stunport`                                                                                                            | integer | false    |              | Port optionally specifies a STUN port to use. Zero means 3478. To disable STUN on this node, use -1.                                                                                                                                                              |
| `stuntestIP`                                                                                                          | string  | false    |              | Stuntestip is used in tests to override the STUN server's IP. If empty, it's assumed to be the same as the DERP server.                                                                                                                                           |

## tailcfg.DERPRegion

```json
{
  "avoid": true,
  "embeddedRelay": true,
  "nodes": [
    {
      "certName": "string",
      "derpport": 0,
      "forceHTTP": true,
      "hostName": "string",
      "insecureForTests": true,
      "ipv4": "string",
      "ipv6": "string",
      "name": "string",
      "regionID": 0,
      "stunonly": true,
      "stunport": 0,
      "stuntestIP": "string"
    }
  ],
  "regionCode": "string",
  "regionID": 0,
  "regionName": "string"
}
```

### Properties

| Name                                                                                                                                                                                                                                                                                                        | Type                                          | Required | Restrictions | Description                                                                                                                                                                                                                                        |
| ----------------------------------------------------------------------------------------------------------------------------------------------------------------------------------------------------------------------------------------------------------------------------------------------------------- | --------------------------------------------- | -------- | ------------ | -------------------------------------------------------------------------------------------------------------------------------------------------------------------------------------------------------------------------------------------------- |
| `avoid`                                                                                                                                                                                                                                                                                                     | boolean                                       | false    |              | Avoid is whether the client should avoid picking this as its home region. The region should only be used if a peer is there. Clients already using this region as their home should migrate away to a new region without Avoid set.                |
| `embeddedRelay`                                                                                                                                                                                                                                                                                             | boolean                                       | false    |              | Embeddedrelay is true when the region is bundled with the Coder control plane.                                                                                                                                                                     |
| `nodes`                                                                                                                                                                                                                                                                                                     | array of [tailcfg.DERPNode](#tailcfgderpnode) | false    |              | Nodes are the DERP nodes running in this region, in priority order for the current client. Client TLS connections should ideally only go to the first entry (falling back to the second if necessary). STUN packets should go to the first 1 or 2. |
| If nodes within a region route packets amongst themselves, but not to other regions. That said, each user/domain should get a the same preferred node order, so if all nodes for a user/network pick the first one (as they should, when things are healthy), the inter-cluster routing is minimal to zero. |
| `regionCode`                                                                                                                                                                                                                                                                                                | string                                        | false    |              | Regioncode is a short name for the region. It's usually a popular city or airport code in the region: "nyc", "sf", "sin", "fra", etc.                                                                                                              |
| `regionID`                                                                                                                                                                                                                                                                                                  | integer                                       | false    |              | Regionid is a unique integer for a geographic region.                                                                                                                                                                                              |

It corresponds to the legacy derpN.tailscale.com hostnames used by older clients. (Older clients will continue to resolve derpN.tailscale.com when contacting peers, rather than use the server-provided DERPMap)
RegionIDs must be non-zero, positive, and guaranteed to fit in a JavaScript number.
RegionIDs in range 900-999 are reserved for end users to run their own DERP nodes.|
|`regionName`|string|false||Regionname is a long English name for the region: "New York City", "San Francisco", "Singapore", "Frankfurt", etc.|<|MERGE_RESOLUTION|>--- conflicted
+++ resolved
@@ -90,7 +90,6 @@
 | ----------------- | ------- | -------- | ------------ | ------------------------------------------------------------------------------ |
 | `report_interval` | integer | false    |              | Report interval is the duration after which the agent should send stats again. |
 
-<<<<<<< HEAD
 ## codersdk.AssignableRoles
 
 ```json
@@ -99,23 +98,24 @@
   "display_name": "string",
   "name": "string"
 }
-=======
-## codersdk.AuditAction
-
-```json
-"create"
->>>>>>> a23a4710
-```
-
-### Properties
-
-<<<<<<< HEAD
+```
+
+### Properties
+
 | Name           | Type    | Required | Restrictions | Description |
 | -------------- | ------- | -------- | ------------ | ----------- |
 | `assignable`   | boolean | false    |              |             |
 | `display_name` | string  | false    |              |             |
 | `name`         | string  | false    |              |             |
-=======
+
+## codersdk.AuditAction
+
+```json
+"create"
+```
+
+### Properties
+
 #### Enumerated Values
 
 | Value    |
@@ -125,7 +125,6 @@
 | `delete` |
 | `start`  |
 | `stop`   |
->>>>>>> a23a4710
 
 ## codersdk.AuditDiff
 
@@ -440,28 +439,14 @@
 | `external_url` | string | false    |              | External URL references the current Coder version. For production builds, this will link directly to a release. For development builds, this will link to a commit. |
 | `version`      | string | false    |              | Version returns the semantic version of the build.                                                                                                                  |
 
-<<<<<<< HEAD
-## codersdk.CreateOrganizationRequest
-
-```json
-{
-  "name": "string"
-}
-=======
 ## codersdk.BuildReason
 
 ```json
 "initiator"
->>>>>>> a23a4710
-```
-
-### Properties
-
-<<<<<<< HEAD
-| Name   | Type   | Required | Restrictions | Description |
-| ------ | ------ | -------- | ------------ | ----------- |
-| `name` | string | true     |              |             |
-=======
+```
+
+### Properties
+
 #### Enumerated Values
 
 | Value       |
@@ -469,7 +454,20 @@
 | `initiator` |
 | `autostart` |
 | `autostop`  |
->>>>>>> a23a4710
+
+## codersdk.CreateOrganizationRequest
+
+```json
+{
+  "name": "string"
+}
+```
+
+### Properties
+
+| Name   | Type   | Required | Restrictions | Description |
+| ------ | ------ | -------- | ------------ | ----------- |
+| `name` | string | true     |              |             |
 
 ## codersdk.CreateParameterRequest
 
@@ -2492,7 +2490,22 @@
 | `source_scheme`      | `none`                 |
 | `source_scheme`      | `data`                 |
 
-<<<<<<< HEAD
+## codersdk.ParameterDestinationScheme
+
+```json
+"none"
+```
+
+### Properties
+
+#### Enumerated Values
+
+| Value                  |
+| ---------------------- |
+| `none`                 |
+| `environment_variable` |
+| `provisioner_variable` |
+
 ## codersdk.ParameterSchema
 
 ```json
@@ -2515,36 +2528,29 @@
   "validation_type_system": "string",
   "validation_value_type": "string"
 }
-=======
-## codersdk.ParameterDestinationScheme
-
-```json
-"none"
->>>>>>> a23a4710
-```
-
-### Properties
-
-<<<<<<< HEAD
-| Name                         | Type            | Required | Restrictions | Description                                                                                                             |
-| ---------------------------- | --------------- | -------- | ------------ | ----------------------------------------------------------------------------------------------------------------------- |
-| `allow_override_destination` | boolean         | false    |              |                                                                                                                         |
-| `allow_override_source`      | boolean         | false    |              |                                                                                                                         |
-| `created_at`                 | string          | false    |              |                                                                                                                         |
-| `default_destination_scheme` | string          | false    |              |                                                                                                                         |
-| `default_refresh`            | string          | false    |              |                                                                                                                         |
-| `default_source_scheme`      | string          | false    |              |                                                                                                                         |
-| `default_source_value`       | string          | false    |              |                                                                                                                         |
-| `description`                | string          | false    |              |                                                                                                                         |
-| `id`                         | string          | false    |              |                                                                                                                         |
-| `job_id`                     | string          | false    |              |                                                                                                                         |
-| `name`                       | string          | false    |              |                                                                                                                         |
-| `redisplay_value`            | boolean         | false    |              |                                                                                                                         |
-| `validation_condition`       | string          | false    |              |                                                                                                                         |
-| `validation_contains`        | array of string | false    |              | This is a special array of items provided if the validation condition explicitly states the value must be one of a set. |
-| `validation_error`           | string          | false    |              |                                                                                                                         |
-| `validation_type_system`     | string          | false    |              |                                                                                                                         |
-| `validation_value_type`      | string          | false    |              |                                                                                                                         |
+```
+
+### Properties
+
+| Name                         | Type                                                                       | Required | Restrictions | Description                                                                                                             |
+| ---------------------------- | -------------------------------------------------------------------------- | -------- | ------------ | ----------------------------------------------------------------------------------------------------------------------- |
+| `allow_override_destination` | boolean                                                                    | false    |              |                                                                                                                         |
+| `allow_override_source`      | boolean                                                                    | false    |              |                                                                                                                         |
+| `created_at`                 | string                                                                     | false    |              |                                                                                                                         |
+| `default_destination_scheme` | [codersdk.ParameterDestinationScheme](#codersdkparameterdestinationscheme) | false    |              |                                                                                                                         |
+| `default_refresh`            | string                                                                     | false    |              |                                                                                                                         |
+| `default_source_scheme`      | [codersdk.ParameterSourceScheme](#codersdkparametersourcescheme)           | false    |              |                                                                                                                         |
+| `default_source_value`       | string                                                                     | false    |              |                                                                                                                         |
+| `description`                | string                                                                     | false    |              |                                                                                                                         |
+| `id`                         | string                                                                     | false    |              |                                                                                                                         |
+| `job_id`                     | string                                                                     | false    |              |                                                                                                                         |
+| `name`                       | string                                                                     | false    |              |                                                                                                                         |
+| `redisplay_value`            | boolean                                                                    | false    |              |                                                                                                                         |
+| `validation_condition`       | string                                                                     | false    |              |                                                                                                                         |
+| `validation_contains`        | array of string                                                            | false    |              | This is a special array of items provided if the validation condition explicitly states the value must be one of a set. |
+| `validation_error`           | string                                                                     | false    |              |                                                                                                                         |
+| `validation_type_system`     | string                                                                     | false    |              |                                                                                                                         |
+| `validation_value_type`      | string                                                                     | false    |              |                                                                                                                         |
 
 #### Enumerated Values
 
@@ -2555,14 +2561,6 @@
 | `default_destination_scheme` | `provisioner_variable` |
 | `default_source_scheme`      | `none`                 |
 | `default_source_scheme`      | `data`                 |
-=======
-#### Enumerated Values
-
-| Value                  |
-| ---------------------- |
-| `none`                 |
-| `environment_variable` |
-| `provisioner_variable` |
 
 ## codersdk.ParameterScope
 
@@ -2594,7 +2592,6 @@
 | ------ |
 | `none` |
 | `data` |
->>>>>>> a23a4710
 
 ## codersdk.PostWorkspaceAppHealthsRequest
 
@@ -3548,6 +3545,13 @@
 | `status`           | [codersdk.UserStatus](#codersdkuserstatus) | false    |              |             |
 | `username`         | string                                     | true     |              |             |
 
+#### Enumerated Values
+
+| Property | Value       |
+| -------- | ----------- |
+| `status` | `active`    |
+| `status` | `suspended` |
+
 ## codersdk.UserStatus
 
 ```json
@@ -3562,13 +3566,6 @@
 | ----------- |
 | `active`    |
 | `suspended` |
-
-#### Enumerated Values
-
-| Property | Value       |
-| -------- | ----------- |
-| `status` | `active`    |
-| `status` | `suspended` |
 
 ## codersdk.ValidationError
 
@@ -4512,16 +4509,52 @@
 | `count`      | integer                                           | false    |              |             |
 | `workspaces` | array of [codersdk.Workspace](#codersdkworkspace) | false    |              |             |
 
-<<<<<<< HEAD
-## netip.Addr
-
-```json
-{}
-```
-
-### Properties
-
-_None_
+## database.ParameterDestinationScheme
+
+```json
+"none"
+```
+
+### Properties
+
+#### Enumerated Values
+
+| Value                  |
+| ---------------------- |
+| `none`                 |
+| `environment_variable` |
+| `provisioner_variable` |
+
+## database.ParameterScope
+
+```json
+"template"
+```
+
+### Properties
+
+#### Enumerated Values
+
+| Value        |
+| ------------ |
+| `template`   |
+| `import_job` |
+| `workspace`  |
+
+## database.ParameterSourceScheme
+
+```json
+"none"
+```
+
+### Properties
+
+#### Enumerated Values
+
+| Value  |
+| ------ |
+| `none` |
+| `data` |
 
 ## parameter.ComputedValue
 
@@ -4529,13 +4562,13 @@
 {
   "created_at": "string",
   "default_source_value": true,
-  "destination_scheme": "string",
+  "destination_scheme": "none",
   "id": "string",
   "name": "string",
   "schema_id": "string",
-  "scope": "string",
+  "scope": "template",
   "scope_id": "string",
-  "source_scheme": "string",
+  "source_scheme": "none",
   "source_value": "string",
   "updated_at": "string"
 }
@@ -4543,22 +4576,20 @@
 
 ### Properties
 
-| Name                   | Type    | Required | Restrictions | Description |
-| ---------------------- | ------- | -------- | ------------ | ----------- |
-| `created_at`           | string  | false    |              |             |
-| `default_source_value` | boolean | false    |              |             |
-| `destination_scheme`   | string  | false    |              |             |
-| `id`                   | string  | false    |              |             |
-| `name`                 | string  | false    |              |             |
-| `schema_id`            | string  | false    |              |             |
-| `scope`                | string  | false    |              |             |
-| `scope_id`             | string  | false    |              |             |
-| `source_scheme`        | string  | false    |              |             |
-| `source_value`         | string  | false    |              |             |
-| `updated_at`           | string  | false    |              |             |
-
-=======
->>>>>>> a23a4710
+| Name                   | Type                                                                       | Required | Restrictions | Description |
+| ---------------------- | -------------------------------------------------------------------------- | -------- | ------------ | ----------- |
+| `created_at`           | string                                                                     | false    |              |             |
+| `default_source_value` | boolean                                                                    | false    |              |             |
+| `destination_scheme`   | [database.ParameterDestinationScheme](#databaseparameterdestinationscheme) | false    |              |             |
+| `id`                   | string                                                                     | false    |              |             |
+| `name`                 | string                                                                     | false    |              |             |
+| `schema_id`            | string                                                                     | false    |              |             |
+| `scope`                | [database.ParameterScope](#databaseparameterscope)                         | false    |              |             |
+| `scope_id`             | string                                                                     | false    |              |             |
+| `source_scheme`        | [database.ParameterSourceScheme](#databaseparametersourcescheme)           | false    |              |             |
+| `source_value`         | string                                                                     | false    |              |             |
+| `updated_at`           | string                                                                     | false    |              |             |
+
 ## tailcfg.DERPMap
 
 ```json
