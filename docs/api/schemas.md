# Schemas

## agentsdk.AWSInstanceIdentityToken

```json
{
  "document": "string",
  "signature": "string"
}
```

### Properties

| Name        | Type   | Required | Restrictions | Description |
| ----------- | ------ | -------- | ------------ | ----------- |
| `document`  | string | true     |              |             |
| `signature` | string | true     |              |             |

## agentsdk.AgentMetric

```json
{
  "labels": [
    {
      "name": "string",
      "value": "string"
    }
  ],
  "name": "string",
  "type": "counter",
  "value": 0
}
```

### Properties

| Name     | Type                                                            | Required | Restrictions | Description |
| -------- | --------------------------------------------------------------- | -------- | ------------ | ----------- |
| `labels` | array of [agentsdk.AgentMetricLabel](#agentsdkagentmetriclabel) | false    |              |             |
| `name`   | string                                                          | true     |              |             |
| `type`   | [agentsdk.AgentMetricType](#agentsdkagentmetrictype)            | true     |              |             |
| `value`  | number                                                          | true     |              |             |

#### Enumerated Values

| Property | Value     |
| -------- | --------- |
| `type`   | `counter` |
| `type`   | `gauge`   |

## agentsdk.AgentMetricLabel

```json
{
  "name": "string",
  "value": "string"
}
```

### Properties

| Name    | Type   | Required | Restrictions | Description |
| ------- | ------ | -------- | ------------ | ----------- |
| `name`  | string | true     |              |             |
| `value` | string | true     |              |             |

## agentsdk.AgentMetricType

```json
"counter"
```

### Properties

#### Enumerated Values

| Value     |
| --------- |
| `counter` |
| `gauge`   |

## agentsdk.AuthenticateResponse

```json
{
  "session_token": "string"
}
```

### Properties

| Name            | Type   | Required | Restrictions | Description |
| --------------- | ------ | -------- | ------------ | ----------- |
| `session_token` | string | false    |              |             |

## agentsdk.AzureInstanceIdentityToken

```json
{
  "encoding": "string",
  "signature": "string"
}
```

### Properties

| Name        | Type   | Required | Restrictions | Description |
| ----------- | ------ | -------- | ------------ | ----------- |
| `encoding`  | string | true     |              |             |
| `signature` | string | true     |              |             |

## agentsdk.GitAuthResponse

```json
{
  "password": "string",
  "url": "string",
  "username": "string"
}
```

### Properties

| Name       | Type   | Required | Restrictions | Description |
| ---------- | ------ | -------- | ------------ | ----------- |
| `password` | string | false    |              |             |
| `url`      | string | false    |              |             |
| `username` | string | false    |              |             |

## agentsdk.GitSSHKey

```json
{
  "private_key": "string",
  "public_key": "string"
}
```

### Properties

| Name          | Type   | Required | Restrictions | Description |
| ------------- | ------ | -------- | ------------ | ----------- |
| `private_key` | string | false    |              |             |
| `public_key`  | string | false    |              |             |

## agentsdk.GoogleInstanceIdentityToken

```json
{
  "json_web_token": "string"
}
```

### Properties

| Name             | Type   | Required | Restrictions | Description |
| ---------------- | ------ | -------- | ------------ | ----------- |
| `json_web_token` | string | true     |              |             |

## agentsdk.Manifest

```json
{
  "agent_id": "string",
  "apps": [
    {
      "command": "string",
      "display_name": "string",
      "external": true,
      "health": "disabled",
      "healthcheck": {
        "interval": 0,
        "threshold": 0,
        "url": "string"
      },
      "icon": "string",
      "id": "497f6eca-6276-4993-bfeb-53cbbbba6f08",
      "sharing_level": "owner",
      "slug": "string",
      "subdomain": true,
      "url": "string"
    }
  ],
  "derpmap": {
    "omitDefaultRegions": true,
    "regions": {
      "property1": {
        "avoid": true,
        "embeddedRelay": true,
        "nodes": [
          {
            "certName": "string",
            "derpport": 0,
            "forceHTTP": true,
            "hostName": "string",
            "insecureForTests": true,
            "ipv4": "string",
            "ipv6": "string",
            "name": "string",
            "regionID": 0,
            "stunonly": true,
            "stunport": 0,
            "stuntestIP": "string"
          }
        ],
        "regionCode": "string",
        "regionID": 0,
        "regionName": "string"
      },
      "property2": {
        "avoid": true,
        "embeddedRelay": true,
        "nodes": [
          {
            "certName": "string",
            "derpport": 0,
            "forceHTTP": true,
            "hostName": "string",
            "insecureForTests": true,
            "ipv4": "string",
            "ipv6": "string",
            "name": "string",
            "regionID": 0,
            "stunonly": true,
            "stunport": 0,
            "stuntestIP": "string"
          }
        ],
        "regionCode": "string",
        "regionID": 0,
        "regionName": "string"
      }
    }
  },
  "directory": "string",
  "disable_direct_connections": true,
  "environment_variables": {
    "property1": "string",
    "property2": "string"
  },
  "git_auth_configs": 0,
  "metadata": [
    {
      "display_name": "string",
      "interval": 0,
      "key": "string",
      "script": "string",
      "timeout": 0
    }
  ],
  "motd_file": "string",
  "shutdown_script": "string",
  "shutdown_script_timeout": 0,
  "startup_script": "string",
  "startup_script_timeout": 0,
  "vscode_port_proxy_uri": "string"
}
```

### Properties

| Name                         | Type                                                                                              | Required | Restrictions | Description                                                                                                                                                |
| ---------------------------- | ------------------------------------------------------------------------------------------------- | -------- | ------------ | ---------------------------------------------------------------------------------------------------------------------------------------------------------- |
| `agent_id`                   | string                                                                                            | false    |              |                                                                                                                                                            |
| `apps`                       | array of [codersdk.WorkspaceApp](#codersdkworkspaceapp)                                           | false    |              |                                                                                                                                                            |
| `derpmap`                    | [tailcfg.DERPMap](#tailcfgderpmap)                                                                | false    |              |                                                                                                                                                            |
| `directory`                  | string                                                                                            | false    |              |                                                                                                                                                            |
| `disable_direct_connections` | boolean                                                                                           | false    |              |                                                                                                                                                            |
| `environment_variables`      | object                                                                                            | false    |              |                                                                                                                                                            |
| » `[any property]`           | string                                                                                            | false    |              |                                                                                                                                                            |
| `git_auth_configs`           | integer                                                                                           | false    |              | Git auth configs stores the number of Git configurations the Coder deployment has. If this number is >0, we set up special configuration in the workspace. |
| `metadata`                   | array of [codersdk.WorkspaceAgentMetadataDescription](#codersdkworkspaceagentmetadatadescription) | false    |              |                                                                                                                                                            |
| `motd_file`                  | string                                                                                            | false    |              |                                                                                                                                                            |
| `shutdown_script`            | string                                                                                            | false    |              |                                                                                                                                                            |
| `shutdown_script_timeout`    | integer                                                                                           | false    |              |                                                                                                                                                            |
| `startup_script`             | string                                                                                            | false    |              |                                                                                                                                                            |
| `startup_script_timeout`     | integer                                                                                           | false    |              |                                                                                                                                                            |
| `vscode_port_proxy_uri`      | string                                                                                            | false    |              |                                                                                                                                                            |

## agentsdk.PatchStartupLogs

```json
{
  "logs": [
    {
      "created_at": "string",
      "level": "trace",
      "output": "string"
    }
  ]
}
```

### Properties

| Name   | Type                                                | Required | Restrictions | Description |
| ------ | --------------------------------------------------- | -------- | ------------ | ----------- |
| `logs` | array of [agentsdk.StartupLog](#agentsdkstartuplog) | false    |              |             |

## agentsdk.PostAppHealthsRequest

```json
{
  "healths": {
    "property1": "disabled",
    "property2": "disabled"
  }
}
```

### Properties

| Name               | Type                                                       | Required | Restrictions | Description                                                           |
| ------------------ | ---------------------------------------------------------- | -------- | ------------ | --------------------------------------------------------------------- |
| `healths`          | object                                                     | false    |              | Healths is a map of the workspace app name and the health of the app. |
| » `[any property]` | [codersdk.WorkspaceAppHealth](#codersdkworkspaceapphealth) | false    |              |                                                                       |

## agentsdk.PostLifecycleRequest

```json
{
  "changed_at": "string",
  "state": "created"
}
```

### Properties

| Name         | Type                                                                 | Required | Restrictions | Description |
| ------------ | -------------------------------------------------------------------- | -------- | ------------ | ----------- |
| `changed_at` | string                                                               | false    |              |             |
| `state`      | [codersdk.WorkspaceAgentLifecycle](#codersdkworkspaceagentlifecycle) | false    |              |             |

## agentsdk.PostMetadataRequest

```json
{
  "age": 0,
  "collected_at": "2019-08-24T14:15:22Z",
  "error": "string",
  "value": "string"
}
```

### Properties

| Name           | Type    | Required | Restrictions | Description                                                                                                                             |
| -------------- | ------- | -------- | ------------ | --------------------------------------------------------------------------------------------------------------------------------------- |
| `age`          | integer | false    |              | Age is the number of seconds since the metadata was collected. It is provided in addition to CollectedAt to protect against clock skew. |
| `collected_at` | string  | false    |              |                                                                                                                                         |
| `error`        | string  | false    |              |                                                                                                                                         |
| `value`        | string  | false    |              |                                                                                                                                         |

## agentsdk.PostStartupRequest

```json
{
  "expanded_directory": "string",
  "subsystem": "envbox",
  "version": "string"
}
```

### Properties

| Name                 | Type                                               | Required | Restrictions | Description |
| -------------------- | -------------------------------------------------- | -------- | ------------ | ----------- |
| `expanded_directory` | string                                             | false    |              |             |
| `subsystem`          | [codersdk.AgentSubsystem](#codersdkagentsubsystem) | false    |              |             |
| `version`            | string                                             | false    |              |             |

## agentsdk.StartupLog

```json
{
  "created_at": "string",
  "level": "trace",
  "output": "string"
}
```

### Properties

| Name         | Type                                   | Required | Restrictions | Description |
| ------------ | -------------------------------------- | -------- | ------------ | ----------- |
| `created_at` | string                                 | false    |              |             |
| `level`      | [codersdk.LogLevel](#codersdkloglevel) | false    |              |             |
| `output`     | string                                 | false    |              |             |

## agentsdk.Stats

```json
{
  "connection_count": 0,
  "connection_median_latency_ms": 0,
  "connections_by_proto": {
    "property1": 0,
    "property2": 0
  },
  "metrics": [
    {
      "labels": [
        {
          "name": "string",
          "value": "string"
        }
      ],
      "name": "string",
      "type": "counter",
      "value": 0
    }
  ],
  "rx_bytes": 0,
  "rx_packets": 0,
  "session_count_jetbrains": 0,
  "session_count_reconnecting_pty": 0,
  "session_count_ssh": 0,
  "session_count_vscode": 0,
  "tx_bytes": 0,
  "tx_packets": 0
}
```

### Properties

| Name                             | Type                                                  | Required | Restrictions | Description                                                                                                                   |
| -------------------------------- | ----------------------------------------------------- | -------- | ------------ | ----------------------------------------------------------------------------------------------------------------------------- |
| `connection_count`               | integer                                               | false    |              | Connection count is the number of connections received by an agent.                                                           |
| `connection_median_latency_ms`   | number                                                | false    |              | Connection median latency ms is the median latency of all connections in milliseconds.                                        |
| `connections_by_proto`           | object                                                | false    |              | Connections by proto is a count of connections by protocol.                                                                   |
| » `[any property]`               | integer                                               | false    |              |                                                                                                                               |
| `metrics`                        | array of [agentsdk.AgentMetric](#agentsdkagentmetric) | false    |              | Metrics collected by the agent                                                                                                |
| `rx_bytes`                       | integer                                               | false    |              | Rx bytes is the number of received bytes.                                                                                     |
| `rx_packets`                     | integer                                               | false    |              | Rx packets is the number of received packets.                                                                                 |
| `session_count_jetbrains`        | integer                                               | false    |              | Session count jetbrains is the number of connections received by an agent that are from our JetBrains extension.              |
| `session_count_reconnecting_pty` | integer                                               | false    |              | Session count reconnecting pty is the number of connections received by an agent that are from the reconnecting web terminal. |
| `session_count_ssh`              | integer                                               | false    |              | Session count ssh is the number of connections received by an agent that are normal, non-tagged SSH sessions.                 |
| `session_count_vscode`           | integer                                               | false    |              | Session count vscode is the number of connections received by an agent that are from our VS Code extension.                   |
| `tx_bytes`                       | integer                                               | false    |              | Tx bytes is the number of transmitted bytes.                                                                                  |
| `tx_packets`                     | integer                                               | false    |              | Tx packets is the number of transmitted bytes.                                                                                |

## agentsdk.StatsResponse

```json
{
  "report_interval": 0
}
```

### Properties

| Name              | Type    | Required | Restrictions | Description                                                                    |
| ----------------- | ------- | -------- | ------------ | ------------------------------------------------------------------------------ |
| `report_interval` | integer | false    |              | Report interval is the duration after which the agent should send stats again. |

## clibase.Annotations

```json
{
  "property1": "string",
  "property2": "string"
}
```

### Properties

| Name             | Type   | Required | Restrictions | Description |
| ---------------- | ------ | -------- | ------------ | ----------- |
| `[any property]` | string | false    |              |             |

## clibase.Group

```json
{
  "description": "string",
  "name": "string",
  "parent": {
    "description": "string",
    "name": "string",
    "parent": {},
    "yaml": "string"
  },
  "yaml": "string"
}
```

### Properties

| Name          | Type                           | Required | Restrictions | Description |
| ------------- | ------------------------------ | -------- | ------------ | ----------- |
| `description` | string                         | false    |              |             |
| `name`        | string                         | false    |              |             |
| `parent`      | [clibase.Group](#clibasegroup) | false    |              |             |
| `yaml`        | string                         | false    |              |             |

## clibase.HostPort

```json
{
  "host": "string",
  "port": "string"
}
```

### Properties

| Name   | Type   | Required | Restrictions | Description |
| ------ | ------ | -------- | ------------ | ----------- |
| `host` | string | false    |              |             |
| `port` | string | false    |              |             |

## clibase.Option

```json
{
  "annotations": {
    "property1": "string",
    "property2": "string"
  },
  "default": "string",
  "description": "string",
  "env": "string",
  "flag": "string",
  "flag_shorthand": "string",
  "group": {
    "description": "string",
    "name": "string",
    "parent": {
      "description": "string",
      "name": "string",
      "parent": {},
      "yaml": "string"
    },
    "yaml": "string"
  },
  "hidden": true,
  "name": "string",
  "required": true,
  "use_instead": [
    {
      "annotations": {
        "property1": "string",
        "property2": "string"
      },
      "default": "string",
      "description": "string",
      "env": "string",
      "flag": "string",
      "flag_shorthand": "string",
      "group": {
        "description": "string",
        "name": "string",
        "parent": {
          "description": "string",
          "name": "string",
          "parent": {},
          "yaml": "string"
        },
        "yaml": "string"
      },
      "hidden": true,
      "name": "string",
      "required": true,
      "use_instead": [],
      "value": null,
      "value_source": "",
      "yaml": "string"
    }
  ],
  "value": null,
  "value_source": "",
  "yaml": "string"
}
```

### Properties

| Name             | Type                                       | Required | Restrictions | Description                                                                                                                                        |
| ---------------- | ------------------------------------------ | -------- | ------------ | -------------------------------------------------------------------------------------------------------------------------------------------------- |
| `annotations`    | [clibase.Annotations](#clibaseannotations) | false    |              | Annotations enable extensions to clibase higher up in the stack. It's useful for help formatting and documentation generation.                     |
| `default`        | string                                     | false    |              | Default is parsed into Value if set.                                                                                                               |
| `description`    | string                                     | false    |              |                                                                                                                                                    |
| `env`            | string                                     | false    |              | Env is the environment variable used to configure this option. If unset, environment configuring is disabled.                                      |
| `flag`           | string                                     | false    |              | Flag is the long name of the flag used to configure this option. If unset, flag configuring is disabled.                                           |
| `flag_shorthand` | string                                     | false    |              | Flag shorthand is the one-character shorthand for the flag. If unset, no shorthand is used.                                                        |
| `group`          | [clibase.Group](#clibasegroup)             | false    |              | Group is a group hierarchy that helps organize this option in help, configs and other documentation.                                               |
| `hidden`         | boolean                                    | false    |              |                                                                                                                                                    |
| `name`           | string                                     | false    |              |                                                                                                                                                    |
| `required`       | boolean                                    | false    |              | Required means this value must be set by some means. It requires `ValueSource != ValueSourceNone` If `Default` is set, then `Required` is ignored. |
| `use_instead`    | array of [clibase.Option](#clibaseoption)  | false    |              | Use instead is a list of options that should be used instead of this one. The field is used to generate a deprecation warning.                     |
| `value`          | any                                        | false    |              | Value includes the types listed in values.go.                                                                                                      |
| `value_source`   | [clibase.ValueSource](#clibasevaluesource) | false    |              |                                                                                                                                                    |
| `yaml`           | string                                     | false    |              | Yaml is the YAML key used to configure this option. If unset, YAML configuring is disabled.                                                        |

## clibase.Struct-array_codersdk_GitAuthConfig

```json
{
  "value": [
    {
      "app_install_url": "string",
      "app_installations_url": "string",
      "auth_url": "string",
      "client_id": "string",
      "device_code_url": "string",
      "device_flow": true,
      "id": "string",
      "no_refresh": true,
      "regex": "string",
      "scopes": ["string"],
      "token_url": "string",
      "type": "string",
      "validate_url": "string"
    }
  ]
}
```

### Properties

| Name    | Type                                                      | Required | Restrictions | Description |
| ------- | --------------------------------------------------------- | -------- | ------------ | ----------- |
| `value` | array of [codersdk.GitAuthConfig](#codersdkgitauthconfig) | false    |              |             |

## clibase.Struct-array_codersdk_LinkConfig

```json
{
  "value": [
    {
      "icon": "string",
      "name": "string",
      "target": "string"
    }
  ]
}
```

### Properties

| Name    | Type                                                | Required | Restrictions | Description |
| ------- | --------------------------------------------------- | -------- | ------------ | ----------- |
| `value` | array of [codersdk.LinkConfig](#codersdklinkconfig) | false    |              |             |

## clibase.URL

```json
{
  "forceQuery": true,
  "fragment": "string",
  "host": "string",
  "omitHost": true,
  "opaque": "string",
  "path": "string",
  "rawFragment": "string",
  "rawPath": "string",
  "rawQuery": "string",
  "scheme": "string",
  "user": {}
}
```

### Properties

| Name          | Type                         | Required | Restrictions | Description                                        |
| ------------- | ---------------------------- | -------- | ------------ | -------------------------------------------------- |
| `forceQuery`  | boolean                      | false    |              | append a query ('?') even if RawQuery is empty     |
| `fragment`    | string                       | false    |              | fragment for references, without '#'               |
| `host`        | string                       | false    |              | host or host:port                                  |
| `omitHost`    | boolean                      | false    |              | do not emit empty host (authority)                 |
| `opaque`      | string                       | false    |              | encoded opaque data                                |
| `path`        | string                       | false    |              | path (relative paths may omit leading slash)       |
| `rawFragment` | string                       | false    |              | encoded fragment hint (see EscapedFragment method) |
| `rawPath`     | string                       | false    |              | encoded path hint (see EscapedPath method)         |
| `rawQuery`    | string                       | false    |              | encoded query values, without '?'                  |
| `scheme`      | string                       | false    |              |                                                    |
| `user`        | [url.Userinfo](#urluserinfo) | false    |              | username and password information                  |

## clibase.ValueSource

```json
""
```

### Properties

#### Enumerated Values

| Value     |
| --------- |
| ``        |
| `flag`    |
| `env`     |
| `yaml`    |
| `default` |

## coderd.SCIMUser

```json
{
  "active": true,
  "emails": [
    {
      "display": "string",
      "primary": true,
      "type": "string",
      "value": "user@example.com"
    }
  ],
  "groups": [null],
  "id": "string",
  "meta": {
    "resourceType": "string"
  },
  "name": {
    "familyName": "string",
    "givenName": "string"
  },
  "schemas": ["string"],
  "userName": "string"
}
```

### Properties

| Name             | Type               | Required | Restrictions | Description |
| ---------------- | ------------------ | -------- | ------------ | ----------- |
| `active`         | boolean            | false    |              |             |
| `emails`         | array of object    | false    |              |             |
| `» display`      | string             | false    |              |             |
| `» primary`      | boolean            | false    |              |             |
| `» type`         | string             | false    |              |             |
| `» value`        | string             | false    |              |             |
| `groups`         | array of undefined | false    |              |             |
| `id`             | string             | false    |              |             |
| `meta`           | object             | false    |              |             |
| `» resourceType` | string             | false    |              |             |
| `name`           | object             | false    |              |             |
| `» familyName`   | string             | false    |              |             |
| `» givenName`    | string             | false    |              |             |
| `schemas`        | array of string    | false    |              |             |
| `userName`       | string             | false    |              |             |

## coderd.cspViolation

```json
{
  "csp-report": {}
}
```

### Properties

| Name         | Type   | Required | Restrictions | Description |
| ------------ | ------ | -------- | ------------ | ----------- |
| `csp-report` | object | false    |              |             |

## codersdk.APIKey

```json
{
  "created_at": "2019-08-24T14:15:22Z",
  "expires_at": "2019-08-24T14:15:22Z",
  "id": "string",
  "last_used": "2019-08-24T14:15:22Z",
  "lifetime_seconds": 0,
  "login_type": "password",
  "scope": "all",
  "token_name": "string",
  "updated_at": "2019-08-24T14:15:22Z",
  "user_id": "a169451c-8525-4352-b8ca-070dd449a1a5"
}
```

### Properties

| Name               | Type                                         | Required | Restrictions | Description |
| ------------------ | -------------------------------------------- | -------- | ------------ | ----------- |
| `created_at`       | string                                       | true     |              |             |
| `expires_at`       | string                                       | true     |              |             |
| `id`               | string                                       | true     |              |             |
| `last_used`        | string                                       | true     |              |             |
| `lifetime_seconds` | integer                                      | true     |              |             |
| `login_type`       | [codersdk.LoginType](#codersdklogintype)     | true     |              |             |
| `scope`            | [codersdk.APIKeyScope](#codersdkapikeyscope) | true     |              |             |
| `token_name`       | string                                       | true     |              |             |
| `updated_at`       | string                                       | true     |              |             |
| `user_id`          | string                                       | true     |              |             |

#### Enumerated Values

| Property     | Value                 |
| ------------ | --------------------- |
| `login_type` | `password`            |
| `login_type` | `github`              |
| `login_type` | `oidc`                |
| `login_type` | `token`               |
| `scope`      | `all`                 |
| `scope`      | `application_connect` |

## codersdk.APIKeyScope

```json
"all"
```

### Properties

#### Enumerated Values

| Value                 |
| --------------------- |
| `all`                 |
| `application_connect` |

## codersdk.AddLicenseRequest

```json
{
  "license": "string"
}
```

### Properties

| Name      | Type   | Required | Restrictions | Description |
| --------- | ------ | -------- | ------------ | ----------- |
| `license` | string | true     |              |             |

## codersdk.AgentSubsystem

```json
"envbox"
```

### Properties

#### Enumerated Values

| Value    |
| -------- |
| `envbox` |

## codersdk.AppHostResponse

```json
{
  "host": "string"
}
```

### Properties

| Name   | Type   | Required | Restrictions | Description                                                   |
| ------ | ------ | -------- | ------------ | ------------------------------------------------------------- |
| `host` | string | false    |              | Host is the externally accessible URL for the Coder instance. |

## codersdk.AppearanceConfig

```json
{
  "logo_url": "string",
  "service_banner": {
    "background_color": "string",
    "enabled": true,
    "message": "string"
  },
  "support_links": [
    {
      "icon": "string",
      "name": "string",
      "target": "string"
    }
  ]
}
```

### Properties

| Name             | Type                                                         | Required | Restrictions | Description |
| ---------------- | ------------------------------------------------------------ | -------- | ------------ | ----------- |
| `logo_url`       | string                                                       | false    |              |             |
| `service_banner` | [codersdk.ServiceBannerConfig](#codersdkservicebannerconfig) | false    |              |             |
| `support_links`  | array of [codersdk.LinkConfig](#codersdklinkconfig)          | false    |              |             |

## codersdk.AssignableRoles

```json
{
  "assignable": true,
  "display_name": "string",
  "name": "string"
}
```

### Properties

| Name           | Type    | Required | Restrictions | Description |
| -------------- | ------- | -------- | ------------ | ----------- |
| `assignable`   | boolean | false    |              |             |
| `display_name` | string  | false    |              |             |
| `name`         | string  | false    |              |             |

## codersdk.AuditAction

```json
"create"
```

### Properties

#### Enumerated Values

| Value      |
| ---------- |
| `create`   |
| `write`    |
| `delete`   |
| `start`    |
| `stop`     |
| `login`    |
| `logout`   |
| `register` |

## codersdk.AuditDiff

```json
{
  "property1": {
    "new": null,
    "old": null,
    "secret": true
  },
  "property2": {
    "new": null,
    "old": null,
    "secret": true
  }
}
```

### Properties

| Name             | Type                                               | Required | Restrictions | Description |
| ---------------- | -------------------------------------------------- | -------- | ------------ | ----------- |
| `[any property]` | [codersdk.AuditDiffField](#codersdkauditdifffield) | false    |              |             |

## codersdk.AuditDiffField

```json
{
  "new": null,
  "old": null,
  "secret": true
}
```

### Properties

| Name     | Type    | Required | Restrictions | Description |
| -------- | ------- | -------- | ------------ | ----------- |
| `new`    | any     | false    |              |             |
| `old`    | any     | false    |              |             |
| `secret` | boolean | false    |              |             |

## codersdk.AuditLog

```json
{
  "action": "create",
  "additional_fields": [0],
  "description": "string",
  "diff": {
    "property1": {
      "new": null,
      "old": null,
      "secret": true
    },
    "property2": {
      "new": null,
      "old": null,
      "secret": true
    }
  },
  "id": "497f6eca-6276-4993-bfeb-53cbbbba6f08",
  "ip": "string",
  "is_deleted": true,
  "organization_id": "7c60d51f-b44e-4682-87d6-449835ea4de6",
  "request_id": "266ea41d-adf5-480b-af50-15b940c2b846",
  "resource_icon": "string",
  "resource_id": "4d5215ed-38bb-48ed-879a-fdb9ca58522f",
  "resource_link": "string",
  "resource_target": "string",
  "resource_type": "template",
  "status_code": 0,
  "time": "2019-08-24T14:15:22Z",
  "user": {
    "avatar_url": "http://example.com",
    "created_at": "2019-08-24T14:15:22Z",
    "email": "user@example.com",
    "id": "497f6eca-6276-4993-bfeb-53cbbbba6f08",
    "last_seen_at": "2019-08-24T14:15:22Z",
    "organization_ids": ["497f6eca-6276-4993-bfeb-53cbbbba6f08"],
    "roles": [
      {
        "display_name": "string",
        "name": "string"
      }
    ],
    "status": "active",
    "username": "string"
  },
  "user_agent": "string"
}
```

### Properties

| Name                | Type                                           | Required | Restrictions | Description                                  |
| ------------------- | ---------------------------------------------- | -------- | ------------ | -------------------------------------------- |
| `action`            | [codersdk.AuditAction](#codersdkauditaction)   | false    |              |                                              |
| `additional_fields` | array of integer                               | false    |              |                                              |
| `description`       | string                                         | false    |              |                                              |
| `diff`              | [codersdk.AuditDiff](#codersdkauditdiff)       | false    |              |                                              |
| `id`                | string                                         | false    |              |                                              |
| `ip`                | string                                         | false    |              |                                              |
| `is_deleted`        | boolean                                        | false    |              |                                              |
| `organization_id`   | string                                         | false    |              |                                              |
| `request_id`        | string                                         | false    |              |                                              |
| `resource_icon`     | string                                         | false    |              |                                              |
| `resource_id`       | string                                         | false    |              |                                              |
| `resource_link`     | string                                         | false    |              |                                              |
| `resource_target`   | string                                         | false    |              | Resource target is the name of the resource. |
| `resource_type`     | [codersdk.ResourceType](#codersdkresourcetype) | false    |              |                                              |
| `status_code`       | integer                                        | false    |              |                                              |
| `time`              | string                                         | false    |              |                                              |
| `user`              | [codersdk.User](#codersdkuser)                 | false    |              |                                              |
| `user_agent`        | string                                         | false    |              |                                              |

## codersdk.AuditLogResponse

```json
{
  "audit_logs": [
    {
      "action": "create",
      "additional_fields": [0],
      "description": "string",
      "diff": {
        "property1": {
          "new": null,
          "old": null,
          "secret": true
        },
        "property2": {
          "new": null,
          "old": null,
          "secret": true
        }
      },
      "id": "497f6eca-6276-4993-bfeb-53cbbbba6f08",
      "ip": "string",
      "is_deleted": true,
      "organization_id": "7c60d51f-b44e-4682-87d6-449835ea4de6",
      "request_id": "266ea41d-adf5-480b-af50-15b940c2b846",
      "resource_icon": "string",
      "resource_id": "4d5215ed-38bb-48ed-879a-fdb9ca58522f",
      "resource_link": "string",
      "resource_target": "string",
      "resource_type": "template",
      "status_code": 0,
      "time": "2019-08-24T14:15:22Z",
      "user": {
        "avatar_url": "http://example.com",
        "created_at": "2019-08-24T14:15:22Z",
        "email": "user@example.com",
        "id": "497f6eca-6276-4993-bfeb-53cbbbba6f08",
        "last_seen_at": "2019-08-24T14:15:22Z",
        "organization_ids": ["497f6eca-6276-4993-bfeb-53cbbbba6f08"],
        "roles": [
          {
            "display_name": "string",
            "name": "string"
          }
        ],
        "status": "active",
        "username": "string"
      },
      "user_agent": "string"
    }
  ],
  "count": 0
}
```

### Properties

| Name         | Type                                            | Required | Restrictions | Description |
| ------------ | ----------------------------------------------- | -------- | ------------ | ----------- |
| `audit_logs` | array of [codersdk.AuditLog](#codersdkauditlog) | false    |              |             |
| `count`      | integer                                         | false    |              |             |

## codersdk.AuthMethod

```json
{
  "enabled": true
}
```

### Properties

| Name      | Type    | Required | Restrictions | Description |
| --------- | ------- | -------- | ------------ | ----------- |
| `enabled` | boolean | false    |              |             |

## codersdk.AuthMethods

```json
{
  "convert_to_oidc_enabled": true,
  "github": {
    "enabled": true
  },
  "oidc": {
    "enabled": true,
    "iconUrl": "string",
    "signInText": "string"
  },
  "password": {
    "enabled": true
  }
}
```

### Properties

| Name                      | Type                                               | Required | Restrictions | Description |
| ------------------------- | -------------------------------------------------- | -------- | ------------ | ----------- |
| `convert_to_oidc_enabled` | boolean                                            | false    |              |             |
| `github`                  | [codersdk.AuthMethod](#codersdkauthmethod)         | false    |              |             |
| `oidc`                    | [codersdk.OIDCAuthMethod](#codersdkoidcauthmethod) | false    |              |             |
| `password`                | [codersdk.AuthMethod](#codersdkauthmethod)         | false    |              |             |

## codersdk.AuthorizationCheck

```json
{
  "action": "create",
  "object": {
    "organization_id": "string",
    "owner_id": "string",
    "resource_id": "string",
    "resource_type": "workspace"
  }
}
```

AuthorizationCheck is used to check if the currently authenticated user (or the specified user) can do a given action to a given set of objects.

### Properties

| Name     | Type                                                         | Required | Restrictions | Description                                                                                                                                                                                                                                                                                                                                                                                                                                                                                                                                                                           |
| -------- | ------------------------------------------------------------ | -------- | ------------ | ------------------------------------------------------------------------------------------------------------------------------------------------------------------------------------------------------------------------------------------------------------------------------------------------------------------------------------------------------------------------------------------------------------------------------------------------------------------------------------------------------------------------------------------------------------------------------------- |
| `action` | string                                                       | false    |              |                                                                                                                                                                                                                                                                                                                                                                                                                                                                                                                                                                                       |
| `object` | [codersdk.AuthorizationObject](#codersdkauthorizationobject) | false    |              | Object can represent a "set" of objects, such as: all workspaces in an organization, all workspaces owned by me, and all workspaces across the entire product. When defining an object, use the most specific language when possible to produce the smallest set. Meaning to set as many fields on 'Object' as you can. Example, if you want to check if you can update all workspaces owned by 'me', try to also add an 'OrganizationID' to the settings. Omitting the 'OrganizationID' could produce the incorrect value, as workspaces have both `user` and `organization` owners. |

#### Enumerated Values

| Property | Value    |
| -------- | -------- |
| `action` | `create` |
| `action` | `read`   |
| `action` | `update` |
| `action` | `delete` |

## codersdk.AuthorizationObject

```json
{
  "organization_id": "string",
  "owner_id": "string",
  "resource_id": "string",
  "resource_type": "workspace"
}
```

AuthorizationObject can represent a "set" of objects, such as: all workspaces in an organization, all workspaces owned by me, all workspaces across the entire product.

### Properties

| Name              | Type                                           | Required | Restrictions | Description                                                                                                                                                                                                                                                                                                                                                          |
| ----------------- | ---------------------------------------------- | -------- | ------------ | -------------------------------------------------------------------------------------------------------------------------------------------------------------------------------------------------------------------------------------------------------------------------------------------------------------------------------------------------------------------- |
| `organization_id` | string                                         | false    |              | Organization ID (optional) adds the set constraint to all resources owned by a given organization.                                                                                                                                                                                                                                                                   |
| `owner_id`        | string                                         | false    |              | Owner ID (optional) adds the set constraint to all resources owned by a given user.                                                                                                                                                                                                                                                                                  |
| `resource_id`     | string                                         | false    |              | Resource ID (optional) reduces the set to a singular resource. This assigns a resource ID to the resource type, eg: a single workspace. The rbac library will not fetch the resource from the database, so if you are using this option, you should also set the owner ID and organization ID if possible. Be as specific as possible using all the fields relevant. |
| `resource_type`   | [codersdk.RBACResource](#codersdkrbacresource) | false    |              | Resource type is the name of the resource. `./coderd/rbac/object.go` has the list of valid resource types.                                                                                                                                                                                                                                                           |

## codersdk.AuthorizationRequest

```json
{
  "checks": {
    "property1": {
      "action": "create",
      "object": {
        "organization_id": "string",
        "owner_id": "string",
        "resource_id": "string",
        "resource_type": "workspace"
      }
    },
    "property2": {
      "action": "create",
      "object": {
        "organization_id": "string",
        "owner_id": "string",
        "resource_id": "string",
        "resource_type": "workspace"
      }
    }
  }
}
```

### Properties

| Name               | Type                                                       | Required | Restrictions | Description                                                                                                                                                                                                                                                                      |
| ------------------ | ---------------------------------------------------------- | -------- | ------------ | -------------------------------------------------------------------------------------------------------------------------------------------------------------------------------------------------------------------------------------------------------------------------------- |
| `checks`           | object                                                     | false    |              | Checks is a map keyed with an arbitrary string to a permission check. The key can be any string that is helpful to the caller, and allows multiple permission checks to be run in a single request. The key ensures that each permission check has the same key in the response. |
| » `[any property]` | [codersdk.AuthorizationCheck](#codersdkauthorizationcheck) | false    |              | It is used to check if the currently authenticated user (or the specified user) can do a given action to a given set of objects.                                                                                                                                                 |

## codersdk.AuthorizationResponse

```json
{
  "property1": true,
  "property2": true
}
```

### Properties

| Name             | Type    | Required | Restrictions | Description |
| ---------------- | ------- | -------- | ------------ | ----------- |
| `[any property]` | boolean | false    |              |             |

## codersdk.BuildInfoResponse

```json
{
  "dashboard_url": "string",
  "external_url": "string",
  "version": "string",
  "workspace_proxy": true
}
```

### Properties

| Name              | Type    | Required | Restrictions | Description                                                                                                                                                         |
| ----------------- | ------- | -------- | ------------ | ------------------------------------------------------------------------------------------------------------------------------------------------------------------- |
| `dashboard_url`   | string  | false    |              | Dashboard URL is the URL to hit the deployment's dashboard. For external workspace proxies, this is the coderd they are connected to.                               |
| `external_url`    | string  | false    |              | External URL references the current Coder version. For production builds, this will link directly to a release. For development builds, this will link to a commit. |
| `version`         | string  | false    |              | Version returns the semantic version of the build.                                                                                                                  |
| `workspace_proxy` | boolean | false    |              |                                                                                                                                                                     |

## codersdk.BuildReason

```json
"initiator"
```

### Properties

#### Enumerated Values

| Value       |
| ----------- |
| `initiator` |
| `autostart` |
| `autostop`  |

## codersdk.ConvertLoginRequest

```json
{
  "password": "string",
  "to_type": "password"
}
```

### Properties

| Name       | Type                                     | Required | Restrictions | Description                              |
| ---------- | ---------------------------------------- | -------- | ------------ | ---------------------------------------- |
| `password` | string                                   | true     |              |                                          |
| `to_type`  | [codersdk.LoginType](#codersdklogintype) | true     |              | To type is the login type to convert to. |

## codersdk.CreateFirstUserRequest

```json
{
  "email": "string",
  "password": "string",
  "trial": true,
  "username": "string"
}
```

### Properties

| Name       | Type    | Required | Restrictions | Description |
| ---------- | ------- | -------- | ------------ | ----------- |
| `email`    | string  | true     |              |             |
| `password` | string  | true     |              |             |
| `trial`    | boolean | false    |              |             |
| `username` | string  | true     |              |             |

## codersdk.CreateFirstUserResponse

```json
{
  "organization_id": "7c60d51f-b44e-4682-87d6-449835ea4de6",
  "user_id": "a169451c-8525-4352-b8ca-070dd449a1a5"
}
```

### Properties

| Name              | Type   | Required | Restrictions | Description |
| ----------------- | ------ | -------- | ------------ | ----------- |
| `organization_id` | string | false    |              |             |
| `user_id`         | string | false    |              |             |

## codersdk.CreateGroupRequest

```json
{
  "avatar_url": "string",
  "name": "string",
  "quota_allowance": 0
}
```

### Properties

| Name              | Type    | Required | Restrictions | Description |
| ----------------- | ------- | -------- | ------------ | ----------- |
| `avatar_url`      | string  | false    |              |             |
| `name`            | string  | false    |              |             |
| `quota_allowance` | integer | false    |              |             |

## codersdk.CreateOrganizationRequest

```json
{
  "name": "string"
}
```

### Properties

| Name   | Type   | Required | Restrictions | Description |
| ------ | ------ | -------- | ------------ | ----------- |
| `name` | string | true     |              |             |

## codersdk.CreateTemplateRequest

```json
{
  "allow_user_autostart": true,
  "allow_user_autostop": true,
  "allow_user_cancel_workspace_jobs": true,
  "default_ttl_ms": 0,
  "description": "string",
  "disable_everyone_group_access": true,
  "display_name": "string",
  "failure_ttl_ms": 0,
  "icon": "string",
  "inactivity_ttl_ms": 0,
  "locked_ttl_ms": 0,
  "max_ttl_ms": 0,
  "name": "string",
  "restart_requirement": {
    "days_of_week": ["monday"],
    "weeks": 0
  },
  "template_version_id": "0ba39c92-1f1b-4c32-aa3e-9925d7713eb1"
}
```

### Properties

| Name                                                                                                                                                                                      | Type                                                                       | Required | Restrictions | Description                                                                                                                                                                                                                                                                                                         |
| ----------------------------------------------------------------------------------------------------------------------------------------------------------------------------------------- | -------------------------------------------------------------------------- | -------- | ------------ | ------------------------------------------------------------------------------------------------------------------------------------------------------------------------------------------------------------------------------------------------------------------------------------------------------------------- |
| `allow_user_autostart`                                                                                                                                                                    | boolean                                                                    | false    |              | Allow user autostart allows users to set a schedule for autostarting their workspace. By default this is true. This can only be disabled when using an enterprise license.                                                                                                                                          |
| `allow_user_autostop`                                                                                                                                                                     | boolean                                                                    | false    |              | Allow user autostop allows users to set a custom workspace TTL to use in place of the template's DefaultTTL field. By default this is true. If false, the DefaultTTL will always be used. This can only be disabled when using an enterprise license.                                                               |
| `allow_user_cancel_workspace_jobs`                                                                                                                                                        | boolean                                                                    | false    |              | Allow users to cancel in-progress workspace jobs. \*bool as the default value is "true".                                                                                                                                                                                                                            |
| `default_ttl_ms`                                                                                                                                                                          | integer                                                                    | false    |              | Default ttl ms allows optionally specifying the default TTL for all workspaces created from this template.                                                                                                                                                                                                          |
| `description`                                                                                                                                                                             | string                                                                     | false    |              | Description is a description of what the template contains. It must be less than 128 bytes.                                                                                                                                                                                                                         |
| `disable_everyone_group_access`                                                                                                                                                           | boolean                                                                    | false    |              | Disable everyone group access allows optionally disabling the default behavior of granting the 'everyone' group access to use the template. If this is set to true, the template will not be available to all users, and must be explicitly granted to users or groups in the permissions settings of the template. |
| `display_name`                                                                                                                                                                            | string                                                                     | false    |              | Display name is the displayed name of the template.                                                                                                                                                                                                                                                                 |
| `failure_ttl_ms`                                                                                                                                                                          | integer                                                                    | false    |              | Failure ttl ms allows optionally specifying the max lifetime before Coder stops all resources for failed workspaces created from this template.                                                                                                                                                                     |
| `icon`                                                                                                                                                                                    | string                                                                     | false    |              | Icon is a relative path or external URL that specifies an icon to be displayed in the dashboard.                                                                                                                                                                                                                    |
| `inactivity_ttl_ms`                                                                                                                                                                       | integer                                                                    | false    |              | Inactivity ttl ms allows optionally specifying the max lifetime before Coder locks inactive workspaces created from this template.                                                                                                                                                                                  |
| `locked_ttl_ms`                                                                                                                                                                           | integer                                                                    | false    |              | Locked ttl ms allows optionally specifying the max lifetime before Coder permanently deletes locked workspaces created from this template.                                                                                                                                                                          |
| `max_ttl_ms`                                                                                                                                                                              | integer                                                                    | false    |              | Max ttl ms remove max_ttl once restart_requirement is matured                                                                                                                                                                                                                                                       |
| `name`                                                                                                                                                                                    | string                                                                     | true     |              | Name is the name of the template.                                                                                                                                                                                                                                                                                   |
| `restart_requirement`                                                                                                                                                                     | [codersdk.TemplateRestartRequirement](#codersdktemplaterestartrequirement) | false    |              | Restart requirement allows optionally specifying the restart requirement for workspaces created from this template. This is an enterprise feature.                                                                                                                                                                  |
| `template_version_id`                                                                                                                                                                     | string                                                                     | true     |              | Template version ID is an in-progress or completed job to use as an initial version of the template.                                                                                                                                                                                                                |
| This is required on creation to enable a user-flow of validating a template works. There is no reason the data-model cannot support empty templates, but it doesn't make sense for users. |

## codersdk.CreateTemplateVersionDryRunRequest

```json
{
  "rich_parameter_values": [
    {
      "name": "string",
      "value": "string"
    }
  ],
  "user_variable_values": [
    {
      "name": "string",
      "value": "string"
    }
  ],
  "workspace_name": "string"
}
```

### Properties

| Name                    | Type                                                                          | Required | Restrictions | Description |
| ----------------------- | ----------------------------------------------------------------------------- | -------- | ------------ | ----------- |
| `rich_parameter_values` | array of [codersdk.WorkspaceBuildParameter](#codersdkworkspacebuildparameter) | false    |              |             |
| `user_variable_values`  | array of [codersdk.VariableValue](#codersdkvariablevalue)                     | false    |              |             |
| `workspace_name`        | string                                                                        | false    |              |             |

## codersdk.CreateTemplateVersionRequest

```json
{
  "example_id": "string",
  "file_id": "8a0cfb4f-ddc9-436d-91bb-75133c583767",
  "message": "string",
  "name": "string",
  "provisioner": "terraform",
  "storage_method": "file",
  "tags": {
    "property1": "string",
    "property2": "string"
  },
  "template_id": "c6d67e98-83ea-49f0-8812-e4abae2b68bc",
  "user_variable_values": [
    {
      "name": "string",
      "value": "string"
    }
  ]
}
```

### Properties

| Name                   | Type                                                                   | Required | Restrictions | Description                                                  |
| ---------------------- | ---------------------------------------------------------------------- | -------- | ------------ | ------------------------------------------------------------ |
| `example_id`           | string                                                                 | false    |              |                                                              |
| `file_id`              | string                                                                 | false    |              |                                                              |
| `message`              | string                                                                 | false    |              |                                                              |
| `name`                 | string                                                                 | false    |              |                                                              |
| `provisioner`          | string                                                                 | true     |              |                                                              |
| `storage_method`       | [codersdk.ProvisionerStorageMethod](#codersdkprovisionerstoragemethod) | true     |              |                                                              |
| `tags`                 | object                                                                 | false    |              |                                                              |
| » `[any property]`     | string                                                                 | false    |              |                                                              |
| `template_id`          | string                                                                 | false    |              | Template ID optionally associates a version with a template. |
| `user_variable_values` | array of [codersdk.VariableValue](#codersdkvariablevalue)              | false    |              |                                                              |

#### Enumerated Values

| Property         | Value       |
| ---------------- | ----------- |
| `provisioner`    | `terraform` |
| `provisioner`    | `echo`      |
| `storage_method` | `file`      |

## codersdk.CreateTestAuditLogRequest

```json
{
  "action": "create",
  "additional_fields": [0],
  "build_reason": "autostart",
  "resource_id": "4d5215ed-38bb-48ed-879a-fdb9ca58522f",
  "resource_type": "template",
  "time": "2019-08-24T14:15:22Z"
}
```

### Properties

| Name                | Type                                           | Required | Restrictions | Description |
| ------------------- | ---------------------------------------------- | -------- | ------------ | ----------- |
| `action`            | [codersdk.AuditAction](#codersdkauditaction)   | false    |              |             |
| `additional_fields` | array of integer                               | false    |              |             |
| `build_reason`      | [codersdk.BuildReason](#codersdkbuildreason)   | false    |              |             |
| `resource_id`       | string                                         | false    |              |             |
| `resource_type`     | [codersdk.ResourceType](#codersdkresourcetype) | false    |              |             |
| `time`              | string                                         | false    |              |             |

#### Enumerated Values

| Property        | Value              |
| --------------- | ------------------ |
| `action`        | `create`           |
| `action`        | `write`            |
| `action`        | `delete`           |
| `action`        | `start`            |
| `action`        | `stop`             |
| `build_reason`  | `autostart`        |
| `build_reason`  | `autostop`         |
| `build_reason`  | `initiator`        |
| `resource_type` | `template`         |
| `resource_type` | `template_version` |
| `resource_type` | `user`             |
| `resource_type` | `workspace`        |
| `resource_type` | `workspace_build`  |
| `resource_type` | `git_ssh_key`      |
| `resource_type` | `auditable_group`  |

## codersdk.CreateTokenRequest

```json
{
  "lifetime": 0,
  "scope": "all",
  "token_name": "string"
}
```

### Properties

| Name         | Type                                         | Required | Restrictions | Description |
| ------------ | -------------------------------------------- | -------- | ------------ | ----------- |
| `lifetime`   | integer                                      | false    |              |             |
| `scope`      | [codersdk.APIKeyScope](#codersdkapikeyscope) | false    |              |             |
| `token_name` | string                                       | false    |              |             |

#### Enumerated Values

| Property | Value                 |
| -------- | --------------------- |
| `scope`  | `all`                 |
| `scope`  | `application_connect` |

## codersdk.CreateUserRequest

```json
{
  "disable_login": true,
  "email": "user@example.com",
  "organization_id": "7c60d51f-b44e-4682-87d6-449835ea4de6",
  "password": "string",
  "username": "string"
}
```

### Properties

| Name              | Type    | Required | Restrictions | Description                                                                                                                                               |
| ----------------- | ------- | -------- | ------------ | --------------------------------------------------------------------------------------------------------------------------------------------------------- |
| `disable_login`   | boolean | false    |              | Disable login sets the user's login type to 'none'. This prevents the user from being able to use a password or any other authentication method to login. |
| `email`           | string  | true     |              |                                                                                                                                                           |
| `organization_id` | string  | false    |              |                                                                                                                                                           |
| `password`        | string  | false    |              |                                                                                                                                                           |
| `username`        | string  | true     |              |                                                                                                                                                           |

## codersdk.CreateWorkspaceBuildRequest

```json
{
  "dry_run": true,
  "log_level": "debug",
  "orphan": true,
  "rich_parameter_values": [
    {
      "name": "string",
      "value": "string"
    }
  ],
  "state": [0],
  "template_version_id": "0ba39c92-1f1b-4c32-aa3e-9925d7713eb1",
  "transition": "create"
}
```

### Properties

| Name                    | Type                                                                          | Required | Restrictions | Description                                                                                                                                                                                                   |
| ----------------------- | ----------------------------------------------------------------------------- | -------- | ------------ | ------------------------------------------------------------------------------------------------------------------------------------------------------------------------------------------------------------- |
| `dry_run`               | boolean                                                                       | false    |              |                                                                                                                                                                                                               |
| `log_level`             | [codersdk.ProvisionerLogLevel](#codersdkprovisionerloglevel)                  | false    |              | Log level changes the default logging verbosity of a provider ("info" if empty).                                                                                                                              |
| `orphan`                | boolean                                                                       | false    |              | Orphan may be set for the Destroy transition.                                                                                                                                                                 |
| `rich_parameter_values` | array of [codersdk.WorkspaceBuildParameter](#codersdkworkspacebuildparameter) | false    |              | Rich parameter values are optional. It will write params to the 'workspace' scope. This will overwrite any existing parameters with the same name. This will not delete old params not included in this list. |
| `state`                 | array of integer                                                              | false    |              |                                                                                                                                                                                                               |
| `template_version_id`   | string                                                                        | false    |              |                                                                                                                                                                                                               |
| `transition`            | [codersdk.WorkspaceTransition](#codersdkworkspacetransition)                  | true     |              |                                                                                                                                                                                                               |

#### Enumerated Values

| Property     | Value    |
| ------------ | -------- |
| `log_level`  | `debug`  |
| `transition` | `create` |
| `transition` | `start`  |
| `transition` | `stop`   |
| `transition` | `delete` |

## codersdk.CreateWorkspaceProxyRequest

```json
{
  "display_name": "string",
  "icon": "string",
  "name": "string"
}
```

### Properties

| Name           | Type   | Required | Restrictions | Description |
| -------------- | ------ | -------- | ------------ | ----------- |
| `display_name` | string | false    |              |             |
| `icon`         | string | false    |              |             |
| `name`         | string | true     |              |             |

## codersdk.CreateWorkspaceRequest

```json
{
  "autostart_schedule": "string",
  "name": "string",
  "rich_parameter_values": [
    {
      "name": "string",
      "value": "string"
    }
  ],
  "template_id": "c6d67e98-83ea-49f0-8812-e4abae2b68bc",
  "ttl_ms": 0
}
```

### Properties

| Name                    | Type                                                                          | Required | Restrictions | Description                                                                                         |
| ----------------------- | ----------------------------------------------------------------------------- | -------- | ------------ | --------------------------------------------------------------------------------------------------- |
| `autostart_schedule`    | string                                                                        | false    |              |                                                                                                     |
| `name`                  | string                                                                        | true     |              |                                                                                                     |
| `rich_parameter_values` | array of [codersdk.WorkspaceBuildParameter](#codersdkworkspacebuildparameter) | false    |              | Rich parameter values allows for additional parameters to be provided during the initial provision. |
| `template_id`           | string                                                                        | true     |              |                                                                                                     |
| `ttl_ms`                | integer                                                                       | false    |              |                                                                                                     |

## codersdk.DAUEntry

```json
{
  "amount": 0,
  "date": "2019-08-24T14:15:22Z"
}
```

### Properties

| Name     | Type    | Required | Restrictions | Description |
| -------- | ------- | -------- | ------------ | ----------- |
| `amount` | integer | false    |              |             |
| `date`   | string  | false    |              |             |

## codersdk.DAUsResponse

```json
{
  "entries": [
    {
      "amount": 0,
      "date": "2019-08-24T14:15:22Z"
    }
  ],
  "tz_hour_offset": 0
}
```

### Properties

| Name             | Type                                            | Required | Restrictions | Description |
| ---------------- | ----------------------------------------------- | -------- | ------------ | ----------- |
| `entries`        | array of [codersdk.DAUEntry](#codersdkdauentry) | false    |              |             |
| `tz_hour_offset` | integer                                         | false    |              |             |

## codersdk.DERP

```json
{
  "config": {
    "block_direct": true,
    "path": "string",
    "url": "string"
  },
  "server": {
    "enable": true,
    "region_code": "string",
    "region_id": 0,
    "region_name": "string",
    "relay_url": {
      "forceQuery": true,
      "fragment": "string",
      "host": "string",
      "omitHost": true,
      "opaque": "string",
      "path": "string",
      "rawFragment": "string",
      "rawPath": "string",
      "rawQuery": "string",
      "scheme": "string",
      "user": {}
    },
    "stun_addresses": ["string"]
  }
}
```

### Properties

| Name     | Type                                                   | Required | Restrictions | Description |
| -------- | ------------------------------------------------------ | -------- | ------------ | ----------- |
| `config` | [codersdk.DERPConfig](#codersdkderpconfig)             | false    |              |             |
| `server` | [codersdk.DERPServerConfig](#codersdkderpserverconfig) | false    |              |             |

## codersdk.DERPConfig

```json
{
  "block_direct": true,
  "path": "string",
  "url": "string"
}
```

### Properties

| Name           | Type    | Required | Restrictions | Description |
| -------------- | ------- | -------- | ------------ | ----------- |
| `block_direct` | boolean | false    |              |             |
| `path`         | string  | false    |              |             |
| `url`          | string  | false    |              |             |

## codersdk.DERPRegion

```json
{
  "latency_ms": 0,
  "preferred": true
}
```

### Properties

| Name         | Type    | Required | Restrictions | Description |
| ------------ | ------- | -------- | ------------ | ----------- |
| `latency_ms` | number  | false    |              |             |
| `preferred`  | boolean | false    |              |             |

## codersdk.DERPServerConfig

```json
{
  "enable": true,
  "region_code": "string",
  "region_id": 0,
  "region_name": "string",
  "relay_url": {
    "forceQuery": true,
    "fragment": "string",
    "host": "string",
    "omitHost": true,
    "opaque": "string",
    "path": "string",
    "rawFragment": "string",
    "rawPath": "string",
    "rawQuery": "string",
    "scheme": "string",
    "user": {}
  },
  "stun_addresses": ["string"]
}
```

### Properties

| Name             | Type                       | Required | Restrictions | Description |
| ---------------- | -------------------------- | -------- | ------------ | ----------- |
| `enable`         | boolean                    | false    |              |             |
| `region_code`    | string                     | false    |              |             |
| `region_id`      | integer                    | false    |              |             |
| `region_name`    | string                     | false    |              |             |
| `relay_url`      | [clibase.URL](#clibaseurl) | false    |              |             |
| `stun_addresses` | array of string            | false    |              |             |

## codersdk.DangerousConfig

```json
{
  "allow_all_cors": true,
  "allow_path_app_sharing": true,
  "allow_path_app_site_owner_access": true
}
```

### Properties

| Name                               | Type    | Required | Restrictions | Description |
| ---------------------------------- | ------- | -------- | ------------ | ----------- |
| `allow_all_cors`                   | boolean | false    |              |             |
| `allow_path_app_sharing`           | boolean | false    |              |             |
| `allow_path_app_site_owner_access` | boolean | false    |              |             |

## codersdk.DeploymentConfig

```json
{
  "config": {
    "access_url": {
      "forceQuery": true,
      "fragment": "string",
      "host": "string",
      "omitHost": true,
      "opaque": "string",
      "path": "string",
      "rawFragment": "string",
      "rawPath": "string",
      "rawQuery": "string",
      "scheme": "string",
      "user": {}
    },
    "address": {
      "host": "string",
      "port": "string"
    },
    "agent_fallback_troubleshooting_url": {
      "forceQuery": true,
      "fragment": "string",
      "host": "string",
      "omitHost": true,
      "opaque": "string",
      "path": "string",
      "rawFragment": "string",
      "rawPath": "string",
      "rawQuery": "string",
      "scheme": "string",
      "user": {}
    },
    "agent_stat_refresh_interval": 0,
    "autobuild_poll_interval": 0,
    "browser_only": true,
    "cache_directory": "string",
    "config": "string",
    "config_ssh": {
      "deploymentName": "string",
      "sshconfigOptions": ["string"]
    },
    "dangerous": {
      "allow_all_cors": true,
      "allow_path_app_sharing": true,
      "allow_path_app_site_owner_access": true
    },
    "derp": {
      "config": {
        "block_direct": true,
        "path": "string",
        "url": "string"
      },
      "server": {
        "enable": true,
        "region_code": "string",
        "region_id": 0,
        "region_name": "string",
        "relay_url": {
          "forceQuery": true,
          "fragment": "string",
          "host": "string",
          "omitHost": true,
          "opaque": "string",
          "path": "string",
          "rawFragment": "string",
          "rawPath": "string",
          "rawQuery": "string",
          "scheme": "string",
          "user": {}
        },
        "stun_addresses": ["string"]
      }
    },
    "disable_owner_workspace_exec": true,
    "disable_password_auth": true,
    "disable_path_apps": true,
    "disable_session_expiry_refresh": true,
    "docs_url": {
      "forceQuery": true,
      "fragment": "string",
      "host": "string",
      "omitHost": true,
      "opaque": "string",
      "path": "string",
      "rawFragment": "string",
      "rawPath": "string",
      "rawQuery": "string",
      "scheme": "string",
      "user": {}
    },
    "enable_terraform_debug_mode": true,
    "experiments": ["string"],
    "git_auth": {
      "value": [
        {
          "app_install_url": "string",
          "app_installations_url": "string",
          "auth_url": "string",
          "client_id": "string",
          "device_code_url": "string",
          "device_flow": true,
          "id": "string",
          "no_refresh": true,
          "regex": "string",
          "scopes": ["string"],
          "token_url": "string",
          "type": "string",
          "validate_url": "string"
        }
      ]
    },
    "http_address": "string",
    "in_memory_database": true,
    "job_hang_detector_interval": 0,
    "logging": {
      "human": "string",
      "json": "string",
      "stackdriver": "string"
    },
    "max_session_expiry": 0,
    "max_token_lifetime": 0,
    "metrics_cache_refresh_interval": 0,
    "oauth2": {
      "github": {
        "allow_everyone": true,
        "allow_signups": true,
        "allowed_orgs": ["string"],
        "allowed_teams": ["string"],
        "client_id": "string",
        "client_secret": "string",
        "enterprise_base_url": "string"
      }
    },
    "oidc": {
      "allow_signups": true,
      "auth_url_params": {},
      "client_id": "string",
      "client_secret": "string",
      "email_domain": ["string"],
      "email_field": "string",
      "group_mapping": {},
      "groups_field": "string",
      "icon_url": {
        "forceQuery": true,
        "fragment": "string",
        "host": "string",
        "omitHost": true,
        "opaque": "string",
        "path": "string",
        "rawFragment": "string",
        "rawPath": "string",
        "rawQuery": "string",
        "scheme": "string",
        "user": {}
      },
      "ignore_email_verified": true,
      "ignore_user_info": true,
      "issuer_url": "string",
      "scopes": ["string"],
      "sign_in_text": "string",
      "username_field": "string"
    },
    "pg_connection_url": "string",
    "pprof": {
      "address": {
        "host": "string",
        "port": "string"
      },
      "enable": true
    },
    "prometheus": {
      "address": {
        "host": "string",
        "port": "string"
      },
      "collect_agent_stats": true,
      "collect_db_metrics": true,
      "enable": true
    },
    "provisioner": {
      "daemon_poll_interval": 0,
      "daemon_poll_jitter": 0,
      "daemons": 0,
      "daemons_echo": true,
      "force_cancel_interval": 0
    },
    "proxy_health_status_interval": 0,
    "proxy_trusted_headers": ["string"],
    "proxy_trusted_origins": ["string"],
    "rate_limit": {
      "api": 0,
      "disable_all": true
    },
    "redirect_to_access_url": true,
    "scim_api_key": "string",
    "secure_auth_cookie": true,
    "ssh_keygen_algorithm": "string",
    "strict_transport_security": 0,
    "strict_transport_security_options": ["string"],
    "support": {
      "links": {
        "value": [
          {
            "icon": "string",
            "name": "string",
            "target": "string"
          }
        ]
      }
    },
    "swagger": {
      "enable": true
    },
    "telemetry": {
      "enable": true,
      "trace": true,
      "url": {
        "forceQuery": true,
        "fragment": "string",
        "host": "string",
        "omitHost": true,
        "opaque": "string",
        "path": "string",
        "rawFragment": "string",
        "rawPath": "string",
        "rawQuery": "string",
        "scheme": "string",
        "user": {}
      }
    },
    "tls": {
      "address": {
        "host": "string",
        "port": "string"
      },
      "cert_file": ["string"],
      "client_auth": "string",
      "client_ca_file": "string",
      "client_cert_file": "string",
      "client_key_file": "string",
      "enable": true,
      "key_file": ["string"],
      "min_version": "string",
      "redirect_http": true
    },
    "trace": {
      "capture_logs": true,
      "enable": true,
      "honeycomb_api_key": "string"
    },
    "update_check": true,
    "user_quiet_hours_schedule": {
      "default_schedule": "string"
    },
    "verbose": true,
    "wgtunnel_host": "string",
    "wildcard_access_url": {
      "forceQuery": true,
      "fragment": "string",
      "host": "string",
      "omitHost": true,
      "opaque": "string",
      "path": "string",
      "rawFragment": "string",
      "rawPath": "string",
      "rawQuery": "string",
      "scheme": "string",
      "user": {}
    },
    "write_config": true
  },
  "options": [
    {
      "annotations": {
        "property1": "string",
        "property2": "string"
      },
      "default": "string",
      "description": "string",
      "env": "string",
      "flag": "string",
      "flag_shorthand": "string",
      "group": {
        "description": "string",
        "name": "string",
        "parent": {
          "description": "string",
          "name": "string",
          "parent": {},
          "yaml": "string"
        },
        "yaml": "string"
      },
      "hidden": true,
      "name": "string",
      "required": true,
      "use_instead": [{}],
      "value": null,
      "value_source": "",
      "yaml": "string"
    }
  ]
}
```

### Properties

| Name      | Type                                                   | Required | Restrictions | Description |
| --------- | ------------------------------------------------------ | -------- | ------------ | ----------- |
| `config`  | [codersdk.DeploymentValues](#codersdkdeploymentvalues) | false    |              |             |
| `options` | array of [clibase.Option](#clibaseoption)              | false    |              |             |

## codersdk.DeploymentStats

```json
{
  "aggregated_from": "2019-08-24T14:15:22Z",
  "collected_at": "2019-08-24T14:15:22Z",
  "next_update_at": "2019-08-24T14:15:22Z",
  "session_count": {
    "jetbrains": 0,
    "reconnecting_pty": 0,
    "ssh": 0,
    "vscode": 0
  },
  "workspaces": {
    "building": 0,
    "connection_latency_ms": {
      "p50": 0,
      "p95": 0
    },
    "failed": 0,
    "pending": 0,
    "running": 0,
    "rx_bytes": 0,
    "stopped": 0,
    "tx_bytes": 0
  }
}
```

### Properties

| Name              | Type                                                                         | Required | Restrictions | Description                                                                                                                 |
| ----------------- | ---------------------------------------------------------------------------- | -------- | ------------ | --------------------------------------------------------------------------------------------------------------------------- |
| `aggregated_from` | string                                                                       | false    |              | Aggregated from is the time in which stats are aggregated from. This might be back in time a specific duration or interval. |
| `collected_at`    | string                                                                       | false    |              | Collected at is the time in which stats are collected at.                                                                   |
| `next_update_at`  | string                                                                       | false    |              | Next update at is the time when the next batch of stats will be updated.                                                    |
| `session_count`   | [codersdk.SessionCountDeploymentStats](#codersdksessioncountdeploymentstats) | false    |              |                                                                                                                             |
| `workspaces`      | [codersdk.WorkspaceDeploymentStats](#codersdkworkspacedeploymentstats)       | false    |              |                                                                                                                             |

## codersdk.DeploymentValues

```json
{
  "access_url": {
    "forceQuery": true,
    "fragment": "string",
    "host": "string",
    "omitHost": true,
    "opaque": "string",
    "path": "string",
    "rawFragment": "string",
    "rawPath": "string",
    "rawQuery": "string",
    "scheme": "string",
    "user": {}
  },
  "address": {
    "host": "string",
    "port": "string"
  },
  "agent_fallback_troubleshooting_url": {
    "forceQuery": true,
    "fragment": "string",
    "host": "string",
    "omitHost": true,
    "opaque": "string",
    "path": "string",
    "rawFragment": "string",
    "rawPath": "string",
    "rawQuery": "string",
    "scheme": "string",
    "user": {}
  },
  "agent_stat_refresh_interval": 0,
  "autobuild_poll_interval": 0,
  "browser_only": true,
  "cache_directory": "string",
  "config": "string",
  "config_ssh": {
    "deploymentName": "string",
    "sshconfigOptions": ["string"]
  },
  "dangerous": {
    "allow_all_cors": true,
    "allow_path_app_sharing": true,
    "allow_path_app_site_owner_access": true
  },
  "derp": {
    "config": {
      "block_direct": true,
      "path": "string",
      "url": "string"
    },
    "server": {
      "enable": true,
      "region_code": "string",
      "region_id": 0,
      "region_name": "string",
      "relay_url": {
        "forceQuery": true,
        "fragment": "string",
        "host": "string",
        "omitHost": true,
        "opaque": "string",
        "path": "string",
        "rawFragment": "string",
        "rawPath": "string",
        "rawQuery": "string",
        "scheme": "string",
        "user": {}
      },
      "stun_addresses": ["string"]
    }
  },
  "disable_owner_workspace_exec": true,
  "disable_password_auth": true,
  "disable_path_apps": true,
  "disable_session_expiry_refresh": true,
  "docs_url": {
    "forceQuery": true,
    "fragment": "string",
    "host": "string",
    "omitHost": true,
    "opaque": "string",
    "path": "string",
    "rawFragment": "string",
    "rawPath": "string",
    "rawQuery": "string",
    "scheme": "string",
    "user": {}
  },
  "enable_terraform_debug_mode": true,
  "experiments": ["string"],
  "git_auth": {
    "value": [
      {
        "app_install_url": "string",
        "app_installations_url": "string",
        "auth_url": "string",
        "client_id": "string",
        "device_code_url": "string",
        "device_flow": true,
        "id": "string",
        "no_refresh": true,
        "regex": "string",
        "scopes": ["string"],
        "token_url": "string",
        "type": "string",
        "validate_url": "string"
      }
    ]
  },
  "http_address": "string",
  "in_memory_database": true,
  "job_hang_detector_interval": 0,
  "logging": {
    "human": "string",
    "json": "string",
    "stackdriver": "string"
  },
  "max_session_expiry": 0,
  "max_token_lifetime": 0,
  "metrics_cache_refresh_interval": 0,
  "oauth2": {
    "github": {
      "allow_everyone": true,
      "allow_signups": true,
      "allowed_orgs": ["string"],
      "allowed_teams": ["string"],
      "client_id": "string",
      "client_secret": "string",
      "enterprise_base_url": "string"
    }
  },
  "oidc": {
    "allow_signups": true,
    "auth_url_params": {},
    "client_id": "string",
    "client_secret": "string",
    "email_domain": ["string"],
    "email_field": "string",
    "group_mapping": {},
    "groups_field": "string",
    "icon_url": {
      "forceQuery": true,
      "fragment": "string",
      "host": "string",
      "omitHost": true,
      "opaque": "string",
      "path": "string",
      "rawFragment": "string",
      "rawPath": "string",
      "rawQuery": "string",
      "scheme": "string",
      "user": {}
    },
    "ignore_email_verified": true,
    "ignore_user_info": true,
    "issuer_url": "string",
    "scopes": ["string"],
    "sign_in_text": "string",
    "username_field": "string"
  },
  "pg_connection_url": "string",
  "pprof": {
    "address": {
      "host": "string",
      "port": "string"
    },
    "enable": true
  },
  "prometheus": {
    "address": {
      "host": "string",
      "port": "string"
    },
    "collect_agent_stats": true,
    "collect_db_metrics": true,
    "enable": true
  },
  "provisioner": {
    "daemon_poll_interval": 0,
    "daemon_poll_jitter": 0,
    "daemons": 0,
    "daemons_echo": true,
    "force_cancel_interval": 0
  },
  "proxy_health_status_interval": 0,
  "proxy_trusted_headers": ["string"],
  "proxy_trusted_origins": ["string"],
  "rate_limit": {
    "api": 0,
    "disable_all": true
  },
  "redirect_to_access_url": true,
  "scim_api_key": "string",
  "secure_auth_cookie": true,
  "ssh_keygen_algorithm": "string",
  "strict_transport_security": 0,
  "strict_transport_security_options": ["string"],
  "support": {
    "links": {
      "value": [
        {
          "icon": "string",
          "name": "string",
          "target": "string"
        }
      ]
    }
  },
  "swagger": {
    "enable": true
  },
  "telemetry": {
    "enable": true,
    "trace": true,
    "url": {
      "forceQuery": true,
      "fragment": "string",
      "host": "string",
      "omitHost": true,
      "opaque": "string",
      "path": "string",
      "rawFragment": "string",
      "rawPath": "string",
      "rawQuery": "string",
      "scheme": "string",
      "user": {}
    }
  },
  "tls": {
    "address": {
      "host": "string",
      "port": "string"
    },
    "cert_file": ["string"],
    "client_auth": "string",
    "client_ca_file": "string",
    "client_cert_file": "string",
    "client_key_file": "string",
    "enable": true,
    "key_file": ["string"],
    "min_version": "string",
    "redirect_http": true
  },
  "trace": {
    "capture_logs": true,
    "enable": true,
    "honeycomb_api_key": "string"
  },
  "update_check": true,
  "user_quiet_hours_schedule": {
    "default_schedule": "string"
  },
  "verbose": true,
  "wgtunnel_host": "string",
  "wildcard_access_url": {
    "forceQuery": true,
    "fragment": "string",
    "host": "string",
    "omitHost": true,
    "opaque": "string",
    "path": "string",
    "rawFragment": "string",
    "rawPath": "string",
    "rawQuery": "string",
    "scheme": "string",
    "user": {}
  },
  "write_config": true
}
```

### Properties

| Name                                 | Type                                                                                       | Required | Restrictions | Description                                                        |
| ------------------------------------ | ------------------------------------------------------------------------------------------ | -------- | ------------ | ------------------------------------------------------------------ |
| `access_url`                         | [clibase.URL](#clibaseurl)                                                                 | false    |              |                                                                    |
| `address`                            | [clibase.HostPort](#clibasehostport)                                                       | false    |              | Address Use HTTPAddress or TLS.Address instead.                    |
| `agent_fallback_troubleshooting_url` | [clibase.URL](#clibaseurl)                                                                 | false    |              |                                                                    |
| `agent_stat_refresh_interval`        | integer                                                                                    | false    |              |                                                                    |
| `autobuild_poll_interval`            | integer                                                                                    | false    |              |                                                                    |
| `browser_only`                       | boolean                                                                                    | false    |              |                                                                    |
| `cache_directory`                    | string                                                                                     | false    |              |                                                                    |
| `config`                             | string                                                                                     | false    |              |                                                                    |
| `config_ssh`                         | [codersdk.SSHConfig](#codersdksshconfig)                                                   | false    |              |                                                                    |
| `dangerous`                          | [codersdk.DangerousConfig](#codersdkdangerousconfig)                                       | false    |              |                                                                    |
| `derp`                               | [codersdk.DERP](#codersdkderp)                                                             | false    |              |                                                                    |
| `disable_owner_workspace_exec`       | boolean                                                                                    | false    |              |                                                                    |
| `disable_password_auth`              | boolean                                                                                    | false    |              |                                                                    |
| `disable_path_apps`                  | boolean                                                                                    | false    |              |                                                                    |
| `disable_session_expiry_refresh`     | boolean                                                                                    | false    |              |                                                                    |
| `docs_url`                           | [clibase.URL](#clibaseurl)                                                                 | false    |              |                                                                    |
| `enable_terraform_debug_mode`        | boolean                                                                                    | false    |              |                                                                    |
| `experiments`                        | array of string                                                                            | false    |              |                                                                    |
| `git_auth`                           | [clibase.Struct-array_codersdk_GitAuthConfig](#clibasestruct-array_codersdk_gitauthconfig) | false    |              |                                                                    |
| `http_address`                       | string                                                                                     | false    |              | Http address is a string because it may be set to zero to disable. |
| `in_memory_database`                 | boolean                                                                                    | false    |              |                                                                    |
| `job_hang_detector_interval`         | integer                                                                                    | false    |              |                                                                    |
| `logging`                            | [codersdk.LoggingConfig](#codersdkloggingconfig)                                           | false    |              |                                                                    |
| `max_session_expiry`                 | integer                                                                                    | false    |              |                                                                    |
| `max_token_lifetime`                 | integer                                                                                    | false    |              |                                                                    |
| `metrics_cache_refresh_interval`     | integer                                                                                    | false    |              |                                                                    |
| `oauth2`                             | [codersdk.OAuth2Config](#codersdkoauth2config)                                             | false    |              |                                                                    |
| `oidc`                               | [codersdk.OIDCConfig](#codersdkoidcconfig)                                                 | false    |              |                                                                    |
| `pg_connection_url`                  | string                                                                                     | false    |              |                                                                    |
| `pprof`                              | [codersdk.PprofConfig](#codersdkpprofconfig)                                               | false    |              |                                                                    |
| `prometheus`                         | [codersdk.PrometheusConfig](#codersdkprometheusconfig)                                     | false    |              |                                                                    |
| `provisioner`                        | [codersdk.ProvisionerConfig](#codersdkprovisionerconfig)                                   | false    |              |                                                                    |
| `proxy_health_status_interval`       | integer                                                                                    | false    |              |                                                                    |
| `proxy_trusted_headers`              | array of string                                                                            | false    |              |                                                                    |
| `proxy_trusted_origins`              | array of string                                                                            | false    |              |                                                                    |
| `rate_limit`                         | [codersdk.RateLimitConfig](#codersdkratelimitconfig)                                       | false    |              |                                                                    |
| `redirect_to_access_url`             | boolean                                                                                    | false    |              |                                                                    |
| `scim_api_key`                       | string                                                                                     | false    |              |                                                                    |
| `secure_auth_cookie`                 | boolean                                                                                    | false    |              |                                                                    |
| `ssh_keygen_algorithm`               | string                                                                                     | false    |              |                                                                    |
| `strict_transport_security`          | integer                                                                                    | false    |              |                                                                    |
| `strict_transport_security_options`  | array of string                                                                            | false    |              |                                                                    |
| `support`                            | [codersdk.SupportConfig](#codersdksupportconfig)                                           | false    |              |                                                                    |
| `swagger`                            | [codersdk.SwaggerConfig](#codersdkswaggerconfig)                                           | false    |              |                                                                    |
| `telemetry`                          | [codersdk.TelemetryConfig](#codersdktelemetryconfig)                                       | false    |              |                                                                    |
| `tls`                                | [codersdk.TLSConfig](#codersdktlsconfig)                                                   | false    |              |                                                                    |
| `trace`                              | [codersdk.TraceConfig](#codersdktraceconfig)                                               | false    |              |                                                                    |
| `update_check`                       | boolean                                                                                    | false    |              |                                                                    |
| `user_quiet_hours_schedule`          | [codersdk.UserQuietHoursScheduleConfig](#codersdkuserquiethoursscheduleconfig)             | false    |              |                                                                    |
| `verbose`                            | boolean                                                                                    | false    |              |                                                                    |
| `wgtunnel_host`                      | string                                                                                     | false    |              |                                                                    |
| `wildcard_access_url`                | [clibase.URL](#clibaseurl)                                                                 | false    |              |                                                                    |
| `write_config`                       | boolean                                                                                    | false    |              |                                                                    |

## codersdk.Entitlement

```json
"entitled"
```

### Properties

#### Enumerated Values

| Value          |
| -------------- |
| `entitled`     |
| `grace_period` |
| `not_entitled` |

## codersdk.Entitlements

```json
{
  "errors": ["string"],
  "features": {
    "property1": {
      "actual": 0,
      "enabled": true,
      "entitlement": "entitled",
      "limit": 0
    },
    "property2": {
      "actual": 0,
      "enabled": true,
      "entitlement": "entitled",
      "limit": 0
    }
  },
  "has_license": true,
  "require_telemetry": true,
  "trial": true,
  "warnings": ["string"]
}
```

### Properties

| Name                | Type                                 | Required | Restrictions | Description |
| ------------------- | ------------------------------------ | -------- | ------------ | ----------- |
| `errors`            | array of string                      | false    |              |             |
| `features`          | object                               | false    |              |             |
| » `[any property]`  | [codersdk.Feature](#codersdkfeature) | false    |              |             |
| `has_license`       | boolean                              | false    |              |             |
| `require_telemetry` | boolean                              | false    |              |             |
| `trial`             | boolean                              | false    |              |             |
| `warnings`          | array of string                      | false    |              |             |

## codersdk.Experiment

```json
"moons"
```

### Properties

#### Enumerated Values

<<<<<<< HEAD
| Value                    |
| ------------------------ |
| `moons`                  |
| `workspace_actions`      |
| `tailnet_ha_coordinator` |
| `convert-to-oidc`        |
| `single_tailnet`         |
=======
| Value                          |
| ------------------------------ |
| `moons`                        |
| `workspace_actions`            |
| `tailnet_ha_coordinator`       |
| `convert-to-oidc`              |
| `single_tailnet`               |
| `workspace_build_logs_ui`      |
| `template_restart_requirement` |
>>>>>>> dc8b7316

## codersdk.Feature

```json
{
  "actual": 0,
  "enabled": true,
  "entitlement": "entitled",
  "limit": 0
}
```

### Properties

| Name          | Type                                         | Required | Restrictions | Description |
| ------------- | -------------------------------------------- | -------- | ------------ | ----------- |
| `actual`      | integer                                      | false    |              |             |
| `enabled`     | boolean                                      | false    |              |             |
| `entitlement` | [codersdk.Entitlement](#codersdkentitlement) | false    |              |             |
| `limit`       | integer                                      | false    |              |             |

## codersdk.GenerateAPIKeyResponse

```json
{
  "key": "string"
}
```

### Properties

| Name  | Type   | Required | Restrictions | Description |
| ----- | ------ | -------- | ------------ | ----------- |
| `key` | string | false    |              |             |

## codersdk.GetUsersResponse

```json
{
  "count": 0,
  "users": [
    {
      "avatar_url": "http://example.com",
      "created_at": "2019-08-24T14:15:22Z",
      "email": "user@example.com",
      "id": "497f6eca-6276-4993-bfeb-53cbbbba6f08",
      "last_seen_at": "2019-08-24T14:15:22Z",
      "organization_ids": ["497f6eca-6276-4993-bfeb-53cbbbba6f08"],
      "roles": [
        {
          "display_name": "string",
          "name": "string"
        }
      ],
      "status": "active",
      "username": "string"
    }
  ]
}
```

### Properties

| Name    | Type                                    | Required | Restrictions | Description |
| ------- | --------------------------------------- | -------- | ------------ | ----------- |
| `count` | integer                                 | false    |              |             |
| `users` | array of [codersdk.User](#codersdkuser) | false    |              |             |

## codersdk.GitAuth

```json
{
  "app_install_url": "string",
  "app_installable": true,
  "authenticated": true,
  "device": true,
  "installations": [
    {
      "account": {
        "avatar_url": "string",
        "login": "string",
        "name": "string",
        "profile_url": "string"
      },
      "configure_url": "string",
      "id": 0
    }
  ],
  "type": "string",
  "user": {
    "avatar_url": "string",
    "login": "string",
    "name": "string",
    "profile_url": "string"
  }
}
```

### Properties

| Name              | Type                                                                        | Required | Restrictions | Description                                                             |
| ----------------- | --------------------------------------------------------------------------- | -------- | ------------ | ----------------------------------------------------------------------- |
| `app_install_url` | string                                                                      | false    |              | App install URL is the URL to install the app.                          |
| `app_installable` | boolean                                                                     | false    |              | App installable is true if the request for app installs was successful. |
| `authenticated`   | boolean                                                                     | false    |              |                                                                         |
| `device`          | boolean                                                                     | false    |              |                                                                         |
| `installations`   | array of [codersdk.GitAuthAppInstallation](#codersdkgitauthappinstallation) | false    |              | Installations are the installations that the user has access to.        |
| `type`            | string                                                                      | false    |              |                                                                         |
| `user`            | [codersdk.GitAuthUser](#codersdkgitauthuser)                                | false    |              | User is the user that authenticated with the provider.                  |

## codersdk.GitAuthAppInstallation

```json
{
  "account": {
    "avatar_url": "string",
    "login": "string",
    "name": "string",
    "profile_url": "string"
  },
  "configure_url": "string",
  "id": 0
}
```

### Properties

| Name            | Type                                         | Required | Restrictions | Description |
| --------------- | -------------------------------------------- | -------- | ------------ | ----------- |
| `account`       | [codersdk.GitAuthUser](#codersdkgitauthuser) | false    |              |             |
| `configure_url` | string                                       | false    |              |             |
| `id`            | integer                                      | false    |              |             |

## codersdk.GitAuthConfig

```json
{
  "app_install_url": "string",
  "app_installations_url": "string",
  "auth_url": "string",
  "client_id": "string",
  "device_code_url": "string",
  "device_flow": true,
  "id": "string",
  "no_refresh": true,
  "regex": "string",
  "scopes": ["string"],
  "token_url": "string",
  "type": "string",
  "validate_url": "string"
}
```

### Properties

| Name                    | Type            | Required | Restrictions | Description |
| ----------------------- | --------------- | -------- | ------------ | ----------- |
| `app_install_url`       | string          | false    |              |             |
| `app_installations_url` | string          | false    |              |             |
| `auth_url`              | string          | false    |              |             |
| `client_id`             | string          | false    |              |             |
| `device_code_url`       | string          | false    |              |             |
| `device_flow`           | boolean         | false    |              |             |
| `id`                    | string          | false    |              |             |
| `no_refresh`            | boolean         | false    |              |             |
| `regex`                 | string          | false    |              |             |
| `scopes`                | array of string | false    |              |             |
| `token_url`             | string          | false    |              |             |
| `type`                  | string          | false    |              |             |
| `validate_url`          | string          | false    |              |             |

## codersdk.GitAuthDevice

```json
{
  "device_code": "string",
  "expires_in": 0,
  "interval": 0,
  "user_code": "string",
  "verification_uri": "string"
}
```

### Properties

| Name               | Type    | Required | Restrictions | Description |
| ------------------ | ------- | -------- | ------------ | ----------- |
| `device_code`      | string  | false    |              |             |
| `expires_in`       | integer | false    |              |             |
| `interval`         | integer | false    |              |             |
| `user_code`        | string  | false    |              |             |
| `verification_uri` | string  | false    |              |             |

## codersdk.GitAuthUser

```json
{
  "avatar_url": "string",
  "login": "string",
  "name": "string",
  "profile_url": "string"
}
```

### Properties

| Name          | Type   | Required | Restrictions | Description |
| ------------- | ------ | -------- | ------------ | ----------- |
| `avatar_url`  | string | false    |              |             |
| `login`       | string | false    |              |             |
| `name`        | string | false    |              |             |
| `profile_url` | string | false    |              |             |

## codersdk.GitProvider

```json
"azure-devops"
```

### Properties

#### Enumerated Values

| Value          |
| -------------- |
| `azure-devops` |
| `github`       |
| `gitlab`       |
| `bitbucket`    |

## codersdk.GitSSHKey

```json
{
  "created_at": "2019-08-24T14:15:22Z",
  "public_key": "string",
  "updated_at": "2019-08-24T14:15:22Z",
  "user_id": "a169451c-8525-4352-b8ca-070dd449a1a5"
}
```

### Properties

| Name         | Type   | Required | Restrictions | Description |
| ------------ | ------ | -------- | ------------ | ----------- |
| `created_at` | string | false    |              |             |
| `public_key` | string | false    |              |             |
| `updated_at` | string | false    |              |             |
| `user_id`    | string | false    |              |             |

## codersdk.Group

```json
{
  "avatar_url": "string",
  "id": "497f6eca-6276-4993-bfeb-53cbbbba6f08",
  "members": [
    {
      "avatar_url": "http://example.com",
      "created_at": "2019-08-24T14:15:22Z",
      "email": "user@example.com",
      "id": "497f6eca-6276-4993-bfeb-53cbbbba6f08",
      "last_seen_at": "2019-08-24T14:15:22Z",
      "organization_ids": ["497f6eca-6276-4993-bfeb-53cbbbba6f08"],
      "roles": [
        {
          "display_name": "string",
          "name": "string"
        }
      ],
      "status": "active",
      "username": "string"
    }
  ],
  "name": "string",
  "organization_id": "7c60d51f-b44e-4682-87d6-449835ea4de6",
  "quota_allowance": 0
}
```

### Properties

| Name              | Type                                    | Required | Restrictions | Description |
| ----------------- | --------------------------------------- | -------- | ------------ | ----------- |
| `avatar_url`      | string                                  | false    |              |             |
| `id`              | string                                  | false    |              |             |
| `members`         | array of [codersdk.User](#codersdkuser) | false    |              |             |
| `name`            | string                                  | false    |              |             |
| `organization_id` | string                                  | false    |              |             |
| `quota_allowance` | integer                                 | false    |              |             |

## codersdk.Healthcheck

```json
{
  "interval": 0,
  "threshold": 0,
  "url": "string"
}
```

### Properties

| Name        | Type    | Required | Restrictions | Description                                                                                      |
| ----------- | ------- | -------- | ------------ | ------------------------------------------------------------------------------------------------ |
| `interval`  | integer | false    |              | Interval specifies the seconds between each health check.                                        |
| `threshold` | integer | false    |              | Threshold specifies the number of consecutive failed health checks before returning "unhealthy". |
| `url`       | string  | false    |              | URL specifies the endpoint to check for the app health.                                          |

## codersdk.IssueReconnectingPTYSignedTokenRequest

```json
{
  "agentID": "bc282582-04f9-45ce-b904-3e3bfab66958",
  "url": "string"
}
```

### Properties

| Name      | Type   | Required | Restrictions | Description                                                            |
| --------- | ------ | -------- | ------------ | ---------------------------------------------------------------------- |
| `agentID` | string | true     |              |                                                                        |
| `url`     | string | true     |              | URL is the URL of the reconnecting-pty endpoint you are connecting to. |

## codersdk.IssueReconnectingPTYSignedTokenResponse

```json
{
  "signed_token": "string"
}
```

### Properties

| Name           | Type   | Required | Restrictions | Description |
| -------------- | ------ | -------- | ------------ | ----------- |
| `signed_token` | string | false    |              |             |

## codersdk.JobErrorCode

```json
"MISSING_TEMPLATE_PARAMETER"
```

### Properties

#### Enumerated Values

| Value                         |
| ----------------------------- |
| `MISSING_TEMPLATE_PARAMETER`  |
| `REQUIRED_TEMPLATE_VARIABLES` |

## codersdk.License

```json
{
  "claims": {},
  "id": 0,
  "uploaded_at": "2019-08-24T14:15:22Z",
  "uuid": "095be615-a8ad-4c33-8e9c-c7612fbf6c9f"
}
```

### Properties

| Name          | Type    | Required | Restrictions | Description                                                                                                                                                                                            |
| ------------- | ------- | -------- | ------------ | ------------------------------------------------------------------------------------------------------------------------------------------------------------------------------------------------------ |
| `claims`      | object  | false    |              | Claims are the JWT claims asserted by the license. Here we use a generic string map to ensure that all data from the server is parsed verbatim, not just the fields this version of Coder understands. |
| `id`          | integer | false    |              |                                                                                                                                                                                                        |
| `uploaded_at` | string  | false    |              |                                                                                                                                                                                                        |
| `uuid`        | string  | false    |              |                                                                                                                                                                                                        |

## codersdk.LinkConfig

```json
{
  "icon": "string",
  "name": "string",
  "target": "string"
}
```

### Properties

| Name     | Type   | Required | Restrictions | Description |
| -------- | ------ | -------- | ------------ | ----------- |
| `icon`   | string | false    |              |             |
| `name`   | string | false    |              |             |
| `target` | string | false    |              |             |

## codersdk.LogLevel

```json
"trace"
```

### Properties

#### Enumerated Values

| Value   |
| ------- |
| `trace` |
| `debug` |
| `info`  |
| `warn`  |
| `error` |

## codersdk.LogSource

```json
"provisioner_daemon"
```

### Properties

#### Enumerated Values

| Value                |
| -------------------- |
| `provisioner_daemon` |
| `provisioner`        |

## codersdk.LoggingConfig

```json
{
  "human": "string",
  "json": "string",
  "stackdriver": "string"
}
```

### Properties

| Name          | Type   | Required | Restrictions | Description |
| ------------- | ------ | -------- | ------------ | ----------- |
| `human`       | string | false    |              |             |
| `json`        | string | false    |              |             |
| `stackdriver` | string | false    |              |             |

## codersdk.LoginType

```json
"password"
```

### Properties

#### Enumerated Values

| Value      |
| ---------- |
| `password` |
| `github`   |
| `oidc`     |
| `token`    |
| `none`     |

## codersdk.LoginWithPasswordRequest

```json
{
  "email": "user@example.com",
  "password": "string"
}
```

### Properties

| Name       | Type   | Required | Restrictions | Description |
| ---------- | ------ | -------- | ------------ | ----------- |
| `email`    | string | true     |              |             |
| `password` | string | true     |              |             |

## codersdk.LoginWithPasswordResponse

```json
{
  "session_token": "string"
}
```

### Properties

| Name            | Type   | Required | Restrictions | Description |
| --------------- | ------ | -------- | ------------ | ----------- |
| `session_token` | string | true     |              |             |

## codersdk.OAuth2Config

```json
{
  "github": {
    "allow_everyone": true,
    "allow_signups": true,
    "allowed_orgs": ["string"],
    "allowed_teams": ["string"],
    "client_id": "string",
    "client_secret": "string",
    "enterprise_base_url": "string"
  }
}
```

### Properties

| Name     | Type                                                       | Required | Restrictions | Description |
| -------- | ---------------------------------------------------------- | -------- | ------------ | ----------- |
| `github` | [codersdk.OAuth2GithubConfig](#codersdkoauth2githubconfig) | false    |              |             |

## codersdk.OAuth2GithubConfig

```json
{
  "allow_everyone": true,
  "allow_signups": true,
  "allowed_orgs": ["string"],
  "allowed_teams": ["string"],
  "client_id": "string",
  "client_secret": "string",
  "enterprise_base_url": "string"
}
```

### Properties

| Name                  | Type            | Required | Restrictions | Description |
| --------------------- | --------------- | -------- | ------------ | ----------- |
| `allow_everyone`      | boolean         | false    |              |             |
| `allow_signups`       | boolean         | false    |              |             |
| `allowed_orgs`        | array of string | false    |              |             |
| `allowed_teams`       | array of string | false    |              |             |
| `client_id`           | string          | false    |              |             |
| `client_secret`       | string          | false    |              |             |
| `enterprise_base_url` | string          | false    |              |             |

## codersdk.OAuthConversionResponse

```json
{
  "expires_at": "2019-08-24T14:15:22Z",
  "state_string": "string",
  "to_type": "password",
  "user_id": "a169451c-8525-4352-b8ca-070dd449a1a5"
}
```

### Properties

| Name           | Type                                     | Required | Restrictions | Description |
| -------------- | ---------------------------------------- | -------- | ------------ | ----------- |
| `expires_at`   | string                                   | false    |              |             |
| `state_string` | string                                   | false    |              |             |
| `to_type`      | [codersdk.LoginType](#codersdklogintype) | false    |              |             |
| `user_id`      | string                                   | false    |              |             |

## codersdk.OIDCAuthMethod

```json
{
  "enabled": true,
  "iconUrl": "string",
  "signInText": "string"
}
```

### Properties

| Name         | Type    | Required | Restrictions | Description |
| ------------ | ------- | -------- | ------------ | ----------- |
| `enabled`    | boolean | false    |              |             |
| `iconUrl`    | string  | false    |              |             |
| `signInText` | string  | false    |              |             |

## codersdk.OIDCConfig

```json
{
  "allow_signups": true,
  "auth_url_params": {},
  "client_id": "string",
  "client_secret": "string",
  "email_domain": ["string"],
  "email_field": "string",
  "group_mapping": {},
  "groups_field": "string",
  "icon_url": {
    "forceQuery": true,
    "fragment": "string",
    "host": "string",
    "omitHost": true,
    "opaque": "string",
    "path": "string",
    "rawFragment": "string",
    "rawPath": "string",
    "rawQuery": "string",
    "scheme": "string",
    "user": {}
  },
  "ignore_email_verified": true,
  "ignore_user_info": true,
  "issuer_url": "string",
  "scopes": ["string"],
  "sign_in_text": "string",
  "username_field": "string"
}
```

### Properties

| Name                    | Type                       | Required | Restrictions | Description |
| ----------------------- | -------------------------- | -------- | ------------ | ----------- |
| `allow_signups`         | boolean                    | false    |              |             |
| `auth_url_params`       | object                     | false    |              |             |
| `client_id`             | string                     | false    |              |             |
| `client_secret`         | string                     | false    |              |             |
| `email_domain`          | array of string            | false    |              |             |
| `email_field`           | string                     | false    |              |             |
| `group_mapping`         | object                     | false    |              |             |
| `groups_field`          | string                     | false    |              |             |
| `icon_url`              | [clibase.URL](#clibaseurl) | false    |              |             |
| `ignore_email_verified` | boolean                    | false    |              |             |
| `ignore_user_info`      | boolean                    | false    |              |             |
| `issuer_url`            | string                     | false    |              |             |
| `scopes`                | array of string            | false    |              |             |
| `sign_in_text`          | string                     | false    |              |             |
| `username_field`        | string                     | false    |              |             |

## codersdk.Organization

```json
{
  "created_at": "2019-08-24T14:15:22Z",
  "id": "497f6eca-6276-4993-bfeb-53cbbbba6f08",
  "name": "string",
  "updated_at": "2019-08-24T14:15:22Z"
}
```

### Properties

| Name         | Type   | Required | Restrictions | Description |
| ------------ | ------ | -------- | ------------ | ----------- |
| `created_at` | string | true     |              |             |
| `id`         | string | true     |              |             |
| `name`       | string | true     |              |             |
| `updated_at` | string | true     |              |             |

## codersdk.OrganizationMember

```json
{
  "created_at": "2019-08-24T14:15:22Z",
  "organization_id": "7c60d51f-b44e-4682-87d6-449835ea4de6",
  "roles": [
    {
      "display_name": "string",
      "name": "string"
    }
  ],
  "updated_at": "2019-08-24T14:15:22Z",
  "user_id": "a169451c-8525-4352-b8ca-070dd449a1a5"
}
```

### Properties

| Name              | Type                                    | Required | Restrictions | Description |
| ----------------- | --------------------------------------- | -------- | ------------ | ----------- |
| `created_at`      | string                                  | false    |              |             |
| `organization_id` | string                                  | false    |              |             |
| `roles`           | array of [codersdk.Role](#codersdkrole) | false    |              |             |
| `updated_at`      | string                                  | false    |              |             |
| `user_id`         | string                                  | false    |              |             |

## codersdk.PatchTemplateVersionRequest

```json
{
  "message": "string",
  "name": "string"
}
```

### Properties

| Name      | Type   | Required | Restrictions | Description |
| --------- | ------ | -------- | ------------ | ----------- |
| `message` | string | false    |              |             |
| `name`    | string | false    |              |             |

## codersdk.PatchWorkspaceProxy

```json
{
  "display_name": "string",
  "icon": "string",
  "id": "497f6eca-6276-4993-bfeb-53cbbbba6f08",
  "name": "string",
  "regenerate_token": true
}
```

### Properties

| Name               | Type    | Required | Restrictions | Description |
| ------------------ | ------- | -------- | ------------ | ----------- |
| `display_name`     | string  | true     |              |             |
| `icon`             | string  | true     |              |             |
| `id`               | string  | true     |              |             |
| `name`             | string  | true     |              |             |
| `regenerate_token` | boolean | false    |              |             |

## codersdk.PprofConfig

```json
{
  "address": {
    "host": "string",
    "port": "string"
  },
  "enable": true
}
```

### Properties

| Name      | Type                                 | Required | Restrictions | Description |
| --------- | ------------------------------------ | -------- | ------------ | ----------- |
| `address` | [clibase.HostPort](#clibasehostport) | false    |              |             |
| `enable`  | boolean                              | false    |              |             |

## codersdk.PrometheusConfig

```json
{
  "address": {
    "host": "string",
    "port": "string"
  },
  "collect_agent_stats": true,
  "collect_db_metrics": true,
  "enable": true
}
```

### Properties

| Name                  | Type                                 | Required | Restrictions | Description |
| --------------------- | ------------------------------------ | -------- | ------------ | ----------- |
| `address`             | [clibase.HostPort](#clibasehostport) | false    |              |             |
| `collect_agent_stats` | boolean                              | false    |              |             |
| `collect_db_metrics`  | boolean                              | false    |              |             |
| `enable`              | boolean                              | false    |              |             |

## codersdk.ProvisionerConfig

```json
{
  "daemon_poll_interval": 0,
  "daemon_poll_jitter": 0,
  "daemons": 0,
  "daemons_echo": true,
  "force_cancel_interval": 0
}
```

### Properties

| Name                    | Type    | Required | Restrictions | Description |
| ----------------------- | ------- | -------- | ------------ | ----------- |
| `daemon_poll_interval`  | integer | false    |              |             |
| `daemon_poll_jitter`    | integer | false    |              |             |
| `daemons`               | integer | false    |              |             |
| `daemons_echo`          | boolean | false    |              |             |
| `force_cancel_interval` | integer | false    |              |             |

## codersdk.ProvisionerDaemon

```json
{
  "created_at": "2019-08-24T14:15:22Z",
  "id": "497f6eca-6276-4993-bfeb-53cbbbba6f08",
  "name": "string",
  "provisioners": ["string"],
  "tags": {
    "property1": "string",
    "property2": "string"
  },
  "updated_at": {
    "time": "string",
    "valid": true
  }
}
```

### Properties

| Name               | Type                         | Required | Restrictions | Description |
| ------------------ | ---------------------------- | -------- | ------------ | ----------- |
| `created_at`       | string                       | false    |              |             |
| `id`               | string                       | false    |              |             |
| `name`             | string                       | false    |              |             |
| `provisioners`     | array of string              | false    |              |             |
| `tags`             | object                       | false    |              |             |
| » `[any property]` | string                       | false    |              |             |
| `updated_at`       | [sql.NullTime](#sqlnulltime) | false    |              |             |

## codersdk.ProvisionerJob

```json
{
  "canceled_at": "2019-08-24T14:15:22Z",
  "completed_at": "2019-08-24T14:15:22Z",
  "created_at": "2019-08-24T14:15:22Z",
  "error": "string",
  "error_code": "MISSING_TEMPLATE_PARAMETER",
  "file_id": "8a0cfb4f-ddc9-436d-91bb-75133c583767",
  "id": "497f6eca-6276-4993-bfeb-53cbbbba6f08",
  "queue_position": 0,
  "queue_size": 0,
  "started_at": "2019-08-24T14:15:22Z",
  "status": "pending",
  "tags": {
    "property1": "string",
    "property2": "string"
  },
  "worker_id": "ae5fa6f7-c55b-40c1-b40a-b36ac467652b"
}
```

### Properties

| Name               | Type                                                           | Required | Restrictions | Description |
| ------------------ | -------------------------------------------------------------- | -------- | ------------ | ----------- |
| `canceled_at`      | string                                                         | false    |              |             |
| `completed_at`     | string                                                         | false    |              |             |
| `created_at`       | string                                                         | false    |              |             |
| `error`            | string                                                         | false    |              |             |
| `error_code`       | [codersdk.JobErrorCode](#codersdkjoberrorcode)                 | false    |              |             |
| `file_id`          | string                                                         | false    |              |             |
| `id`               | string                                                         | false    |              |             |
| `queue_position`   | integer                                                        | false    |              |             |
| `queue_size`       | integer                                                        | false    |              |             |
| `started_at`       | string                                                         | false    |              |             |
| `status`           | [codersdk.ProvisionerJobStatus](#codersdkprovisionerjobstatus) | false    |              |             |
| `tags`             | object                                                         | false    |              |             |
| » `[any property]` | string                                                         | false    |              |             |
| `worker_id`        | string                                                         | false    |              |             |

#### Enumerated Values

| Property     | Value                         |
| ------------ | ----------------------------- |
| `error_code` | `MISSING_TEMPLATE_PARAMETER`  |
| `error_code` | `REQUIRED_TEMPLATE_VARIABLES` |
| `status`     | `pending`                     |
| `status`     | `running`                     |
| `status`     | `succeeded`                   |
| `status`     | `canceling`                   |
| `status`     | `canceled`                    |
| `status`     | `failed`                      |

## codersdk.ProvisionerJobLog

```json
{
  "created_at": "2019-08-24T14:15:22Z",
  "id": 0,
  "log_level": "trace",
  "log_source": "provisioner_daemon",
  "output": "string",
  "stage": "string"
}
```

### Properties

| Name         | Type                                     | Required | Restrictions | Description |
| ------------ | ---------------------------------------- | -------- | ------------ | ----------- |
| `created_at` | string                                   | false    |              |             |
| `id`         | integer                                  | false    |              |             |
| `log_level`  | [codersdk.LogLevel](#codersdkloglevel)   | false    |              |             |
| `log_source` | [codersdk.LogSource](#codersdklogsource) | false    |              |             |
| `output`     | string                                   | false    |              |             |
| `stage`      | string                                   | false    |              |             |

#### Enumerated Values

| Property    | Value   |
| ----------- | ------- |
| `log_level` | `trace` |
| `log_level` | `debug` |
| `log_level` | `info`  |
| `log_level` | `warn`  |
| `log_level` | `error` |

## codersdk.ProvisionerJobStatus

```json
"pending"
```

### Properties

#### Enumerated Values

| Value       |
| ----------- |
| `pending`   |
| `running`   |
| `succeeded` |
| `canceling` |
| `canceled`  |
| `failed`    |

## codersdk.ProvisionerLogLevel

```json
"debug"
```

### Properties

#### Enumerated Values

| Value   |
| ------- |
| `debug` |

## codersdk.ProvisionerStorageMethod

```json
"file"
```

### Properties

#### Enumerated Values

| Value  |
| ------ |
| `file` |

## codersdk.ProxyHealthReport

```json
{
  "errors": ["string"],
  "warnings": ["string"]
}
```

### Properties

| Name       | Type            | Required | Restrictions | Description                                                                              |
| ---------- | --------------- | -------- | ------------ | ---------------------------------------------------------------------------------------- |
| `errors`   | array of string | false    |              | Errors are problems that prevent the workspace proxy from being healthy                  |
| `warnings` | array of string | false    |              | Warnings do not prevent the workspace proxy from being healthy, but should be addressed. |

## codersdk.ProxyHealthStatus

```json
"ok"
```

### Properties

#### Enumerated Values

| Value          |
| -------------- |
| `ok`           |
| `unreachable`  |
| `unhealthy`    |
| `unregistered` |

## codersdk.PutExtendWorkspaceRequest

```json
{
  "deadline": "2019-08-24T14:15:22Z"
}
```

### Properties

| Name       | Type   | Required | Restrictions | Description |
| ---------- | ------ | -------- | ------------ | ----------- |
| `deadline` | string | true     |              |             |

## codersdk.RBACResource

```json
"workspace"
```

### Properties

#### Enumerated Values

| Value                 |
| --------------------- |
| `workspace`           |
| `workspace_proxy`     |
| `workspace_execution` |
| `application_connect` |
| `audit_log`           |
| `template`            |
| `group`               |
| `file`                |
| `provisioner_daemon`  |
| `organization`        |
| `assign_role`         |
| `assign_org_role`     |
| `api_key`             |
| `user`                |
| `user_data`           |
| `organization_member` |
| `license`             |
| `deployment_config`   |
| `deployment_stats`    |
| `replicas`            |
| `debug_info`          |
| `system`              |

## codersdk.RateLimitConfig

```json
{
  "api": 0,
  "disable_all": true
}
```

### Properties

| Name          | Type    | Required | Restrictions | Description |
| ------------- | ------- | -------- | ------------ | ----------- |
| `api`         | integer | false    |              |             |
| `disable_all` | boolean | false    |              |             |

## codersdk.Region

```json
{
  "display_name": "string",
  "healthy": true,
  "icon_url": "string",
  "id": "497f6eca-6276-4993-bfeb-53cbbbba6f08",
  "name": "string",
  "path_app_url": "string",
  "wildcard_hostname": "string"
}
```

### Properties

| Name                | Type    | Required | Restrictions | Description                                                                                                                                                                        |
| ------------------- | ------- | -------- | ------------ | ---------------------------------------------------------------------------------------------------------------------------------------------------------------------------------- |
| `display_name`      | string  | false    |              |                                                                                                                                                                                    |
| `healthy`           | boolean | false    |              |                                                                                                                                                                                    |
| `icon_url`          | string  | false    |              |                                                                                                                                                                                    |
| `id`                | string  | false    |              |                                                                                                                                                                                    |
| `name`              | string  | false    |              |                                                                                                                                                                                    |
| `path_app_url`      | string  | false    |              | Path app URL is the URL to the base path for path apps. Optional unless wildcard_hostname is set. E.g. https://us.example.com                                                      |
| `wildcard_hostname` | string  | false    |              | Wildcard hostname is the wildcard hostname for subdomain apps. E.g. _.us.example.com E.g. _--suffix.au.example.com Optional. Does not need to be on the same domain as PathAppURL. |

## codersdk.RegionsResponse-codersdk_Region

```json
{
  "regions": [
    {
      "display_name": "string",
      "healthy": true,
      "icon_url": "string",
      "id": "497f6eca-6276-4993-bfeb-53cbbbba6f08",
      "name": "string",
      "path_app_url": "string",
      "wildcard_hostname": "string"
    }
  ]
}
```

### Properties

| Name      | Type                                        | Required | Restrictions | Description |
| --------- | ------------------------------------------- | -------- | ------------ | ----------- |
| `regions` | array of [codersdk.Region](#codersdkregion) | false    |              |             |

## codersdk.RegionsResponse-codersdk_WorkspaceProxy

```json
{
  "regions": [
    {
      "created_at": "2019-08-24T14:15:22Z",
      "deleted": true,
      "display_name": "string",
      "healthy": true,
      "icon_url": "string",
      "id": "497f6eca-6276-4993-bfeb-53cbbbba6f08",
      "name": "string",
      "path_app_url": "string",
      "status": {
        "checked_at": "2019-08-24T14:15:22Z",
        "report": {
          "errors": ["string"],
          "warnings": ["string"]
        },
        "status": "ok"
      },
      "updated_at": "2019-08-24T14:15:22Z",
      "wildcard_hostname": "string"
    }
  ]
}
```

### Properties

| Name      | Type                                                        | Required | Restrictions | Description |
| --------- | ----------------------------------------------------------- | -------- | ------------ | ----------- |
| `regions` | array of [codersdk.WorkspaceProxy](#codersdkworkspaceproxy) | false    |              |             |

## codersdk.Replica

```json
{
  "created_at": "2019-08-24T14:15:22Z",
  "database_latency": 0,
  "error": "string",
  "hostname": "string",
  "id": "497f6eca-6276-4993-bfeb-53cbbbba6f08",
  "region_id": 0,
  "relay_address": "string"
}
```

### Properties

| Name               | Type    | Required | Restrictions | Description                                                        |
| ------------------ | ------- | -------- | ------------ | ------------------------------------------------------------------ |
| `created_at`       | string  | false    |              | Created at is the timestamp when the replica was first seen.       |
| `database_latency` | integer | false    |              | Database latency is the latency in microseconds to the database.   |
| `error`            | string  | false    |              | Error is the replica error.                                        |
| `hostname`         | string  | false    |              | Hostname is the hostname of the replica.                           |
| `id`               | string  | false    |              | ID is the unique identifier for the replica.                       |
| `region_id`        | integer | false    |              | Region ID is the region of the replica.                            |
| `relay_address`    | string  | false    |              | Relay address is the accessible address to relay DERP connections. |

## codersdk.ResourceType

```json
"template"
```

### Properties

#### Enumerated Values

| Value              |
| ------------------ |
| `template`         |
| `template_version` |
| `user`             |
| `workspace`        |
| `workspace_build`  |
| `git_ssh_key`      |
| `api_key`          |
| `group`            |
| `license`          |
| `convert_login`    |

## codersdk.Response

```json
{
  "detail": "string",
  "message": "string",
  "validations": [
    {
      "detail": "string",
      "field": "string"
    }
  ]
}
```

### Properties

| Name          | Type                                                          | Required | Restrictions | Description                                                                                                                                                                                                                        |
| ------------- | ------------------------------------------------------------- | -------- | ------------ | ---------------------------------------------------------------------------------------------------------------------------------------------------------------------------------------------------------------------------------- |
| `detail`      | string                                                        | false    |              | Detail is a debug message that provides further insight into why the action failed. This information can be technical and a regular golang err.Error() text. - "database: too many open connections" - "stat: too many open files" |
| `message`     | string                                                        | false    |              | Message is an actionable message that depicts actions the request took. These messages should be fully formed sentences with proper punctuation. Examples: - "A user has been created." - "Failed to create a user."               |
| `validations` | array of [codersdk.ValidationError](#codersdkvalidationerror) | false    |              | Validations are form field-specific friendly error messages. They will be shown on a form field in the UI. These can also be used to add additional context if there is a set of errors in the primary 'Message'.                  |

## codersdk.Role

```json
{
  "display_name": "string",
  "name": "string"
}
```

### Properties

| Name           | Type   | Required | Restrictions | Description |
| -------------- | ------ | -------- | ------------ | ----------- |
| `display_name` | string | false    |              |             |
| `name`         | string | false    |              |             |

## codersdk.SSHConfig

```json
{
  "deploymentName": "string",
  "sshconfigOptions": ["string"]
}
```

### Properties

| Name               | Type            | Required | Restrictions | Description                                                                                         |
| ------------------ | --------------- | -------- | ------------ | --------------------------------------------------------------------------------------------------- |
| `deploymentName`   | string          | false    |              | Deploymentname is the config-ssh Hostname prefix                                                    |
| `sshconfigOptions` | array of string | false    |              | Sshconfigoptions are additional options to add to the ssh config file. This will override defaults. |

## codersdk.SSHConfigResponse

```json
{
  "hostname_prefix": "string",
  "ssh_config_options": {
    "property1": "string",
    "property2": "string"
  }
}
```

### Properties

| Name                 | Type   | Required | Restrictions | Description |
| -------------------- | ------ | -------- | ------------ | ----------- |
| `hostname_prefix`    | string | false    |              |             |
| `ssh_config_options` | object | false    |              |             |
| » `[any property]`   | string | false    |              |             |

## codersdk.ServiceBannerConfig

```json
{
  "background_color": "string",
  "enabled": true,
  "message": "string"
}
```

### Properties

| Name               | Type    | Required | Restrictions | Description |
| ------------------ | ------- | -------- | ------------ | ----------- |
| `background_color` | string  | false    |              |             |
| `enabled`          | boolean | false    |              |             |
| `message`          | string  | false    |              |             |

## codersdk.SessionCountDeploymentStats

```json
{
  "jetbrains": 0,
  "reconnecting_pty": 0,
  "ssh": 0,
  "vscode": 0
}
```

### Properties

| Name               | Type    | Required | Restrictions | Description |
| ------------------ | ------- | -------- | ------------ | ----------- |
| `jetbrains`        | integer | false    |              |             |
| `reconnecting_pty` | integer | false    |              |             |
| `ssh`              | integer | false    |              |             |
| `vscode`           | integer | false    |              |             |

## codersdk.SupportConfig

```json
{
  "links": {
    "value": [
      {
        "icon": "string",
        "name": "string",
        "target": "string"
      }
    ]
  }
}
```

### Properties

| Name    | Type                                                                                 | Required | Restrictions | Description |
| ------- | ------------------------------------------------------------------------------------ | -------- | ------------ | ----------- |
| `links` | [clibase.Struct-array_codersdk_LinkConfig](#clibasestruct-array_codersdk_linkconfig) | false    |              |             |

## codersdk.SwaggerConfig

```json
{
  "enable": true
}
```

### Properties

| Name     | Type    | Required | Restrictions | Description |
| -------- | ------- | -------- | ------------ | ----------- |
| `enable` | boolean | false    |              |             |

## codersdk.TLSConfig

```json
{
  "address": {
    "host": "string",
    "port": "string"
  },
  "cert_file": ["string"],
  "client_auth": "string",
  "client_ca_file": "string",
  "client_cert_file": "string",
  "client_key_file": "string",
  "enable": true,
  "key_file": ["string"],
  "min_version": "string",
  "redirect_http": true
}
```

### Properties

| Name               | Type                                 | Required | Restrictions | Description |
| ------------------ | ------------------------------------ | -------- | ------------ | ----------- |
| `address`          | [clibase.HostPort](#clibasehostport) | false    |              |             |
| `cert_file`        | array of string                      | false    |              |             |
| `client_auth`      | string                               | false    |              |             |
| `client_ca_file`   | string                               | false    |              |             |
| `client_cert_file` | string                               | false    |              |             |
| `client_key_file`  | string                               | false    |              |             |
| `enable`           | boolean                              | false    |              |             |
| `key_file`         | array of string                      | false    |              |             |
| `min_version`      | string                               | false    |              |             |
| `redirect_http`    | boolean                              | false    |              |             |

## codersdk.TelemetryConfig

```json
{
  "enable": true,
  "trace": true,
  "url": {
    "forceQuery": true,
    "fragment": "string",
    "host": "string",
    "omitHost": true,
    "opaque": "string",
    "path": "string",
    "rawFragment": "string",
    "rawPath": "string",
    "rawQuery": "string",
    "scheme": "string",
    "user": {}
  }
}
```

### Properties

| Name     | Type                       | Required | Restrictions | Description |
| -------- | -------------------------- | -------- | ------------ | ----------- |
| `enable` | boolean                    | false    |              |             |
| `trace`  | boolean                    | false    |              |             |
| `url`    | [clibase.URL](#clibaseurl) | false    |              |             |

## codersdk.Template

```json
{
  "active_user_count": 0,
  "active_version_id": "eae64611-bd53-4a80-bb77-df1e432c0fbc",
  "allow_user_autostart": true,
  "allow_user_autostop": true,
  "allow_user_cancel_workspace_jobs": true,
  "build_time_stats": {
    "property1": {
      "p50": 123,
      "p95": 146
    },
    "property2": {
      "p50": 123,
      "p95": 146
    }
  },
  "created_at": "2019-08-24T14:15:22Z",
  "created_by_id": "9377d689-01fb-4abf-8450-3368d2c1924f",
  "created_by_name": "string",
  "default_ttl_ms": 0,
  "description": "string",
  "display_name": "string",
  "failure_ttl_ms": 0,
  "icon": "string",
  "id": "497f6eca-6276-4993-bfeb-53cbbbba6f08",
  "inactivity_ttl_ms": 0,
  "locked_ttl_ms": 0,
  "max_ttl_ms": 0,
  "name": "string",
  "organization_id": "7c60d51f-b44e-4682-87d6-449835ea4de6",
  "provisioner": "terraform",
  "restart_requirement": {
    "days_of_week": ["monday"],
    "weeks": 0
  },
  "updated_at": "2019-08-24T14:15:22Z"
}
```

### Properties

| Name                               | Type                                                                       | Required | Restrictions | Description                                                                                                                                                                     |
| ---------------------------------- | -------------------------------------------------------------------------- | -------- | ------------ | ------------------------------------------------------------------------------------------------------------------------------------------------------------------------------- |
| `active_user_count`                | integer                                                                    | false    |              | Active user count is set to -1 when loading.                                                                                                                                    |
| `active_version_id`                | string                                                                     | false    |              |                                                                                                                                                                                 |
| `allow_user_autostart`             | boolean                                                                    | false    |              | Allow user autostart and AllowUserAutostop are enterprise-only. Their values are only used if your license is entitled to use the advanced template scheduling feature.         |
| `allow_user_autostop`              | boolean                                                                    | false    |              |                                                                                                                                                                                 |
| `allow_user_cancel_workspace_jobs` | boolean                                                                    | false    |              |                                                                                                                                                                                 |
| `build_time_stats`                 | [codersdk.TemplateBuildTimeStats](#codersdktemplatebuildtimestats)         | false    |              |                                                                                                                                                                                 |
| `created_at`                       | string                                                                     | false    |              |                                                                                                                                                                                 |
| `created_by_id`                    | string                                                                     | false    |              |                                                                                                                                                                                 |
| `created_by_name`                  | string                                                                     | false    |              |                                                                                                                                                                                 |
| `default_ttl_ms`                   | integer                                                                    | false    |              |                                                                                                                                                                                 |
| `description`                      | string                                                                     | false    |              |                                                                                                                                                                                 |
| `display_name`                     | string                                                                     | false    |              |                                                                                                                                                                                 |
| `failure_ttl_ms`                   | integer                                                                    | false    |              | Failure ttl ms InactivityTTLMillis, and LockedTTLMillis are enterprise-only. Their values are used if your license is entitled to use the advanced template scheduling feature. |
| `icon`                             | string                                                                     | false    |              |                                                                                                                                                                                 |
| `id`                               | string                                                                     | false    |              |                                                                                                                                                                                 |
| `inactivity_ttl_ms`                | integer                                                                    | false    |              |                                                                                                                                                                                 |
| `locked_ttl_ms`                    | integer                                                                    | false    |              |                                                                                                                                                                                 |
| `max_ttl_ms`                       | integer                                                                    | false    |              | Max ttl ms remove max_ttl once restart_requirement is matured                                                                                                                   |
| `name`                             | string                                                                     | false    |              |                                                                                                                                                                                 |
| `organization_id`                  | string                                                                     | false    |              |                                                                                                                                                                                 |
| `provisioner`                      | string                                                                     | false    |              |                                                                                                                                                                                 |
| `restart_requirement`              | [codersdk.TemplateRestartRequirement](#codersdktemplaterestartrequirement) | false    |              | Restart requirement is an enterprise feature. Its value is only used if your license is entitled to use the advanced template scheduling feature.                               |
| `updated_at`                       | string                                                                     | false    |              |                                                                                                                                                                                 |

#### Enumerated Values

| Property      | Value       |
| ------------- | ----------- |
| `provisioner` | `terraform` |

## codersdk.TemplateBuildTimeStats

```json
{
  "property1": {
    "p50": 123,
    "p95": 146
  },
  "property2": {
    "p50": 123,
    "p95": 146
  }
}
```

### Properties

| Name             | Type                                                 | Required | Restrictions | Description |
| ---------------- | ---------------------------------------------------- | -------- | ------------ | ----------- |
| `[any property]` | [codersdk.TransitionStats](#codersdktransitionstats) | false    |              |             |

## codersdk.TemplateExample

```json
{
  "description": "string",
  "icon": "string",
  "id": "497f6eca-6276-4993-bfeb-53cbbbba6f08",
  "markdown": "string",
  "name": "string",
  "tags": ["string"],
  "url": "string"
}
```

### Properties

| Name          | Type            | Required | Restrictions | Description |
| ------------- | --------------- | -------- | ------------ | ----------- |
| `description` | string          | false    |              |             |
| `icon`        | string          | false    |              |             |
| `id`          | string          | false    |              |             |
| `markdown`    | string          | false    |              |             |
| `name`        | string          | false    |              |             |
| `tags`        | array of string | false    |              |             |
| `url`         | string          | false    |              |             |

## codersdk.TemplateRestartRequirement

```json
{
  "days_of_week": ["monday"],
  "weeks": 0
}
```

### Properties

| Name                                                                                  | Type            | Required | Restrictions | Description                                                                                                                                                                                                                                                                                                    |
| ------------------------------------------------------------------------------------- | --------------- | -------- | ------------ | -------------------------------------------------------------------------------------------------------------------------------------------------------------------------------------------------------------------------------------------------------------------------------------------------------------- |
| `days_of_week`                                                                        | array of string | false    |              | Days of week is a list of days of the week on which restarts are required. Restarts happen within the user's quiet hours (in their configured timezone). If no days are specified, restarts are not required. Weekdays cannot be specified twice.                                                              |
| Restarts will only happen on weekdays in this list on weeks which line up with Weeks. |
| `weeks`                                                                               | integer         | false    |              | Weeks is the number of weeks between required restarts. Weeks are synced across all workspaces (and Coder deployments) using modulo math on a hardcoded epoch week of January 2nd, 2023 (the first Monday of 2023). Values of 0 or 1 indicate weekly restarts. Values of 2 indicate fortnightly restarts, etc. |

## codersdk.TemplateRole

```json
"admin"
```

### Properties

#### Enumerated Values

| Value   |
| ------- |
| `admin` |
| `use`   |
| ``      |

## codersdk.TemplateUser

```json
{
  "avatar_url": "http://example.com",
  "created_at": "2019-08-24T14:15:22Z",
  "email": "user@example.com",
  "id": "497f6eca-6276-4993-bfeb-53cbbbba6f08",
  "last_seen_at": "2019-08-24T14:15:22Z",
  "organization_ids": ["497f6eca-6276-4993-bfeb-53cbbbba6f08"],
  "role": "admin",
  "roles": [
    {
      "display_name": "string",
      "name": "string"
    }
  ],
  "status": "active",
  "username": "string"
}
```

### Properties

| Name               | Type                                           | Required | Restrictions | Description |
| ------------------ | ---------------------------------------------- | -------- | ------------ | ----------- |
| `avatar_url`       | string                                         | false    |              |             |
| `created_at`       | string                                         | true     |              |             |
| `email`            | string                                         | true     |              |             |
| `id`               | string                                         | true     |              |             |
| `last_seen_at`     | string                                         | false    |              |             |
| `organization_ids` | array of string                                | false    |              |             |
| `role`             | [codersdk.TemplateRole](#codersdktemplaterole) | false    |              |             |
| `roles`            | array of [codersdk.Role](#codersdkrole)        | false    |              |             |
| `status`           | [codersdk.UserStatus](#codersdkuserstatus)     | false    |              |             |
| `username`         | string                                         | true     |              |             |

#### Enumerated Values

| Property | Value       |
| -------- | ----------- |
| `role`   | `admin`     |
| `role`   | `use`       |
| `status` | `active`    |
| `status` | `suspended` |

## codersdk.TemplateVersion

```json
{
  "created_at": "2019-08-24T14:15:22Z",
  "created_by": {
    "avatar_url": "http://example.com",
    "created_at": "2019-08-24T14:15:22Z",
    "email": "user@example.com",
    "id": "497f6eca-6276-4993-bfeb-53cbbbba6f08",
    "last_seen_at": "2019-08-24T14:15:22Z",
    "organization_ids": ["497f6eca-6276-4993-bfeb-53cbbbba6f08"],
    "roles": [
      {
        "display_name": "string",
        "name": "string"
      }
    ],
    "status": "active",
    "username": "string"
  },
  "id": "497f6eca-6276-4993-bfeb-53cbbbba6f08",
  "job": {
    "canceled_at": "2019-08-24T14:15:22Z",
    "completed_at": "2019-08-24T14:15:22Z",
    "created_at": "2019-08-24T14:15:22Z",
    "error": "string",
    "error_code": "MISSING_TEMPLATE_PARAMETER",
    "file_id": "8a0cfb4f-ddc9-436d-91bb-75133c583767",
    "id": "497f6eca-6276-4993-bfeb-53cbbbba6f08",
    "queue_position": 0,
    "queue_size": 0,
    "started_at": "2019-08-24T14:15:22Z",
    "status": "pending",
    "tags": {
      "property1": "string",
      "property2": "string"
    },
    "worker_id": "ae5fa6f7-c55b-40c1-b40a-b36ac467652b"
  },
  "message": "string",
  "name": "string",
  "organization_id": "7c60d51f-b44e-4682-87d6-449835ea4de6",
  "readme": "string",
  "template_id": "c6d67e98-83ea-49f0-8812-e4abae2b68bc",
  "updated_at": "2019-08-24T14:15:22Z",
  "warnings": ["UNSUPPORTED_WORKSPACES"]
}
```

### Properties

| Name              | Type                                                                        | Required | Restrictions | Description |
| ----------------- | --------------------------------------------------------------------------- | -------- | ------------ | ----------- |
| `created_at`      | string                                                                      | false    |              |             |
| `created_by`      | [codersdk.User](#codersdkuser)                                              | false    |              |             |
| `id`              | string                                                                      | false    |              |             |
| `job`             | [codersdk.ProvisionerJob](#codersdkprovisionerjob)                          | false    |              |             |
| `message`         | string                                                                      | false    |              |             |
| `name`            | string                                                                      | false    |              |             |
| `organization_id` | string                                                                      | false    |              |             |
| `readme`          | string                                                                      | false    |              |             |
| `template_id`     | string                                                                      | false    |              |             |
| `updated_at`      | string                                                                      | false    |              |             |
| `warnings`        | array of [codersdk.TemplateVersionWarning](#codersdktemplateversionwarning) | false    |              |             |

## codersdk.TemplateVersionGitAuth

```json
{
  "authenticate_url": "string",
  "authenticated": true,
  "id": "string",
  "type": "azure-devops"
}
```

### Properties

| Name               | Type                                         | Required | Restrictions | Description |
| ------------------ | -------------------------------------------- | -------- | ------------ | ----------- |
| `authenticate_url` | string                                       | false    |              |             |
| `authenticated`    | boolean                                      | false    |              |             |
| `id`               | string                                       | false    |              |             |
| `type`             | [codersdk.GitProvider](#codersdkgitprovider) | false    |              |             |

## codersdk.TemplateVersionParameter

```json
{
  "default_value": "string",
  "description": "string",
  "description_plaintext": "string",
  "display_name": "string",
  "ephemeral": true,
  "icon": "string",
  "mutable": true,
  "name": "string",
  "options": [
    {
      "description": "string",
      "icon": "string",
      "name": "string",
      "value": "string"
    }
  ],
  "required": true,
  "type": "string",
  "validation_error": "string",
  "validation_max": 0,
  "validation_min": 0,
  "validation_monotonic": "increasing",
  "validation_regex": "string"
}
```

### Properties

| Name                    | Type                                                                                        | Required | Restrictions | Description |
| ----------------------- | ------------------------------------------------------------------------------------------- | -------- | ------------ | ----------- |
| `default_value`         | string                                                                                      | false    |              |             |
| `description`           | string                                                                                      | false    |              |             |
| `description_plaintext` | string                                                                                      | false    |              |             |
| `display_name`          | string                                                                                      | false    |              |             |
| `ephemeral`             | boolean                                                                                     | false    |              |             |
| `icon`                  | string                                                                                      | false    |              |             |
| `mutable`               | boolean                                                                                     | false    |              |             |
| `name`                  | string                                                                                      | false    |              |             |
| `options`               | array of [codersdk.TemplateVersionParameterOption](#codersdktemplateversionparameteroption) | false    |              |             |
| `required`              | boolean                                                                                     | false    |              |             |
| `type`                  | string                                                                                      | false    |              |             |
| `validation_error`      | string                                                                                      | false    |              |             |
| `validation_max`        | integer                                                                                     | false    |              |             |
| `validation_min`        | integer                                                                                     | false    |              |             |
| `validation_monotonic`  | [codersdk.ValidationMonotonicOrder](#codersdkvalidationmonotonicorder)                      | false    |              |             |
| `validation_regex`      | string                                                                                      | false    |              |             |

#### Enumerated Values

| Property               | Value          |
| ---------------------- | -------------- |
| `type`                 | `string`       |
| `type`                 | `number`       |
| `type`                 | `bool`         |
| `type`                 | `list(string)` |
| `validation_monotonic` | `increasing`   |
| `validation_monotonic` | `decreasing`   |

## codersdk.TemplateVersionParameterOption

```json
{
  "description": "string",
  "icon": "string",
  "name": "string",
  "value": "string"
}
```

### Properties

| Name          | Type   | Required | Restrictions | Description |
| ------------- | ------ | -------- | ------------ | ----------- |
| `description` | string | false    |              |             |
| `icon`        | string | false    |              |             |
| `name`        | string | false    |              |             |
| `value`       | string | false    |              |             |

## codersdk.TemplateVersionVariable

```json
{
  "default_value": "string",
  "description": "string",
  "name": "string",
  "required": true,
  "sensitive": true,
  "type": "string",
  "value": "string"
}
```

### Properties

| Name            | Type    | Required | Restrictions | Description |
| --------------- | ------- | -------- | ------------ | ----------- |
| `default_value` | string  | false    |              |             |
| `description`   | string  | false    |              |             |
| `name`          | string  | false    |              |             |
| `required`      | boolean | false    |              |             |
| `sensitive`     | boolean | false    |              |             |
| `type`          | string  | false    |              |             |
| `value`         | string  | false    |              |             |

#### Enumerated Values

| Property | Value    |
| -------- | -------- |
| `type`   | `string` |
| `type`   | `number` |
| `type`   | `bool`   |

## codersdk.TemplateVersionWarning

```json
"UNSUPPORTED_WORKSPACES"
```

### Properties

#### Enumerated Values

| Value                    |
| ------------------------ |
| `UNSUPPORTED_WORKSPACES` |

## codersdk.TokenConfig

```json
{
  "max_token_lifetime": 0
}
```

### Properties

| Name                 | Type    | Required | Restrictions | Description |
| -------------------- | ------- | -------- | ------------ | ----------- |
| `max_token_lifetime` | integer | false    |              |             |

## codersdk.TraceConfig

```json
{
  "capture_logs": true,
  "enable": true,
  "honeycomb_api_key": "string"
}
```

### Properties

| Name                | Type    | Required | Restrictions | Description |
| ------------------- | ------- | -------- | ------------ | ----------- |
| `capture_logs`      | boolean | false    |              |             |
| `enable`            | boolean | false    |              |             |
| `honeycomb_api_key` | string  | false    |              |             |

## codersdk.TransitionStats

```json
{
  "p50": 123,
  "p95": 146
}
```

### Properties

| Name  | Type    | Required | Restrictions | Description |
| ----- | ------- | -------- | ------------ | ----------- |
| `p50` | integer | false    |              |             |
| `p95` | integer | false    |              |             |

## codersdk.UpdateActiveTemplateVersion

```json
{
  "id": "497f6eca-6276-4993-bfeb-53cbbbba6f08"
}
```

### Properties

| Name | Type   | Required | Restrictions | Description |
| ---- | ------ | -------- | ------------ | ----------- |
| `id` | string | true     |              |             |

## codersdk.UpdateAppearanceConfig

```json
{
  "logo_url": "string",
  "service_banner": {
    "background_color": "string",
    "enabled": true,
    "message": "string"
  }
}
```

### Properties

| Name             | Type                                                         | Required | Restrictions | Description |
| ---------------- | ------------------------------------------------------------ | -------- | ------------ | ----------- |
| `logo_url`       | string                                                       | false    |              |             |
| `service_banner` | [codersdk.ServiceBannerConfig](#codersdkservicebannerconfig) | false    |              |             |

## codersdk.UpdateCheckResponse

```json
{
  "current": true,
  "url": "string",
  "version": "string"
}
```

### Properties

| Name      | Type    | Required | Restrictions | Description                                                             |
| --------- | ------- | -------- | ------------ | ----------------------------------------------------------------------- |
| `current` | boolean | false    |              | Current indicates whether the server version is the same as the latest. |
| `url`     | string  | false    |              | URL to download the latest release of Coder.                            |
| `version` | string  | false    |              | Version is the semantic version for the latest release of Coder.        |

## codersdk.UpdateRoles

```json
{
  "roles": ["string"]
}
```

### Properties

| Name    | Type            | Required | Restrictions | Description |
| ------- | --------------- | -------- | ------------ | ----------- |
| `roles` | array of string | false    |              |             |

## codersdk.UpdateTemplateACL

```json
{
  "group_perms": {
    "8bd26b20-f3e8-48be-a903-46bb920cf671": "use",
    "<user_id>>": "admin"
  },
  "user_perms": {
    "4df59e74-c027-470b-ab4d-cbba8963a5e9": "use",
    "<group_id>": "admin"
  }
}
```

### Properties

| Name               | Type                                           | Required | Restrictions | Description                                                                                                                   |
| ------------------ | ---------------------------------------------- | -------- | ------------ | ----------------------------------------------------------------------------------------------------------------------------- |
| `group_perms`      | object                                         | false    |              | Group perms should be a mapping of group ID to role.                                                                          |
| » `[any property]` | [codersdk.TemplateRole](#codersdktemplaterole) | false    |              |                                                                                                                               |
| `user_perms`       | object                                         | false    |              | User perms should be a mapping of user ID to role. The user ID must be the uuid of the user, not a username or email address. |
| » `[any property]` | [codersdk.TemplateRole](#codersdktemplaterole) | false    |              |                                                                                                                               |

## codersdk.UpdateUserPasswordRequest

```json
{
  "old_password": "string",
  "password": "string"
}
```

### Properties

| Name           | Type   | Required | Restrictions | Description |
| -------------- | ------ | -------- | ------------ | ----------- |
| `old_password` | string | false    |              |             |
| `password`     | string | true     |              |             |

## codersdk.UpdateUserProfileRequest

```json
{
  "username": "string"
}
```

### Properties

| Name       | Type   | Required | Restrictions | Description |
| ---------- | ------ | -------- | ------------ | ----------- |
| `username` | string | true     |              |             |

## codersdk.UpdateUserQuietHoursScheduleRequest

```json
{
  "schedule": "string"
}
```

### Properties

| Name       | Type   | Required | Restrictions | Description                                                                                                                                                                                                                                                                                                                                                    |
| ---------- | ------ | -------- | ------------ | -------------------------------------------------------------------------------------------------------------------------------------------------------------------------------------------------------------------------------------------------------------------------------------------------------------------------------------------------------------- |
| `schedule` | string | true     |              | Schedule is a cron expression that defines when the user's quiet hours window is. Schedule must not be empty. For new users, the schedule is set to 2am in their browser or computer's timezone. The schedule denotes the beginning of a 4 hour window where the workspace is allowed to automatically stop or restart due to maintenance or template max TTL. |

The schedule must be daily with a single time, and should have a timezone specified via a CRON_TZ prefix (otherwise UTC will be used).
If the schedule is empty, the user will be updated to use the default schedule.|

## codersdk.UpdateWorkspaceAutostartRequest

```json
{
  "schedule": "string"
}
```

### Properties

| Name       | Type   | Required | Restrictions | Description |
| ---------- | ------ | -------- | ------------ | ----------- |
| `schedule` | string | false    |              |             |

## codersdk.UpdateWorkspaceLock

```json
{
  "lock": true
}
```

### Properties

| Name   | Type    | Required | Restrictions | Description |
| ------ | ------- | -------- | ------------ | ----------- |
| `lock` | boolean | false    |              |             |

## codersdk.UpdateWorkspaceRequest

```json
{
  "name": "string"
}
```

### Properties

| Name   | Type   | Required | Restrictions | Description |
| ------ | ------ | -------- | ------------ | ----------- |
| `name` | string | false    |              |             |

## codersdk.UpdateWorkspaceTTLRequest

```json
{
  "ttl_ms": 0
}
```

### Properties

| Name     | Type    | Required | Restrictions | Description |
| -------- | ------- | -------- | ------------ | ----------- |
| `ttl_ms` | integer | false    |              |             |

## codersdk.UploadResponse

```json
{
  "hash": "19686d84-b10d-4f90-b18e-84fd3fa038fd"
}
```

### Properties

| Name   | Type   | Required | Restrictions | Description |
| ------ | ------ | -------- | ------------ | ----------- |
| `hash` | string | false    |              |             |

## codersdk.User

```json
{
  "avatar_url": "http://example.com",
  "created_at": "2019-08-24T14:15:22Z",
  "email": "user@example.com",
  "id": "497f6eca-6276-4993-bfeb-53cbbbba6f08",
  "last_seen_at": "2019-08-24T14:15:22Z",
  "organization_ids": ["497f6eca-6276-4993-bfeb-53cbbbba6f08"],
  "roles": [
    {
      "display_name": "string",
      "name": "string"
    }
  ],
  "status": "active",
  "username": "string"
}
```

### Properties

| Name               | Type                                       | Required | Restrictions | Description |
| ------------------ | ------------------------------------------ | -------- | ------------ | ----------- |
| `avatar_url`       | string                                     | false    |              |             |
| `created_at`       | string                                     | true     |              |             |
| `email`            | string                                     | true     |              |             |
| `id`               | string                                     | true     |              |             |
| `last_seen_at`     | string                                     | false    |              |             |
| `organization_ids` | array of string                            | false    |              |             |
| `roles`            | array of [codersdk.Role](#codersdkrole)    | false    |              |             |
| `status`           | [codersdk.UserStatus](#codersdkuserstatus) | false    |              |             |
| `username`         | string                                     | true     |              |             |

#### Enumerated Values

| Property | Value       |
| -------- | ----------- |
| `status` | `active`    |
| `status` | `suspended` |

## codersdk.UserLoginType

```json
{
  "login_type": "password"
}
```

### Properties

| Name         | Type                                     | Required | Restrictions | Description |
| ------------ | ---------------------------------------- | -------- | ------------ | ----------- |
| `login_type` | [codersdk.LoginType](#codersdklogintype) | false    |              |             |

## codersdk.UserQuietHoursScheduleConfig

```json
{
  "default_schedule": "string"
}
```

### Properties

| Name               | Type   | Required | Restrictions | Description |
| ------------------ | ------ | -------- | ------------ | ----------- |
| `default_schedule` | string | false    |              |             |

## codersdk.UserQuietHoursScheduleResponse

```json
{
  "next": "2019-08-24T14:15:22Z",
  "raw_schedule": "string",
  "time": "string",
  "timezone": "string",
  "user_set": true
}
```

### Properties

| Name           | Type    | Required | Restrictions | Description                                                                                                            |
| -------------- | ------- | -------- | ------------ | ---------------------------------------------------------------------------------------------------------------------- |
| `next`         | string  | false    |              | Next is the next time that the quiet hours window will start.                                                          |
| `raw_schedule` | string  | false    |              |                                                                                                                        |
| `time`         | string  | false    |              | Time is the time of day that the quiet hours window starts in the given Timezone each day.                             |
| `timezone`     | string  | false    |              | raw format from the cron expression, UTC if unspecified                                                                |
| `user_set`     | boolean | false    |              | User set is true if the user has set their own quiet hours schedule. If false, the user is using the default schedule. |

## codersdk.UserStatus

```json
"active"
```

### Properties

#### Enumerated Values

| Value       |
| ----------- |
| `active`    |
| `suspended` |

## codersdk.ValidationError

```json
{
  "detail": "string",
  "field": "string"
}
```

### Properties

| Name     | Type   | Required | Restrictions | Description |
| -------- | ------ | -------- | ------------ | ----------- |
| `detail` | string | true     |              |             |
| `field`  | string | true     |              |             |

## codersdk.ValidationMonotonicOrder

```json
"increasing"
```

### Properties

#### Enumerated Values

| Value        |
| ------------ |
| `increasing` |
| `decreasing` |

## codersdk.VariableValue

```json
{
  "name": "string",
  "value": "string"
}
```

### Properties

| Name    | Type   | Required | Restrictions | Description |
| ------- | ------ | -------- | ------------ | ----------- |
| `name`  | string | false    |              |             |
| `value` | string | false    |              |             |

## codersdk.Workspace

```json
{
  "autostart_schedule": "string",
  "created_at": "2019-08-24T14:15:22Z",
  "deleting_at": "2019-08-24T14:15:22Z",
  "health": {
    "failing_agents": ["497f6eca-6276-4993-bfeb-53cbbbba6f08"],
    "healthy": false
  },
  "id": "497f6eca-6276-4993-bfeb-53cbbbba6f08",
  "last_used_at": "2019-08-24T14:15:22Z",
  "latest_build": {
    "build_number": 0,
    "created_at": "2019-08-24T14:15:22Z",
    "daily_cost": 0,
    "deadline": "2019-08-24T14:15:22Z",
    "id": "497f6eca-6276-4993-bfeb-53cbbbba6f08",
    "initiator_id": "06588898-9a84-4b35-ba8f-f9cbd64946f3",
    "initiator_name": "string",
    "job": {
      "canceled_at": "2019-08-24T14:15:22Z",
      "completed_at": "2019-08-24T14:15:22Z",
      "created_at": "2019-08-24T14:15:22Z",
      "error": "string",
      "error_code": "MISSING_TEMPLATE_PARAMETER",
      "file_id": "8a0cfb4f-ddc9-436d-91bb-75133c583767",
      "id": "497f6eca-6276-4993-bfeb-53cbbbba6f08",
      "queue_position": 0,
      "queue_size": 0,
      "started_at": "2019-08-24T14:15:22Z",
      "status": "pending",
      "tags": {
        "property1": "string",
        "property2": "string"
      },
      "worker_id": "ae5fa6f7-c55b-40c1-b40a-b36ac467652b"
    },
    "max_deadline": "2019-08-24T14:15:22Z",
    "reason": "initiator",
    "resources": [
      {
        "agents": [
          {
            "apps": [
              {
                "command": "string",
                "display_name": "string",
                "external": true,
                "health": "disabled",
                "healthcheck": {
                  "interval": 0,
                  "threshold": 0,
                  "url": "string"
                },
                "icon": "string",
                "id": "497f6eca-6276-4993-bfeb-53cbbbba6f08",
                "sharing_level": "owner",
                "slug": "string",
                "subdomain": true,
                "url": "string"
              }
            ],
            "architecture": "string",
            "connection_timeout_seconds": 0,
            "created_at": "2019-08-24T14:15:22Z",
            "directory": "string",
            "disconnected_at": "2019-08-24T14:15:22Z",
            "environment_variables": {
              "property1": "string",
              "property2": "string"
            },
            "expanded_directory": "string",
            "first_connected_at": "2019-08-24T14:15:22Z",
            "health": {
              "healthy": false,
              "reason": "agent has lost connection"
            },
            "id": "497f6eca-6276-4993-bfeb-53cbbbba6f08",
            "instance_id": "string",
            "last_connected_at": "2019-08-24T14:15:22Z",
            "latency": {
              "property1": {
                "latency_ms": 0,
                "preferred": true
              },
              "property2": {
                "latency_ms": 0,
                "preferred": true
              }
            },
            "lifecycle_state": "created",
            "login_before_ready": true,
            "name": "string",
            "operating_system": "string",
            "ready_at": "2019-08-24T14:15:22Z",
            "resource_id": "4d5215ed-38bb-48ed-879a-fdb9ca58522f",
            "shutdown_script": "string",
            "shutdown_script_timeout_seconds": 0,
            "started_at": "2019-08-24T14:15:22Z",
            "startup_logs_length": 0,
            "startup_logs_overflowed": true,
            "startup_script": "string",
            "startup_script_behavior": "blocking",
            "startup_script_timeout_seconds": 0,
            "status": "connecting",
            "subsystem": "envbox",
            "troubleshooting_url": "string",
            "updated_at": "2019-08-24T14:15:22Z",
            "version": "string"
          }
        ],
        "created_at": "2019-08-24T14:15:22Z",
        "daily_cost": 0,
        "hide": true,
        "icon": "string",
        "id": "497f6eca-6276-4993-bfeb-53cbbbba6f08",
        "job_id": "453bd7d7-5355-4d6d-a38e-d9e7eb218c3f",
        "metadata": [
          {
            "key": "string",
            "sensitive": true,
            "value": "string"
          }
        ],
        "name": "string",
        "type": "string",
        "workspace_transition": "start"
      }
    ],
    "status": "pending",
    "template_version_id": "0ba39c92-1f1b-4c32-aa3e-9925d7713eb1",
    "template_version_name": "string",
    "transition": "start",
    "updated_at": "2019-08-24T14:15:22Z",
    "workspace_id": "0967198e-ec7b-4c6b-b4d3-f71244cadbe9",
    "workspace_name": "string",
    "workspace_owner_id": "e7078695-5279-4c86-8774-3ac2367a2fc7",
    "workspace_owner_name": "string"
  },
  "locked_at": "2019-08-24T14:15:22Z",
  "name": "string",
  "organization_id": "7c60d51f-b44e-4682-87d6-449835ea4de6",
  "outdated": true,
  "owner_id": "8826ee2e-7933-4665-aef2-2393f84a0d05",
  "owner_name": "string",
  "template_allow_user_cancel_workspace_jobs": true,
  "template_display_name": "string",
  "template_icon": "string",
  "template_id": "c6d67e98-83ea-49f0-8812-e4abae2b68bc",
  "template_name": "string",
  "ttl_ms": 0,
  "updated_at": "2019-08-24T14:15:22Z"
}
```

### Properties

| Name                                        | Type                                                 | Required | Restrictions | Description                                                                                                                                                                                                                                               |
| ------------------------------------------- | ---------------------------------------------------- | -------- | ------------ | --------------------------------------------------------------------------------------------------------------------------------------------------------------------------------------------------------------------------------------------------------- |
| `autostart_schedule`                        | string                                               | false    |              |                                                                                                                                                                                                                                                           |
| `created_at`                                | string                                               | false    |              |                                                                                                                                                                                                                                                           |
| `deleting_at`                               | string                                               | false    |              | Deleting at indicates the time of the upcoming workspace deletion, if applicable; otherwise it is nil. Workspaces may have impending deletions if Template.InactivityTTL feature is turned on and the workspace is inactive.                              |
| `health`                                    | [codersdk.WorkspaceHealth](#codersdkworkspacehealth) | false    |              | Health shows the health of the workspace and information about what is causing an unhealthy status.                                                                                                                                                       |
| `id`                                        | string                                               | false    |              |                                                                                                                                                                                                                                                           |
| `last_used_at`                              | string                                               | false    |              |                                                                                                                                                                                                                                                           |
| `latest_build`                              | [codersdk.WorkspaceBuild](#codersdkworkspacebuild)   | false    |              |                                                                                                                                                                                                                                                           |
| `locked_at`                                 | string                                               | false    |              | Locked at being non-nil indicates a workspace that has been locked. A locked workspace is no longer accessible by a user and must be unlocked by an admin. It is subject to deletion if it breaches the duration of the locked_ttl field on its template. |
| `name`                                      | string                                               | false    |              |                                                                                                                                                                                                                                                           |
| `organization_id`                           | string                                               | false    |              |                                                                                                                                                                                                                                                           |
| `outdated`                                  | boolean                                              | false    |              |                                                                                                                                                                                                                                                           |
| `owner_id`                                  | string                                               | false    |              |                                                                                                                                                                                                                                                           |
| `owner_name`                                | string                                               | false    |              |                                                                                                                                                                                                                                                           |
| `template_allow_user_cancel_workspace_jobs` | boolean                                              | false    |              |                                                                                                                                                                                                                                                           |
| `template_display_name`                     | string                                               | false    |              |                                                                                                                                                                                                                                                           |
| `template_icon`                             | string                                               | false    |              |                                                                                                                                                                                                                                                           |
| `template_id`                               | string                                               | false    |              |                                                                                                                                                                                                                                                           |
| `template_name`                             | string                                               | false    |              |                                                                                                                                                                                                                                                           |
| `ttl_ms`                                    | integer                                              | false    |              |                                                                                                                                                                                                                                                           |
| `updated_at`                                | string                                               | false    |              |                                                                                                                                                                                                                                                           |

## codersdk.WorkspaceAgent

```json
{
  "apps": [
    {
      "command": "string",
      "display_name": "string",
      "external": true,
      "health": "disabled",
      "healthcheck": {
        "interval": 0,
        "threshold": 0,
        "url": "string"
      },
      "icon": "string",
      "id": "497f6eca-6276-4993-bfeb-53cbbbba6f08",
      "sharing_level": "owner",
      "slug": "string",
      "subdomain": true,
      "url": "string"
    }
  ],
  "architecture": "string",
  "connection_timeout_seconds": 0,
  "created_at": "2019-08-24T14:15:22Z",
  "directory": "string",
  "disconnected_at": "2019-08-24T14:15:22Z",
  "environment_variables": {
    "property1": "string",
    "property2": "string"
  },
  "expanded_directory": "string",
  "first_connected_at": "2019-08-24T14:15:22Z",
  "health": {
    "healthy": false,
    "reason": "agent has lost connection"
  },
  "id": "497f6eca-6276-4993-bfeb-53cbbbba6f08",
  "instance_id": "string",
  "last_connected_at": "2019-08-24T14:15:22Z",
  "latency": {
    "property1": {
      "latency_ms": 0,
      "preferred": true
    },
    "property2": {
      "latency_ms": 0,
      "preferred": true
    }
  },
  "lifecycle_state": "created",
  "login_before_ready": true,
  "name": "string",
  "operating_system": "string",
  "ready_at": "2019-08-24T14:15:22Z",
  "resource_id": "4d5215ed-38bb-48ed-879a-fdb9ca58522f",
  "shutdown_script": "string",
  "shutdown_script_timeout_seconds": 0,
  "started_at": "2019-08-24T14:15:22Z",
  "startup_logs_length": 0,
  "startup_logs_overflowed": true,
  "startup_script": "string",
  "startup_script_behavior": "blocking",
  "startup_script_timeout_seconds": 0,
  "status": "connecting",
  "subsystem": "envbox",
  "troubleshooting_url": "string",
  "updated_at": "2019-08-24T14:15:22Z",
  "version": "string"
}
```

### Properties

| Name                              | Type                                                                                         | Required | Restrictions | Description                                                                                                                                                                                                |
| --------------------------------- | -------------------------------------------------------------------------------------------- | -------- | ------------ | ---------------------------------------------------------------------------------------------------------------------------------------------------------------------------------------------------------- |
| `apps`                            | array of [codersdk.WorkspaceApp](#codersdkworkspaceapp)                                      | false    |              |                                                                                                                                                                                                            |
| `architecture`                    | string                                                                                       | false    |              |                                                                                                                                                                                                            |
| `connection_timeout_seconds`      | integer                                                                                      | false    |              |                                                                                                                                                                                                            |
| `created_at`                      | string                                                                                       | false    |              |                                                                                                                                                                                                            |
| `directory`                       | string                                                                                       | false    |              |                                                                                                                                                                                                            |
| `disconnected_at`                 | string                                                                                       | false    |              |                                                                                                                                                                                                            |
| `environment_variables`           | object                                                                                       | false    |              |                                                                                                                                                                                                            |
| » `[any property]`                | string                                                                                       | false    |              |                                                                                                                                                                                                            |
| `expanded_directory`              | string                                                                                       | false    |              |                                                                                                                                                                                                            |
| `first_connected_at`              | string                                                                                       | false    |              |                                                                                                                                                                                                            |
| `health`                          | [codersdk.WorkspaceAgentHealth](#codersdkworkspaceagenthealth)                               | false    |              | Health reports the health of the agent.                                                                                                                                                                    |
| `id`                              | string                                                                                       | false    |              |                                                                                                                                                                                                            |
| `instance_id`                     | string                                                                                       | false    |              |                                                                                                                                                                                                            |
| `last_connected_at`               | string                                                                                       | false    |              |                                                                                                                                                                                                            |
| `latency`                         | object                                                                                       | false    |              | Latency is mapped by region name (e.g. "New York City", "Seattle").                                                                                                                                        |
| » `[any property]`                | [codersdk.DERPRegion](#codersdkderpregion)                                                   | false    |              |                                                                                                                                                                                                            |
| `lifecycle_state`                 | [codersdk.WorkspaceAgentLifecycle](#codersdkworkspaceagentlifecycle)                         | false    |              |                                                                                                                                                                                                            |
| `login_before_ready`              | boolean                                                                                      | false    |              | Deprecated: Use StartupScriptBehavior instead.                                                                                                                                                             |
| `name`                            | string                                                                                       | false    |              |                                                                                                                                                                                                            |
| `operating_system`                | string                                                                                       | false    |              |                                                                                                                                                                                                            |
| `ready_at`                        | string                                                                                       | false    |              |                                                                                                                                                                                                            |
| `resource_id`                     | string                                                                                       | false    |              |                                                                                                                                                                                                            |
| `shutdown_script`                 | string                                                                                       | false    |              |                                                                                                                                                                                                            |
| `shutdown_script_timeout_seconds` | integer                                                                                      | false    |              |                                                                                                                                                                                                            |
| `started_at`                      | string                                                                                       | false    |              |                                                                                                                                                                                                            |
| `startup_logs_length`             | integer                                                                                      | false    |              |                                                                                                                                                                                                            |
| `startup_logs_overflowed`         | boolean                                                                                      | false    |              |                                                                                                                                                                                                            |
| `startup_script`                  | string                                                                                       | false    |              |                                                                                                                                                                                                            |
| `startup_script_behavior`         | [codersdk.WorkspaceAgentStartupScriptBehavior](#codersdkworkspaceagentstartupscriptbehavior) | false    |              |                                                                                                                                                                                                            |
| `startup_script_timeout_seconds`  | integer                                                                                      | false    |              | Startup script timeout seconds is the number of seconds to wait for the startup script to complete. If the script does not complete within this time, the agent lifecycle will be marked as start_timeout. |
| `status`                          | [codersdk.WorkspaceAgentStatus](#codersdkworkspaceagentstatus)                               | false    |              |                                                                                                                                                                                                            |
| `subsystem`                       | [codersdk.AgentSubsystem](#codersdkagentsubsystem)                                           | false    |              |                                                                                                                                                                                                            |
| `troubleshooting_url`             | string                                                                                       | false    |              |                                                                                                                                                                                                            |
| `updated_at`                      | string                                                                                       | false    |              |                                                                                                                                                                                                            |
| `version`                         | string                                                                                       | false    |              |                                                                                                                                                                                                            |

## codersdk.WorkspaceAgentConnectionInfo

```json
{
  "derp_map": {
    "omitDefaultRegions": true,
    "regions": {
      "property1": {
        "avoid": true,
        "embeddedRelay": true,
        "nodes": [
          {
            "certName": "string",
            "derpport": 0,
            "forceHTTP": true,
            "hostName": "string",
            "insecureForTests": true,
            "ipv4": "string",
            "ipv6": "string",
            "name": "string",
            "regionID": 0,
            "stunonly": true,
            "stunport": 0,
            "stuntestIP": "string"
          }
        ],
        "regionCode": "string",
        "regionID": 0,
        "regionName": "string"
      },
      "property2": {
        "avoid": true,
        "embeddedRelay": true,
        "nodes": [
          {
            "certName": "string",
            "derpport": 0,
            "forceHTTP": true,
            "hostName": "string",
            "insecureForTests": true,
            "ipv4": "string",
            "ipv6": "string",
            "name": "string",
            "regionID": 0,
            "stunonly": true,
            "stunport": 0,
            "stuntestIP": "string"
          }
        ],
        "regionCode": "string",
        "regionID": 0,
        "regionName": "string"
      }
    }
  },
  "disable_direct_connections": true
}
```

### Properties

| Name                         | Type                               | Required | Restrictions | Description |
| ---------------------------- | ---------------------------------- | -------- | ------------ | ----------- |
| `derp_map`                   | [tailcfg.DERPMap](#tailcfgderpmap) | false    |              |             |
| `disable_direct_connections` | boolean                            | false    |              |             |

## codersdk.WorkspaceAgentHealth

```json
{
  "healthy": false,
  "reason": "agent has lost connection"
}
```

### Properties

| Name      | Type    | Required | Restrictions | Description                                                                                   |
| --------- | ------- | -------- | ------------ | --------------------------------------------------------------------------------------------- |
| `healthy` | boolean | false    |              | Healthy is true if the agent is healthy.                                                      |
| `reason`  | string  | false    |              | Reason is a human-readable explanation of the agent's health. It is empty if Healthy is true. |

## codersdk.WorkspaceAgentLifecycle

```json
"created"
```

### Properties

#### Enumerated Values

| Value              |
| ------------------ |
| `created`          |
| `starting`         |
| `start_timeout`    |
| `start_error`      |
| `ready`            |
| `shutting_down`    |
| `shutdown_timeout` |
| `shutdown_error`   |
| `off`              |

## codersdk.WorkspaceAgentListeningPort

```json
{
  "network": "string",
  "port": 0,
  "process_name": "string"
}
```

### Properties

| Name           | Type    | Required | Restrictions | Description              |
| -------------- | ------- | -------- | ------------ | ------------------------ |
| `network`      | string  | false    |              | only "tcp" at the moment |
| `port`         | integer | false    |              |                          |
| `process_name` | string  | false    |              | may be empty             |

## codersdk.WorkspaceAgentListeningPortsResponse

```json
{
  "ports": [
    {
      "network": "string",
      "port": 0,
      "process_name": "string"
    }
  ]
}
```

### Properties

| Name    | Type                                                                                  | Required | Restrictions | Description                                                                                                                                                                                                                                            |
| ------- | ------------------------------------------------------------------------------------- | -------- | ------------ | ------------------------------------------------------------------------------------------------------------------------------------------------------------------------------------------------------------------------------------------------------ |
| `ports` | array of [codersdk.WorkspaceAgentListeningPort](#codersdkworkspaceagentlisteningport) | false    |              | If there are no ports in the list, nothing should be displayed in the UI. There must not be a "no ports available" message or anything similar, as there will always be no ports displayed on platforms where our port detection logic is unsupported. |

## codersdk.WorkspaceAgentMetadataDescription

```json
{
  "display_name": "string",
  "interval": 0,
  "key": "string",
  "script": "string",
  "timeout": 0
}
```

### Properties

| Name           | Type    | Required | Restrictions | Description |
| -------------- | ------- | -------- | ------------ | ----------- |
| `display_name` | string  | false    |              |             |
| `interval`     | integer | false    |              |             |
| `key`          | string  | false    |              |             |
| `script`       | string  | false    |              |             |
| `timeout`      | integer | false    |              |             |

## codersdk.WorkspaceAgentStartupLog

```json
{
  "created_at": "2019-08-24T14:15:22Z",
  "id": 0,
  "level": "trace",
  "output": "string"
}
```

### Properties

| Name         | Type                                   | Required | Restrictions | Description |
| ------------ | -------------------------------------- | -------- | ------------ | ----------- |
| `created_at` | string                                 | false    |              |             |
| `id`         | integer                                | false    |              |             |
| `level`      | [codersdk.LogLevel](#codersdkloglevel) | false    |              |             |
| `output`     | string                                 | false    |              |             |

## codersdk.WorkspaceAgentStartupScriptBehavior

```json
"blocking"
```

### Properties

#### Enumerated Values

| Value          |
| -------------- |
| `blocking`     |
| `non-blocking` |

## codersdk.WorkspaceAgentStatus

```json
"connecting"
```

### Properties

#### Enumerated Values

| Value          |
| -------------- |
| `connecting`   |
| `connected`    |
| `disconnected` |
| `timeout`      |

## codersdk.WorkspaceApp

```json
{
  "command": "string",
  "display_name": "string",
  "external": true,
  "health": "disabled",
  "healthcheck": {
    "interval": 0,
    "threshold": 0,
    "url": "string"
  },
  "icon": "string",
  "id": "497f6eca-6276-4993-bfeb-53cbbbba6f08",
  "sharing_level": "owner",
  "slug": "string",
  "subdomain": true,
  "url": "string"
}
```

### Properties

| Name            | Type                                                                   | Required | Restrictions | Description                                                                                                                                                                                                                                    |
| --------------- | ---------------------------------------------------------------------- | -------- | ------------ | ---------------------------------------------------------------------------------------------------------------------------------------------------------------------------------------------------------------------------------------------- |
| `command`       | string                                                                 | false    |              |                                                                                                                                                                                                                                                |
| `display_name`  | string                                                                 | false    |              | Display name is a friendly name for the app.                                                                                                                                                                                                   |
| `external`      | boolean                                                                | false    |              | External specifies whether the URL should be opened externally on the client or not.                                                                                                                                                           |
| `health`        | [codersdk.WorkspaceAppHealth](#codersdkworkspaceapphealth)             | false    |              |                                                                                                                                                                                                                                                |
| `healthcheck`   | [codersdk.Healthcheck](#codersdkhealthcheck)                           | false    |              | Healthcheck specifies the configuration for checking app health.                                                                                                                                                                               |
| `icon`          | string                                                                 | false    |              | Icon is a relative path or external URL that specifies an icon to be displayed in the dashboard.                                                                                                                                               |
| `id`            | string                                                                 | false    |              |                                                                                                                                                                                                                                                |
| `sharing_level` | [codersdk.WorkspaceAppSharingLevel](#codersdkworkspaceappsharinglevel) | false    |              |                                                                                                                                                                                                                                                |
| `slug`          | string                                                                 | false    |              | Slug is a unique identifier within the agent.                                                                                                                                                                                                  |
| `subdomain`     | boolean                                                                | false    |              | Subdomain denotes whether the app should be accessed via a path on the `coder server` or via a hostname-based dev URL. If this is set to true and there is no app wildcard configured on the server, the app will not be accessible in the UI. |
| `url`           | string                                                                 | false    |              | URL is the address being proxied to inside the workspace. If external is specified, this will be opened on the client.                                                                                                                         |

#### Enumerated Values

| Property        | Value           |
| --------------- | --------------- |
| `sharing_level` | `owner`         |
| `sharing_level` | `authenticated` |
| `sharing_level` | `public`        |

## codersdk.WorkspaceAppHealth

```json
"disabled"
```

### Properties

#### Enumerated Values

| Value          |
| -------------- |
| `disabled`     |
| `initializing` |
| `healthy`      |
| `unhealthy`    |

## codersdk.WorkspaceAppSharingLevel

```json
"owner"
```

### Properties

#### Enumerated Values

| Value           |
| --------------- |
| `owner`         |
| `authenticated` |
| `public`        |

## codersdk.WorkspaceBuild

```json
{
  "build_number": 0,
  "created_at": "2019-08-24T14:15:22Z",
  "daily_cost": 0,
  "deadline": "2019-08-24T14:15:22Z",
  "id": "497f6eca-6276-4993-bfeb-53cbbbba6f08",
  "initiator_id": "06588898-9a84-4b35-ba8f-f9cbd64946f3",
  "initiator_name": "string",
  "job": {
    "canceled_at": "2019-08-24T14:15:22Z",
    "completed_at": "2019-08-24T14:15:22Z",
    "created_at": "2019-08-24T14:15:22Z",
    "error": "string",
    "error_code": "MISSING_TEMPLATE_PARAMETER",
    "file_id": "8a0cfb4f-ddc9-436d-91bb-75133c583767",
    "id": "497f6eca-6276-4993-bfeb-53cbbbba6f08",
    "queue_position": 0,
    "queue_size": 0,
    "started_at": "2019-08-24T14:15:22Z",
    "status": "pending",
    "tags": {
      "property1": "string",
      "property2": "string"
    },
    "worker_id": "ae5fa6f7-c55b-40c1-b40a-b36ac467652b"
  },
  "max_deadline": "2019-08-24T14:15:22Z",
  "reason": "initiator",
  "resources": [
    {
      "agents": [
        {
          "apps": [
            {
              "command": "string",
              "display_name": "string",
              "external": true,
              "health": "disabled",
              "healthcheck": {
                "interval": 0,
                "threshold": 0,
                "url": "string"
              },
              "icon": "string",
              "id": "497f6eca-6276-4993-bfeb-53cbbbba6f08",
              "sharing_level": "owner",
              "slug": "string",
              "subdomain": true,
              "url": "string"
            }
          ],
          "architecture": "string",
          "connection_timeout_seconds": 0,
          "created_at": "2019-08-24T14:15:22Z",
          "directory": "string",
          "disconnected_at": "2019-08-24T14:15:22Z",
          "environment_variables": {
            "property1": "string",
            "property2": "string"
          },
          "expanded_directory": "string",
          "first_connected_at": "2019-08-24T14:15:22Z",
          "health": {
            "healthy": false,
            "reason": "agent has lost connection"
          },
          "id": "497f6eca-6276-4993-bfeb-53cbbbba6f08",
          "instance_id": "string",
          "last_connected_at": "2019-08-24T14:15:22Z",
          "latency": {
            "property1": {
              "latency_ms": 0,
              "preferred": true
            },
            "property2": {
              "latency_ms": 0,
              "preferred": true
            }
          },
          "lifecycle_state": "created",
          "login_before_ready": true,
          "name": "string",
          "operating_system": "string",
          "ready_at": "2019-08-24T14:15:22Z",
          "resource_id": "4d5215ed-38bb-48ed-879a-fdb9ca58522f",
          "shutdown_script": "string",
          "shutdown_script_timeout_seconds": 0,
          "started_at": "2019-08-24T14:15:22Z",
          "startup_logs_length": 0,
          "startup_logs_overflowed": true,
          "startup_script": "string",
          "startup_script_behavior": "blocking",
          "startup_script_timeout_seconds": 0,
          "status": "connecting",
          "subsystem": "envbox",
          "troubleshooting_url": "string",
          "updated_at": "2019-08-24T14:15:22Z",
          "version": "string"
        }
      ],
      "created_at": "2019-08-24T14:15:22Z",
      "daily_cost": 0,
      "hide": true,
      "icon": "string",
      "id": "497f6eca-6276-4993-bfeb-53cbbbba6f08",
      "job_id": "453bd7d7-5355-4d6d-a38e-d9e7eb218c3f",
      "metadata": [
        {
          "key": "string",
          "sensitive": true,
          "value": "string"
        }
      ],
      "name": "string",
      "type": "string",
      "workspace_transition": "start"
    }
  ],
  "status": "pending",
  "template_version_id": "0ba39c92-1f1b-4c32-aa3e-9925d7713eb1",
  "template_version_name": "string",
  "transition": "start",
  "updated_at": "2019-08-24T14:15:22Z",
  "workspace_id": "0967198e-ec7b-4c6b-b4d3-f71244cadbe9",
  "workspace_name": "string",
  "workspace_owner_id": "e7078695-5279-4c86-8774-3ac2367a2fc7",
  "workspace_owner_name": "string"
}
```

### Properties

| Name                    | Type                                                              | Required | Restrictions | Description |
| ----------------------- | ----------------------------------------------------------------- | -------- | ------------ | ----------- |
| `build_number`          | integer                                                           | false    |              |             |
| `created_at`            | string                                                            | false    |              |             |
| `daily_cost`            | integer                                                           | false    |              |             |
| `deadline`              | string                                                            | false    |              |             |
| `id`                    | string                                                            | false    |              |             |
| `initiator_id`          | string                                                            | false    |              |             |
| `initiator_name`        | string                                                            | false    |              |             |
| `job`                   | [codersdk.ProvisionerJob](#codersdkprovisionerjob)                | false    |              |             |
| `max_deadline`          | string                                                            | false    |              |             |
| `reason`                | [codersdk.BuildReason](#codersdkbuildreason)                      | false    |              |             |
| `resources`             | array of [codersdk.WorkspaceResource](#codersdkworkspaceresource) | false    |              |             |
| `status`                | [codersdk.WorkspaceStatus](#codersdkworkspacestatus)              | false    |              |             |
| `template_version_id`   | string                                                            | false    |              |             |
| `template_version_name` | string                                                            | false    |              |             |
| `transition`            | [codersdk.WorkspaceTransition](#codersdkworkspacetransition)      | false    |              |             |
| `updated_at`            | string                                                            | false    |              |             |
| `workspace_id`          | string                                                            | false    |              |             |
| `workspace_name`        | string                                                            | false    |              |             |
| `workspace_owner_id`    | string                                                            | false    |              |             |
| `workspace_owner_name`  | string                                                            | false    |              |             |

#### Enumerated Values

| Property     | Value       |
| ------------ | ----------- |
| `reason`     | `initiator` |
| `reason`     | `autostart` |
| `reason`     | `autostop`  |
| `status`     | `pending`   |
| `status`     | `starting`  |
| `status`     | `running`   |
| `status`     | `stopping`  |
| `status`     | `stopped`   |
| `status`     | `failed`    |
| `status`     | `canceling` |
| `status`     | `canceled`  |
| `status`     | `deleting`  |
| `status`     | `deleted`   |
| `transition` | `start`     |
| `transition` | `stop`      |
| `transition` | `delete`    |

## codersdk.WorkspaceBuildParameter

```json
{
  "name": "string",
  "value": "string"
}
```

### Properties

| Name    | Type   | Required | Restrictions | Description |
| ------- | ------ | -------- | ------------ | ----------- |
| `name`  | string | false    |              |             |
| `value` | string | false    |              |             |

## codersdk.WorkspaceConnectionLatencyMS

```json
{
  "p50": 0,
  "p95": 0
}
```

### Properties

| Name  | Type   | Required | Restrictions | Description |
| ----- | ------ | -------- | ------------ | ----------- |
| `p50` | number | false    |              |             |
| `p95` | number | false    |              |             |

## codersdk.WorkspaceDeploymentStats

```json
{
  "building": 0,
  "connection_latency_ms": {
    "p50": 0,
    "p95": 0
  },
  "failed": 0,
  "pending": 0,
  "running": 0,
  "rx_bytes": 0,
  "stopped": 0,
  "tx_bytes": 0
}
```

### Properties

| Name                    | Type                                                                           | Required | Restrictions | Description |
| ----------------------- | ------------------------------------------------------------------------------ | -------- | ------------ | ----------- |
| `building`              | integer                                                                        | false    |              |             |
| `connection_latency_ms` | [codersdk.WorkspaceConnectionLatencyMS](#codersdkworkspaceconnectionlatencyms) | false    |              |             |
| `failed`                | integer                                                                        | false    |              |             |
| `pending`               | integer                                                                        | false    |              |             |
| `running`               | integer                                                                        | false    |              |             |
| `rx_bytes`              | integer                                                                        | false    |              |             |
| `stopped`               | integer                                                                        | false    |              |             |
| `tx_bytes`              | integer                                                                        | false    |              |             |

## codersdk.WorkspaceHealth

```json
{
  "failing_agents": ["497f6eca-6276-4993-bfeb-53cbbbba6f08"],
  "healthy": false
}
```

### Properties

| Name             | Type            | Required | Restrictions | Description                                                          |
| ---------------- | --------------- | -------- | ------------ | -------------------------------------------------------------------- |
| `failing_agents` | array of string | false    |              | Failing agents lists the IDs of the agents that are failing, if any. |
| `healthy`        | boolean         | false    |              | Healthy is true if the workspace is healthy.                         |

## codersdk.WorkspaceProxy

```json
{
  "created_at": "2019-08-24T14:15:22Z",
  "deleted": true,
  "display_name": "string",
  "healthy": true,
  "icon_url": "string",
  "id": "497f6eca-6276-4993-bfeb-53cbbbba6f08",
  "name": "string",
  "path_app_url": "string",
  "status": {
    "checked_at": "2019-08-24T14:15:22Z",
    "report": {
      "errors": ["string"],
      "warnings": ["string"]
    },
    "status": "ok"
  },
  "updated_at": "2019-08-24T14:15:22Z",
  "wildcard_hostname": "string"
}
```

### Properties

| Name                | Type                                                           | Required | Restrictions | Description                                                                                                                                                                        |
| ------------------- | -------------------------------------------------------------- | -------- | ------------ | ---------------------------------------------------------------------------------------------------------------------------------------------------------------------------------- |
| `created_at`        | string                                                         | false    |              |                                                                                                                                                                                    |
| `deleted`           | boolean                                                        | false    |              |                                                                                                                                                                                    |
| `display_name`      | string                                                         | false    |              |                                                                                                                                                                                    |
| `healthy`           | boolean                                                        | false    |              |                                                                                                                                                                                    |
| `icon_url`          | string                                                         | false    |              |                                                                                                                                                                                    |
| `id`                | string                                                         | false    |              |                                                                                                                                                                                    |
| `name`              | string                                                         | false    |              |                                                                                                                                                                                    |
| `path_app_url`      | string                                                         | false    |              | Path app URL is the URL to the base path for path apps. Optional unless wildcard_hostname is set. E.g. https://us.example.com                                                      |
| `status`            | [codersdk.WorkspaceProxyStatus](#codersdkworkspaceproxystatus) | false    |              | Status is the latest status check of the proxy. This will be empty for deleted proxies. This value can be used to determine if a workspace proxy is healthy and ready to use.      |
| `updated_at`        | string                                                         | false    |              |                                                                                                                                                                                    |
| `wildcard_hostname` | string                                                         | false    |              | Wildcard hostname is the wildcard hostname for subdomain apps. E.g. _.us.example.com E.g. _--suffix.au.example.com Optional. Does not need to be on the same domain as PathAppURL. |

## codersdk.WorkspaceProxyStatus

```json
{
  "checked_at": "2019-08-24T14:15:22Z",
  "report": {
    "errors": ["string"],
    "warnings": ["string"]
  },
  "status": "ok"
}
```

### Properties

| Name         | Type                                                     | Required | Restrictions | Description                                                               |
| ------------ | -------------------------------------------------------- | -------- | ------------ | ------------------------------------------------------------------------- |
| `checked_at` | string                                                   | false    |              |                                                                           |
| `report`     | [codersdk.ProxyHealthReport](#codersdkproxyhealthreport) | false    |              | Report provides more information about the health of the workspace proxy. |
| `status`     | [codersdk.ProxyHealthStatus](#codersdkproxyhealthstatus) | false    |              |                                                                           |

## codersdk.WorkspaceQuota

```json
{
  "budget": 0,
  "credits_consumed": 0
}
```

### Properties

| Name               | Type    | Required | Restrictions | Description |
| ------------------ | ------- | -------- | ------------ | ----------- |
| `budget`           | integer | false    |              |             |
| `credits_consumed` | integer | false    |              |             |

## codersdk.WorkspaceResource

```json
{
  "agents": [
    {
      "apps": [
        {
          "command": "string",
          "display_name": "string",
          "external": true,
          "health": "disabled",
          "healthcheck": {
            "interval": 0,
            "threshold": 0,
            "url": "string"
          },
          "icon": "string",
          "id": "497f6eca-6276-4993-bfeb-53cbbbba6f08",
          "sharing_level": "owner",
          "slug": "string",
          "subdomain": true,
          "url": "string"
        }
      ],
      "architecture": "string",
      "connection_timeout_seconds": 0,
      "created_at": "2019-08-24T14:15:22Z",
      "directory": "string",
      "disconnected_at": "2019-08-24T14:15:22Z",
      "environment_variables": {
        "property1": "string",
        "property2": "string"
      },
      "expanded_directory": "string",
      "first_connected_at": "2019-08-24T14:15:22Z",
      "health": {
        "healthy": false,
        "reason": "agent has lost connection"
      },
      "id": "497f6eca-6276-4993-bfeb-53cbbbba6f08",
      "instance_id": "string",
      "last_connected_at": "2019-08-24T14:15:22Z",
      "latency": {
        "property1": {
          "latency_ms": 0,
          "preferred": true
        },
        "property2": {
          "latency_ms": 0,
          "preferred": true
        }
      },
      "lifecycle_state": "created",
      "login_before_ready": true,
      "name": "string",
      "operating_system": "string",
      "ready_at": "2019-08-24T14:15:22Z",
      "resource_id": "4d5215ed-38bb-48ed-879a-fdb9ca58522f",
      "shutdown_script": "string",
      "shutdown_script_timeout_seconds": 0,
      "started_at": "2019-08-24T14:15:22Z",
      "startup_logs_length": 0,
      "startup_logs_overflowed": true,
      "startup_script": "string",
      "startup_script_behavior": "blocking",
      "startup_script_timeout_seconds": 0,
      "status": "connecting",
      "subsystem": "envbox",
      "troubleshooting_url": "string",
      "updated_at": "2019-08-24T14:15:22Z",
      "version": "string"
    }
  ],
  "created_at": "2019-08-24T14:15:22Z",
  "daily_cost": 0,
  "hide": true,
  "icon": "string",
  "id": "497f6eca-6276-4993-bfeb-53cbbbba6f08",
  "job_id": "453bd7d7-5355-4d6d-a38e-d9e7eb218c3f",
  "metadata": [
    {
      "key": "string",
      "sensitive": true,
      "value": "string"
    }
  ],
  "name": "string",
  "type": "string",
  "workspace_transition": "start"
}
```

### Properties

| Name                   | Type                                                                              | Required | Restrictions | Description |
| ---------------------- | --------------------------------------------------------------------------------- | -------- | ------------ | ----------- |
| `agents`               | array of [codersdk.WorkspaceAgent](#codersdkworkspaceagent)                       | false    |              |             |
| `created_at`           | string                                                                            | false    |              |             |
| `daily_cost`           | integer                                                                           | false    |              |             |
| `hide`                 | boolean                                                                           | false    |              |             |
| `icon`                 | string                                                                            | false    |              |             |
| `id`                   | string                                                                            | false    |              |             |
| `job_id`               | string                                                                            | false    |              |             |
| `metadata`             | array of [codersdk.WorkspaceResourceMetadata](#codersdkworkspaceresourcemetadata) | false    |              |             |
| `name`                 | string                                                                            | false    |              |             |
| `type`                 | string                                                                            | false    |              |             |
| `workspace_transition` | [codersdk.WorkspaceTransition](#codersdkworkspacetransition)                      | false    |              |             |

#### Enumerated Values

| Property               | Value    |
| ---------------------- | -------- |
| `workspace_transition` | `start`  |
| `workspace_transition` | `stop`   |
| `workspace_transition` | `delete` |

## codersdk.WorkspaceResourceMetadata

```json
{
  "key": "string",
  "sensitive": true,
  "value": "string"
}
```

### Properties

| Name        | Type    | Required | Restrictions | Description |
| ----------- | ------- | -------- | ------------ | ----------- |
| `key`       | string  | false    |              |             |
| `sensitive` | boolean | false    |              |             |
| `value`     | string  | false    |              |             |

## codersdk.WorkspaceStatus

```json
"pending"
```

### Properties

#### Enumerated Values

| Value       |
| ----------- |
| `pending`   |
| `starting`  |
| `running`   |
| `stopping`  |
| `stopped`   |
| `failed`    |
| `canceling` |
| `canceled`  |
| `deleting`  |
| `deleted`   |

## codersdk.WorkspaceTransition

```json
"start"
```

### Properties

#### Enumerated Values

| Value    |
| -------- |
| `start`  |
| `stop`   |
| `delete` |

## codersdk.WorkspacesResponse

```json
{
  "count": 0,
  "workspaces": [
    {
      "autostart_schedule": "string",
      "created_at": "2019-08-24T14:15:22Z",
      "deleting_at": "2019-08-24T14:15:22Z",
      "health": {
        "failing_agents": ["497f6eca-6276-4993-bfeb-53cbbbba6f08"],
        "healthy": false
      },
      "id": "497f6eca-6276-4993-bfeb-53cbbbba6f08",
      "last_used_at": "2019-08-24T14:15:22Z",
      "latest_build": {
        "build_number": 0,
        "created_at": "2019-08-24T14:15:22Z",
        "daily_cost": 0,
        "deadline": "2019-08-24T14:15:22Z",
        "id": "497f6eca-6276-4993-bfeb-53cbbbba6f08",
        "initiator_id": "06588898-9a84-4b35-ba8f-f9cbd64946f3",
        "initiator_name": "string",
        "job": {
          "canceled_at": "2019-08-24T14:15:22Z",
          "completed_at": "2019-08-24T14:15:22Z",
          "created_at": "2019-08-24T14:15:22Z",
          "error": "string",
          "error_code": "MISSING_TEMPLATE_PARAMETER",
          "file_id": "8a0cfb4f-ddc9-436d-91bb-75133c583767",
          "id": "497f6eca-6276-4993-bfeb-53cbbbba6f08",
          "queue_position": 0,
          "queue_size": 0,
          "started_at": "2019-08-24T14:15:22Z",
          "status": "pending",
          "tags": {
            "property1": "string",
            "property2": "string"
          },
          "worker_id": "ae5fa6f7-c55b-40c1-b40a-b36ac467652b"
        },
        "max_deadline": "2019-08-24T14:15:22Z",
        "reason": "initiator",
        "resources": [
          {
            "agents": [
              {
                "apps": [
                  {
                    "command": "string",
                    "display_name": "string",
                    "external": true,
                    "health": "disabled",
                    "healthcheck": {},
                    "icon": "string",
                    "id": "497f6eca-6276-4993-bfeb-53cbbbba6f08",
                    "sharing_level": "owner",
                    "slug": "string",
                    "subdomain": true,
                    "url": "string"
                  }
                ],
                "architecture": "string",
                "connection_timeout_seconds": 0,
                "created_at": "2019-08-24T14:15:22Z",
                "directory": "string",
                "disconnected_at": "2019-08-24T14:15:22Z",
                "environment_variables": {
                  "property1": "string",
                  "property2": "string"
                },
                "expanded_directory": "string",
                "first_connected_at": "2019-08-24T14:15:22Z",
                "health": {
                  "healthy": false,
                  "reason": "agent has lost connection"
                },
                "id": "497f6eca-6276-4993-bfeb-53cbbbba6f08",
                "instance_id": "string",
                "last_connected_at": "2019-08-24T14:15:22Z",
                "latency": {
                  "property1": {
                    "latency_ms": 0,
                    "preferred": true
                  },
                  "property2": {
                    "latency_ms": 0,
                    "preferred": true
                  }
                },
                "lifecycle_state": "created",
                "login_before_ready": true,
                "name": "string",
                "operating_system": "string",
                "ready_at": "2019-08-24T14:15:22Z",
                "resource_id": "4d5215ed-38bb-48ed-879a-fdb9ca58522f",
                "shutdown_script": "string",
                "shutdown_script_timeout_seconds": 0,
                "started_at": "2019-08-24T14:15:22Z",
                "startup_logs_length": 0,
                "startup_logs_overflowed": true,
                "startup_script": "string",
                "startup_script_behavior": "blocking",
                "startup_script_timeout_seconds": 0,
                "status": "connecting",
                "subsystem": "envbox",
                "troubleshooting_url": "string",
                "updated_at": "2019-08-24T14:15:22Z",
                "version": "string"
              }
            ],
            "created_at": "2019-08-24T14:15:22Z",
            "daily_cost": 0,
            "hide": true,
            "icon": "string",
            "id": "497f6eca-6276-4993-bfeb-53cbbbba6f08",
            "job_id": "453bd7d7-5355-4d6d-a38e-d9e7eb218c3f",
            "metadata": [
              {
                "key": "string",
                "sensitive": true,
                "value": "string"
              }
            ],
            "name": "string",
            "type": "string",
            "workspace_transition": "start"
          }
        ],
        "status": "pending",
        "template_version_id": "0ba39c92-1f1b-4c32-aa3e-9925d7713eb1",
        "template_version_name": "string",
        "transition": "start",
        "updated_at": "2019-08-24T14:15:22Z",
        "workspace_id": "0967198e-ec7b-4c6b-b4d3-f71244cadbe9",
        "workspace_name": "string",
        "workspace_owner_id": "e7078695-5279-4c86-8774-3ac2367a2fc7",
        "workspace_owner_name": "string"
      },
      "locked_at": "2019-08-24T14:15:22Z",
      "name": "string",
      "organization_id": "7c60d51f-b44e-4682-87d6-449835ea4de6",
      "outdated": true,
      "owner_id": "8826ee2e-7933-4665-aef2-2393f84a0d05",
      "owner_name": "string",
      "template_allow_user_cancel_workspace_jobs": true,
      "template_display_name": "string",
      "template_icon": "string",
      "template_id": "c6d67e98-83ea-49f0-8812-e4abae2b68bc",
      "template_name": "string",
      "ttl_ms": 0,
      "updated_at": "2019-08-24T14:15:22Z"
    }
  ]
}
```

### Properties

| Name         | Type                                              | Required | Restrictions | Description |
| ------------ | ------------------------------------------------- | -------- | ------------ | ----------- |
| `count`      | integer                                           | false    |              |             |
| `workspaces` | array of [codersdk.Workspace](#codersdkworkspace) | false    |              |             |

## derp.ServerInfoMessage

```json
{
  "tokenBucketBytesBurst": 0,
  "tokenBucketBytesPerSecond": 0
}
```

### Properties

| Name                                                                                       | Type    | Required | Restrictions | Description                                                                                                              |
| ------------------------------------------------------------------------------------------ | ------- | -------- | ------------ | ------------------------------------------------------------------------------------------------------------------------ |
| `tokenBucketBytesBurst`                                                                    | integer | false    |              | Tokenbucketbytesburst is how many bytes the server will allow to burst, temporarily violating TokenBucketBytesPerSecond. |
| Zero means unspecified. There might be a limit, but the client need not try to respect it. |
| `tokenBucketBytesPerSecond`                                                                | integer | false    |              | Tokenbucketbytespersecond is how many bytes per second the server says it will accept, including all framing bytes.      |
| Zero means unspecified. There might be a limit, but the client need not try to respect it. |

## healthcheck.AccessURLReport

```json
{
  "access_url": "string",
  "error": "string",
  "healthy": true,
  "healthz_response": "string",
  "reachable": true,
  "status_code": 0
}
```

### Properties

| Name               | Type    | Required | Restrictions | Description |
| ------------------ | ------- | -------- | ------------ | ----------- |
| `access_url`       | string  | false    |              |             |
| `error`            | string  | false    |              |             |
| `healthy`          | boolean | false    |              |             |
| `healthz_response` | string  | false    |              |             |
| `reachable`        | boolean | false    |              |             |
| `status_code`      | integer | false    |              |             |

## healthcheck.DERPNodeReport

```json
{
  "can_exchange_messages": true,
  "client_errs": [["string"]],
  "client_logs": [["string"]],
  "error": "string",
  "healthy": true,
  "node": {
    "certName": "string",
    "derpport": 0,
    "forceHTTP": true,
    "hostName": "string",
    "insecureForTests": true,
    "ipv4": "string",
    "ipv6": "string",
    "name": "string",
    "regionID": 0,
    "stunonly": true,
    "stunport": 0,
    "stuntestIP": "string"
  },
  "node_info": {
    "tokenBucketBytesBurst": 0,
    "tokenBucketBytesPerSecond": 0
  },
  "round_trip_ping": 0,
  "stun": {
    "canSTUN": true,
    "enabled": true,
    "error": null
  },
  "uses_websocket": true
}
```

### Properties

| Name                    | Type                                                     | Required | Restrictions | Description |
| ----------------------- | -------------------------------------------------------- | -------- | ------------ | ----------- |
| `can_exchange_messages` | boolean                                                  | false    |              |             |
| `client_errs`           | array of array                                           | false    |              |             |
| `client_logs`           | array of array                                           | false    |              |             |
| `error`                 | string                                                   | false    |              |             |
| `healthy`               | boolean                                                  | false    |              |             |
| `node`                  | [tailcfg.DERPNode](#tailcfgderpnode)                     | false    |              |             |
| `node_info`             | [derp.ServerInfoMessage](#derpserverinfomessage)         | false    |              |             |
| `round_trip_ping`       | integer                                                  | false    |              |             |
| `stun`                  | [healthcheck.DERPStunReport](#healthcheckderpstunreport) | false    |              |             |
| `uses_websocket`        | boolean                                                  | false    |              |             |

## healthcheck.DERPRegionReport

```json
{
  "error": "string",
  "healthy": true,
  "node_reports": [
    {
      "can_exchange_messages": true,
      "client_errs": [["string"]],
      "client_logs": [["string"]],
      "error": "string",
      "healthy": true,
      "node": {
        "certName": "string",
        "derpport": 0,
        "forceHTTP": true,
        "hostName": "string",
        "insecureForTests": true,
        "ipv4": "string",
        "ipv6": "string",
        "name": "string",
        "regionID": 0,
        "stunonly": true,
        "stunport": 0,
        "stuntestIP": "string"
      },
      "node_info": {
        "tokenBucketBytesBurst": 0,
        "tokenBucketBytesPerSecond": 0
      },
      "round_trip_ping": 0,
      "stun": {
        "canSTUN": true,
        "enabled": true,
        "error": null
      },
      "uses_websocket": true
    }
  ],
  "region": {
    "avoid": true,
    "embeddedRelay": true,
    "nodes": [
      {
        "certName": "string",
        "derpport": 0,
        "forceHTTP": true,
        "hostName": "string",
        "insecureForTests": true,
        "ipv4": "string",
        "ipv6": "string",
        "name": "string",
        "regionID": 0,
        "stunonly": true,
        "stunport": 0,
        "stuntestIP": "string"
      }
    ],
    "regionCode": "string",
    "regionID": 0,
    "regionName": "string"
  }
}
```

### Properties

| Name           | Type                                                              | Required | Restrictions | Description |
| -------------- | ----------------------------------------------------------------- | -------- | ------------ | ----------- |
| `error`        | string                                                            | false    |              |             |
| `healthy`      | boolean                                                           | false    |              |             |
| `node_reports` | array of [healthcheck.DERPNodeReport](#healthcheckderpnodereport) | false    |              |             |
| `region`       | [tailcfg.DERPRegion](#tailcfgderpregion)                          | false    |              |             |

## healthcheck.DERPReport

```json
{
  "error": "string",
  "healthy": true,
  "netcheck": {
    "captivePortal": "string",
    "globalV4": "string",
    "globalV6": "string",
    "hairPinning": "string",
    "icmpv4": true,
    "ipv4": true,
    "ipv4CanSend": true,
    "ipv6": true,
    "ipv6CanSend": true,
    "mappingVariesByDestIP": "string",
    "oshasIPv6": true,
    "pcp": "string",
    "pmp": "string",
    "preferredDERP": 0,
    "regionLatency": {
      "property1": 0,
      "property2": 0
    },
    "regionV4Latency": {
      "property1": 0,
      "property2": 0
    },
    "regionV6Latency": {
      "property1": 0,
      "property2": 0
    },
    "udp": true,
    "upnP": "string"
  },
  "netcheck_err": "string",
  "netcheck_logs": ["string"],
  "regions": {
    "property1": {
      "error": "string",
      "healthy": true,
      "node_reports": [
        {
          "can_exchange_messages": true,
          "client_errs": [["string"]],
          "client_logs": [["string"]],
          "error": "string",
          "healthy": true,
          "node": {
            "certName": "string",
            "derpport": 0,
            "forceHTTP": true,
            "hostName": "string",
            "insecureForTests": true,
            "ipv4": "string",
            "ipv6": "string",
            "name": "string",
            "regionID": 0,
            "stunonly": true,
            "stunport": 0,
            "stuntestIP": "string"
          },
          "node_info": {
            "tokenBucketBytesBurst": 0,
            "tokenBucketBytesPerSecond": 0
          },
          "round_trip_ping": 0,
          "stun": {
            "canSTUN": true,
            "enabled": true,
            "error": null
          },
          "uses_websocket": true
        }
      ],
      "region": {
        "avoid": true,
        "embeddedRelay": true,
        "nodes": [
          {
            "certName": "string",
            "derpport": 0,
            "forceHTTP": true,
            "hostName": "string",
            "insecureForTests": true,
            "ipv4": "string",
            "ipv6": "string",
            "name": "string",
            "regionID": 0,
            "stunonly": true,
            "stunport": 0,
            "stuntestIP": "string"
          }
        ],
        "regionCode": "string",
        "regionID": 0,
        "regionName": "string"
      }
    },
    "property2": {
      "error": "string",
      "healthy": true,
      "node_reports": [
        {
          "can_exchange_messages": true,
          "client_errs": [["string"]],
          "client_logs": [["string"]],
          "error": "string",
          "healthy": true,
          "node": {
            "certName": "string",
            "derpport": 0,
            "forceHTTP": true,
            "hostName": "string",
            "insecureForTests": true,
            "ipv4": "string",
            "ipv6": "string",
            "name": "string",
            "regionID": 0,
            "stunonly": true,
            "stunport": 0,
            "stuntestIP": "string"
          },
          "node_info": {
            "tokenBucketBytesBurst": 0,
            "tokenBucketBytesPerSecond": 0
          },
          "round_trip_ping": 0,
          "stun": {
            "canSTUN": true,
            "enabled": true,
            "error": null
          },
          "uses_websocket": true
        }
      ],
      "region": {
        "avoid": true,
        "embeddedRelay": true,
        "nodes": [
          {
            "certName": "string",
            "derpport": 0,
            "forceHTTP": true,
            "hostName": "string",
            "insecureForTests": true,
            "ipv4": "string",
            "ipv6": "string",
            "name": "string",
            "regionID": 0,
            "stunonly": true,
            "stunport": 0,
            "stuntestIP": "string"
          }
        ],
        "regionCode": "string",
        "regionID": 0,
        "regionName": "string"
      }
    }
  }
}
```

### Properties

| Name               | Type                                                         | Required | Restrictions | Description |
| ------------------ | ------------------------------------------------------------ | -------- | ------------ | ----------- |
| `error`            | string                                                       | false    |              |             |
| `healthy`          | boolean                                                      | false    |              |             |
| `netcheck`         | [netcheck.Report](#netcheckreport)                           | false    |              |             |
| `netcheck_err`     | string                                                       | false    |              |             |
| `netcheck_logs`    | array of string                                              | false    |              |             |
| `regions`          | object                                                       | false    |              |             |
| » `[any property]` | [healthcheck.DERPRegionReport](#healthcheckderpregionreport) | false    |              |             |

## healthcheck.DERPStunReport

```json
{
  "canSTUN": true,
  "enabled": true,
  "error": null
}
```

### Properties

| Name      | Type    | Required | Restrictions | Description |
| --------- | ------- | -------- | ------------ | ----------- |
| `canSTUN` | boolean | false    |              |             |
| `enabled` | boolean | false    |              |             |
| `error`   | any     | false    |              |             |

## healthcheck.DatabaseReport

```json
{
  "error": "string",
  "healthy": true,
  "latency": 0,
  "reachable": true
}
```

### Properties

| Name        | Type    | Required | Restrictions | Description |
| ----------- | ------- | -------- | ------------ | ----------- |
| `error`     | string  | false    |              |             |
| `healthy`   | boolean | false    |              |             |
| `latency`   | integer | false    |              |             |
| `reachable` | boolean | false    |              |             |

## healthcheck.Report

```json
{
  "access_url": {
    "access_url": "string",
    "error": "string",
    "healthy": true,
    "healthz_response": "string",
    "reachable": true,
    "status_code": 0
  },
  "coder_version": "string",
  "database": {
    "error": "string",
    "healthy": true,
    "latency": 0,
    "reachable": true
  },
  "derp": {
    "error": "string",
    "healthy": true,
    "netcheck": {
      "captivePortal": "string",
      "globalV4": "string",
      "globalV6": "string",
      "hairPinning": "string",
      "icmpv4": true,
      "ipv4": true,
      "ipv4CanSend": true,
      "ipv6": true,
      "ipv6CanSend": true,
      "mappingVariesByDestIP": "string",
      "oshasIPv6": true,
      "pcp": "string",
      "pmp": "string",
      "preferredDERP": 0,
      "regionLatency": {
        "property1": 0,
        "property2": 0
      },
      "regionV4Latency": {
        "property1": 0,
        "property2": 0
      },
      "regionV6Latency": {
        "property1": 0,
        "property2": 0
      },
      "udp": true,
      "upnP": "string"
    },
    "netcheck_err": "string",
    "netcheck_logs": ["string"],
    "regions": {
      "property1": {
        "error": "string",
        "healthy": true,
        "node_reports": [
          {
            "can_exchange_messages": true,
            "client_errs": [["string"]],
            "client_logs": [["string"]],
            "error": "string",
            "healthy": true,
            "node": {
              "certName": "string",
              "derpport": 0,
              "forceHTTP": true,
              "hostName": "string",
              "insecureForTests": true,
              "ipv4": "string",
              "ipv6": "string",
              "name": "string",
              "regionID": 0,
              "stunonly": true,
              "stunport": 0,
              "stuntestIP": "string"
            },
            "node_info": {
              "tokenBucketBytesBurst": 0,
              "tokenBucketBytesPerSecond": 0
            },
            "round_trip_ping": 0,
            "stun": {
              "canSTUN": true,
              "enabled": true,
              "error": null
            },
            "uses_websocket": true
          }
        ],
        "region": {
          "avoid": true,
          "embeddedRelay": true,
          "nodes": [
            {
              "certName": "string",
              "derpport": 0,
              "forceHTTP": true,
              "hostName": "string",
              "insecureForTests": true,
              "ipv4": "string",
              "ipv6": "string",
              "name": "string",
              "regionID": 0,
              "stunonly": true,
              "stunport": 0,
              "stuntestIP": "string"
            }
          ],
          "regionCode": "string",
          "regionID": 0,
          "regionName": "string"
        }
      },
      "property2": {
        "error": "string",
        "healthy": true,
        "node_reports": [
          {
            "can_exchange_messages": true,
            "client_errs": [["string"]],
            "client_logs": [["string"]],
            "error": "string",
            "healthy": true,
            "node": {
              "certName": "string",
              "derpport": 0,
              "forceHTTP": true,
              "hostName": "string",
              "insecureForTests": true,
              "ipv4": "string",
              "ipv6": "string",
              "name": "string",
              "regionID": 0,
              "stunonly": true,
              "stunport": 0,
              "stuntestIP": "string"
            },
            "node_info": {
              "tokenBucketBytesBurst": 0,
              "tokenBucketBytesPerSecond": 0
            },
            "round_trip_ping": 0,
            "stun": {
              "canSTUN": true,
              "enabled": true,
              "error": null
            },
            "uses_websocket": true
          }
        ],
        "region": {
          "avoid": true,
          "embeddedRelay": true,
          "nodes": [
            {
              "certName": "string",
              "derpport": 0,
              "forceHTTP": true,
              "hostName": "string",
              "insecureForTests": true,
              "ipv4": "string",
              "ipv6": "string",
              "name": "string",
              "regionID": 0,
              "stunonly": true,
              "stunport": 0,
              "stuntestIP": "string"
            }
          ],
          "regionCode": "string",
          "regionID": 0,
          "regionName": "string"
        }
      }
    }
  },
  "failing_sections": ["string"],
  "healthy": true,
  "time": "string",
  "websocket": {
    "error": "string",
    "healthy": true,
    "response": {
      "body": "string",
      "code": 0
    }
  }
}
```

### Properties

| Name               | Type                                                       | Required | Restrictions | Description                                                                |
| ------------------ | ---------------------------------------------------------- | -------- | ------------ | -------------------------------------------------------------------------- |
| `access_url`       | [healthcheck.AccessURLReport](#healthcheckaccessurlreport) | false    |              |                                                                            |
| `coder_version`    | string                                                     | false    |              | The Coder version of the server that the report was generated on.          |
| `database`         | [healthcheck.DatabaseReport](#healthcheckdatabasereport)   | false    |              |                                                                            |
| `derp`             | [healthcheck.DERPReport](#healthcheckderpreport)           | false    |              |                                                                            |
| `failing_sections` | array of string                                            | false    |              | Failing sections is a list of sections that have failed their healthcheck. |
| `healthy`          | boolean                                                    | false    |              | Healthy is true if the report returns no errors.                           |
| `time`             | string                                                     | false    |              | Time is the time the report was generated at.                              |
| `websocket`        | [healthcheck.WebsocketReport](#healthcheckwebsocketreport) | false    |              |                                                                            |

## healthcheck.WebsocketReport

```json
{
  "error": "string",
  "healthy": true,
  "response": {
    "body": "string",
    "code": 0
  }
}
```

### Properties

| Name       | Type                                                           | Required | Restrictions | Description |
| ---------- | -------------------------------------------------------------- | -------- | ------------ | ----------- |
| `error`    | string                                                         | false    |              |             |
| `healthy`  | boolean                                                        | false    |              |             |
| `response` | [healthcheck.WebsocketResponse](#healthcheckwebsocketresponse) | false    |              |             |

## healthcheck.WebsocketResponse

```json
{
  "body": "string",
  "code": 0
}
```

### Properties

| Name   | Type    | Required | Restrictions | Description |
| ------ | ------- | -------- | ------------ | ----------- |
| `body` | string  | false    |              |             |
| `code` | integer | false    |              |             |

## netcheck.Report

```json
{
  "captivePortal": "string",
  "globalV4": "string",
  "globalV6": "string",
  "hairPinning": "string",
  "icmpv4": true,
  "ipv4": true,
  "ipv4CanSend": true,
  "ipv6": true,
  "ipv6CanSend": true,
  "mappingVariesByDestIP": "string",
  "oshasIPv6": true,
  "pcp": "string",
  "pmp": "string",
  "preferredDERP": 0,
  "regionLatency": {
    "property1": 0,
    "property2": 0
  },
  "regionV4Latency": {
    "property1": 0,
    "property2": 0
  },
  "regionV6Latency": {
    "property1": 0,
    "property2": 0
  },
  "udp": true,
  "upnP": "string"
}
```

### Properties

| Name                    | Type    | Required | Restrictions | Description                                                                                                                        |
| ----------------------- | ------- | -------- | ------------ | ---------------------------------------------------------------------------------------------------------------------------------- |
| `captivePortal`         | string  | false    |              | Captiveportal is set when we think there's a captive portal that is intercepting HTTP traffic.                                     |
| `globalV4`              | string  | false    |              | ip:port of global IPv4                                                                                                             |
| `globalV6`              | string  | false    |              | [ip]:port of global IPv6                                                                                                           |
| `hairPinning`           | string  | false    |              | Hairpinning is whether the router supports communicating between two local devices through the NATted public IP address (on IPv4). |
| `icmpv4`                | boolean | false    |              | an ICMPv4 round trip completed                                                                                                     |
| `ipv4`                  | boolean | false    |              | an IPv4 STUN round trip completed                                                                                                  |
| `ipv4CanSend`           | boolean | false    |              | an IPv4 packet was able to be sent                                                                                                 |
| `ipv6`                  | boolean | false    |              | an IPv6 STUN round trip completed                                                                                                  |
| `ipv6CanSend`           | boolean | false    |              | an IPv6 packet was able to be sent                                                                                                 |
| `mappingVariesByDestIP` | string  | false    |              | Mappingvariesbydestip is whether STUN results depend which STUN server you're talking to (on IPv4).                                |
| `oshasIPv6`             | boolean | false    |              | could bind a socket to ::1                                                                                                         |
| `pcp`                   | string  | false    |              | Pcp is whether PCP appears present on the LAN. Empty means not checked.                                                            |
| `pmp`                   | string  | false    |              | Pmp is whether NAT-PMP appears present on the LAN. Empty means not checked.                                                        |
| `preferredDERP`         | integer | false    |              | or 0 for unknown                                                                                                                   |
| `regionLatency`         | object  | false    |              | keyed by DERP Region ID                                                                                                            |
| » `[any property]`      | integer | false    |              |                                                                                                                                    |
| `regionV4Latency`       | object  | false    |              | keyed by DERP Region ID                                                                                                            |
| » `[any property]`      | integer | false    |              |                                                                                                                                    |
| `regionV6Latency`       | object  | false    |              | keyed by DERP Region ID                                                                                                            |
| » `[any property]`      | integer | false    |              |                                                                                                                                    |
| `udp`                   | boolean | false    |              | a UDP STUN round trip completed                                                                                                    |
| `upnP`                  | string  | false    |              | Upnp is whether UPnP appears present on the LAN. Empty means not checked.                                                          |

## sql.NullTime

```json
{
  "time": "string",
  "valid": true
}
```

### Properties

| Name    | Type    | Required | Restrictions | Description                       |
| ------- | ------- | -------- | ------------ | --------------------------------- |
| `time`  | string  | false    |              |                                   |
| `valid` | boolean | false    |              | Valid is true if Time is not NULL |

## tailcfg.DERPMap

```json
{
  "omitDefaultRegions": true,
  "regions": {
    "property1": {
      "avoid": true,
      "embeddedRelay": true,
      "nodes": [
        {
          "certName": "string",
          "derpport": 0,
          "forceHTTP": true,
          "hostName": "string",
          "insecureForTests": true,
          "ipv4": "string",
          "ipv6": "string",
          "name": "string",
          "regionID": 0,
          "stunonly": true,
          "stunport": 0,
          "stuntestIP": "string"
        }
      ],
      "regionCode": "string",
      "regionID": 0,
      "regionName": "string"
    },
    "property2": {
      "avoid": true,
      "embeddedRelay": true,
      "nodes": [
        {
          "certName": "string",
          "derpport": 0,
          "forceHTTP": true,
          "hostName": "string",
          "insecureForTests": true,
          "ipv4": "string",
          "ipv6": "string",
          "name": "string",
          "regionID": 0,
          "stunonly": true,
          "stunport": 0,
          "stuntestIP": "string"
        }
      ],
      "regionCode": "string",
      "regionID": 0,
      "regionName": "string"
    }
  }
}
```

### Properties

| Name                 | Type    | Required | Restrictions | Description                                                                                                                                                                    |
| -------------------- | ------- | -------- | ------------ | ------------------------------------------------------------------------------------------------------------------------------------------------------------------------------ |
| `omitDefaultRegions` | boolean | false    |              | Omitdefaultregions specifies to not use Tailscale's DERP servers, and only use those specified in this DERPMap. If there are none set outside of the defaults, this is a noop. |
| `regions`            | object  | false    |              | Regions is the set of geographic regions running DERP node(s).                                                                                                                 |

It's keyed by the DERPRegion.RegionID.
The numbers are not necessarily contiguous.|
|» `[any property]`|[tailcfg.DERPRegion](#tailcfgderpregion)|false|||

## tailcfg.DERPNode

```json
{
  "certName": "string",
  "derpport": 0,
  "forceHTTP": true,
  "hostName": "string",
  "insecureForTests": true,
  "ipv4": "string",
  "ipv6": "string",
  "name": "string",
  "regionID": 0,
  "stunonly": true,
  "stunport": 0,
  "stuntestIP": "string"
}
```

### Properties

| Name                                                                                                                  | Type    | Required | Restrictions | Description                                                                                                                                                                                                                                                       |
| --------------------------------------------------------------------------------------------------------------------- | ------- | -------- | ------------ | ----------------------------------------------------------------------------------------------------------------------------------------------------------------------------------------------------------------------------------------------------------------- |
| `certName`                                                                                                            | string  | false    |              | Certname optionally specifies the expected TLS cert common name. If empty, HostName is used. If CertName is non-empty, HostName is only used for the TCP dial (if IPv4/IPv6 are not present) + TLS ClientHello.                                                   |
| `derpport`                                                                                                            | integer | false    |              | Derpport optionally provides an alternate TLS port number for the DERP HTTPS server.                                                                                                                                                                              |
| If zero, 443 is used.                                                                                                 |
| `forceHTTP`                                                                                                           | boolean | false    |              | Forcehttp is used by unit tests to force HTTP. It should not be set by users.                                                                                                                                                                                     |
| `hostName`                                                                                                            | string  | false    |              | Hostname is the DERP node's hostname.                                                                                                                                                                                                                             |
| It is required but need not be unique; multiple nodes may have the same HostName but vary in configuration otherwise. |
| `insecureForTests`                                                                                                    | boolean | false    |              | Insecurefortests is used by unit tests to disable TLS verification. It should not be set by users.                                                                                                                                                                |
| `ipv4`                                                                                                                | string  | false    |              | Ipv4 optionally forces an IPv4 address to use, instead of using DNS. If empty, A record(s) from DNS lookups of HostName are used. If the string is not an IPv4 address, IPv4 is not used; the conventional string to disable IPv4 (and not use DNS) is "none".    |
| `ipv6`                                                                                                                | string  | false    |              | Ipv6 optionally forces an IPv6 address to use, instead of using DNS. If empty, AAAA record(s) from DNS lookups of HostName are used. If the string is not an IPv6 address, IPv6 is not used; the conventional string to disable IPv6 (and not use DNS) is "none". |
| `name`                                                                                                                | string  | false    |              | Name is a unique node name (across all regions). It is not a host name. It's typically of the form "1b", "2a", "3b", etc. (region ID + suffix within that region)                                                                                                 |
| `regionID`                                                                                                            | integer | false    |              | Regionid is the RegionID of the DERPRegion that this node is running in.                                                                                                                                                                                          |
| `stunonly`                                                                                                            | boolean | false    |              | Stunonly marks a node as only a STUN server and not a DERP server.                                                                                                                                                                                                |
| `stunport`                                                                                                            | integer | false    |              | Port optionally specifies a STUN port to use. Zero means 3478. To disable STUN on this node, use -1.                                                                                                                                                              |
| `stuntestIP`                                                                                                          | string  | false    |              | Stuntestip is used in tests to override the STUN server's IP. If empty, it's assumed to be the same as the DERP server.                                                                                                                                           |

## tailcfg.DERPRegion

```json
{
  "avoid": true,
  "embeddedRelay": true,
  "nodes": [
    {
      "certName": "string",
      "derpport": 0,
      "forceHTTP": true,
      "hostName": "string",
      "insecureForTests": true,
      "ipv4": "string",
      "ipv6": "string",
      "name": "string",
      "regionID": 0,
      "stunonly": true,
      "stunport": 0,
      "stuntestIP": "string"
    }
  ],
  "regionCode": "string",
  "regionID": 0,
  "regionName": "string"
}
```

### Properties

| Name                                                                                                                                                                                                                                                                                                        | Type                                          | Required | Restrictions | Description                                                                                                                                                                                                                                        |
| ----------------------------------------------------------------------------------------------------------------------------------------------------------------------------------------------------------------------------------------------------------------------------------------------------------- | --------------------------------------------- | -------- | ------------ | -------------------------------------------------------------------------------------------------------------------------------------------------------------------------------------------------------------------------------------------------- |
| `avoid`                                                                                                                                                                                                                                                                                                     | boolean                                       | false    |              | Avoid is whether the client should avoid picking this as its home region. The region should only be used if a peer is there. Clients already using this region as their home should migrate away to a new region without Avoid set.                |
| `embeddedRelay`                                                                                                                                                                                                                                                                                             | boolean                                       | false    |              | Embeddedrelay is true when the region is bundled with the Coder control plane.                                                                                                                                                                     |
| `nodes`                                                                                                                                                                                                                                                                                                     | array of [tailcfg.DERPNode](#tailcfgderpnode) | false    |              | Nodes are the DERP nodes running in this region, in priority order for the current client. Client TLS connections should ideally only go to the first entry (falling back to the second if necessary). STUN packets should go to the first 1 or 2. |
| If nodes within a region route packets amongst themselves, but not to other regions. That said, each user/domain should get a the same preferred node order, so if all nodes for a user/network pick the first one (as they should, when things are healthy), the inter-cluster routing is minimal to zero. |
| `regionCode`                                                                                                                                                                                                                                                                                                | string                                        | false    |              | Regioncode is a short name for the region. It's usually a popular city or airport code in the region: "nyc", "sf", "sin", "fra", etc.                                                                                                              |
| `regionID`                                                                                                                                                                                                                                                                                                  | integer                                       | false    |              | Regionid is a unique integer for a geographic region.                                                                                                                                                                                              |

It corresponds to the legacy derpN.tailscale.com hostnames used by older clients. (Older clients will continue to resolve derpN.tailscale.com when contacting peers, rather than use the server-provided DERPMap)
RegionIDs must be non-zero, positive, and guaranteed to fit in a JavaScript number.
RegionIDs in range 900-999 are reserved for end users to run their own DERP nodes.|
|`regionName`|string|false||Regionname is a long English name for the region: "New York City", "San Francisco", "Singapore", "Frankfurt", etc.|

## url.Userinfo

```json
{}
```

### Properties

_None_

## workspaceapps.AccessMethod

```json
"path"
```

### Properties

#### Enumerated Values

| Value       |
| ----------- |
| `path`      |
| `subdomain` |
| `terminal`  |

## workspaceapps.IssueTokenRequest

```json
{
  "app_hostname": "string",
  "app_path": "string",
  "app_query": "string",
  "app_request": {
    "access_method": "path",
    "agent_name_or_id": "string",
    "app_slug_or_port": "string",
    "base_path": "string",
    "username_or_id": "string",
    "workspace_name_or_id": "string"
  },
  "path_app_base_url": "string",
  "session_token": "string"
}
```

### Properties

| Name                | Type                                           | Required | Restrictions | Description                                                                                                     |
| ------------------- | ---------------------------------------------- | -------- | ------------ | --------------------------------------------------------------------------------------------------------------- |
| `app_hostname`      | string                                         | false    |              | App hostname is the optional hostname for subdomain apps on the external proxy. It must start with an asterisk. |
| `app_path`          | string                                         | false    |              | App path is the path of the user underneath the app base path.                                                  |
| `app_query`         | string                                         | false    |              | App query is the query parameters the user provided in the app request.                                         |
| `app_request`       | [workspaceapps.Request](#workspaceappsrequest) | false    |              |                                                                                                                 |
| `path_app_base_url` | string                                         | false    |              | Path app base URL is required.                                                                                  |
| `session_token`     | string                                         | false    |              | Session token is the session token provided by the user.                                                        |

## workspaceapps.Request

```json
{
  "access_method": "path",
  "agent_name_or_id": "string",
  "app_slug_or_port": "string",
  "base_path": "string",
  "username_or_id": "string",
  "workspace_name_or_id": "string"
}
```

### Properties

| Name                   | Type                                                     | Required | Restrictions | Description                                                                                                                                                                           |
| ---------------------- | -------------------------------------------------------- | -------- | ------------ | ------------------------------------------------------------------------------------------------------------------------------------------------------------------------------------- |
| `access_method`        | [workspaceapps.AccessMethod](#workspaceappsaccessmethod) | false    |              |                                                                                                                                                                                       |
| `agent_name_or_id`     | string                                                   | false    |              | Agent name or ID is not required if the workspace has only one agent.                                                                                                                 |
| `app_slug_or_port`     | string                                                   | false    |              |                                                                                                                                                                                       |
| `base_path`            | string                                                   | false    |              | Base path of the app. For path apps, this is the path prefix in the router for this particular app. For subdomain apps, this should be "/". This is used for setting the cookie path. |
| `username_or_id`       | string                                                   | false    |              | For the following fields, if the AccessMethod is AccessMethodTerminal, then only AgentNameOrID may be set and it must be a UUID. The other fields must be left blank.                 |
| `workspace_name_or_id` | string                                                   | false    |              |                                                                                                                                                                                       |

## wsproxysdk.AgentIsLegacyResponse

```json
{
  "found": true,
  "legacy": true
}
```

### Properties

| Name     | Type    | Required | Restrictions | Description |
| -------- | ------- | -------- | ------------ | ----------- |
| `found`  | boolean | false    |              |             |
| `legacy` | boolean | false    |              |             |

## wsproxysdk.IssueSignedAppTokenResponse

```json
{
  "signed_token_str": "string"
}
```

### Properties

| Name               | Type   | Required | Restrictions | Description                                                 |
| ------------------ | ------ | -------- | ------------ | ----------------------------------------------------------- |
| `signed_token_str` | string | false    |              | Signed token str should be set as a cookie on the response. |

## wsproxysdk.RegisterWorkspaceProxyRequest

```json
{
  "access_url": "string",
  "wildcard_hostname": "string"
}
```

### Properties

| Name                | Type   | Required | Restrictions | Description                                                                   |
| ------------------- | ------ | -------- | ------------ | ----------------------------------------------------------------------------- |
| `access_url`        | string | false    |              | Access URL that hits the workspace proxy api.                                 |
| `wildcard_hostname` | string | false    |              | Wildcard hostname that the workspace proxy api is serving for subdomain apps. |

## wsproxysdk.RegisterWorkspaceProxyResponse

```json
{
  "app_security_key": "string"
}
```

### Properties

| Name               | Type   | Required | Restrictions | Description |
| ------------------ | ------ | -------- | ------------ | ----------- |
| `app_security_key` | string | false    |              |             |<|MERGE_RESOLUTION|>--- conflicted
+++ resolved
@@ -2578,15 +2578,6 @@
 
 #### Enumerated Values
 
-<<<<<<< HEAD
-| Value                    |
-| ------------------------ |
-| `moons`                  |
-| `workspace_actions`      |
-| `tailnet_ha_coordinator` |
-| `convert-to-oidc`        |
-| `single_tailnet`         |
-=======
 | Value                          |
 | ------------------------------ |
 | `moons`                        |
@@ -2594,9 +2585,7 @@
 | `tailnet_ha_coordinator`       |
 | `convert-to-oidc`              |
 | `single_tailnet`               |
-| `workspace_build_logs_ui`      |
 | `template_restart_requirement` |
->>>>>>> dc8b7316
 
 ## codersdk.Feature
 
