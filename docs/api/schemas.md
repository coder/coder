# Schemas

## coderd.SCIMUser

```json
{
  "active": true,
  "emails": [
    {
      "display": "string",
      "primary": true,
      "type": "string",
      "value": "user@example.com"
    }
  ],
  "groups": [null],
  "id": "string",
  "meta": {
    "resourceType": "string"
  },
  "name": {
    "familyName": "string",
    "givenName": "string"
  },
  "schemas": ["string"],
  "userName": "string"
}
```

### Properties

| Name             | Type               | Required | Restrictions | Description |
| ---------------- | ------------------ | -------- | ------------ | ----------- |
| `active`         | boolean            | false    |              |             |
| `emails`         | array of object    | false    |              |             |
| `» display`      | string             | false    |              |             |
| `» primary`      | boolean            | false    |              |             |
| `» type`         | string             | false    |              |             |
| `» value`        | string             | false    |              |             |
| `groups`         | array of undefined | false    |              |             |
| `id`             | string             | false    |              |             |
| `meta`           | object             | false    |              |             |
| `» resourceType` | string             | false    |              |             |
| `name`           | object             | false    |              |             |
| `» familyName`   | string             | false    |              |             |
| `» givenName`    | string             | false    |              |             |
| `schemas`        | array of string    | false    |              |             |
| `userName`       | string             | false    |              |             |

## coderd.cspViolation

```json
{
  "csp-report": {}
}
```

### Properties

| Name         | Type   | Required | Restrictions | Description |
| ------------ | ------ | -------- | ------------ | ----------- |
| `csp-report` | object | false    |              |             |

## codersdk.APIKey

```json
{
  "created_at": "2019-08-24T14:15:22Z",
  "expires_at": "2019-08-24T14:15:22Z",
  "id": "string",
  "last_used": "2019-08-24T14:15:22Z",
  "lifetime_seconds": 0,
  "login_type": "password",
  "scope": "all",
  "updated_at": "2019-08-24T14:15:22Z",
  "user_id": "a169451c-8525-4352-b8ca-070dd449a1a5"
}
```

### Properties

| Name               | Type                                         | Required | Restrictions | Description |
| ------------------ | -------------------------------------------- | -------- | ------------ | ----------- |
| `created_at`       | string                                       | true     |              |             |
| `expires_at`       | string                                       | true     |              |             |
| `id`               | string                                       | true     |              |             |
| `last_used`        | string                                       | true     |              |             |
| `lifetime_seconds` | integer                                      | true     |              |             |
| `login_type`       | [codersdk.LoginType](#codersdklogintype)     | true     |              |             |
| `scope`            | [codersdk.APIKeyScope](#codersdkapikeyscope) | true     |              |             |
| `updated_at`       | string                                       | true     |              |             |
| `user_id`          | string                                       | true     |              |             |

#### Enumerated Values

| Property     | Value                 |
| ------------ | --------------------- |
| `login_type` | `password`            |
| `login_type` | `github`              |
| `login_type` | `oidc`                |
| `login_type` | `token`               |
| `scope`      | `all`                 |
| `scope`      | `application_connect` |

## codersdk.APIKeyScope

```json
"all"
```

### Properties

#### Enumerated Values

| Value                 |
| --------------------- |
| `all`                 |
| `application_connect` |

## codersdk.AWSInstanceIdentityToken

```json
{
  "document": "string",
  "signature": "string"
}
```

### Properties

| Name        | Type   | Required | Restrictions | Description |
| ----------- | ------ | -------- | ------------ | ----------- |
| `document`  | string | true     |              |             |
| `signature` | string | true     |              |             |

## codersdk.AddLicenseRequest

```json
{
  "license": "string"
}
```

### Properties

| Name      | Type   | Required | Restrictions | Description |
| --------- | ------ | -------- | ------------ | ----------- |
| `license` | string | true     |              |             |

## codersdk.AgentGitSSHKey

```json
{
  "private_key": "string",
  "public_key": "string"
}
```

### Properties

| Name          | Type   | Required | Restrictions | Description |
| ------------- | ------ | -------- | ------------ | ----------- |
| `private_key` | string | false    |              |             |
| `public_key`  | string | false    |              |             |

## codersdk.AgentStats

```json
{
  "conns_by_proto": {
    "property1": 0,
    "property2": 0
  },
  "num_comms": 0,
  "rx_bytes": 0,
  "rx_packets": 0,
  "tx_bytes": 0,
  "tx_packets": 0
}
```

### Properties

| Name               | Type    | Required | Restrictions | Description                                                  |
| ------------------ | ------- | -------- | ------------ | ------------------------------------------------------------ |
| `conns_by_proto`   | object  | false    |              | Conns by proto is a count of connections by protocol.        |
| » `[any property]` | integer | false    |              |                                                              |
| `num_comms`        | integer | false    |              | Num comms is the number of connections received by an agent. |
| `rx_bytes`         | integer | false    |              | Rx bytes is the number of received bytes.                    |
| `rx_packets`       | integer | false    |              | Rx packets is the number of received packets.                |
| `tx_bytes`         | integer | false    |              | Tx bytes is the number of transmitted bytes.                 |
| `tx_packets`       | integer | false    |              | Tx packets is the number of transmitted bytes.               |

## codersdk.AgentStatsResponse

```json
{
  "report_interval": 0
}
```

### Properties

| Name              | Type    | Required | Restrictions | Description                                                                    |
| ----------------- | ------- | -------- | ------------ | ------------------------------------------------------------------------------ |
| `report_interval` | integer | false    |              | Report interval is the duration after which the agent should send stats again. |

## codersdk.AppearanceConfig

```json
{
  "logo_url": "string",
  "service_banner": {
    "background_color": "string",
    "enabled": true,
    "message": "string"
  }
}
```

### Properties

| Name             | Type                                                         | Required | Restrictions | Description |
| ---------------- | ------------------------------------------------------------ | -------- | ------------ | ----------- |
| `logo_url`       | string                                                       | false    |              |             |
| `service_banner` | [codersdk.ServiceBannerConfig](#codersdkservicebannerconfig) | false    |              |             |

## codersdk.AssignableRoles

```json
{
  "assignable": true,
  "display_name": "string",
  "name": "string"
}
```

### Properties

| Name           | Type    | Required | Restrictions | Description |
| -------------- | ------- | -------- | ------------ | ----------- |
| `assignable`   | boolean | false    |              |             |
| `display_name` | string  | false    |              |             |
| `name`         | string  | false    |              |             |

## codersdk.AuditAction

```json
"create"
```

### Properties

#### Enumerated Values

| Value    |
| -------- |
| `create` |
| `write`  |
| `delete` |
| `start`  |
| `stop`   |

## codersdk.AuditDiff

```json
{
  "property1": {
    "new": null,
    "old": null,
    "secret": true
  },
  "property2": {
    "new": null,
    "old": null,
    "secret": true
  }
}
```

### Properties

| Name             | Type                                               | Required | Restrictions | Description |
| ---------------- | -------------------------------------------------- | -------- | ------------ | ----------- |
| `[any property]` | [codersdk.AuditDiffField](#codersdkauditdifffield) | false    |              |             |

## codersdk.AuditDiffField

```json
{
  "new": null,
  "old": null,
  "secret": true
}
```

### Properties

| Name     | Type    | Required | Restrictions | Description |
| -------- | ------- | -------- | ------------ | ----------- |
| `new`    | any     | false    |              |             |
| `old`    | any     | false    |              |             |
| `secret` | boolean | false    |              |             |

## codersdk.AuditLog

```json
{
  "action": "create",
  "additional_fields": [0],
  "description": "string",
  "diff": {
    "property1": {
      "new": null,
      "old": null,
      "secret": true
    },
    "property2": {
      "new": null,
      "old": null,
      "secret": true
    }
  },
  "id": "497f6eca-6276-4993-bfeb-53cbbbba6f08",
  "ip": "string",
  "is_deleted": true,
  "organization_id": "7c60d51f-b44e-4682-87d6-449835ea4de6",
  "request_id": "266ea41d-adf5-480b-af50-15b940c2b846",
  "resource_icon": "string",
  "resource_id": "4d5215ed-38bb-48ed-879a-fdb9ca58522f",
  "resource_link": "string",
  "resource_target": "string",
  "resource_type": "organization",
  "status_code": 0,
  "time": "2019-08-24T14:15:22Z",
  "user": {
    "avatar_url": "http://example.com",
    "created_at": "2019-08-24T14:15:22Z",
    "email": "user@example.com",
    "id": "497f6eca-6276-4993-bfeb-53cbbbba6f08",
    "last_seen_at": "2019-08-24T14:15:22Z",
    "organization_ids": ["497f6eca-6276-4993-bfeb-53cbbbba6f08"],
    "roles": [
      {
        "display_name": "string",
        "name": "string"
      }
    ],
    "status": "active",
    "username": "string"
  },
  "user_agent": "string"
}
```

### Properties

| Name                | Type                                           | Required | Restrictions | Description                                  |
| ------------------- | ---------------------------------------------- | -------- | ------------ | -------------------------------------------- |
| `action`            | [codersdk.AuditAction](#codersdkauditaction)   | false    |              |                                              |
| `additional_fields` | array of integer                               | false    |              |                                              |
| `description`       | string                                         | false    |              |                                              |
| `diff`              | [codersdk.AuditDiff](#codersdkauditdiff)       | false    |              |                                              |
| `id`                | string                                         | false    |              |                                              |
| `ip`                | string                                         | false    |              |                                              |
| `is_deleted`        | boolean                                        | false    |              |                                              |
| `organization_id`   | string                                         | false    |              |                                              |
| `request_id`        | string                                         | false    |              |                                              |
| `resource_icon`     | string                                         | false    |              |                                              |
| `resource_id`       | string                                         | false    |              |                                              |
| `resource_link`     | string                                         | false    |              |                                              |
| `resource_target`   | string                                         | false    |              | Resource target is the name of the resource. |
| `resource_type`     | [codersdk.ResourceType](#codersdkresourcetype) | false    |              |                                              |
| `status_code`       | integer                                        | false    |              |                                              |
| `time`              | string                                         | false    |              |                                              |
| `user`              | [codersdk.User](#codersdkuser)                 | false    |              |                                              |
| `user_agent`        | string                                         | false    |              |                                              |

## codersdk.AuditLogResponse

```json
{
  "audit_logs": [
    {
      "action": "create",
      "additional_fields": [0],
      "description": "string",
      "diff": {
        "property1": {
          "new": null,
          "old": null,
          "secret": true
        },
        "property2": {
          "new": null,
          "old": null,
          "secret": true
        }
      },
      "id": "497f6eca-6276-4993-bfeb-53cbbbba6f08",
      "ip": "string",
      "is_deleted": true,
      "organization_id": "7c60d51f-b44e-4682-87d6-449835ea4de6",
      "request_id": "266ea41d-adf5-480b-af50-15b940c2b846",
      "resource_icon": "string",
      "resource_id": "4d5215ed-38bb-48ed-879a-fdb9ca58522f",
      "resource_link": "string",
      "resource_target": "string",
      "resource_type": "organization",
      "status_code": 0,
      "time": "2019-08-24T14:15:22Z",
      "user": {
        "avatar_url": "http://example.com",
        "created_at": "2019-08-24T14:15:22Z",
        "email": "user@example.com",
        "id": "497f6eca-6276-4993-bfeb-53cbbbba6f08",
        "last_seen_at": "2019-08-24T14:15:22Z",
        "organization_ids": ["497f6eca-6276-4993-bfeb-53cbbbba6f08"],
        "roles": [
          {
            "display_name": "string",
            "name": "string"
          }
        ],
        "status": "active",
        "username": "string"
      },
      "user_agent": "string"
    }
  ],
  "count": 0
}
```

### Properties

| Name         | Type                                            | Required | Restrictions | Description |
| ------------ | ----------------------------------------------- | -------- | ------------ | ----------- |
| `audit_logs` | array of [codersdk.AuditLog](#codersdkauditlog) | false    |              |             |
| `count`      | integer                                         | false    |              |             |

## codersdk.AuthMethods

```json
{
  "github": true,
  "oidc": true,
  "password": true
}
```

### Properties

| Name       | Type    | Required | Restrictions | Description |
| ---------- | ------- | -------- | ------------ | ----------- |
| `github`   | boolean | false    |              |             |
| `oidc`     | boolean | false    |              |             |
| `password` | boolean | false    |              |             |

## codersdk.AuthorizationCheck

```json
{
  "action": "create",
  "object": {
    "organization_id": "string",
    "owner_id": "string",
    "resource_id": "string",
    "resource_type": "string"
  }
}
```

AuthorizationCheck is used to check if the currently authenticated user (or the specified user) can do a given action to a given set of objects.

### Properties

| Name     | Type                                                         | Required | Restrictions | Description                                                                                                                                                                                                                                                                                                                                                                                                                                                                                                                                                                           |
| -------- | ------------------------------------------------------------ | -------- | ------------ | ------------------------------------------------------------------------------------------------------------------------------------------------------------------------------------------------------------------------------------------------------------------------------------------------------------------------------------------------------------------------------------------------------------------------------------------------------------------------------------------------------------------------------------------------------------------------------------- |
| `action` | string                                                       | false    |              |                                                                                                                                                                                                                                                                                                                                                                                                                                                                                                                                                                                       |
| `object` | [codersdk.AuthorizationObject](#codersdkauthorizationobject) | false    |              | Object can represent a "set" of objects, such as: all workspaces in an organization, all workspaces owned by me, and all workspaces across the entire product. When defining an object, use the most specific language when possible to produce the smallest set. Meaning to set as many fields on 'Object' as you can. Example, if you want to check if you can update all workspaces owned by 'me', try to also add an 'OrganizationID' to the settings. Omitting the 'OrganizationID' could produce the incorrect value, as workspaces have both `user` and `organization` owners. |

#### Enumerated Values

| Property | Value    |
| -------- | -------- |
| `action` | `create` |
| `action` | `read`   |
| `action` | `update` |
| `action` | `delete` |

## codersdk.AuthorizationObject

```json
{
  "organization_id": "string",
  "owner_id": "string",
  "resource_id": "string",
  "resource_type": "string"
}
```

AuthorizationObject can represent a "set" of objects, such as: all workspaces in an organization, all workspaces owned by me, all workspaces across the entire product.

### Properties

| Name              | Type   | Required | Restrictions | Description                                                                                                                                                                                                                                                                                                                                                          |
| ----------------- | ------ | -------- | ------------ | -------------------------------------------------------------------------------------------------------------------------------------------------------------------------------------------------------------------------------------------------------------------------------------------------------------------------------------------------------------------- |
| `organization_id` | string | false    |              | Organization ID (optional) adds the set constraint to all resources owned by a given organization.                                                                                                                                                                                                                                                                   |
| `owner_id`        | string | false    |              | Owner ID (optional) adds the set constraint to all resources owned by a given user.                                                                                                                                                                                                                                                                                  |
| `resource_id`     | string | false    |              | Resource ID (optional) reduces the set to a singular resource. This assigns a resource ID to the resource type, eg: a single workspace. The rbac library will not fetch the resource from the database, so if you are using this option, you should also set the owner ID and organization ID if possible. Be as specific as possible using all the fields relevant. |
| `resource_type`   | string | false    |              | Resource type is the name of the resource. `./coderd/rbac/object.go` has the list of valid resource types.                                                                                                                                                                                                                                                           |

## codersdk.AuthorizationRequest

```json
{
  "checks": {
    "property1": {
      "action": "create",
      "object": {
        "organization_id": "string",
        "owner_id": "string",
        "resource_id": "string",
        "resource_type": "string"
      }
    },
    "property2": {
      "action": "create",
      "object": {
        "organization_id": "string",
        "owner_id": "string",
        "resource_id": "string",
        "resource_type": "string"
      }
    }
  }
}
```

### Properties

| Name               | Type                                                       | Required | Restrictions | Description                                                                                                                                                                                                                                                                      |
| ------------------ | ---------------------------------------------------------- | -------- | ------------ | -------------------------------------------------------------------------------------------------------------------------------------------------------------------------------------------------------------------------------------------------------------------------------- |
| `checks`           | object                                                     | false    |              | Checks is a map keyed with an arbitrary string to a permission check. The key can be any string that is helpful to the caller, and allows multiple permission checks to be run in a single request. The key ensures that each permission check has the same key in the response. |
| » `[any property]` | [codersdk.AuthorizationCheck](#codersdkauthorizationcheck) | false    |              | It is used to check if the currently authenticated user (or the specified user) can do a given action to a given set of objects.                                                                                                                                                 |

## codersdk.AuthorizationResponse

```json
{
  "property1": true,
  "property2": true
}
```

### Properties

| Name             | Type    | Required | Restrictions | Description |
| ---------------- | ------- | -------- | ------------ | ----------- |
| `[any property]` | boolean | false    |              |             |

## codersdk.AzureInstanceIdentityToken

```json
{
  "encoding": "string",
  "signature": "string"
}
```

### Properties

| Name        | Type   | Required | Restrictions | Description |
| ----------- | ------ | -------- | ------------ | ----------- |
| `encoding`  | string | true     |              |             |
| `signature` | string | true     |              |             |

## codersdk.BuildInfoResponse

```json
{
  "external_url": "string",
  "version": "string"
}
```

### Properties

| Name           | Type   | Required | Restrictions | Description                                                                                                                                                         |
| -------------- | ------ | -------- | ------------ | ------------------------------------------------------------------------------------------------------------------------------------------------------------------- |
| `external_url` | string | false    |              | External URL references the current Coder version. For production builds, this will link directly to a release. For development builds, this will link to a commit. |
| `version`      | string | false    |              | Version returns the semantic version of the build.                                                                                                                  |

## codersdk.BuildReason

```json
"initiator"
```

### Properties

#### Enumerated Values

| Value       |
| ----------- |
| `initiator` |
| `autostart` |
| `autostop`  |

## codersdk.CreateFirstUserRequest

```json
{
  "email": "string",
  "password": "string",
  "trial": true,
  "username": "string"
}
```

### Properties

| Name       | Type    | Required | Restrictions | Description |
| ---------- | ------- | -------- | ------------ | ----------- |
| `email`    | string  | true     |              |             |
| `password` | string  | true     |              |             |
| `trial`    | boolean | false    |              |             |
| `username` | string  | true     |              |             |

## codersdk.CreateFirstUserResponse

```json
{
  "organization_id": "7c60d51f-b44e-4682-87d6-449835ea4de6",
  "user_id": "a169451c-8525-4352-b8ca-070dd449a1a5"
}
```

### Properties

| Name              | Type   | Required | Restrictions | Description |
| ----------------- | ------ | -------- | ------------ | ----------- |
| `organization_id` | string | false    |              |             |
| `user_id`         | string | false    |              |             |

## codersdk.CreateGroupRequest

```json
{
  "avatar_url": "string",
  "name": "string",
  "quota_allowance": 0
}
```

### Properties

| Name              | Type    | Required | Restrictions | Description |
| ----------------- | ------- | -------- | ------------ | ----------- |
| `avatar_url`      | string  | false    |              |             |
| `name`            | string  | false    |              |             |
| `quota_allowance` | integer | false    |              |             |

## codersdk.CreateOrganizationRequest

```json
{
  "name": "string"
}
```

### Properties

| Name   | Type   | Required | Restrictions | Description |
| ------ | ------ | -------- | ------------ | ----------- |
| `name` | string | true     |              |             |

## codersdk.CreateParameterRequest

```json
{
  "copy_from_parameter": "000e07d6-021d-446c-be14-48a9c20bca0b",
  "destination_scheme": "none",
  "name": "string",
  "source_scheme": "none",
  "source_value": "string"
}
```

CreateParameterRequest is a structure used to create a new parameter value for a scope.

### Properties

| Name                  | Type                                                                       | Required | Restrictions | Description                                                                                                                                                                                                                                        |
| --------------------- | -------------------------------------------------------------------------- | -------- | ------------ | -------------------------------------------------------------------------------------------------------------------------------------------------------------------------------------------------------------------------------------------------- |
| `copy_from_parameter` | string                                                                     | false    |              | Copy from parameter allows copying the value of another parameter. The other param must be related to the same template_id for this to succeed. No other fields are required if using this, as all fields will be copied from the other parameter. |
| `destination_scheme`  | [codersdk.ParameterDestinationScheme](#codersdkparameterdestinationscheme) | true     |              |                                                                                                                                                                                                                                                    |
| `name`                | string                                                                     | true     |              |                                                                                                                                                                                                                                                    |
| `source_scheme`       | [codersdk.ParameterSourceScheme](#codersdkparametersourcescheme)           | true     |              |                                                                                                                                                                                                                                                    |
| `source_value`        | string                                                                     | true     |              |                                                                                                                                                                                                                                                    |

#### Enumerated Values

| Property             | Value                  |
| -------------------- | ---------------------- |
| `destination_scheme` | `none`                 |
| `destination_scheme` | `environment_variable` |
| `destination_scheme` | `provisioner_variable` |
| `source_scheme`      | `none`                 |
| `source_scheme`      | `data`                 |

## codersdk.CreateTemplateRequest

```json
{
  "allow_user_cancel_workspace_jobs": true,
  "default_ttl_ms": 0,
  "description": "string",
  "display_name": "string",
  "icon": "string",
  "name": "string",
  "parameter_values": [
    {
      "copy_from_parameter": "000e07d6-021d-446c-be14-48a9c20bca0b",
      "destination_scheme": "none",
      "name": "string",
      "source_scheme": "none",
      "source_value": "string"
    }
  ],
  "template_version_id": "0ba39c92-1f1b-4c32-aa3e-9925d7713eb1"
}
```

### Properties

| Name                                                                                                                                                                                      | Type                                                                        | Required | Restrictions | Description                                                                                                |
| ----------------------------------------------------------------------------------------------------------------------------------------------------------------------------------------- | --------------------------------------------------------------------------- | -------- | ------------ | ---------------------------------------------------------------------------------------------------------- |
| `allow_user_cancel_workspace_jobs`                                                                                                                                                        | boolean                                                                     | false    |              | Allow users to cancel in-progress workspace jobs. \*bool as the default value is "true".                   |
| `default_ttl_ms`                                                                                                                                                                          | integer                                                                     | false    |              | Default ttl ms allows optionally specifying the default TTL for all workspaces created from this template. |
| `description`                                                                                                                                                                             | string                                                                      | false    |              | Description is a description of what the template contains. It must be less than 128 bytes.                |
| `display_name`                                                                                                                                                                            | string                                                                      | false    |              | Display name is the displayed name of the template.                                                        |
| `icon`                                                                                                                                                                                    | string                                                                      | false    |              | Icon is a relative path or external URL that specifies an icon to be displayed in the dashboard.           |
| `name`                                                                                                                                                                                    | string                                                                      | true     |              | Name is the name of the template.                                                                          |
| `parameter_values`                                                                                                                                                                        | array of [codersdk.CreateParameterRequest](#codersdkcreateparameterrequest) | false    |              | Parameter values is a structure used to create a new parameter value for a scope.]                         |
| `template_version_id`                                                                                                                                                                     | string                                                                      | true     |              | Template version ID is an in-progress or completed job to use as an initial version of the template.       |
| This is required on creation to enable a user-flow of validating a template works. There is no reason the data-model cannot support empty templates, but it doesn't make sense for users. |

## codersdk.CreateTemplateVersionDryRunRequest

```json
{
  "parameter_values": [
    {
      "copy_from_parameter": "000e07d6-021d-446c-be14-48a9c20bca0b",
      "destination_scheme": "none",
      "name": "string",
      "source_scheme": "none",
      "source_value": "string"
    }
  ],
  "workspace_name": "string"
}
```

### Properties

| Name               | Type                                                                        | Required | Restrictions | Description                                                                        |
| ------------------ | --------------------------------------------------------------------------- | -------- | ------------ | ---------------------------------------------------------------------------------- |
| `parameter_values` | array of [codersdk.CreateParameterRequest](#codersdkcreateparameterrequest) | false    |              | Parameter values is a structure used to create a new parameter value for a scope.] |
| `workspace_name`   | string                                                                      | false    |              |                                                                                    |

## codersdk.CreateTestAuditLogRequest

```json
{
  "action": "create",
  "resource_id": "4d5215ed-38bb-48ed-879a-fdb9ca58522f",
  "resource_type": "organization",
  "time": "2019-08-24T14:15:22Z"
}
```

### Properties

| Name            | Type                                           | Required | Restrictions | Description |
| --------------- | ---------------------------------------------- | -------- | ------------ | ----------- |
| `action`        | [codersdk.AuditAction](#codersdkauditaction)   | false    |              |             |
| `resource_id`   | string                                         | false    |              |             |
| `resource_type` | [codersdk.ResourceType](#codersdkresourcetype) | false    |              |             |
| `time`          | string                                         | false    |              |             |

#### Enumerated Values

| Property        | Value              |
| --------------- | ------------------ |
| `action`        | `create`           |
| `action`        | `write`            |
| `action`        | `delete`           |
| `action`        | `start`            |
| `action`        | `stop`             |
| `resource_type` | `organization`     |
| `resource_type` | `template`         |
| `resource_type` | `template_version` |
| `resource_type` | `user`             |
| `resource_type` | `workspace`        |
| `resource_type` | `workspace_build`  |
| `resource_type` | `git_ssh_key`      |
| `resource_type` | `api_key`          |
| `resource_type` | `group`            |

## codersdk.CreateTokenRequest

```json
{
  "lifetime": 0,
  "scope": "all"
}
```

### Properties

| Name       | Type                                         | Required | Restrictions | Description |
| ---------- | -------------------------------------------- | -------- | ------------ | ----------- |
| `lifetime` | integer                                      | false    |              |             |
| `scope`    | [codersdk.APIKeyScope](#codersdkapikeyscope) | false    |              |             |

#### Enumerated Values

| Property | Value                 |
| -------- | --------------------- |
| `scope`  | `all`                 |
| `scope`  | `application_connect` |

## codersdk.CreateUserRequest

```json
{
  "email": "user@example.com",
  "organization_id": "7c60d51f-b44e-4682-87d6-449835ea4de6",
  "password": "string",
  "username": "string"
}
```

### Properties

| Name              | Type   | Required | Restrictions | Description |
| ----------------- | ------ | -------- | ------------ | ----------- |
| `email`           | string | true     |              |             |
| `organization_id` | string | true     |              |             |
| `password`        | string | true     |              |             |
| `username`        | string | true     |              |             |

## codersdk.CreateWorkspaceBuildRequest

```json
{
  "dry_run": true,
  "orphan": true,
  "parameter_values": [
    {
      "copy_from_parameter": "000e07d6-021d-446c-be14-48a9c20bca0b",
      "destination_scheme": "none",
      "name": "string",
      "source_scheme": "none",
      "source_value": "string"
    }
  ],
  "rich_parameter_values": [
    {
      "name": "string",
      "value": "string"
    }
  ],
  "state": [0],
  "template_version_id": "0ba39c92-1f1b-4c32-aa3e-9925d7713eb1",
  "transition": "create"
}
```

### Properties

| Name                    | Type                                                                          | Required | Restrictions | Description                                                                                                                                                                                              |
| ----------------------- | ----------------------------------------------------------------------------- | -------- | ------------ | -------------------------------------------------------------------------------------------------------------------------------------------------------------------------------------------------------- |
| `dry_run`               | boolean                                                                       | false    |              |                                                                                                                                                                                                          |
| `orphan`                | boolean                                                                       | false    |              | Orphan may be set for the Destroy transition.                                                                                                                                                            |
| `parameter_values`      | array of [codersdk.CreateParameterRequest](#codersdkcreateparameterrequest)   | false    |              | Parameter values are optional. It will write params to the 'workspace' scope. This will overwrite any existing parameters with the same name. This will not delete old params not included in this list. |
| `rich_parameter_values` | array of [codersdk.WorkspaceBuildParameter](#codersdkworkspacebuildparameter) | false    |              |                                                                                                                                                                                                          |
| `state`                 | array of integer                                                              | false    |              |                                                                                                                                                                                                          |
| `template_version_id`   | string                                                                        | false    |              |                                                                                                                                                                                                          |
| `transition`            | [codersdk.WorkspaceTransition](#codersdkworkspacetransition)                  | true     |              |                                                                                                                                                                                                          |

#### Enumerated Values

| Property     | Value    |
| ------------ | -------- |
| `transition` | `create` |
| `transition` | `start`  |
| `transition` | `stop`   |
| `transition` | `delete` |

## codersdk.DAUEntry

```json
{
  "amount": 0,
  "date": "2019-08-24T14:15:22Z"
}
```

### Properties

| Name     | Type    | Required | Restrictions | Description |
| -------- | ------- | -------- | ------------ | ----------- |
| `amount` | integer | false    |              |             |
| `date`   | string  | false    |              |             |

## codersdk.DERP

```json
{
  "config": {
    "path": {
      "default": "string",
      "enterprise": true,
      "flag": "string",
      "hidden": true,
      "name": "string",
      "secret": true,
      "shorthand": "string",
      "usage": "string",
      "value": "string"
    },
    "url": {
      "default": "string",
      "enterprise": true,
      "flag": "string",
      "hidden": true,
      "name": "string",
      "secret": true,
      "shorthand": "string",
      "usage": "string",
      "value": "string"
    }
  },
  "server": {
    "enable": {
      "default": true,
      "enterprise": true,
      "flag": "string",
      "hidden": true,
      "name": "string",
      "secret": true,
      "shorthand": "string",
      "usage": "string",
      "value": true
    },
    "region_code": {
      "default": "string",
      "enterprise": true,
      "flag": "string",
      "hidden": true,
      "name": "string",
      "secret": true,
      "shorthand": "string",
      "usage": "string",
      "value": "string"
    },
    "region_id": {
      "default": 0,
      "enterprise": true,
      "flag": "string",
      "hidden": true,
      "name": "string",
      "secret": true,
      "shorthand": "string",
      "usage": "string",
      "value": 0
    },
    "region_name": {
      "default": "string",
      "enterprise": true,
      "flag": "string",
      "hidden": true,
      "name": "string",
      "secret": true,
      "shorthand": "string",
      "usage": "string",
      "value": "string"
    },
    "relay_url": {
      "default": "string",
      "enterprise": true,
      "flag": "string",
      "hidden": true,
      "name": "string",
      "secret": true,
      "shorthand": "string",
      "usage": "string",
      "value": "string"
    },
    "stun_addresses": {
      "default": ["string"],
      "enterprise": true,
      "flag": "string",
      "hidden": true,
      "name": "string",
      "secret": true,
      "shorthand": "string",
      "usage": "string",
      "value": ["string"]
    }
  }
}
```

### Properties

| Name     | Type                                                   | Required | Restrictions | Description |
| -------- | ------------------------------------------------------ | -------- | ------------ | ----------- |
| `config` | [codersdk.DERPConfig](#codersdkderpconfig)             | false    |              |             |
| `server` | [codersdk.DERPServerConfig](#codersdkderpserverconfig) | false    |              |             |

## codersdk.DERPConfig

```json
{
  "path": {
    "default": "string",
    "enterprise": true,
    "flag": "string",
    "hidden": true,
    "name": "string",
    "secret": true,
    "shorthand": "string",
    "usage": "string",
    "value": "string"
  },
  "url": {
    "default": "string",
    "enterprise": true,
    "flag": "string",
    "hidden": true,
    "name": "string",
    "secret": true,
    "shorthand": "string",
    "usage": "string",
    "value": "string"
  }
}
```

### Properties

| Name   | Type                                                                           | Required | Restrictions | Description |
| ------ | ------------------------------------------------------------------------------ | -------- | ------------ | ----------- |
| `path` | [codersdk.DeploymentConfigField-string](#codersdkdeploymentconfigfield-string) | false    |              |             |
| `url`  | [codersdk.DeploymentConfigField-string](#codersdkdeploymentconfigfield-string) | false    |              |             |

## codersdk.DERPRegion

```json
{
  "latency_ms": 0,
  "preferred": true
}
```

### Properties

| Name         | Type    | Required | Restrictions | Description |
| ------------ | ------- | -------- | ------------ | ----------- |
| `latency_ms` | number  | false    |              |             |
| `preferred`  | boolean | false    |              |             |

## codersdk.DERPServerConfig

```json
{
  "enable": {
    "default": true,
    "enterprise": true,
    "flag": "string",
    "hidden": true,
    "name": "string",
    "secret": true,
    "shorthand": "string",
    "usage": "string",
    "value": true
  },
  "region_code": {
    "default": "string",
    "enterprise": true,
    "flag": "string",
    "hidden": true,
    "name": "string",
    "secret": true,
    "shorthand": "string",
    "usage": "string",
    "value": "string"
  },
  "region_id": {
    "default": 0,
    "enterprise": true,
    "flag": "string",
    "hidden": true,
    "name": "string",
    "secret": true,
    "shorthand": "string",
    "usage": "string",
    "value": 0
  },
  "region_name": {
    "default": "string",
    "enterprise": true,
    "flag": "string",
    "hidden": true,
    "name": "string",
    "secret": true,
    "shorthand": "string",
    "usage": "string",
    "value": "string"
  },
  "relay_url": {
    "default": "string",
    "enterprise": true,
    "flag": "string",
    "hidden": true,
    "name": "string",
    "secret": true,
    "shorthand": "string",
    "usage": "string",
    "value": "string"
  },
  "stun_addresses": {
    "default": ["string"],
    "enterprise": true,
    "flag": "string",
    "hidden": true,
    "name": "string",
    "secret": true,
    "shorthand": "string",
    "usage": "string",
    "value": ["string"]
  }
}
```

### Properties

| Name             | Type                                                                                       | Required | Restrictions | Description |
| ---------------- | ------------------------------------------------------------------------------------------ | -------- | ------------ | ----------- |
| `enable`         | [codersdk.DeploymentConfigField-bool](#codersdkdeploymentconfigfield-bool)                 | false    |              |             |
| `region_code`    | [codersdk.DeploymentConfigField-string](#codersdkdeploymentconfigfield-string)             | false    |              |             |
| `region_id`      | [codersdk.DeploymentConfigField-int](#codersdkdeploymentconfigfield-int)                   | false    |              |             |
| `region_name`    | [codersdk.DeploymentConfigField-string](#codersdkdeploymentconfigfield-string)             | false    |              |             |
| `relay_url`      | [codersdk.DeploymentConfigField-string](#codersdkdeploymentconfigfield-string)             | false    |              |             |
| `stun_addresses` | [codersdk.DeploymentConfigField-array_string](#codersdkdeploymentconfigfield-array_string) | false    |              |             |

## codersdk.DangerousConfig

```json
{
  "allow_path_app_sharing": {
    "default": true,
    "enterprise": true,
    "flag": "string",
    "hidden": true,
    "name": "string",
    "secret": true,
    "shorthand": "string",
    "usage": "string",
    "value": true
  },
  "allow_path_app_site_owner_access": {
    "default": true,
    "enterprise": true,
    "flag": "string",
    "hidden": true,
    "name": "string",
    "secret": true,
    "shorthand": "string",
    "usage": "string",
    "value": true
  }
}
```

### Properties

| Name                               | Type                                                                       | Required | Restrictions | Description |
| ---------------------------------- | -------------------------------------------------------------------------- | -------- | ------------ | ----------- |
| `allow_path_app_sharing`           | [codersdk.DeploymentConfigField-bool](#codersdkdeploymentconfigfield-bool) | false    |              |             |
| `allow_path_app_site_owner_access` | [codersdk.DeploymentConfigField-bool](#codersdkdeploymentconfigfield-bool) | false    |              |             |

## codersdk.DeploymentConfig

```json
{
  "access_url": {
    "default": "string",
    "enterprise": true,
    "flag": "string",
    "hidden": true,
    "name": "string",
    "secret": true,
    "shorthand": "string",
    "usage": "string",
    "value": "string"
  },
  "address": {
    "default": "string",
    "enterprise": true,
    "flag": "string",
    "hidden": true,
    "name": "string",
    "secret": true,
    "shorthand": "string",
    "usage": "string",
    "value": "string"
  },
  "agent_fallback_troubleshooting_url": {
    "default": "string",
    "enterprise": true,
    "flag": "string",
    "hidden": true,
    "name": "string",
    "secret": true,
    "shorthand": "string",
    "usage": "string",
    "value": "string"
  },
  "agent_stat_refresh_interval": {
    "default": 0,
    "enterprise": true,
    "flag": "string",
    "hidden": true,
    "name": "string",
    "secret": true,
    "shorthand": "string",
    "usage": "string",
    "value": 0
  },
  "audit_logging": {
    "default": true,
    "enterprise": true,
    "flag": "string",
    "hidden": true,
    "name": "string",
    "secret": true,
    "shorthand": "string",
    "usage": "string",
    "value": true
  },
  "autobuild_poll_interval": {
    "default": 0,
    "enterprise": true,
    "flag": "string",
    "hidden": true,
    "name": "string",
    "secret": true,
    "shorthand": "string",
    "usage": "string",
    "value": 0
  },
  "browser_only": {
    "default": true,
    "enterprise": true,
    "flag": "string",
    "hidden": true,
    "name": "string",
    "secret": true,
    "shorthand": "string",
    "usage": "string",
    "value": true
  },
  "cache_directory": {
    "default": "string",
    "enterprise": true,
    "flag": "string",
    "hidden": true,
    "name": "string",
    "secret": true,
    "shorthand": "string",
    "usage": "string",
    "value": "string"
  },
  "dangerous": {
    "allow_path_app_sharing": {
      "default": true,
      "enterprise": true,
      "flag": "string",
      "hidden": true,
      "name": "string",
      "secret": true,
      "shorthand": "string",
      "usage": "string",
      "value": true
    },
    "allow_path_app_site_owner_access": {
      "default": true,
      "enterprise": true,
      "flag": "string",
      "hidden": true,
      "name": "string",
      "secret": true,
      "shorthand": "string",
      "usage": "string",
      "value": true
    }
  },
  "derp": {
    "config": {
      "path": {
        "default": "string",
        "enterprise": true,
        "flag": "string",
        "hidden": true,
        "name": "string",
        "secret": true,
        "shorthand": "string",
        "usage": "string",
        "value": "string"
      },
      "url": {
        "default": "string",
        "enterprise": true,
        "flag": "string",
        "hidden": true,
        "name": "string",
        "secret": true,
        "shorthand": "string",
        "usage": "string",
        "value": "string"
      }
    },
    "server": {
      "enable": {
        "default": true,
        "enterprise": true,
        "flag": "string",
        "hidden": true,
        "name": "string",
        "secret": true,
        "shorthand": "string",
        "usage": "string",
        "value": true
      },
      "region_code": {
        "default": "string",
        "enterprise": true,
        "flag": "string",
        "hidden": true,
        "name": "string",
        "secret": true,
        "shorthand": "string",
        "usage": "string",
        "value": "string"
      },
      "region_id": {
        "default": 0,
        "enterprise": true,
        "flag": "string",
        "hidden": true,
        "name": "string",
        "secret": true,
        "shorthand": "string",
        "usage": "string",
        "value": 0
      },
      "region_name": {
        "default": "string",
        "enterprise": true,
        "flag": "string",
        "hidden": true,
        "name": "string",
        "secret": true,
        "shorthand": "string",
        "usage": "string",
        "value": "string"
      },
      "relay_url": {
        "default": "string",
        "enterprise": true,
        "flag": "string",
        "hidden": true,
        "name": "string",
        "secret": true,
        "shorthand": "string",
        "usage": "string",
        "value": "string"
      },
      "stun_addresses": {
        "default": ["string"],
        "enterprise": true,
        "flag": "string",
        "hidden": true,
        "name": "string",
        "secret": true,
        "shorthand": "string",
        "usage": "string",
        "value": ["string"]
      }
    }
  },
  "disable_path_apps": {
    "default": true,
    "enterprise": true,
    "flag": "string",
    "hidden": true,
    "name": "string",
    "secret": true,
    "shorthand": "string",
    "usage": "string",
    "value": true
  },
  "experimental": {
    "default": true,
    "enterprise": true,
    "flag": "string",
    "hidden": true,
    "name": "string",
    "secret": true,
    "shorthand": "string",
    "usage": "string",
    "value": true
  },
  "experiments": {
    "default": ["string"],
    "enterprise": true,
    "flag": "string",
    "hidden": true,
    "name": "string",
    "secret": true,
    "shorthand": "string",
    "usage": "string",
    "value": ["string"]
  },
  "gitauth": {
    "default": [
      {
        "auth_url": "string",
        "client_id": "string",
        "id": "string",
        "no_refresh": true,
        "regex": "string",
        "scopes": ["string"],
        "token_url": "string",
        "type": "string",
        "validate_url": "string"
      }
    ],
    "enterprise": true,
    "flag": "string",
    "hidden": true,
    "name": "string",
    "secret": true,
    "shorthand": "string",
    "usage": "string",
    "value": [
      {
        "auth_url": "string",
        "client_id": "string",
        "id": "string",
        "no_refresh": true,
        "regex": "string",
        "scopes": ["string"],
        "token_url": "string",
        "type": "string",
        "validate_url": "string"
      }
    ]
  },
  "http_address": {
    "default": "string",
    "enterprise": true,
    "flag": "string",
    "hidden": true,
    "name": "string",
    "secret": true,
    "shorthand": "string",
    "usage": "string",
    "value": "string"
  },
  "in_memory_database": {
    "default": true,
    "enterprise": true,
    "flag": "string",
    "hidden": true,
    "name": "string",
    "secret": true,
    "shorthand": "string",
    "usage": "string",
    "value": true
  },
  "logging": {
    "human": {
      "default": "string",
      "enterprise": true,
      "flag": "string",
      "hidden": true,
      "name": "string",
      "secret": true,
      "shorthand": "string",
      "usage": "string",
      "value": "string"
    },
    "json": {
      "default": "string",
      "enterprise": true,
      "flag": "string",
      "hidden": true,
      "name": "string",
      "secret": true,
      "shorthand": "string",
      "usage": "string",
      "value": "string"
    },
    "stackdriver": {
      "default": "string",
      "enterprise": true,
      "flag": "string",
      "hidden": true,
      "name": "string",
      "secret": true,
      "shorthand": "string",
      "usage": "string",
      "value": "string"
    }
  },
  "max_token_lifetime": {
    "default": 0,
    "enterprise": true,
    "flag": "string",
    "hidden": true,
    "name": "string",
    "secret": true,
    "shorthand": "string",
    "usage": "string",
    "value": 0
  },
  "metrics_cache_refresh_interval": {
    "default": 0,
    "enterprise": true,
    "flag": "string",
    "hidden": true,
    "name": "string",
    "secret": true,
    "shorthand": "string",
    "usage": "string",
    "value": 0
  },
  "oauth2": {
    "github": {
      "allow_everyone": {
        "default": true,
        "enterprise": true,
        "flag": "string",
        "hidden": true,
        "name": "string",
        "secret": true,
        "shorthand": "string",
        "usage": "string",
        "value": true
      },
      "allow_signups": {
        "default": true,
        "enterprise": true,
        "flag": "string",
        "hidden": true,
        "name": "string",
        "secret": true,
        "shorthand": "string",
        "usage": "string",
        "value": true
      },
      "allowed_orgs": {
        "default": ["string"],
        "enterprise": true,
        "flag": "string",
        "hidden": true,
        "name": "string",
        "secret": true,
        "shorthand": "string",
        "usage": "string",
        "value": ["string"]
      },
      "allowed_teams": {
        "default": ["string"],
        "enterprise": true,
        "flag": "string",
        "hidden": true,
        "name": "string",
        "secret": true,
        "shorthand": "string",
        "usage": "string",
        "value": ["string"]
      },
      "client_id": {
        "default": "string",
        "enterprise": true,
        "flag": "string",
        "hidden": true,
        "name": "string",
        "secret": true,
        "shorthand": "string",
        "usage": "string",
        "value": "string"
      },
      "client_secret": {
        "default": "string",
        "enterprise": true,
        "flag": "string",
        "hidden": true,
        "name": "string",
        "secret": true,
        "shorthand": "string",
        "usage": "string",
        "value": "string"
      },
      "enterprise_base_url": {
        "default": "string",
        "enterprise": true,
        "flag": "string",
        "hidden": true,
        "name": "string",
        "secret": true,
        "shorthand": "string",
        "usage": "string",
        "value": "string"
      }
    }
  },
  "oidc": {
    "allow_signups": {
      "default": true,
      "enterprise": true,
      "flag": "string",
      "hidden": true,
      "name": "string",
      "secret": true,
      "shorthand": "string",
      "usage": "string",
      "value": true
    },
    "client_id": {
      "default": "string",
      "enterprise": true,
      "flag": "string",
      "hidden": true,
      "name": "string",
      "secret": true,
      "shorthand": "string",
      "usage": "string",
      "value": "string"
    },
    "client_secret": {
      "default": "string",
      "enterprise": true,
      "flag": "string",
      "hidden": true,
      "name": "string",
      "secret": true,
      "shorthand": "string",
      "usage": "string",
      "value": "string"
    },
    "email_domain": {
      "default": ["string"],
      "enterprise": true,
      "flag": "string",
      "hidden": true,
      "name": "string",
      "secret": true,
      "shorthand": "string",
      "usage": "string",
      "value": ["string"]
    },
    "ignore_email_verified": {
      "default": true,
      "enterprise": true,
      "flag": "string",
      "hidden": true,
      "name": "string",
      "secret": true,
      "shorthand": "string",
      "usage": "string",
      "value": true
    },
    "issuer_url": {
      "default": "string",
      "enterprise": true,
      "flag": "string",
      "hidden": true,
      "name": "string",
      "secret": true,
      "shorthand": "string",
      "usage": "string",
      "value": "string"
    },
    "scopes": {
      "default": ["string"],
      "enterprise": true,
      "flag": "string",
      "hidden": true,
      "name": "string",
      "secret": true,
      "shorthand": "string",
      "usage": "string",
      "value": ["string"]
    },
    "username_field": {
      "default": "string",
      "enterprise": true,
      "flag": "string",
      "hidden": true,
      "name": "string",
      "secret": true,
      "shorthand": "string",
      "usage": "string",
      "value": "string"
    }
  },
  "pg_connection_url": {
    "default": "string",
    "enterprise": true,
    "flag": "string",
    "hidden": true,
    "name": "string",
    "secret": true,
    "shorthand": "string",
    "usage": "string",
    "value": "string"
  },
  "pprof": {
    "address": {
      "default": "string",
      "enterprise": true,
      "flag": "string",
      "hidden": true,
      "name": "string",
      "secret": true,
      "shorthand": "string",
      "usage": "string",
      "value": "string"
    },
    "enable": {
      "default": true,
      "enterprise": true,
      "flag": "string",
      "hidden": true,
      "name": "string",
      "secret": true,
      "shorthand": "string",
      "usage": "string",
      "value": true
    }
  },
  "prometheus": {
    "address": {
      "default": "string",
      "enterprise": true,
      "flag": "string",
      "hidden": true,
      "name": "string",
      "secret": true,
      "shorthand": "string",
      "usage": "string",
      "value": "string"
    },
    "enable": {
      "default": true,
      "enterprise": true,
      "flag": "string",
      "hidden": true,
      "name": "string",
      "secret": true,
      "shorthand": "string",
      "usage": "string",
      "value": true
    }
  },
  "provisioner": {
    "daemon_poll_interval": {
      "default": 0,
      "enterprise": true,
      "flag": "string",
      "hidden": true,
      "name": "string",
      "secret": true,
      "shorthand": "string",
      "usage": "string",
      "value": 0
    },
    "daemon_poll_jitter": {
      "default": 0,
      "enterprise": true,
      "flag": "string",
      "hidden": true,
      "name": "string",
      "secret": true,
      "shorthand": "string",
      "usage": "string",
      "value": 0
    },
    "daemons": {
      "default": 0,
      "enterprise": true,
      "flag": "string",
      "hidden": true,
      "name": "string",
      "secret": true,
      "shorthand": "string",
      "usage": "string",
      "value": 0
    },
    "force_cancel_interval": {
      "default": 0,
      "enterprise": true,
      "flag": "string",
      "hidden": true,
      "name": "string",
      "secret": true,
      "shorthand": "string",
      "usage": "string",
      "value": 0
    }
  },
  "proxy_trusted_headers": {
    "default": ["string"],
    "enterprise": true,
    "flag": "string",
    "hidden": true,
    "name": "string",
    "secret": true,
    "shorthand": "string",
    "usage": "string",
    "value": ["string"]
  },
  "proxy_trusted_origins": {
    "default": ["string"],
    "enterprise": true,
    "flag": "string",
    "hidden": true,
    "name": "string",
    "secret": true,
    "shorthand": "string",
    "usage": "string",
    "value": ["string"]
  },
  "rate_limit": {
    "api": {
      "default": 0,
      "enterprise": true,
      "flag": "string",
      "hidden": true,
      "name": "string",
      "secret": true,
      "shorthand": "string",
      "usage": "string",
      "value": 0
    },
    "disable_all": {
      "default": true,
      "enterprise": true,
      "flag": "string",
      "hidden": true,
      "name": "string",
      "secret": true,
      "shorthand": "string",
      "usage": "string",
      "value": true
    }
  },
  "scim_api_key": {
    "default": "string",
    "enterprise": true,
    "flag": "string",
    "hidden": true,
    "name": "string",
    "secret": true,
    "shorthand": "string",
    "usage": "string",
    "value": "string"
  },
  "secure_auth_cookie": {
    "default": true,
    "enterprise": true,
    "flag": "string",
    "hidden": true,
    "name": "string",
    "secret": true,
    "shorthand": "string",
    "usage": "string",
    "value": true
  },
  "ssh_keygen_algorithm": {
    "default": "string",
    "enterprise": true,
    "flag": "string",
    "hidden": true,
    "name": "string",
    "secret": true,
    "shorthand": "string",
    "usage": "string",
    "value": "string"
  },
  "swagger": {
    "enable": {
      "default": true,
      "enterprise": true,
      "flag": "string",
      "hidden": true,
      "name": "string",
      "secret": true,
      "shorthand": "string",
      "usage": "string",
      "value": true
    }
  },
  "telemetry": {
    "enable": {
      "default": true,
      "enterprise": true,
      "flag": "string",
      "hidden": true,
      "name": "string",
      "secret": true,
      "shorthand": "string",
      "usage": "string",
      "value": true
    },
    "trace": {
      "default": true,
      "enterprise": true,
      "flag": "string",
      "hidden": true,
      "name": "string",
      "secret": true,
      "shorthand": "string",
      "usage": "string",
      "value": true
    },
    "url": {
      "default": "string",
      "enterprise": true,
      "flag": "string",
      "hidden": true,
      "name": "string",
      "secret": true,
      "shorthand": "string",
      "usage": "string",
      "value": "string"
    }
  },
  "tls": {
    "address": {
      "default": "string",
      "enterprise": true,
      "flag": "string",
      "hidden": true,
      "name": "string",
      "secret": true,
      "shorthand": "string",
      "usage": "string",
      "value": "string"
    },
    "cert_file": {
      "default": ["string"],
      "enterprise": true,
      "flag": "string",
      "hidden": true,
      "name": "string",
      "secret": true,
      "shorthand": "string",
      "usage": "string",
      "value": ["string"]
    },
    "client_auth": {
      "default": "string",
      "enterprise": true,
      "flag": "string",
      "hidden": true,
      "name": "string",
      "secret": true,
      "shorthand": "string",
      "usage": "string",
      "value": "string"
    },
    "client_ca_file": {
      "default": "string",
      "enterprise": true,
      "flag": "string",
      "hidden": true,
      "name": "string",
      "secret": true,
      "shorthand": "string",
      "usage": "string",
      "value": "string"
    },
    "client_cert_file": {
      "default": "string",
      "enterprise": true,
      "flag": "string",
      "hidden": true,
      "name": "string",
      "secret": true,
      "shorthand": "string",
      "usage": "string",
      "value": "string"
    },
    "client_key_file": {
      "default": "string",
      "enterprise": true,
      "flag": "string",
      "hidden": true,
      "name": "string",
      "secret": true,
      "shorthand": "string",
      "usage": "string",
      "value": "string"
    },
    "enable": {
      "default": true,
      "enterprise": true,
      "flag": "string",
      "hidden": true,
      "name": "string",
      "secret": true,
      "shorthand": "string",
      "usage": "string",
      "value": true
    },
    "key_file": {
      "default": ["string"],
      "enterprise": true,
      "flag": "string",
      "hidden": true,
      "name": "string",
      "secret": true,
      "shorthand": "string",
      "usage": "string",
      "value": ["string"]
    },
    "min_version": {
      "default": "string",
      "enterprise": true,
      "flag": "string",
      "hidden": true,
      "name": "string",
      "secret": true,
      "shorthand": "string",
      "usage": "string",
      "value": "string"
    },
    "redirect_http": {
      "default": true,
      "enterprise": true,
      "flag": "string",
      "hidden": true,
      "name": "string",
      "secret": true,
      "shorthand": "string",
      "usage": "string",
      "value": true
    }
  },
  "trace": {
    "capture_logs": {
      "default": true,
      "enterprise": true,
      "flag": "string",
      "hidden": true,
      "name": "string",
      "secret": true,
      "shorthand": "string",
      "usage": "string",
      "value": true
    },
    "enable": {
      "default": true,
      "enterprise": true,
      "flag": "string",
      "hidden": true,
      "name": "string",
      "secret": true,
      "shorthand": "string",
      "usage": "string",
      "value": true
    },
    "honeycomb_api_key": {
      "default": "string",
      "enterprise": true,
      "flag": "string",
      "hidden": true,
      "name": "string",
      "secret": true,
      "shorthand": "string",
      "usage": "string",
      "value": "string"
    }
  },
  "update_check": {
    "default": true,
    "enterprise": true,
    "flag": "string",
    "hidden": true,
    "name": "string",
    "secret": true,
    "shorthand": "string",
    "usage": "string",
    "value": true
  },
  "wildcard_access_url": {
    "default": "string",
    "enterprise": true,
    "flag": "string",
    "hidden": true,
    "name": "string",
    "secret": true,
    "shorthand": "string",
    "usage": "string",
    "value": "string"
  }
}
```

### Properties

| Name                                 | Type                                                                                                                       | Required | Restrictions | Description                                     |
| ------------------------------------ | -------------------------------------------------------------------------------------------------------------------------- | -------- | ------------ | ----------------------------------------------- |
| `access_url`                         | [codersdk.DeploymentConfigField-string](#codersdkdeploymentconfigfield-string)                                             | false    |              |                                                 |
| `address`                            | [codersdk.DeploymentConfigField-string](#codersdkdeploymentconfigfield-string)                                             | false    |              | Address Use HTTPAddress or TLS.Address instead. |
| `agent_fallback_troubleshooting_url` | [codersdk.DeploymentConfigField-string](#codersdkdeploymentconfigfield-string)                                             | false    |              |                                                 |
| `agent_stat_refresh_interval`        | [codersdk.DeploymentConfigField-time_Duration](#codersdkdeploymentconfigfield-time_duration)                               | false    |              |                                                 |
| `audit_logging`                      | [codersdk.DeploymentConfigField-bool](#codersdkdeploymentconfigfield-bool)                                                 | false    |              |                                                 |
| `autobuild_poll_interval`            | [codersdk.DeploymentConfigField-time_Duration](#codersdkdeploymentconfigfield-time_duration)                               | false    |              |                                                 |
| `browser_only`                       | [codersdk.DeploymentConfigField-bool](#codersdkdeploymentconfigfield-bool)                                                 | false    |              |                                                 |
| `cache_directory`                    | [codersdk.DeploymentConfigField-string](#codersdkdeploymentconfigfield-string)                                             | false    |              |                                                 |
| `dangerous`                          | [codersdk.DangerousConfig](#codersdkdangerousconfig)                                                                       | false    |              |                                                 |
| `derp`                               | [codersdk.DERP](#codersdkderp)                                                                                             | false    |              |                                                 |
| `disable_path_apps`                  | [codersdk.DeploymentConfigField-bool](#codersdkdeploymentconfigfield-bool)                                                 | false    |              |                                                 |
| `experimental`                       | [codersdk.DeploymentConfigField-bool](#codersdkdeploymentconfigfield-bool)                                                 | false    |              | Experimental Use Experiments instead.           |
| `experiments`                        | [codersdk.DeploymentConfigField-array_string](#codersdkdeploymentconfigfield-array_string)                                 | false    |              |                                                 |
| `gitauth`                            | [codersdk.DeploymentConfigField-array_codersdk_GitAuthConfig](#codersdkdeploymentconfigfield-array_codersdk_gitauthconfig) | false    |              |                                                 |
| `http_address`                       | [codersdk.DeploymentConfigField-string](#codersdkdeploymentconfigfield-string)                                             | false    |              |                                                 |
| `in_memory_database`                 | [codersdk.DeploymentConfigField-bool](#codersdkdeploymentconfigfield-bool)                                                 | false    |              |                                                 |
| `logging`                            | [codersdk.LoggingConfig](#codersdkloggingconfig)                                                                           | false    |              |                                                 |
| `max_token_lifetime`                 | [codersdk.DeploymentConfigField-time_Duration](#codersdkdeploymentconfigfield-time_duration)                               | false    |              |                                                 |
| `metrics_cache_refresh_interval`     | [codersdk.DeploymentConfigField-time_Duration](#codersdkdeploymentconfigfield-time_duration)                               | false    |              |                                                 |
| `oauth2`                             | [codersdk.OAuth2Config](#codersdkoauth2config)                                                                             | false    |              |                                                 |
| `oidc`                               | [codersdk.OIDCConfig](#codersdkoidcconfig)                                                                                 | false    |              |                                                 |
| `pg_connection_url`                  | [codersdk.DeploymentConfigField-string](#codersdkdeploymentconfigfield-string)                                             | false    |              |                                                 |
| `pprof`                              | [codersdk.PprofConfig](#codersdkpprofconfig)                                                                               | false    |              |                                                 |
| `prometheus`                         | [codersdk.PrometheusConfig](#codersdkprometheusconfig)                                                                     | false    |              |                                                 |
| `provisioner`                        | [codersdk.ProvisionerConfig](#codersdkprovisionerconfig)                                                                   | false    |              |                                                 |
| `proxy_trusted_headers`              | [codersdk.DeploymentConfigField-array_string](#codersdkdeploymentconfigfield-array_string)                                 | false    |              |                                                 |
| `proxy_trusted_origins`              | [codersdk.DeploymentConfigField-array_string](#codersdkdeploymentconfigfield-array_string)                                 | false    |              |                                                 |
| `rate_limit`                         | [codersdk.RateLimitConfig](#codersdkratelimitconfig)                                                                       | false    |              |                                                 |
| `scim_api_key`                       | [codersdk.DeploymentConfigField-string](#codersdkdeploymentconfigfield-string)                                             | false    |              |                                                 |
| `secure_auth_cookie`                 | [codersdk.DeploymentConfigField-bool](#codersdkdeploymentconfigfield-bool)                                                 | false    |              |                                                 |
| `ssh_keygen_algorithm`               | [codersdk.DeploymentConfigField-string](#codersdkdeploymentconfigfield-string)                                             | false    |              |                                                 |
| `swagger`                            | [codersdk.SwaggerConfig](#codersdkswaggerconfig)                                                                           | false    |              |                                                 |
| `telemetry`                          | [codersdk.TelemetryConfig](#codersdktelemetryconfig)                                                                       | false    |              |                                                 |
| `tls`                                | [codersdk.TLSConfig](#codersdktlsconfig)                                                                                   | false    |              |                                                 |
| `trace`                              | [codersdk.TraceConfig](#codersdktraceconfig)                                                                               | false    |              |                                                 |
| `update_check`                       | [codersdk.DeploymentConfigField-bool](#codersdkdeploymentconfigfield-bool)                                                 | false    |              |                                                 |
| `wildcard_access_url`                | [codersdk.DeploymentConfigField-string](#codersdkdeploymentconfigfield-string)                                             | false    |              |                                                 |

## codersdk.DeploymentConfigField-array_codersdk_GitAuthConfig

```json
{
  "default": [
    {
      "auth_url": "string",
      "client_id": "string",
      "id": "string",
      "no_refresh": true,
      "regex": "string",
      "scopes": ["string"],
      "token_url": "string",
      "type": "string",
      "validate_url": "string"
    }
  ],
  "enterprise": true,
  "flag": "string",
  "hidden": true,
  "name": "string",
  "secret": true,
  "shorthand": "string",
  "usage": "string",
  "value": [
    {
      "auth_url": "string",
      "client_id": "string",
      "id": "string",
      "no_refresh": true,
      "regex": "string",
      "scopes": ["string"],
      "token_url": "string",
      "type": "string",
      "validate_url": "string"
    }
  ]
}
```

### Properties

| Name         | Type                                                      | Required | Restrictions | Description |
| ------------ | --------------------------------------------------------- | -------- | ------------ | ----------- |
| `default`    | array of [codersdk.GitAuthConfig](#codersdkgitauthconfig) | false    |              |             |
| `enterprise` | boolean                                                   | false    |              |             |
| `flag`       | string                                                    | false    |              |             |
| `hidden`     | boolean                                                   | false    |              |             |
| `name`       | string                                                    | false    |              |             |
| `secret`     | boolean                                                   | false    |              |             |
| `shorthand`  | string                                                    | false    |              |             |
| `usage`      | string                                                    | false    |              |             |
| `value`      | array of [codersdk.GitAuthConfig](#codersdkgitauthconfig) | false    |              |             |

## codersdk.DeploymentConfigField-array_string

```json
{
  "default": ["string"],
  "enterprise": true,
  "flag": "string",
  "hidden": true,
  "name": "string",
  "secret": true,
  "shorthand": "string",
  "usage": "string",
  "value": ["string"]
}
```

### Properties

| Name         | Type            | Required | Restrictions | Description |
| ------------ | --------------- | -------- | ------------ | ----------- |
| `default`    | array of string | false    |              |             |
| `enterprise` | boolean         | false    |              |             |
| `flag`       | string          | false    |              |             |
| `hidden`     | boolean         | false    |              |             |
| `name`       | string          | false    |              |             |
| `secret`     | boolean         | false    |              |             |
| `shorthand`  | string          | false    |              |             |
| `usage`      | string          | false    |              |             |
| `value`      | array of string | false    |              |             |

## codersdk.DeploymentConfigField-bool

```json
{
  "default": true,
  "enterprise": true,
  "flag": "string",
  "hidden": true,
  "name": "string",
  "secret": true,
  "shorthand": "string",
  "usage": "string",
  "value": true
}
```

### Properties

| Name         | Type    | Required | Restrictions | Description |
| ------------ | ------- | -------- | ------------ | ----------- |
| `default`    | boolean | false    |              |             |
| `enterprise` | boolean | false    |              |             |
| `flag`       | string  | false    |              |             |
| `hidden`     | boolean | false    |              |             |
| `name`       | string  | false    |              |             |
| `secret`     | boolean | false    |              |             |
| `shorthand`  | string  | false    |              |             |
| `usage`      | string  | false    |              |             |
| `value`      | boolean | false    |              |             |

## codersdk.DeploymentConfigField-int

```json
{
  "default": 0,
  "enterprise": true,
  "flag": "string",
  "hidden": true,
  "name": "string",
  "secret": true,
  "shorthand": "string",
  "usage": "string",
  "value": 0
}
```

### Properties

| Name         | Type    | Required | Restrictions | Description |
| ------------ | ------- | -------- | ------------ | ----------- |
| `default`    | integer | false    |              |             |
| `enterprise` | boolean | false    |              |             |
| `flag`       | string  | false    |              |             |
| `hidden`     | boolean | false    |              |             |
| `name`       | string  | false    |              |             |
| `secret`     | boolean | false    |              |             |
| `shorthand`  | string  | false    |              |             |
| `usage`      | string  | false    |              |             |
| `value`      | integer | false    |              |             |

## codersdk.DeploymentConfigField-string

```json
{
  "default": "string",
  "enterprise": true,
  "flag": "string",
  "hidden": true,
  "name": "string",
  "secret": true,
  "shorthand": "string",
  "usage": "string",
  "value": "string"
}
```

### Properties

| Name         | Type    | Required | Restrictions | Description |
| ------------ | ------- | -------- | ------------ | ----------- |
| `default`    | string  | false    |              |             |
| `enterprise` | boolean | false    |              |             |
| `flag`       | string  | false    |              |             |
| `hidden`     | boolean | false    |              |             |
| `name`       | string  | false    |              |             |
| `secret`     | boolean | false    |              |             |
| `shorthand`  | string  | false    |              |             |
| `usage`      | string  | false    |              |             |
| `value`      | string  | false    |              |             |

## codersdk.DeploymentConfigField-time_Duration

```json
{
  "default": 0,
  "enterprise": true,
  "flag": "string",
  "hidden": true,
  "name": "string",
  "secret": true,
  "shorthand": "string",
  "usage": "string",
  "value": 0
}
```

### Properties

| Name         | Type    | Required | Restrictions | Description |
| ------------ | ------- | -------- | ------------ | ----------- |
| `default`    | integer | false    |              |             |
| `enterprise` | boolean | false    |              |             |
| `flag`       | string  | false    |              |             |
| `hidden`     | boolean | false    |              |             |
| `name`       | string  | false    |              |             |
| `secret`     | boolean | false    |              |             |
| `shorthand`  | string  | false    |              |             |
| `usage`      | string  | false    |              |             |
| `value`      | integer | false    |              |             |

## codersdk.Entitlement

```json
"entitled"
```

### Properties

#### Enumerated Values

| Value          |
| -------------- |
| `entitled`     |
| `grace_period` |
| `not_entitled` |

## codersdk.Entitlements

```json
{
  "errors": ["string"],
  "experimental": true,
  "features": {
    "property1": {
      "actual": 0,
      "enabled": true,
      "entitlement": "entitled",
      "limit": 0
    },
    "property2": {
      "actual": 0,
      "enabled": true,
      "entitlement": "entitled",
      "limit": 0
    }
  },
  "has_license": true,
  "trial": true,
  "warnings": ["string"]
}
```

### Properties

| Name               | Type                                 | Required | Restrictions | Description                           |
| ------------------ | ------------------------------------ | -------- | ------------ | ------------------------------------- |
| `errors`           | array of string                      | false    |              |                                       |
| `experimental`     | boolean                              | false    |              | Experimental use Experiments instead. |
| `features`         | object                               | false    |              |                                       |
| » `[any property]` | [codersdk.Feature](#codersdkfeature) | false    |              |                                       |
| `has_license`      | boolean                              | false    |              |                                       |
| `trial`            | boolean                              | false    |              |                                       |
| `warnings`         | array of string                      | false    |              |                                       |

<<<<<<< HEAD
## codersdk.Experiment

```json
"vscode_local"
```

### Properties

#### Enumerated Values

| Value           |
| --------------- |
| `vscode_local`  |
| `authz_querier` |

=======
>>>>>>> 6a245ab1
## codersdk.Feature

```json
{
  "actual": 0,
  "enabled": true,
  "entitlement": "entitled",
  "limit": 0
}
```

### Properties

| Name          | Type                                         | Required | Restrictions | Description |
| ------------- | -------------------------------------------- | -------- | ------------ | ----------- |
| `actual`      | integer                                      | false    |              |             |
| `enabled`     | boolean                                      | false    |              |             |
| `entitlement` | [codersdk.Entitlement](#codersdkentitlement) | false    |              |             |
| `limit`       | integer                                      | false    |              |             |

## codersdk.GenerateAPIKeyResponse

```json
{
  "key": "string"
}
```

### Properties

| Name  | Type   | Required | Restrictions | Description |
| ----- | ------ | -------- | ------------ | ----------- |
| `key` | string | false    |              |             |

## codersdk.GetAppHostResponse

```json
{
  "host": "string"
}
```

### Properties

| Name   | Type   | Required | Restrictions | Description                                                   |
| ------ | ------ | -------- | ------------ | ------------------------------------------------------------- |
| `host` | string | false    |              | Host is the externally accessible URL for the Coder instance. |

## codersdk.GetUsersResponse

```json
{
  "count": 0,
  "users": [
    {
      "avatar_url": "http://example.com",
      "created_at": "2019-08-24T14:15:22Z",
      "email": "user@example.com",
      "id": "497f6eca-6276-4993-bfeb-53cbbbba6f08",
      "last_seen_at": "2019-08-24T14:15:22Z",
      "organization_ids": ["497f6eca-6276-4993-bfeb-53cbbbba6f08"],
      "roles": [
        {
          "display_name": "string",
          "name": "string"
        }
      ],
      "status": "active",
      "username": "string"
    }
  ]
}
```

### Properties

| Name    | Type                                    | Required | Restrictions | Description |
| ------- | --------------------------------------- | -------- | ------------ | ----------- |
| `count` | integer                                 | false    |              |             |
| `users` | array of [codersdk.User](#codersdkuser) | false    |              |             |

## codersdk.GitAuthConfig

```json
{
  "auth_url": "string",
  "client_id": "string",
  "id": "string",
  "no_refresh": true,
  "regex": "string",
  "scopes": ["string"],
  "token_url": "string",
  "type": "string",
  "validate_url": "string"
}
```

### Properties

| Name           | Type            | Required | Restrictions | Description |
| -------------- | --------------- | -------- | ------------ | ----------- |
| `auth_url`     | string          | false    |              |             |
| `client_id`    | string          | false    |              |             |
| `id`           | string          | false    |              |             |
| `no_refresh`   | boolean         | false    |              |             |
| `regex`        | string          | false    |              |             |
| `scopes`       | array of string | false    |              |             |
| `token_url`    | string          | false    |              |             |
| `type`         | string          | false    |              |             |
| `validate_url` | string          | false    |              |             |

## codersdk.GitSSHKey

```json
{
  "created_at": "2019-08-24T14:15:22Z",
  "public_key": "string",
  "updated_at": "2019-08-24T14:15:22Z",
  "user_id": "a169451c-8525-4352-b8ca-070dd449a1a5"
}
```

### Properties

| Name         | Type   | Required | Restrictions | Description |
| ------------ | ------ | -------- | ------------ | ----------- |
| `created_at` | string | false    |              |             |
| `public_key` | string | false    |              |             |
| `updated_at` | string | false    |              |             |
| `user_id`    | string | false    |              |             |

## codersdk.GoogleInstanceIdentityToken

```json
{
  "json_web_token": "string"
}
```

### Properties

| Name             | Type   | Required | Restrictions | Description |
| ---------------- | ------ | -------- | ------------ | ----------- |
| `json_web_token` | string | true     |              |             |

## codersdk.Group

```json
{
  "avatar_url": "string",
  "id": "497f6eca-6276-4993-bfeb-53cbbbba6f08",
  "members": [
    {
      "avatar_url": "http://example.com",
      "created_at": "2019-08-24T14:15:22Z",
      "email": "user@example.com",
      "id": "497f6eca-6276-4993-bfeb-53cbbbba6f08",
      "last_seen_at": "2019-08-24T14:15:22Z",
      "organization_ids": ["497f6eca-6276-4993-bfeb-53cbbbba6f08"],
      "roles": [
        {
          "display_name": "string",
          "name": "string"
        }
      ],
      "status": "active",
      "username": "string"
    }
  ],
  "name": "string",
  "organization_id": "7c60d51f-b44e-4682-87d6-449835ea4de6",
  "quota_allowance": 0
}
```

### Properties

| Name              | Type                                    | Required | Restrictions | Description |
| ----------------- | --------------------------------------- | -------- | ------------ | ----------- |
| `avatar_url`      | string                                  | false    |              |             |
| `id`              | string                                  | false    |              |             |
| `members`         | array of [codersdk.User](#codersdkuser) | false    |              |             |
| `name`            | string                                  | false    |              |             |
| `organization_id` | string                                  | false    |              |             |
| `quota_allowance` | integer                                 | false    |              |             |

## codersdk.Healthcheck

```json
{
  "interval": 0,
  "threshold": 0,
  "url": "string"
}
```

### Properties

| Name        | Type    | Required | Restrictions | Description                                                                                      |
| ----------- | ------- | -------- | ------------ | ------------------------------------------------------------------------------------------------ |
| `interval`  | integer | false    |              | Interval specifies the seconds between each health check.                                        |
| `threshold` | integer | false    |              | Threshold specifies the number of consecutive failed health checks before returning "unhealthy". |
| `url`       | string  | false    |              | URL specifies the endpoint to check for the app health.                                          |

## codersdk.License

```json
{
  "claims": {},
  "id": 0,
  "uploaded_at": "2019-08-24T14:15:22Z",
  "uuid": "095be615-a8ad-4c33-8e9c-c7612fbf6c9f"
}
```

### Properties

| Name          | Type    | Required | Restrictions | Description                                                                                                                                                                                            |
| ------------- | ------- | -------- | ------------ | ------------------------------------------------------------------------------------------------------------------------------------------------------------------------------------------------------ |
| `claims`      | object  | false    |              | Claims are the JWT claims asserted by the license. Here we use a generic string map to ensure that all data from the server is parsed verbatim, not just the fields this version of Coder understands. |
| `id`          | integer | false    |              |                                                                                                                                                                                                        |
| `uploaded_at` | string  | false    |              |                                                                                                                                                                                                        |
| `uuid`        | string  | false    |              |                                                                                                                                                                                                        |

## codersdk.ListeningPort

```json
{
  "network": "tcp",
  "port": 0,
  "process_name": "string"
}
```

### Properties

| Name           | Type                                                           | Required | Restrictions | Description              |
| -------------- | -------------------------------------------------------------- | -------- | ------------ | ------------------------ |
| `network`      | [codersdk.ListeningPortNetwork](#codersdklisteningportnetwork) | false    |              | only "tcp" at the moment |
| `port`         | integer                                                        | false    |              |                          |
| `process_name` | string                                                         | false    |              | may be empty             |

## codersdk.ListeningPortNetwork

```json
"tcp"
```

### Properties

#### Enumerated Values

| Value |
| ----- |
| `tcp` |

## codersdk.ListeningPortsResponse

```json
{
  "ports": [
    {
      "network": "tcp",
      "port": 0,
      "process_name": "string"
    }
  ]
}
```

### Properties

| Name    | Type                                                      | Required | Restrictions | Description                                                                                                                                                                                                                                            |
| ------- | --------------------------------------------------------- | -------- | ------------ | ------------------------------------------------------------------------------------------------------------------------------------------------------------------------------------------------------------------------------------------------------ |
| `ports` | array of [codersdk.ListeningPort](#codersdklisteningport) | false    |              | If there are no ports in the list, nothing should be displayed in the UI. There must not be a "no ports available" message or anything similar, as there will always be no ports displayed on platforms where our port detection logic is unsupported. |

## codersdk.LogLevel

```json
"trace"
```

### Properties

#### Enumerated Values

| Value   |
| ------- |
| `trace` |
| `debug` |
| `info`  |
| `warn`  |
| `error` |

## codersdk.LogSource

```json
"provisioner_daemon"
```

### Properties

#### Enumerated Values

| Value                |
| -------------------- |
| `provisioner_daemon` |
| `provisioner`        |

## codersdk.LoggingConfig

```json
{
  "human": {
    "default": "string",
    "enterprise": true,
    "flag": "string",
    "hidden": true,
    "name": "string",
    "secret": true,
    "shorthand": "string",
    "usage": "string",
    "value": "string"
  },
  "json": {
    "default": "string",
    "enterprise": true,
    "flag": "string",
    "hidden": true,
    "name": "string",
    "secret": true,
    "shorthand": "string",
    "usage": "string",
    "value": "string"
  },
  "stackdriver": {
    "default": "string",
    "enterprise": true,
    "flag": "string",
    "hidden": true,
    "name": "string",
    "secret": true,
    "shorthand": "string",
    "usage": "string",
    "value": "string"
  }
}
```

### Properties

| Name          | Type                                                                           | Required | Restrictions | Description |
| ------------- | ------------------------------------------------------------------------------ | -------- | ------------ | ----------- |
| `human`       | [codersdk.DeploymentConfigField-string](#codersdkdeploymentconfigfield-string) | false    |              |             |
| `json`        | [codersdk.DeploymentConfigField-string](#codersdkdeploymentconfigfield-string) | false    |              |             |
| `stackdriver` | [codersdk.DeploymentConfigField-string](#codersdkdeploymentconfigfield-string) | false    |              |             |

## codersdk.LoginType

```json
"password"
```

### Properties

#### Enumerated Values

| Value      |
| ---------- |
| `password` |
| `github`   |
| `oidc`     |
| `token`    |

## codersdk.LoginWithPasswordRequest

```json
{
  "email": "user@example.com",
  "password": "string"
}
```

### Properties

| Name       | Type   | Required | Restrictions | Description |
| ---------- | ------ | -------- | ------------ | ----------- |
| `email`    | string | true     |              |             |
| `password` | string | true     |              |             |

## codersdk.LoginWithPasswordResponse

```json
{
  "session_token": "string"
}
```

### Properties

| Name            | Type   | Required | Restrictions | Description |
| --------------- | ------ | -------- | ------------ | ----------- |
| `session_token` | string | true     |              |             |

## codersdk.OAuth2Config

```json
{
  "github": {
    "allow_everyone": {
      "default": true,
      "enterprise": true,
      "flag": "string",
      "hidden": true,
      "name": "string",
      "secret": true,
      "shorthand": "string",
      "usage": "string",
      "value": true
    },
    "allow_signups": {
      "default": true,
      "enterprise": true,
      "flag": "string",
      "hidden": true,
      "name": "string",
      "secret": true,
      "shorthand": "string",
      "usage": "string",
      "value": true
    },
    "allowed_orgs": {
      "default": ["string"],
      "enterprise": true,
      "flag": "string",
      "hidden": true,
      "name": "string",
      "secret": true,
      "shorthand": "string",
      "usage": "string",
      "value": ["string"]
    },
    "allowed_teams": {
      "default": ["string"],
      "enterprise": true,
      "flag": "string",
      "hidden": true,
      "name": "string",
      "secret": true,
      "shorthand": "string",
      "usage": "string",
      "value": ["string"]
    },
    "client_id": {
      "default": "string",
      "enterprise": true,
      "flag": "string",
      "hidden": true,
      "name": "string",
      "secret": true,
      "shorthand": "string",
      "usage": "string",
      "value": "string"
    },
    "client_secret": {
      "default": "string",
      "enterprise": true,
      "flag": "string",
      "hidden": true,
      "name": "string",
      "secret": true,
      "shorthand": "string",
      "usage": "string",
      "value": "string"
    },
    "enterprise_base_url": {
      "default": "string",
      "enterprise": true,
      "flag": "string",
      "hidden": true,
      "name": "string",
      "secret": true,
      "shorthand": "string",
      "usage": "string",
      "value": "string"
    }
  }
}
```

### Properties

| Name     | Type                                                       | Required | Restrictions | Description |
| -------- | ---------------------------------------------------------- | -------- | ------------ | ----------- |
| `github` | [codersdk.OAuth2GithubConfig](#codersdkoauth2githubconfig) | false    |              |             |

## codersdk.OAuth2GithubConfig

```json
{
  "allow_everyone": {
    "default": true,
    "enterprise": true,
    "flag": "string",
    "hidden": true,
    "name": "string",
    "secret": true,
    "shorthand": "string",
    "usage": "string",
    "value": true
  },
  "allow_signups": {
    "default": true,
    "enterprise": true,
    "flag": "string",
    "hidden": true,
    "name": "string",
    "secret": true,
    "shorthand": "string",
    "usage": "string",
    "value": true
  },
  "allowed_orgs": {
    "default": ["string"],
    "enterprise": true,
    "flag": "string",
    "hidden": true,
    "name": "string",
    "secret": true,
    "shorthand": "string",
    "usage": "string",
    "value": ["string"]
  },
  "allowed_teams": {
    "default": ["string"],
    "enterprise": true,
    "flag": "string",
    "hidden": true,
    "name": "string",
    "secret": true,
    "shorthand": "string",
    "usage": "string",
    "value": ["string"]
  },
  "client_id": {
    "default": "string",
    "enterprise": true,
    "flag": "string",
    "hidden": true,
    "name": "string",
    "secret": true,
    "shorthand": "string",
    "usage": "string",
    "value": "string"
  },
  "client_secret": {
    "default": "string",
    "enterprise": true,
    "flag": "string",
    "hidden": true,
    "name": "string",
    "secret": true,
    "shorthand": "string",
    "usage": "string",
    "value": "string"
  },
  "enterprise_base_url": {
    "default": "string",
    "enterprise": true,
    "flag": "string",
    "hidden": true,
    "name": "string",
    "secret": true,
    "shorthand": "string",
    "usage": "string",
    "value": "string"
  }
}
```

### Properties

| Name                  | Type                                                                                       | Required | Restrictions | Description |
| --------------------- | ------------------------------------------------------------------------------------------ | -------- | ------------ | ----------- |
| `allow_everyone`      | [codersdk.DeploymentConfigField-bool](#codersdkdeploymentconfigfield-bool)                 | false    |              |             |
| `allow_signups`       | [codersdk.DeploymentConfigField-bool](#codersdkdeploymentconfigfield-bool)                 | false    |              |             |
| `allowed_orgs`        | [codersdk.DeploymentConfigField-array_string](#codersdkdeploymentconfigfield-array_string) | false    |              |             |
| `allowed_teams`       | [codersdk.DeploymentConfigField-array_string](#codersdkdeploymentconfigfield-array_string) | false    |              |             |
| `client_id`           | [codersdk.DeploymentConfigField-string](#codersdkdeploymentconfigfield-string)             | false    |              |             |
| `client_secret`       | [codersdk.DeploymentConfigField-string](#codersdkdeploymentconfigfield-string)             | false    |              |             |
| `enterprise_base_url` | [codersdk.DeploymentConfigField-string](#codersdkdeploymentconfigfield-string)             | false    |              |             |

## codersdk.OIDCConfig

```json
{
  "allow_signups": {
    "default": true,
    "enterprise": true,
    "flag": "string",
    "hidden": true,
    "name": "string",
    "secret": true,
    "shorthand": "string",
    "usage": "string",
    "value": true
  },
  "client_id": {
    "default": "string",
    "enterprise": true,
    "flag": "string",
    "hidden": true,
    "name": "string",
    "secret": true,
    "shorthand": "string",
    "usage": "string",
    "value": "string"
  },
  "client_secret": {
    "default": "string",
    "enterprise": true,
    "flag": "string",
    "hidden": true,
    "name": "string",
    "secret": true,
    "shorthand": "string",
    "usage": "string",
    "value": "string"
  },
  "email_domain": {
    "default": ["string"],
    "enterprise": true,
    "flag": "string",
    "hidden": true,
    "name": "string",
    "secret": true,
    "shorthand": "string",
    "usage": "string",
    "value": ["string"]
  },
  "ignore_email_verified": {
    "default": true,
    "enterprise": true,
    "flag": "string",
    "hidden": true,
    "name": "string",
    "secret": true,
    "shorthand": "string",
    "usage": "string",
    "value": true
  },
  "issuer_url": {
    "default": "string",
    "enterprise": true,
    "flag": "string",
    "hidden": true,
    "name": "string",
    "secret": true,
    "shorthand": "string",
    "usage": "string",
    "value": "string"
  },
  "scopes": {
    "default": ["string"],
    "enterprise": true,
    "flag": "string",
    "hidden": true,
    "name": "string",
    "secret": true,
    "shorthand": "string",
    "usage": "string",
    "value": ["string"]
  },
  "username_field": {
    "default": "string",
    "enterprise": true,
    "flag": "string",
    "hidden": true,
    "name": "string",
    "secret": true,
    "shorthand": "string",
    "usage": "string",
    "value": "string"
  }
}
```

### Properties

| Name                    | Type                                                                                       | Required | Restrictions | Description |
| ----------------------- | ------------------------------------------------------------------------------------------ | -------- | ------------ | ----------- |
| `allow_signups`         | [codersdk.DeploymentConfigField-bool](#codersdkdeploymentconfigfield-bool)                 | false    |              |             |
| `client_id`             | [codersdk.DeploymentConfigField-string](#codersdkdeploymentconfigfield-string)             | false    |              |             |
| `client_secret`         | [codersdk.DeploymentConfigField-string](#codersdkdeploymentconfigfield-string)             | false    |              |             |
| `email_domain`          | [codersdk.DeploymentConfigField-array_string](#codersdkdeploymentconfigfield-array_string) | false    |              |             |
| `ignore_email_verified` | [codersdk.DeploymentConfigField-bool](#codersdkdeploymentconfigfield-bool)                 | false    |              |             |
| `issuer_url`            | [codersdk.DeploymentConfigField-string](#codersdkdeploymentconfigfield-string)             | false    |              |             |
| `scopes`                | [codersdk.DeploymentConfigField-array_string](#codersdkdeploymentconfigfield-array_string) | false    |              |             |
| `username_field`        | [codersdk.DeploymentConfigField-string](#codersdkdeploymentconfigfield-string)             | false    |              |             |

## codersdk.Organization

```json
{
  "created_at": "2019-08-24T14:15:22Z",
  "id": "497f6eca-6276-4993-bfeb-53cbbbba6f08",
  "name": "string",
  "updated_at": "2019-08-24T14:15:22Z"
}
```

### Properties

| Name         | Type   | Required | Restrictions | Description |
| ------------ | ------ | -------- | ------------ | ----------- |
| `created_at` | string | true     |              |             |
| `id`         | string | true     |              |             |
| `name`       | string | true     |              |             |
| `updated_at` | string | true     |              |             |

## codersdk.OrganizationMember

```json
{
  "created_at": "2019-08-24T14:15:22Z",
  "organization_id": "7c60d51f-b44e-4682-87d6-449835ea4de6",
  "roles": [
    {
      "display_name": "string",
      "name": "string"
    }
  ],
  "updated_at": "2019-08-24T14:15:22Z",
  "user_id": "a169451c-8525-4352-b8ca-070dd449a1a5"
}
```

### Properties

| Name              | Type                                    | Required | Restrictions | Description |
| ----------------- | --------------------------------------- | -------- | ------------ | ----------- |
| `created_at`      | string                                  | false    |              |             |
| `organization_id` | string                                  | false    |              |             |
| `roles`           | array of [codersdk.Role](#codersdkrole) | false    |              |             |
| `updated_at`      | string                                  | false    |              |             |
| `user_id`         | string                                  | false    |              |             |

## codersdk.Parameter

```json
{
  "created_at": "2019-08-24T14:15:22Z",
  "destination_scheme": "none",
  "id": "497f6eca-6276-4993-bfeb-53cbbbba6f08",
  "name": "string",
  "scope": "template",
  "scope_id": "5d3fe357-12dd-4f62-b004-6d1fb3b8454f",
  "source_scheme": "none",
  "updated_at": "2019-08-24T14:15:22Z"
}
```

Parameter represents a set value for the scope.

### Properties

| Name                 | Type                                                                       | Required | Restrictions | Description |
| -------------------- | -------------------------------------------------------------------------- | -------- | ------------ | ----------- |
| `created_at`         | string                                                                     | false    |              |             |
| `destination_scheme` | [codersdk.ParameterDestinationScheme](#codersdkparameterdestinationscheme) | false    |              |             |
| `id`                 | string                                                                     | false    |              |             |
| `name`               | string                                                                     | false    |              |             |
| `scope`              | [codersdk.ParameterScope](#codersdkparameterscope)                         | false    |              |             |
| `scope_id`           | string                                                                     | false    |              |             |
| `source_scheme`      | [codersdk.ParameterSourceScheme](#codersdkparametersourcescheme)           | false    |              |             |
| `updated_at`         | string                                                                     | false    |              |             |

#### Enumerated Values

| Property             | Value                  |
| -------------------- | ---------------------- |
| `destination_scheme` | `none`                 |
| `destination_scheme` | `environment_variable` |
| `destination_scheme` | `provisioner_variable` |
| `scope`              | `template`             |
| `scope`              | `workspace`            |
| `scope`              | `import_job`           |
| `source_scheme`      | `none`                 |
| `source_scheme`      | `data`                 |

## codersdk.ParameterDestinationScheme

```json
"none"
```

### Properties

#### Enumerated Values

| Value                  |
| ---------------------- |
| `none`                 |
| `environment_variable` |
| `provisioner_variable` |

## codersdk.ParameterSchema

```json
{
  "allow_override_destination": true,
  "allow_override_source": true,
  "created_at": "2019-08-24T14:15:22Z",
  "default_destination_scheme": "none",
  "default_refresh": "string",
  "default_source_scheme": "none",
  "default_source_value": "string",
  "description": "string",
  "id": "497f6eca-6276-4993-bfeb-53cbbbba6f08",
  "job_id": "453bd7d7-5355-4d6d-a38e-d9e7eb218c3f",
  "name": "string",
  "redisplay_value": true,
  "validation_condition": "string",
  "validation_contains": ["string"],
  "validation_error": "string",
  "validation_type_system": "string",
  "validation_value_type": "string"
}
```

### Properties

| Name                         | Type                                                                       | Required | Restrictions | Description                                                                                                             |
| ---------------------------- | -------------------------------------------------------------------------- | -------- | ------------ | ----------------------------------------------------------------------------------------------------------------------- |
| `allow_override_destination` | boolean                                                                    | false    |              |                                                                                                                         |
| `allow_override_source`      | boolean                                                                    | false    |              |                                                                                                                         |
| `created_at`                 | string                                                                     | false    |              |                                                                                                                         |
| `default_destination_scheme` | [codersdk.ParameterDestinationScheme](#codersdkparameterdestinationscheme) | false    |              |                                                                                                                         |
| `default_refresh`            | string                                                                     | false    |              |                                                                                                                         |
| `default_source_scheme`      | [codersdk.ParameterSourceScheme](#codersdkparametersourcescheme)           | false    |              |                                                                                                                         |
| `default_source_value`       | string                                                                     | false    |              |                                                                                                                         |
| `description`                | string                                                                     | false    |              |                                                                                                                         |
| `id`                         | string                                                                     | false    |              |                                                                                                                         |
| `job_id`                     | string                                                                     | false    |              |                                                                                                                         |
| `name`                       | string                                                                     | false    |              |                                                                                                                         |
| `redisplay_value`            | boolean                                                                    | false    |              |                                                                                                                         |
| `validation_condition`       | string                                                                     | false    |              |                                                                                                                         |
| `validation_contains`        | array of string                                                            | false    |              | This is a special array of items provided if the validation condition explicitly states the value must be one of a set. |
| `validation_error`           | string                                                                     | false    |              |                                                                                                                         |
| `validation_type_system`     | string                                                                     | false    |              |                                                                                                                         |
| `validation_value_type`      | string                                                                     | false    |              |                                                                                                                         |

#### Enumerated Values

| Property                     | Value                  |
| ---------------------------- | ---------------------- |
| `default_destination_scheme` | `none`                 |
| `default_destination_scheme` | `environment_variable` |
| `default_destination_scheme` | `provisioner_variable` |
| `default_source_scheme`      | `none`                 |
| `default_source_scheme`      | `data`                 |

## codersdk.ParameterScope

```json
"template"
```

### Properties

#### Enumerated Values

| Value        |
| ------------ |
| `template`   |
| `workspace`  |
| `import_job` |

## codersdk.ParameterSourceScheme

```json
"none"
```

### Properties

#### Enumerated Values

| Value  |
| ------ |
| `none` |
| `data` |

## codersdk.PostWorkspaceAppHealthsRequest

```json
{
  "healths": {
    "property1": "disabled",
    "property2": "disabled"
  }
}
```

### Properties

| Name               | Type                                                       | Required | Restrictions | Description                                                           |
| ------------------ | ---------------------------------------------------------- | -------- | ------------ | --------------------------------------------------------------------- |
| `healths`          | object                                                     | false    |              | Healths is a map of the workspace app name and the health of the app. |
| » `[any property]` | [codersdk.WorkspaceAppHealth](#codersdkworkspaceapphealth) | false    |              |                                                                       |

## codersdk.PprofConfig

```json
{
  "address": {
    "default": "string",
    "enterprise": true,
    "flag": "string",
    "hidden": true,
    "name": "string",
    "secret": true,
    "shorthand": "string",
    "usage": "string",
    "value": "string"
  },
  "enable": {
    "default": true,
    "enterprise": true,
    "flag": "string",
    "hidden": true,
    "name": "string",
    "secret": true,
    "shorthand": "string",
    "usage": "string",
    "value": true
  }
}
```

### Properties

| Name      | Type                                                                           | Required | Restrictions | Description |
| --------- | ------------------------------------------------------------------------------ | -------- | ------------ | ----------- |
| `address` | [codersdk.DeploymentConfigField-string](#codersdkdeploymentconfigfield-string) | false    |              |             |
| `enable`  | [codersdk.DeploymentConfigField-bool](#codersdkdeploymentconfigfield-bool)     | false    |              |             |

## codersdk.PrometheusConfig

```json
{
  "address": {
    "default": "string",
    "enterprise": true,
    "flag": "string",
    "hidden": true,
    "name": "string",
    "secret": true,
    "shorthand": "string",
    "usage": "string",
    "value": "string"
  },
  "enable": {
    "default": true,
    "enterprise": true,
    "flag": "string",
    "hidden": true,
    "name": "string",
    "secret": true,
    "shorthand": "string",
    "usage": "string",
    "value": true
  }
}
```

### Properties

| Name      | Type                                                                           | Required | Restrictions | Description |
| --------- | ------------------------------------------------------------------------------ | -------- | ------------ | ----------- |
| `address` | [codersdk.DeploymentConfigField-string](#codersdkdeploymentconfigfield-string) | false    |              |             |
| `enable`  | [codersdk.DeploymentConfigField-bool](#codersdkdeploymentconfigfield-bool)     | false    |              |             |

## codersdk.ProvisionerConfig

```json
{
  "daemon_poll_interval": {
    "default": 0,
    "enterprise": true,
    "flag": "string",
    "hidden": true,
    "name": "string",
    "secret": true,
    "shorthand": "string",
    "usage": "string",
    "value": 0
  },
  "daemon_poll_jitter": {
    "default": 0,
    "enterprise": true,
    "flag": "string",
    "hidden": true,
    "name": "string",
    "secret": true,
    "shorthand": "string",
    "usage": "string",
    "value": 0
  },
  "daemons": {
    "default": 0,
    "enterprise": true,
    "flag": "string",
    "hidden": true,
    "name": "string",
    "secret": true,
    "shorthand": "string",
    "usage": "string",
    "value": 0
  },
  "force_cancel_interval": {
    "default": 0,
    "enterprise": true,
    "flag": "string",
    "hidden": true,
    "name": "string",
    "secret": true,
    "shorthand": "string",
    "usage": "string",
    "value": 0
  }
}
```

### Properties

| Name                    | Type                                                                                         | Required | Restrictions | Description |
| ----------------------- | -------------------------------------------------------------------------------------------- | -------- | ------------ | ----------- |
| `daemon_poll_interval`  | [codersdk.DeploymentConfigField-time_Duration](#codersdkdeploymentconfigfield-time_duration) | false    |              |             |
| `daemon_poll_jitter`    | [codersdk.DeploymentConfigField-time_Duration](#codersdkdeploymentconfigfield-time_duration) | false    |              |             |
| `daemons`               | [codersdk.DeploymentConfigField-int](#codersdkdeploymentconfigfield-int)                     | false    |              |             |
| `force_cancel_interval` | [codersdk.DeploymentConfigField-time_Duration](#codersdkdeploymentconfigfield-time_duration) | false    |              |             |

## codersdk.ProvisionerDaemon

```json
{
  "created_at": "2019-08-24T14:15:22Z",
  "id": "497f6eca-6276-4993-bfeb-53cbbbba6f08",
  "name": "string",
  "provisioners": ["string"],
  "tags": {
    "property1": "string",
    "property2": "string"
  },
  "updated_at": {
    "time": "string",
    "valid": true
  }
}
```

### Properties

| Name               | Type                         | Required | Restrictions | Description |
| ------------------ | ---------------------------- | -------- | ------------ | ----------- |
| `created_at`       | string                       | false    |              |             |
| `id`               | string                       | false    |              |             |
| `name`             | string                       | false    |              |             |
| `provisioners`     | array of string              | false    |              |             |
| `tags`             | object                       | false    |              |             |
| » `[any property]` | string                       | false    |              |             |
| `updated_at`       | [sql.NullTime](#sqlnulltime) | false    |              |             |

## codersdk.ProvisionerJob

```json
{
  "canceled_at": "2019-08-24T14:15:22Z",
  "completed_at": "2019-08-24T14:15:22Z",
  "created_at": "2019-08-24T14:15:22Z",
  "error": "string",
  "file_id": "8a0cfb4f-ddc9-436d-91bb-75133c583767",
  "id": "497f6eca-6276-4993-bfeb-53cbbbba6f08",
  "started_at": "2019-08-24T14:15:22Z",
  "status": "pending",
  "tags": {
    "property1": "string",
    "property2": "string"
  },
  "worker_id": "ae5fa6f7-c55b-40c1-b40a-b36ac467652b"
}
```

### Properties

| Name               | Type                                                           | Required | Restrictions | Description |
| ------------------ | -------------------------------------------------------------- | -------- | ------------ | ----------- |
| `canceled_at`      | string                                                         | false    |              |             |
| `completed_at`     | string                                                         | false    |              |             |
| `created_at`       | string                                                         | false    |              |             |
| `error`            | string                                                         | false    |              |             |
| `file_id`          | string                                                         | false    |              |             |
| `id`               | string                                                         | false    |              |             |
| `started_at`       | string                                                         | false    |              |             |
| `status`           | [codersdk.ProvisionerJobStatus](#codersdkprovisionerjobstatus) | false    |              |             |
| `tags`             | object                                                         | false    |              |             |
| » `[any property]` | string                                                         | false    |              |             |
| `worker_id`        | string                                                         | false    |              |             |

#### Enumerated Values

| Property | Value       |
| -------- | ----------- |
| `status` | `pending`   |
| `status` | `running`   |
| `status` | `succeeded` |
| `status` | `canceling` |
| `status` | `canceled`  |
| `status` | `failed`    |

## codersdk.ProvisionerJobLog

```json
{
  "created_at": "2019-08-24T14:15:22Z",
  "id": 0,
  "log_level": "trace",
  "log_source": "provisioner_daemon",
  "output": "string",
  "stage": "string"
}
```

### Properties

| Name         | Type                                     | Required | Restrictions | Description |
| ------------ | ---------------------------------------- | -------- | ------------ | ----------- |
| `created_at` | string                                   | false    |              |             |
| `id`         | integer                                  | false    |              |             |
| `log_level`  | [codersdk.LogLevel](#codersdkloglevel)   | false    |              |             |
| `log_source` | [codersdk.LogSource](#codersdklogsource) | false    |              |             |
| `output`     | string                                   | false    |              |             |
| `stage`      | string                                   | false    |              |             |

#### Enumerated Values

| Property    | Value   |
| ----------- | ------- |
| `log_level` | `trace` |
| `log_level` | `debug` |
| `log_level` | `info`  |
| `log_level` | `warn`  |
| `log_level` | `error` |

## codersdk.ProvisionerJobStatus

```json
"pending"
```

### Properties

#### Enumerated Values

| Value       |
| ----------- |
| `pending`   |
| `running`   |
| `succeeded` |
| `canceling` |
| `canceled`  |
| `failed`    |

## codersdk.PutExtendWorkspaceRequest

```json
{
  "deadline": "2019-08-24T14:15:22Z"
}
```

### Properties

| Name       | Type   | Required | Restrictions | Description |
| ---------- | ------ | -------- | ------------ | ----------- |
| `deadline` | string | true     |              |             |

## codersdk.RateLimitConfig

```json
{
  "api": {
    "default": 0,
    "enterprise": true,
    "flag": "string",
    "hidden": true,
    "name": "string",
    "secret": true,
    "shorthand": "string",
    "usage": "string",
    "value": 0
  },
  "disable_all": {
    "default": true,
    "enterprise": true,
    "flag": "string",
    "hidden": true,
    "name": "string",
    "secret": true,
    "shorthand": "string",
    "usage": "string",
    "value": true
  }
}
```

### Properties

| Name          | Type                                                                       | Required | Restrictions | Description |
| ------------- | -------------------------------------------------------------------------- | -------- | ------------ | ----------- |
| `api`         | [codersdk.DeploymentConfigField-int](#codersdkdeploymentconfigfield-int)   | false    |              |             |
| `disable_all` | [codersdk.DeploymentConfigField-bool](#codersdkdeploymentconfigfield-bool) | false    |              |             |

## codersdk.Replica

```json
{
  "created_at": "2019-08-24T14:15:22Z",
  "database_latency": 0,
  "error": "string",
  "hostname": "string",
  "id": "497f6eca-6276-4993-bfeb-53cbbbba6f08",
  "region_id": 0,
  "relay_address": "string"
}
```

### Properties

| Name               | Type    | Required | Restrictions | Description                                                        |
| ------------------ | ------- | -------- | ------------ | ------------------------------------------------------------------ |
| `created_at`       | string  | false    |              | Created at is the timestamp when the replica was first seen.       |
| `database_latency` | integer | false    |              | Database latency is the latency in microseconds to the database.   |
| `error`            | string  | false    |              | Error is the replica error.                                        |
| `hostname`         | string  | false    |              | Hostname is the hostname of the replica.                           |
| `id`               | string  | false    |              | ID is the unique identifier for the replica.                       |
| `region_id`        | integer | false    |              | Region ID is the region of the replica.                            |
| `relay_address`    | string  | false    |              | Relay address is the accessible address to relay DERP connections. |

## codersdk.ResourceType

```json
"organization"
```

### Properties

#### Enumerated Values

| Value              |
| ------------------ |
| `organization`     |
| `template`         |
| `template_version` |
| `user`             |
| `workspace`        |
| `workspace_build`  |
| `git_ssh_key`      |
| `api_key`          |
| `group`            |

## codersdk.Response

```json
{
  "detail": "string",
  "message": "string",
  "validations": [
    {
      "detail": "string",
      "field": "string"
    }
  ]
}
```

### Properties

| Name          | Type                                                          | Required | Restrictions | Description                                                                                                                                                                                                                        |
| ------------- | ------------------------------------------------------------- | -------- | ------------ | ---------------------------------------------------------------------------------------------------------------------------------------------------------------------------------------------------------------------------------- |
| `detail`      | string                                                        | false    |              | Detail is a debug message that provides further insight into why the action failed. This information can be technical and a regular golang err.Error() text. - "database: too many open connections" - "stat: too many open files" |
| `message`     | string                                                        | false    |              | Message is an actionable message that depicts actions the request took. These messages should be fully formed sentences with proper punctuation. Examples: - "A user has been created." - "Failed to create a user."               |
| `validations` | array of [codersdk.ValidationError](#codersdkvalidationerror) | false    |              | Validations are form field-specific friendly error messages. They will be shown on a form field in the UI. These can also be used to add additional context if there is a set of errors in the primary 'Message'.                  |

## codersdk.Role

```json
{
  "display_name": "string",
  "name": "string"
}
```

### Properties

| Name           | Type   | Required | Restrictions | Description |
| -------------- | ------ | -------- | ------------ | ----------- |
| `display_name` | string | false    |              |             |
| `name`         | string | false    |              |             |

## codersdk.ServiceBannerConfig

```json
{
  "background_color": "string",
  "enabled": true,
  "message": "string"
}
```

### Properties

| Name               | Type    | Required | Restrictions | Description |
| ------------------ | ------- | -------- | ------------ | ----------- |
| `background_color` | string  | false    |              |             |
| `enabled`          | boolean | false    |              |             |
| `message`          | string  | false    |              |             |

## codersdk.SwaggerConfig

```json
{
  "enable": {
    "default": true,
    "enterprise": true,
    "flag": "string",
    "hidden": true,
    "name": "string",
    "secret": true,
    "shorthand": "string",
    "usage": "string",
    "value": true
  }
}
```

### Properties

| Name     | Type                                                                       | Required | Restrictions | Description |
| -------- | -------------------------------------------------------------------------- | -------- | ------------ | ----------- |
| `enable` | [codersdk.DeploymentConfigField-bool](#codersdkdeploymentconfigfield-bool) | false    |              |             |

## codersdk.TLSConfig

```json
{
  "address": {
    "default": "string",
    "enterprise": true,
    "flag": "string",
    "hidden": true,
    "name": "string",
    "secret": true,
    "shorthand": "string",
    "usage": "string",
    "value": "string"
  },
  "cert_file": {
    "default": ["string"],
    "enterprise": true,
    "flag": "string",
    "hidden": true,
    "name": "string",
    "secret": true,
    "shorthand": "string",
    "usage": "string",
    "value": ["string"]
  },
  "client_auth": {
    "default": "string",
    "enterprise": true,
    "flag": "string",
    "hidden": true,
    "name": "string",
    "secret": true,
    "shorthand": "string",
    "usage": "string",
    "value": "string"
  },
  "client_ca_file": {
    "default": "string",
    "enterprise": true,
    "flag": "string",
    "hidden": true,
    "name": "string",
    "secret": true,
    "shorthand": "string",
    "usage": "string",
    "value": "string"
  },
  "client_cert_file": {
    "default": "string",
    "enterprise": true,
    "flag": "string",
    "hidden": true,
    "name": "string",
    "secret": true,
    "shorthand": "string",
    "usage": "string",
    "value": "string"
  },
  "client_key_file": {
    "default": "string",
    "enterprise": true,
    "flag": "string",
    "hidden": true,
    "name": "string",
    "secret": true,
    "shorthand": "string",
    "usage": "string",
    "value": "string"
  },
  "enable": {
    "default": true,
    "enterprise": true,
    "flag": "string",
    "hidden": true,
    "name": "string",
    "secret": true,
    "shorthand": "string",
    "usage": "string",
    "value": true
  },
  "key_file": {
    "default": ["string"],
    "enterprise": true,
    "flag": "string",
    "hidden": true,
    "name": "string",
    "secret": true,
    "shorthand": "string",
    "usage": "string",
    "value": ["string"]
  },
  "min_version": {
    "default": "string",
    "enterprise": true,
    "flag": "string",
    "hidden": true,
    "name": "string",
    "secret": true,
    "shorthand": "string",
    "usage": "string",
    "value": "string"
  },
  "redirect_http": {
    "default": true,
    "enterprise": true,
    "flag": "string",
    "hidden": true,
    "name": "string",
    "secret": true,
    "shorthand": "string",
    "usage": "string",
    "value": true
  }
}
```

### Properties

| Name               | Type                                                                                       | Required | Restrictions | Description |
| ------------------ | ------------------------------------------------------------------------------------------ | -------- | ------------ | ----------- |
| `address`          | [codersdk.DeploymentConfigField-string](#codersdkdeploymentconfigfield-string)             | false    |              |             |
| `cert_file`        | [codersdk.DeploymentConfigField-array_string](#codersdkdeploymentconfigfield-array_string) | false    |              |             |
| `client_auth`      | [codersdk.DeploymentConfigField-string](#codersdkdeploymentconfigfield-string)             | false    |              |             |
| `client_ca_file`   | [codersdk.DeploymentConfigField-string](#codersdkdeploymentconfigfield-string)             | false    |              |             |
| `client_cert_file` | [codersdk.DeploymentConfigField-string](#codersdkdeploymentconfigfield-string)             | false    |              |             |
| `client_key_file`  | [codersdk.DeploymentConfigField-string](#codersdkdeploymentconfigfield-string)             | false    |              |             |
| `enable`           | [codersdk.DeploymentConfigField-bool](#codersdkdeploymentconfigfield-bool)                 | false    |              |             |
| `key_file`         | [codersdk.DeploymentConfigField-array_string](#codersdkdeploymentconfigfield-array_string) | false    |              |             |
| `min_version`      | [codersdk.DeploymentConfigField-string](#codersdkdeploymentconfigfield-string)             | false    |              |             |
| `redirect_http`    | [codersdk.DeploymentConfigField-bool](#codersdkdeploymentconfigfield-bool)                 | false    |              |             |

## codersdk.TelemetryConfig

```json
{
  "enable": {
    "default": true,
    "enterprise": true,
    "flag": "string",
    "hidden": true,
    "name": "string",
    "secret": true,
    "shorthand": "string",
    "usage": "string",
    "value": true
  },
  "trace": {
    "default": true,
    "enterprise": true,
    "flag": "string",
    "hidden": true,
    "name": "string",
    "secret": true,
    "shorthand": "string",
    "usage": "string",
    "value": true
  },
  "url": {
    "default": "string",
    "enterprise": true,
    "flag": "string",
    "hidden": true,
    "name": "string",
    "secret": true,
    "shorthand": "string",
    "usage": "string",
    "value": "string"
  }
}
```

### Properties

| Name     | Type                                                                           | Required | Restrictions | Description |
| -------- | ------------------------------------------------------------------------------ | -------- | ------------ | ----------- |
| `enable` | [codersdk.DeploymentConfigField-bool](#codersdkdeploymentconfigfield-bool)     | false    |              |             |
| `trace`  | [codersdk.DeploymentConfigField-bool](#codersdkdeploymentconfigfield-bool)     | false    |              |             |
| `url`    | [codersdk.DeploymentConfigField-string](#codersdkdeploymentconfigfield-string) | false    |              |             |

## codersdk.Template

```json
{
  "active_user_count": 0,
  "active_version_id": "eae64611-bd53-4a80-bb77-df1e432c0fbc",
  "allow_user_cancel_workspace_jobs": true,
  "build_time_stats": {
    "property1": {
      "p50": 123,
      "p95": 146
    },
    "property2": {
      "p50": 123,
      "p95": 146
    }
  },
  "created_at": "2019-08-24T14:15:22Z",
  "created_by_id": "9377d689-01fb-4abf-8450-3368d2c1924f",
  "created_by_name": "string",
  "default_ttl_ms": 0,
  "description": "string",
  "display_name": "string",
  "icon": "string",
  "id": "497f6eca-6276-4993-bfeb-53cbbbba6f08",
  "name": "string",
  "organization_id": "7c60d51f-b44e-4682-87d6-449835ea4de6",
  "provisioner": "terraform",
  "updated_at": "2019-08-24T14:15:22Z",
  "workspace_owner_count": 0
}
```

### Properties

| Name                               | Type                                                               | Required | Restrictions | Description                                  |
| ---------------------------------- | ------------------------------------------------------------------ | -------- | ------------ | -------------------------------------------- |
| `active_user_count`                | integer                                                            | false    |              | Active user count is set to -1 when loading. |
| `active_version_id`                | string                                                             | false    |              |                                              |
| `allow_user_cancel_workspace_jobs` | boolean                                                            | false    |              |                                              |
| `build_time_stats`                 | [codersdk.TemplateBuildTimeStats](#codersdktemplatebuildtimestats) | false    |              |                                              |
| `created_at`                       | string                                                             | false    |              |                                              |
| `created_by_id`                    | string                                                             | false    |              |                                              |
| `created_by_name`                  | string                                                             | false    |              |                                              |
| `default_ttl_ms`                   | integer                                                            | false    |              |                                              |
| `description`                      | string                                                             | false    |              |                                              |
| `display_name`                     | string                                                             | false    |              |                                              |
| `icon`                             | string                                                             | false    |              |                                              |
| `id`                               | string                                                             | false    |              |                                              |
| `name`                             | string                                                             | false    |              |                                              |
| `organization_id`                  | string                                                             | false    |              |                                              |
| `provisioner`                      | string                                                             | false    |              |                                              |
| `updated_at`                       | string                                                             | false    |              |                                              |
| `workspace_owner_count`            | integer                                                            | false    |              |                                              |

#### Enumerated Values

| Property      | Value       |
| ------------- | ----------- |
| `provisioner` | `terraform` |

## codersdk.TemplateBuildTimeStats

```json
{
  "property1": {
    "p50": 123,
    "p95": 146
  },
  "property2": {
    "p50": 123,
    "p95": 146
  }
}
```

### Properties

| Name             | Type                                                 | Required | Restrictions | Description |
| ---------------- | ---------------------------------------------------- | -------- | ------------ | ----------- |
| `[any property]` | [codersdk.TransitionStats](#codersdktransitionstats) | false    |              |             |

## codersdk.TemplateDAUsResponse

```json
{
  "entries": [
    {
      "amount": 0,
      "date": "2019-08-24T14:15:22Z"
    }
  ]
}
```

### Properties

| Name      | Type                                            | Required | Restrictions | Description |
| --------- | ----------------------------------------------- | -------- | ------------ | ----------- |
| `entries` | array of [codersdk.DAUEntry](#codersdkdauentry) | false    |              |             |

## codersdk.TemplateExample

```json
{
  "description": "string",
  "icon": "string",
  "id": "497f6eca-6276-4993-bfeb-53cbbbba6f08",
  "markdown": "string",
  "name": "string",
  "tags": ["string"],
  "url": "string"
}
```

### Properties

| Name          | Type            | Required | Restrictions | Description |
| ------------- | --------------- | -------- | ------------ | ----------- |
| `description` | string          | false    |              |             |
| `icon`        | string          | false    |              |             |
| `id`          | string          | false    |              |             |
| `markdown`    | string          | false    |              |             |
| `name`        | string          | false    |              |             |
| `tags`        | array of string | false    |              |             |
| `url`         | string          | false    |              |             |

## codersdk.TemplateRole

```json
"admin"
```

### Properties

#### Enumerated Values

| Value   |
| ------- |
| `admin` |
| `use`   |
| ``      |

## codersdk.TemplateUser

```json
{
  "avatar_url": "http://example.com",
  "created_at": "2019-08-24T14:15:22Z",
  "email": "user@example.com",
  "id": "497f6eca-6276-4993-bfeb-53cbbbba6f08",
  "last_seen_at": "2019-08-24T14:15:22Z",
  "organization_ids": ["497f6eca-6276-4993-bfeb-53cbbbba6f08"],
  "role": "admin",
  "roles": [
    {
      "display_name": "string",
      "name": "string"
    }
  ],
  "status": "active",
  "username": "string"
}
```

### Properties

| Name               | Type                                           | Required | Restrictions | Description |
| ------------------ | ---------------------------------------------- | -------- | ------------ | ----------- |
| `avatar_url`       | string                                         | false    |              |             |
| `created_at`       | string                                         | true     |              |             |
| `email`            | string                                         | true     |              |             |
| `id`               | string                                         | true     |              |             |
| `last_seen_at`     | string                                         | false    |              |             |
| `organization_ids` | array of string                                | false    |              |             |
| `role`             | [codersdk.TemplateRole](#codersdktemplaterole) | false    |              |             |
| `roles`            | array of [codersdk.Role](#codersdkrole)        | false    |              |             |
| `status`           | [codersdk.UserStatus](#codersdkuserstatus)     | false    |              |             |
| `username`         | string                                         | true     |              |             |

#### Enumerated Values

| Property | Value       |
| -------- | ----------- |
| `role`   | `admin`     |
| `role`   | `use`       |
| `status` | `active`    |
| `status` | `suspended` |

## codersdk.TemplateVersion

```json
{
  "created_at": "2019-08-24T14:15:22Z",
  "created_by": {
    "avatar_url": "http://example.com",
    "created_at": "2019-08-24T14:15:22Z",
    "email": "user@example.com",
    "id": "497f6eca-6276-4993-bfeb-53cbbbba6f08",
    "last_seen_at": "2019-08-24T14:15:22Z",
    "organization_ids": ["497f6eca-6276-4993-bfeb-53cbbbba6f08"],
    "roles": [
      {
        "display_name": "string",
        "name": "string"
      }
    ],
    "status": "active",
    "username": "string"
  },
  "id": "497f6eca-6276-4993-bfeb-53cbbbba6f08",
  "job": {
    "canceled_at": "2019-08-24T14:15:22Z",
    "completed_at": "2019-08-24T14:15:22Z",
    "created_at": "2019-08-24T14:15:22Z",
    "error": "string",
    "file_id": "8a0cfb4f-ddc9-436d-91bb-75133c583767",
    "id": "497f6eca-6276-4993-bfeb-53cbbbba6f08",
    "started_at": "2019-08-24T14:15:22Z",
    "status": "pending",
    "tags": {
      "property1": "string",
      "property2": "string"
    },
    "worker_id": "ae5fa6f7-c55b-40c1-b40a-b36ac467652b"
  },
  "name": "string",
  "organization_id": "7c60d51f-b44e-4682-87d6-449835ea4de6",
  "readme": "string",
  "template_id": "c6d67e98-83ea-49f0-8812-e4abae2b68bc",
  "updated_at": "2019-08-24T14:15:22Z"
}
```

### Properties

| Name              | Type                                               | Required | Restrictions | Description |
| ----------------- | -------------------------------------------------- | -------- | ------------ | ----------- |
| `created_at`      | string                                             | false    |              |             |
| `created_by`      | [codersdk.User](#codersdkuser)                     | false    |              |             |
| `id`              | string                                             | false    |              |             |
| `job`             | [codersdk.ProvisionerJob](#codersdkprovisionerjob) | false    |              |             |
| `name`            | string                                             | false    |              |             |
| `organization_id` | string                                             | false    |              |             |
| `readme`          | string                                             | false    |              |             |
| `template_id`     | string                                             | false    |              |             |
| `updated_at`      | string                                             | false    |              |             |

## codersdk.TraceConfig

```json
{
  "capture_logs": {
    "default": true,
    "enterprise": true,
    "flag": "string",
    "hidden": true,
    "name": "string",
    "secret": true,
    "shorthand": "string",
    "usage": "string",
    "value": true
  },
  "enable": {
    "default": true,
    "enterprise": true,
    "flag": "string",
    "hidden": true,
    "name": "string",
    "secret": true,
    "shorthand": "string",
    "usage": "string",
    "value": true
  },
  "honeycomb_api_key": {
    "default": "string",
    "enterprise": true,
    "flag": "string",
    "hidden": true,
    "name": "string",
    "secret": true,
    "shorthand": "string",
    "usage": "string",
    "value": "string"
  }
}
```

### Properties

| Name                | Type                                                                           | Required | Restrictions | Description |
| ------------------- | ------------------------------------------------------------------------------ | -------- | ------------ | ----------- |
| `capture_logs`      | [codersdk.DeploymentConfigField-bool](#codersdkdeploymentconfigfield-bool)     | false    |              |             |
| `enable`            | [codersdk.DeploymentConfigField-bool](#codersdkdeploymentconfigfield-bool)     | false    |              |             |
| `honeycomb_api_key` | [codersdk.DeploymentConfigField-string](#codersdkdeploymentconfigfield-string) | false    |              |             |

## codersdk.TransitionStats

```json
{
  "p50": 123,
  "p95": 146
}
```

### Properties

| Name  | Type    | Required | Restrictions | Description |
| ----- | ------- | -------- | ------------ | ----------- |
| `p50` | integer | false    |              |             |
| `p95` | integer | false    |              |             |

## codersdk.UpdateActiveTemplateVersion

```json
{
  "id": "497f6eca-6276-4993-bfeb-53cbbbba6f08"
}
```

### Properties

| Name | Type   | Required | Restrictions | Description |
| ---- | ------ | -------- | ------------ | ----------- |
| `id` | string | true     |              |             |

## codersdk.UpdateCheckResponse

```json
{
  "current": true,
  "url": "string",
  "version": "string"
}
```

### Properties

| Name      | Type    | Required | Restrictions | Description                                                             |
| --------- | ------- | -------- | ------------ | ----------------------------------------------------------------------- |
| `current` | boolean | false    |              | Current indicates whether the server version is the same as the latest. |
| `url`     | string  | false    |              | URL to download the latest release of Coder.                            |
| `version` | string  | false    |              | Version is the semantic version for the latest release of Coder.        |

## codersdk.UpdateRoles

```json
{
  "roles": ["string"]
}
```

### Properties

| Name    | Type            | Required | Restrictions | Description |
| ------- | --------------- | -------- | ------------ | ----------- |
| `roles` | array of string | false    |              |             |

## codersdk.UpdateTemplateACL

```json
{
  "group_perms": {
    "property1": "admin",
    "property2": "admin"
  },
  "user_perms": {
    "property1": "admin",
    "property2": "admin"
  }
}
```

### Properties

| Name               | Type                                           | Required | Restrictions | Description |
| ------------------ | ---------------------------------------------- | -------- | ------------ | ----------- |
| `group_perms`      | object                                         | false    |              |             |
| » `[any property]` | [codersdk.TemplateRole](#codersdktemplaterole) | false    |              |             |
| `user_perms`       | object                                         | false    |              |             |
| » `[any property]` | [codersdk.TemplateRole](#codersdktemplaterole) | false    |              |             |

## codersdk.UpdateUserPasswordRequest

```json
{
  "old_password": "string",
  "password": "string"
}
```

### Properties

| Name           | Type   | Required | Restrictions | Description |
| -------------- | ------ | -------- | ------------ | ----------- |
| `old_password` | string | false    |              |             |
| `password`     | string | true     |              |             |

## codersdk.UpdateUserProfileRequest

```json
{
  "username": "string"
}
```

### Properties

| Name       | Type   | Required | Restrictions | Description |
| ---------- | ------ | -------- | ------------ | ----------- |
| `username` | string | true     |              |             |

## codersdk.UpdateWorkspaceAutostartRequest

```json
{
  "schedule": "string"
}
```

### Properties

| Name       | Type   | Required | Restrictions | Description |
| ---------- | ------ | -------- | ------------ | ----------- |
| `schedule` | string | false    |              |             |

## codersdk.UpdateWorkspaceRequest

```json
{
  "name": "string"
}
```

### Properties

| Name   | Type   | Required | Restrictions | Description |
| ------ | ------ | -------- | ------------ | ----------- |
| `name` | string | false    |              |             |

## codersdk.UpdateWorkspaceTTLRequest

```json
{
  "ttl_ms": 0
}
```

### Properties

| Name     | Type    | Required | Restrictions | Description |
| -------- | ------- | -------- | ------------ | ----------- |
| `ttl_ms` | integer | false    |              |             |

## codersdk.UploadResponse

```json
{
  "hash": "19686d84-b10d-4f90-b18e-84fd3fa038fd"
}
```

### Properties

| Name   | Type   | Required | Restrictions | Description |
| ------ | ------ | -------- | ------------ | ----------- |
| `hash` | string | false    |              |             |

## codersdk.User

```json
{
  "avatar_url": "http://example.com",
  "created_at": "2019-08-24T14:15:22Z",
  "email": "user@example.com",
  "id": "497f6eca-6276-4993-bfeb-53cbbbba6f08",
  "last_seen_at": "2019-08-24T14:15:22Z",
  "organization_ids": ["497f6eca-6276-4993-bfeb-53cbbbba6f08"],
  "roles": [
    {
      "display_name": "string",
      "name": "string"
    }
  ],
  "status": "active",
  "username": "string"
}
```

### Properties

| Name               | Type                                       | Required | Restrictions | Description |
| ------------------ | ------------------------------------------ | -------- | ------------ | ----------- |
| `avatar_url`       | string                                     | false    |              |             |
| `created_at`       | string                                     | true     |              |             |
| `email`            | string                                     | true     |              |             |
| `id`               | string                                     | true     |              |             |
| `last_seen_at`     | string                                     | false    |              |             |
| `organization_ids` | array of string                            | false    |              |             |
| `roles`            | array of [codersdk.Role](#codersdkrole)    | false    |              |             |
| `status`           | [codersdk.UserStatus](#codersdkuserstatus) | false    |              |             |
| `username`         | string                                     | true     |              |             |

#### Enumerated Values

| Property | Value       |
| -------- | ----------- |
| `status` | `active`    |
| `status` | `suspended` |

## codersdk.UserStatus

```json
"active"
```

### Properties

#### Enumerated Values

| Value       |
| ----------- |
| `active`    |
| `suspended` |

## codersdk.ValidationError

```json
{
  "detail": "string",
  "field": "string"
}
```

### Properties

| Name     | Type   | Required | Restrictions | Description |
| -------- | ------ | -------- | ------------ | ----------- |
| `detail` | string | true     |              |             |
| `field`  | string | true     |              |             |

## codersdk.Workspace

```json
{
  "autostart_schedule": "string",
  "created_at": "2019-08-24T14:15:22Z",
  "id": "497f6eca-6276-4993-bfeb-53cbbbba6f08",
  "last_used_at": "2019-08-24T14:15:22Z",
  "latest_build": {
    "build_number": 0,
    "created_at": "2019-08-24T14:15:22Z",
    "daily_cost": 0,
    "deadline": "2019-08-24T14:15:22Z",
    "id": "497f6eca-6276-4993-bfeb-53cbbbba6f08",
    "initiator_id": "06588898-9a84-4b35-ba8f-f9cbd64946f3",
    "initiator_name": "string",
    "job": {
      "canceled_at": "2019-08-24T14:15:22Z",
      "completed_at": "2019-08-24T14:15:22Z",
      "created_at": "2019-08-24T14:15:22Z",
      "error": "string",
      "file_id": "8a0cfb4f-ddc9-436d-91bb-75133c583767",
      "id": "497f6eca-6276-4993-bfeb-53cbbbba6f08",
      "started_at": "2019-08-24T14:15:22Z",
      "status": "pending",
      "tags": {
        "property1": "string",
        "property2": "string"
      },
      "worker_id": "ae5fa6f7-c55b-40c1-b40a-b36ac467652b"
    },
    "reason": "initiator",
    "resources": [
      {
        "agents": [
          {
            "apps": [
              {
                "command": "string",
                "display_name": "string",
                "external": true,
                "health": "disabled",
                "healthcheck": {
                  "interval": 0,
                  "threshold": 0,
                  "url": "string"
                },
                "icon": "string",
                "id": "497f6eca-6276-4993-bfeb-53cbbbba6f08",
                "sharing_level": "owner",
                "slug": "string",
                "subdomain": true,
                "url": "string"
              }
            ],
            "architecture": "string",
            "connection_timeout_seconds": 0,
            "created_at": "2019-08-24T14:15:22Z",
            "directory": "string",
            "disconnected_at": "2019-08-24T14:15:22Z",
            "environment_variables": {
              "property1": "string",
              "property2": "string"
            },
            "first_connected_at": "2019-08-24T14:15:22Z",
            "id": "497f6eca-6276-4993-bfeb-53cbbbba6f08",
            "instance_id": "string",
            "last_connected_at": "2019-08-24T14:15:22Z",
            "latency": {
              "property1": {
                "latency_ms": 0,
                "preferred": true
              },
              "property2": {
                "latency_ms": 0,
                "preferred": true
              }
            },
            "name": "string",
            "operating_system": "string",
            "resource_id": "4d5215ed-38bb-48ed-879a-fdb9ca58522f",
            "startup_script": "string",
            "status": "connecting",
            "troubleshooting_url": "string",
            "updated_at": "2019-08-24T14:15:22Z",
            "version": "string"
          }
        ],
        "created_at": "2019-08-24T14:15:22Z",
        "daily_cost": 0,
        "hide": true,
        "icon": "string",
        "id": "497f6eca-6276-4993-bfeb-53cbbbba6f08",
        "job_id": "453bd7d7-5355-4d6d-a38e-d9e7eb218c3f",
        "metadata": [
          {
            "key": "string",
            "sensitive": true,
            "value": "string"
          }
        ],
        "name": "string",
        "type": "string",
        "workspace_transition": "start"
      }
    ],
    "status": "pending",
    "template_version_id": "0ba39c92-1f1b-4c32-aa3e-9925d7713eb1",
    "template_version_name": "string",
    "transition": "start",
    "updated_at": "2019-08-24T14:15:22Z",
    "workspace_id": "0967198e-ec7b-4c6b-b4d3-f71244cadbe9",
    "workspace_name": "string",
    "workspace_owner_id": "e7078695-5279-4c86-8774-3ac2367a2fc7",
    "workspace_owner_name": "string"
  },
  "name": "string",
  "outdated": true,
  "owner_id": "8826ee2e-7933-4665-aef2-2393f84a0d05",
  "owner_name": "string",
  "template_allow_user_cancel_workspace_jobs": true,
  "template_display_name": "string",
  "template_icon": "string",
  "template_id": "c6d67e98-83ea-49f0-8812-e4abae2b68bc",
  "template_name": "string",
  "ttl_ms": 0,
  "updated_at": "2019-08-24T14:15:22Z"
}
```

### Properties

| Name                                        | Type                                               | Required | Restrictions | Description |
| ------------------------------------------- | -------------------------------------------------- | -------- | ------------ | ----------- |
| `autostart_schedule`                        | string                                             | false    |              |             |
| `created_at`                                | string                                             | false    |              |             |
| `id`                                        | string                                             | false    |              |             |
| `last_used_at`                              | string                                             | false    |              |             |
| `latest_build`                              | [codersdk.WorkspaceBuild](#codersdkworkspacebuild) | false    |              |             |
| `name`                                      | string                                             | false    |              |             |
| `outdated`                                  | boolean                                            | false    |              |             |
| `owner_id`                                  | string                                             | false    |              |             |
| `owner_name`                                | string                                             | false    |              |             |
| `template_allow_user_cancel_workspace_jobs` | boolean                                            | false    |              |             |
| `template_display_name`                     | string                                             | false    |              |             |
| `template_icon`                             | string                                             | false    |              |             |
| `template_id`                               | string                                             | false    |              |             |
| `template_name`                             | string                                             | false    |              |             |
| `ttl_ms`                                    | integer                                            | false    |              |             |
| `updated_at`                                | string                                             | false    |              |             |

## codersdk.WorkspaceAgent

```json
{
  "apps": [
    {
      "command": "string",
      "display_name": "string",
      "external": true,
      "health": "disabled",
      "healthcheck": {
        "interval": 0,
        "threshold": 0,
        "url": "string"
      },
      "icon": "string",
      "id": "497f6eca-6276-4993-bfeb-53cbbbba6f08",
      "sharing_level": "owner",
      "slug": "string",
      "subdomain": true,
      "url": "string"
    }
  ],
  "architecture": "string",
  "connection_timeout_seconds": 0,
  "created_at": "2019-08-24T14:15:22Z",
  "directory": "string",
  "disconnected_at": "2019-08-24T14:15:22Z",
  "environment_variables": {
    "property1": "string",
    "property2": "string"
  },
  "first_connected_at": "2019-08-24T14:15:22Z",
  "id": "497f6eca-6276-4993-bfeb-53cbbbba6f08",
  "instance_id": "string",
  "last_connected_at": "2019-08-24T14:15:22Z",
  "latency": {
    "property1": {
      "latency_ms": 0,
      "preferred": true
    },
    "property2": {
      "latency_ms": 0,
      "preferred": true
    }
  },
  "name": "string",
  "operating_system": "string",
  "resource_id": "4d5215ed-38bb-48ed-879a-fdb9ca58522f",
  "startup_script": "string",
  "status": "connecting",
  "troubleshooting_url": "string",
  "updated_at": "2019-08-24T14:15:22Z",
  "version": "string"
}
```

### Properties

| Name                         | Type                                                           | Required | Restrictions | Description                                                         |
| ---------------------------- | -------------------------------------------------------------- | -------- | ------------ | ------------------------------------------------------------------- |
| `apps`                       | array of [codersdk.WorkspaceApp](#codersdkworkspaceapp)        | false    |              |                                                                     |
| `architecture`               | string                                                         | false    |              |                                                                     |
| `connection_timeout_seconds` | integer                                                        | false    |              |                                                                     |
| `created_at`                 | string                                                         | false    |              |                                                                     |
| `directory`                  | string                                                         | false    |              |                                                                     |
| `disconnected_at`            | string                                                         | false    |              |                                                                     |
| `environment_variables`      | object                                                         | false    |              |                                                                     |
| » `[any property]`           | string                                                         | false    |              |                                                                     |
| `first_connected_at`         | string                                                         | false    |              |                                                                     |
| `id`                         | string                                                         | false    |              |                                                                     |
| `instance_id`                | string                                                         | false    |              |                                                                     |
| `last_connected_at`          | string                                                         | false    |              |                                                                     |
| `latency`                    | object                                                         | false    |              | Latency is mapped by region name (e.g. "New York City", "Seattle"). |
| » `[any property]`           | [codersdk.DERPRegion](#codersdkderpregion)                     | false    |              |                                                                     |
| `name`                       | string                                                         | false    |              |                                                                     |
| `operating_system`           | string                                                         | false    |              |                                                                     |
| `resource_id`                | string                                                         | false    |              |                                                                     |
| `startup_script`             | string                                                         | false    |              |                                                                     |
| `status`                     | [codersdk.WorkspaceAgentStatus](#codersdkworkspaceagentstatus) | false    |              |                                                                     |
| `troubleshooting_url`        | string                                                         | false    |              |                                                                     |
| `updated_at`                 | string                                                         | false    |              |                                                                     |
| `version`                    | string                                                         | false    |              |                                                                     |

#### Enumerated Values

| Property | Value          |
| -------- | -------------- |
| `status` | `connecting`   |
| `status` | `connected`    |
| `status` | `disconnected` |
| `status` | `timeout`      |

## codersdk.WorkspaceAgentAuthenticateResponse

```json
{
  "session_token": "string"
}
```

### Properties

| Name            | Type   | Required | Restrictions | Description |
| --------------- | ------ | -------- | ------------ | ----------- |
| `session_token` | string | false    |              |             |

## codersdk.WorkspaceAgentConnectionInfo

```json
{
  "derp_map": {
    "omitDefaultRegions": true,
    "regions": {
      "property1": {
        "avoid": true,
        "embeddedRelay": true,
        "nodes": [
          {
            "certName": "string",
            "derpport": 0,
            "forceHTTP": true,
            "hostName": "string",
            "insecureForTests": true,
            "ipv4": "string",
            "ipv6": "string",
            "name": "string",
            "regionID": 0,
            "stunonly": true,
            "stunport": 0,
            "stuntestIP": "string"
          }
        ],
        "regionCode": "string",
        "regionID": 0,
        "regionName": "string"
      },
      "property2": {
        "avoid": true,
        "embeddedRelay": true,
        "nodes": [
          {
            "certName": "string",
            "derpport": 0,
            "forceHTTP": true,
            "hostName": "string",
            "insecureForTests": true,
            "ipv4": "string",
            "ipv6": "string",
            "name": "string",
            "regionID": 0,
            "stunonly": true,
            "stunport": 0,
            "stuntestIP": "string"
          }
        ],
        "regionCode": "string",
        "regionID": 0,
        "regionName": "string"
      }
    }
  }
}
```

### Properties

| Name       | Type                               | Required | Restrictions | Description |
| ---------- | ---------------------------------- | -------- | ------------ | ----------- |
| `derp_map` | [tailcfg.DERPMap](#tailcfgderpmap) | false    |              |             |

## codersdk.WorkspaceAgentGitAuthResponse

```json
{
  "password": "string",
  "url": "string",
  "username": "string"
}
```

### Properties

| Name       | Type   | Required | Restrictions | Description |
| ---------- | ------ | -------- | ------------ | ----------- |
| `password` | string | false    |              |             |
| `url`      | string | false    |              |             |
| `username` | string | false    |              |             |

## codersdk.WorkspaceAgentMetadata

```json
{
  "apps": [
    {
      "command": "string",
      "display_name": "string",
      "external": true,
      "health": "disabled",
      "healthcheck": {
        "interval": 0,
        "threshold": 0,
        "url": "string"
      },
      "icon": "string",
      "id": "497f6eca-6276-4993-bfeb-53cbbbba6f08",
      "sharing_level": "owner",
      "slug": "string",
      "subdomain": true,
      "url": "string"
    }
  ],
  "derpmap": {
    "omitDefaultRegions": true,
    "regions": {
      "property1": {
        "avoid": true,
        "embeddedRelay": true,
        "nodes": [
          {
            "certName": "string",
            "derpport": 0,
            "forceHTTP": true,
            "hostName": "string",
            "insecureForTests": true,
            "ipv4": "string",
            "ipv6": "string",
            "name": "string",
            "regionID": 0,
            "stunonly": true,
            "stunport": 0,
            "stuntestIP": "string"
          }
        ],
        "regionCode": "string",
        "regionID": 0,
        "regionName": "string"
      },
      "property2": {
        "avoid": true,
        "embeddedRelay": true,
        "nodes": [
          {
            "certName": "string",
            "derpport": 0,
            "forceHTTP": true,
            "hostName": "string",
            "insecureForTests": true,
            "ipv4": "string",
            "ipv6": "string",
            "name": "string",
            "regionID": 0,
            "stunonly": true,
            "stunport": 0,
            "stuntestIP": "string"
          }
        ],
        "regionCode": "string",
        "regionID": 0,
        "regionName": "string"
      }
    }
  },
  "directory": "string",
  "environment_variables": {
    "property1": "string",
    "property2": "string"
  },
  "git_auth_configs": 0,
  "motd_file": "string",
  "startup_script": "string",
  "vscode_port_proxy_uri": "string"
}
```

### Properties

| Name                    | Type                                                    | Required | Restrictions | Description                                                                                                                                                |
| ----------------------- | ------------------------------------------------------- | -------- | ------------ | ---------------------------------------------------------------------------------------------------------------------------------------------------------- |
| `apps`                  | array of [codersdk.WorkspaceApp](#codersdkworkspaceapp) | false    |              |                                                                                                                                                            |
| `derpmap`               | [tailcfg.DERPMap](#tailcfgderpmap)                      | false    |              |                                                                                                                                                            |
| `directory`             | string                                                  | false    |              |                                                                                                                                                            |
| `environment_variables` | object                                                  | false    |              |                                                                                                                                                            |
| » `[any property]`      | string                                                  | false    |              |                                                                                                                                                            |
| `git_auth_configs`      | integer                                                 | false    |              | Git auth configs stores the number of Git configurations the Coder deployment has. If this number is >0, we set up special configuration in the workspace. |
| `motd_file`             | string                                                  | false    |              |                                                                                                                                                            |
| `startup_script`        | string                                                  | false    |              |                                                                                                                                                            |
| `vscode_port_proxy_uri` | string                                                  | false    |              |                                                                                                                                                            |

## codersdk.WorkspaceAgentStatus

```json
"connecting"
```

### Properties

#### Enumerated Values

| Value          |
| -------------- |
| `connecting`   |
| `connected`    |
| `disconnected` |
| `timeout`      |

## codersdk.WorkspaceApp

```json
{
  "command": "string",
  "display_name": "string",
  "external": true,
  "health": "disabled",
  "healthcheck": {
    "interval": 0,
    "threshold": 0,
    "url": "string"
  },
  "icon": "string",
  "id": "497f6eca-6276-4993-bfeb-53cbbbba6f08",
  "sharing_level": "owner",
  "slug": "string",
  "subdomain": true,
  "url": "string"
}
```

### Properties

| Name            | Type                                                                   | Required | Restrictions | Description                                                                                                                                                                                                                                    |
| --------------- | ---------------------------------------------------------------------- | -------- | ------------ | ---------------------------------------------------------------------------------------------------------------------------------------------------------------------------------------------------------------------------------------------- |
| `command`       | string                                                                 | false    |              |                                                                                                                                                                                                                                                |
| `display_name`  | string                                                                 | false    |              | Display name is a friendly name for the app.                                                                                                                                                                                                   |
| `external`      | boolean                                                                | false    |              | External specifies whether the URL should be opened externally on the client or not.                                                                                                                                                           |
| `health`        | [codersdk.WorkspaceAppHealth](#codersdkworkspaceapphealth)             | false    |              |                                                                                                                                                                                                                                                |
| `healthcheck`   | [codersdk.Healthcheck](#codersdkhealthcheck)                           | false    |              | Healthcheck specifies the configuration for checking app health.                                                                                                                                                                               |
| `icon`          | string                                                                 | false    |              | Icon is a relative path or external URL that specifies an icon to be displayed in the dashboard.                                                                                                                                               |
| `id`            | string                                                                 | false    |              |                                                                                                                                                                                                                                                |
| `sharing_level` | [codersdk.WorkspaceAppSharingLevel](#codersdkworkspaceappsharinglevel) | false    |              |                                                                                                                                                                                                                                                |
| `slug`          | string                                                                 | false    |              | Slug is a unique identifier within the agent.                                                                                                                                                                                                  |
| `subdomain`     | boolean                                                                | false    |              | Subdomain denotes whether the app should be accessed via a path on the `coder server` or via a hostname-based dev URL. If this is set to true and there is no app wildcard configured on the server, the app will not be accessible in the UI. |
| `url`           | string                                                                 | false    |              | URL is the address being proxied to inside the workspace. If external is specified, this will be opened on the client.                                                                                                                         |

#### Enumerated Values

| Property        | Value           |
| --------------- | --------------- |
| `sharing_level` | `owner`         |
| `sharing_level` | `authenticated` |
| `sharing_level` | `public`        |

## codersdk.WorkspaceAppHealth

```json
"disabled"
```

### Properties

#### Enumerated Values

| Value          |
| -------------- |
| `disabled`     |
| `initializing` |
| `healthy`      |
| `unhealthy`    |

## codersdk.WorkspaceAppSharingLevel

```json
"owner"
```

### Properties

#### Enumerated Values

| Value           |
| --------------- |
| `owner`         |
| `authenticated` |
| `public`        |

## codersdk.WorkspaceBuild

```json
{
  "build_number": 0,
  "created_at": "2019-08-24T14:15:22Z",
  "daily_cost": 0,
  "deadline": "2019-08-24T14:15:22Z",
  "id": "497f6eca-6276-4993-bfeb-53cbbbba6f08",
  "initiator_id": "06588898-9a84-4b35-ba8f-f9cbd64946f3",
  "initiator_name": "string",
  "job": {
    "canceled_at": "2019-08-24T14:15:22Z",
    "completed_at": "2019-08-24T14:15:22Z",
    "created_at": "2019-08-24T14:15:22Z",
    "error": "string",
    "file_id": "8a0cfb4f-ddc9-436d-91bb-75133c583767",
    "id": "497f6eca-6276-4993-bfeb-53cbbbba6f08",
    "started_at": "2019-08-24T14:15:22Z",
    "status": "pending",
    "tags": {
      "property1": "string",
      "property2": "string"
    },
    "worker_id": "ae5fa6f7-c55b-40c1-b40a-b36ac467652b"
  },
  "reason": "initiator",
  "resources": [
    {
      "agents": [
        {
          "apps": [
            {
              "command": "string",
              "display_name": "string",
              "external": true,
              "health": "disabled",
              "healthcheck": {
                "interval": 0,
                "threshold": 0,
                "url": "string"
              },
              "icon": "string",
              "id": "497f6eca-6276-4993-bfeb-53cbbbba6f08",
              "sharing_level": "owner",
              "slug": "string",
              "subdomain": true,
              "url": "string"
            }
          ],
          "architecture": "string",
          "connection_timeout_seconds": 0,
          "created_at": "2019-08-24T14:15:22Z",
          "directory": "string",
          "disconnected_at": "2019-08-24T14:15:22Z",
          "environment_variables": {
            "property1": "string",
            "property2": "string"
          },
          "first_connected_at": "2019-08-24T14:15:22Z",
          "id": "497f6eca-6276-4993-bfeb-53cbbbba6f08",
          "instance_id": "string",
          "last_connected_at": "2019-08-24T14:15:22Z",
          "latency": {
            "property1": {
              "latency_ms": 0,
              "preferred": true
            },
            "property2": {
              "latency_ms": 0,
              "preferred": true
            }
          },
          "name": "string",
          "operating_system": "string",
          "resource_id": "4d5215ed-38bb-48ed-879a-fdb9ca58522f",
          "startup_script": "string",
          "status": "connecting",
          "troubleshooting_url": "string",
          "updated_at": "2019-08-24T14:15:22Z",
          "version": "string"
        }
      ],
      "created_at": "2019-08-24T14:15:22Z",
      "daily_cost": 0,
      "hide": true,
      "icon": "string",
      "id": "497f6eca-6276-4993-bfeb-53cbbbba6f08",
      "job_id": "453bd7d7-5355-4d6d-a38e-d9e7eb218c3f",
      "metadata": [
        {
          "key": "string",
          "sensitive": true,
          "value": "string"
        }
      ],
      "name": "string",
      "type": "string",
      "workspace_transition": "start"
    }
  ],
  "status": "pending",
  "template_version_id": "0ba39c92-1f1b-4c32-aa3e-9925d7713eb1",
  "template_version_name": "string",
  "transition": "start",
  "updated_at": "2019-08-24T14:15:22Z",
  "workspace_id": "0967198e-ec7b-4c6b-b4d3-f71244cadbe9",
  "workspace_name": "string",
  "workspace_owner_id": "e7078695-5279-4c86-8774-3ac2367a2fc7",
  "workspace_owner_name": "string"
}
```

### Properties

| Name                    | Type                                                              | Required | Restrictions | Description |
| ----------------------- | ----------------------------------------------------------------- | -------- | ------------ | ----------- |
| `build_number`          | integer                                                           | false    |              |             |
| `created_at`            | string                                                            | false    |              |             |
| `daily_cost`            | integer                                                           | false    |              |             |
| `deadline`              | string                                                            | false    |              |             |
| `id`                    | string                                                            | false    |              |             |
| `initiator_id`          | string                                                            | false    |              |             |
| `initiator_name`        | string                                                            | false    |              |             |
| `job`                   | [codersdk.ProvisionerJob](#codersdkprovisionerjob)                | false    |              |             |
| `reason`                | [codersdk.BuildReason](#codersdkbuildreason)                      | false    |              |             |
| `resources`             | array of [codersdk.WorkspaceResource](#codersdkworkspaceresource) | false    |              |             |
| `status`                | [codersdk.WorkspaceStatus](#codersdkworkspacestatus)              | false    |              |             |
| `template_version_id`   | string                                                            | false    |              |             |
| `template_version_name` | string                                                            | false    |              |             |
| `transition`            | [codersdk.WorkspaceTransition](#codersdkworkspacetransition)      | false    |              |             |
| `updated_at`            | string                                                            | false    |              |             |
| `workspace_id`          | string                                                            | false    |              |             |
| `workspace_name`        | string                                                            | false    |              |             |
| `workspace_owner_id`    | string                                                            | false    |              |             |
| `workspace_owner_name`  | string                                                            | false    |              |             |

#### Enumerated Values

| Property     | Value       |
| ------------ | ----------- |
| `reason`     | `initiator` |
| `reason`     | `autostart` |
| `reason`     | `autostop`  |
| `status`     | `pending`   |
| `status`     | `starting`  |
| `status`     | `running`   |
| `status`     | `stopping`  |
| `status`     | `stopped`   |
| `status`     | `failed`    |
| `status`     | `canceling` |
| `status`     | `canceled`  |
| `status`     | `deleting`  |
| `status`     | `deleted`   |
| `transition` | `start`     |
| `transition` | `stop`      |
| `transition` | `delete`    |

## codersdk.WorkspaceBuildParameter

```json
{
  "name": "string",
  "value": "string"
}
```

### Properties

| Name    | Type   | Required | Restrictions | Description |
| ------- | ------ | -------- | ------------ | ----------- |
| `name`  | string | false    |              |             |
| `value` | string | false    |              |             |

## codersdk.WorkspaceQuota

```json
{
  "budget": 0,
  "credits_consumed": 0
}
```

### Properties

| Name               | Type    | Required | Restrictions | Description |
| ------------------ | ------- | -------- | ------------ | ----------- |
| `budget`           | integer | false    |              |             |
| `credits_consumed` | integer | false    |              |             |

## codersdk.WorkspaceResource

```json
{
  "agents": [
    {
      "apps": [
        {
          "command": "string",
          "display_name": "string",
          "external": true,
          "health": "disabled",
          "healthcheck": {
            "interval": 0,
            "threshold": 0,
            "url": "string"
          },
          "icon": "string",
          "id": "497f6eca-6276-4993-bfeb-53cbbbba6f08",
          "sharing_level": "owner",
          "slug": "string",
          "subdomain": true,
          "url": "string"
        }
      ],
      "architecture": "string",
      "connection_timeout_seconds": 0,
      "created_at": "2019-08-24T14:15:22Z",
      "directory": "string",
      "disconnected_at": "2019-08-24T14:15:22Z",
      "environment_variables": {
        "property1": "string",
        "property2": "string"
      },
      "first_connected_at": "2019-08-24T14:15:22Z",
      "id": "497f6eca-6276-4993-bfeb-53cbbbba6f08",
      "instance_id": "string",
      "last_connected_at": "2019-08-24T14:15:22Z",
      "latency": {
        "property1": {
          "latency_ms": 0,
          "preferred": true
        },
        "property2": {
          "latency_ms": 0,
          "preferred": true
        }
      },
      "name": "string",
      "operating_system": "string",
      "resource_id": "4d5215ed-38bb-48ed-879a-fdb9ca58522f",
      "startup_script": "string",
      "status": "connecting",
      "troubleshooting_url": "string",
      "updated_at": "2019-08-24T14:15:22Z",
      "version": "string"
    }
  ],
  "created_at": "2019-08-24T14:15:22Z",
  "daily_cost": 0,
  "hide": true,
  "icon": "string",
  "id": "497f6eca-6276-4993-bfeb-53cbbbba6f08",
  "job_id": "453bd7d7-5355-4d6d-a38e-d9e7eb218c3f",
  "metadata": [
    {
      "key": "string",
      "sensitive": true,
      "value": "string"
    }
  ],
  "name": "string",
  "type": "string",
  "workspace_transition": "start"
}
```

### Properties

| Name                   | Type                                                                              | Required | Restrictions | Description |
| ---------------------- | --------------------------------------------------------------------------------- | -------- | ------------ | ----------- |
| `agents`               | array of [codersdk.WorkspaceAgent](#codersdkworkspaceagent)                       | false    |              |             |
| `created_at`           | string                                                                            | false    |              |             |
| `daily_cost`           | integer                                                                           | false    |              |             |
| `hide`                 | boolean                                                                           | false    |              |             |
| `icon`                 | string                                                                            | false    |              |             |
| `id`                   | string                                                                            | false    |              |             |
| `job_id`               | string                                                                            | false    |              |             |
| `metadata`             | array of [codersdk.WorkspaceResourceMetadata](#codersdkworkspaceresourcemetadata) | false    |              |             |
| `name`                 | string                                                                            | false    |              |             |
| `type`                 | string                                                                            | false    |              |             |
| `workspace_transition` | [codersdk.WorkspaceTransition](#codersdkworkspacetransition)                      | false    |              |             |

#### Enumerated Values

| Property               | Value    |
| ---------------------- | -------- |
| `workspace_transition` | `start`  |
| `workspace_transition` | `stop`   |
| `workspace_transition` | `delete` |

## codersdk.WorkspaceResourceMetadata

```json
{
  "key": "string",
  "sensitive": true,
  "value": "string"
}
```

### Properties

| Name        | Type    | Required | Restrictions | Description |
| ----------- | ------- | -------- | ------------ | ----------- |
| `key`       | string  | false    |              |             |
| `sensitive` | boolean | false    |              |             |
| `value`     | string  | false    |              |             |

## codersdk.WorkspaceStatus

```json
"pending"
```

### Properties

#### Enumerated Values

| Value       |
| ----------- |
| `pending`   |
| `starting`  |
| `running`   |
| `stopping`  |
| `stopped`   |
| `failed`    |
| `canceling` |
| `canceled`  |
| `deleting`  |
| `deleted`   |

## codersdk.WorkspaceTransition

```json
"start"
```

### Properties

#### Enumerated Values

| Value    |
| -------- |
| `start`  |
| `stop`   |
| `delete` |

## codersdk.WorkspacesResponse

```json
{
  "count": 0,
  "workspaces": [
    {
      "autostart_schedule": "string",
      "created_at": "2019-08-24T14:15:22Z",
      "id": "497f6eca-6276-4993-bfeb-53cbbbba6f08",
      "last_used_at": "2019-08-24T14:15:22Z",
      "latest_build": {
        "build_number": 0,
        "created_at": "2019-08-24T14:15:22Z",
        "daily_cost": 0,
        "deadline": "2019-08-24T14:15:22Z",
        "id": "497f6eca-6276-4993-bfeb-53cbbbba6f08",
        "initiator_id": "06588898-9a84-4b35-ba8f-f9cbd64946f3",
        "initiator_name": "string",
        "job": {
          "canceled_at": "2019-08-24T14:15:22Z",
          "completed_at": "2019-08-24T14:15:22Z",
          "created_at": "2019-08-24T14:15:22Z",
          "error": "string",
          "file_id": "8a0cfb4f-ddc9-436d-91bb-75133c583767",
          "id": "497f6eca-6276-4993-bfeb-53cbbbba6f08",
          "started_at": "2019-08-24T14:15:22Z",
          "status": "pending",
          "tags": {
            "property1": "string",
            "property2": "string"
          },
          "worker_id": "ae5fa6f7-c55b-40c1-b40a-b36ac467652b"
        },
        "reason": "initiator",
        "resources": [
          {
            "agents": [
              {
                "apps": [
                  {
                    "command": "string",
                    "display_name": "string",
                    "external": true,
                    "health": "disabled",
                    "healthcheck": {},
                    "icon": "string",
                    "id": "497f6eca-6276-4993-bfeb-53cbbbba6f08",
                    "sharing_level": "owner",
                    "slug": "string",
                    "subdomain": true,
                    "url": "string"
                  }
                ],
                "architecture": "string",
                "connection_timeout_seconds": 0,
                "created_at": "2019-08-24T14:15:22Z",
                "directory": "string",
                "disconnected_at": "2019-08-24T14:15:22Z",
                "environment_variables": {
                  "property1": "string",
                  "property2": "string"
                },
                "first_connected_at": "2019-08-24T14:15:22Z",
                "id": "497f6eca-6276-4993-bfeb-53cbbbba6f08",
                "instance_id": "string",
                "last_connected_at": "2019-08-24T14:15:22Z",
                "latency": {
                  "property1": {
                    "latency_ms": 0,
                    "preferred": true
                  },
                  "property2": {
                    "latency_ms": 0,
                    "preferred": true
                  }
                },
                "name": "string",
                "operating_system": "string",
                "resource_id": "4d5215ed-38bb-48ed-879a-fdb9ca58522f",
                "startup_script": "string",
                "status": "connecting",
                "troubleshooting_url": "string",
                "updated_at": "2019-08-24T14:15:22Z",
                "version": "string"
              }
            ],
            "created_at": "2019-08-24T14:15:22Z",
            "daily_cost": 0,
            "hide": true,
            "icon": "string",
            "id": "497f6eca-6276-4993-bfeb-53cbbbba6f08",
            "job_id": "453bd7d7-5355-4d6d-a38e-d9e7eb218c3f",
            "metadata": [
              {
                "key": "string",
                "sensitive": true,
                "value": "string"
              }
            ],
            "name": "string",
            "type": "string",
            "workspace_transition": "start"
          }
        ],
        "status": "pending",
        "template_version_id": "0ba39c92-1f1b-4c32-aa3e-9925d7713eb1",
        "template_version_name": "string",
        "transition": "start",
        "updated_at": "2019-08-24T14:15:22Z",
        "workspace_id": "0967198e-ec7b-4c6b-b4d3-f71244cadbe9",
        "workspace_name": "string",
        "workspace_owner_id": "e7078695-5279-4c86-8774-3ac2367a2fc7",
        "workspace_owner_name": "string"
      },
      "name": "string",
      "outdated": true,
      "owner_id": "8826ee2e-7933-4665-aef2-2393f84a0d05",
      "owner_name": "string",
      "template_allow_user_cancel_workspace_jobs": true,
      "template_display_name": "string",
      "template_icon": "string",
      "template_id": "c6d67e98-83ea-49f0-8812-e4abae2b68bc",
      "template_name": "string",
      "ttl_ms": 0,
      "updated_at": "2019-08-24T14:15:22Z"
    }
  ]
}
```

### Properties

| Name         | Type                                              | Required | Restrictions | Description |
| ------------ | ------------------------------------------------- | -------- | ------------ | ----------- |
| `count`      | integer                                           | false    |              |             |
| `workspaces` | array of [codersdk.Workspace](#codersdkworkspace) | false    |              |             |

## database.ParameterDestinationScheme

```json
"none"
```

### Properties

#### Enumerated Values

| Value                  |
| ---------------------- |
| `none`                 |
| `environment_variable` |
| `provisioner_variable` |

## database.ParameterScope

```json
"template"
```

### Properties

#### Enumerated Values

| Value        |
| ------------ |
| `template`   |
| `import_job` |
| `workspace`  |

## database.ParameterSourceScheme

```json
"none"
```

### Properties

#### Enumerated Values

| Value  |
| ------ |
| `none` |
| `data` |

## parameter.ComputedValue

```json
{
  "created_at": "string",
  "default_source_value": true,
  "destination_scheme": "none",
  "id": "string",
  "name": "string",
  "schema_id": "string",
  "scope": "template",
  "scope_id": "string",
  "source_scheme": "none",
  "source_value": "string",
  "updated_at": "string"
}
```

### Properties

| Name                   | Type                                                                       | Required | Restrictions | Description |
| ---------------------- | -------------------------------------------------------------------------- | -------- | ------------ | ----------- |
| `created_at`           | string                                                                     | false    |              |             |
| `default_source_value` | boolean                                                                    | false    |              |             |
| `destination_scheme`   | [database.ParameterDestinationScheme](#databaseparameterdestinationscheme) | false    |              |             |
| `id`                   | string                                                                     | false    |              |             |
| `name`                 | string                                                                     | false    |              |             |
| `schema_id`            | string                                                                     | false    |              |             |
| `scope`                | [database.ParameterScope](#databaseparameterscope)                         | false    |              |             |
| `scope_id`             | string                                                                     | false    |              |             |
| `source_scheme`        | [database.ParameterSourceScheme](#databaseparametersourcescheme)           | false    |              |             |
| `source_value`         | string                                                                     | false    |              |             |
| `updated_at`           | string                                                                     | false    |              |             |

## sql.NullTime

```json
{
  "time": "string",
  "valid": true
}
```

### Properties

| Name    | Type    | Required | Restrictions | Description                       |
| ------- | ------- | -------- | ------------ | --------------------------------- |
| `time`  | string  | false    |              |                                   |
| `valid` | boolean | false    |              | Valid is true if Time is not NULL |

## tailcfg.DERPMap

```json
{
  "omitDefaultRegions": true,
  "regions": {
    "property1": {
      "avoid": true,
      "embeddedRelay": true,
      "nodes": [
        {
          "certName": "string",
          "derpport": 0,
          "forceHTTP": true,
          "hostName": "string",
          "insecureForTests": true,
          "ipv4": "string",
          "ipv6": "string",
          "name": "string",
          "regionID": 0,
          "stunonly": true,
          "stunport": 0,
          "stuntestIP": "string"
        }
      ],
      "regionCode": "string",
      "regionID": 0,
      "regionName": "string"
    },
    "property2": {
      "avoid": true,
      "embeddedRelay": true,
      "nodes": [
        {
          "certName": "string",
          "derpport": 0,
          "forceHTTP": true,
          "hostName": "string",
          "insecureForTests": true,
          "ipv4": "string",
          "ipv6": "string",
          "name": "string",
          "regionID": 0,
          "stunonly": true,
          "stunport": 0,
          "stuntestIP": "string"
        }
      ],
      "regionCode": "string",
      "regionID": 0,
      "regionName": "string"
    }
  }
}
```

### Properties

| Name                 | Type    | Required | Restrictions | Description                                                                                                                                                                    |
| -------------------- | ------- | -------- | ------------ | ------------------------------------------------------------------------------------------------------------------------------------------------------------------------------ |
| `omitDefaultRegions` | boolean | false    |              | Omitdefaultregions specifies to not use Tailscale's DERP servers, and only use those specified in this DERPMap. If there are none set outside of the defaults, this is a noop. |
| `regions`            | object  | false    |              | Regions is the set of geographic regions running DERP node(s).                                                                                                                 |

It's keyed by the DERPRegion.RegionID.
The numbers are not necessarily contiguous.|
|» `[any property]`|[tailcfg.DERPRegion](#tailcfgderpregion)|false|||

## tailcfg.DERPNode

```json
{
  "certName": "string",
  "derpport": 0,
  "forceHTTP": true,
  "hostName": "string",
  "insecureForTests": true,
  "ipv4": "string",
  "ipv6": "string",
  "name": "string",
  "regionID": 0,
  "stunonly": true,
  "stunport": 0,
  "stuntestIP": "string"
}
```

### Properties

| Name                                                                                                                  | Type    | Required | Restrictions | Description                                                                                                                                                                                                                                                       |
| --------------------------------------------------------------------------------------------------------------------- | ------- | -------- | ------------ | ----------------------------------------------------------------------------------------------------------------------------------------------------------------------------------------------------------------------------------------------------------------- |
| `certName`                                                                                                            | string  | false    |              | Certname optionally specifies the expected TLS cert common name. If empty, HostName is used. If CertName is non-empty, HostName is only used for the TCP dial (if IPv4/IPv6 are not present) + TLS ClientHello.                                                   |
| `derpport`                                                                                                            | integer | false    |              | Derpport optionally provides an alternate TLS port number for the DERP HTTPS server.                                                                                                                                                                              |
| If zero, 443 is used.                                                                                                 |
| `forceHTTP`                                                                                                           | boolean | false    |              | Forcehttp is used by unit tests to force HTTP. It should not be set by users.                                                                                                                                                                                     |
| `hostName`                                                                                                            | string  | false    |              | Hostname is the DERP node's hostname.                                                                                                                                                                                                                             |
| It is required but need not be unique; multiple nodes may have the same HostName but vary in configuration otherwise. |
| `insecureForTests`                                                                                                    | boolean | false    |              | Insecurefortests is used by unit tests to disable TLS verification. It should not be set by users.                                                                                                                                                                |
| `ipv4`                                                                                                                | string  | false    |              | Ipv4 optionally forces an IPv4 address to use, instead of using DNS. If empty, A record(s) from DNS lookups of HostName are used. If the string is not an IPv4 address, IPv4 is not used; the conventional string to disable IPv4 (and not use DNS) is "none".    |
| `ipv6`                                                                                                                | string  | false    |              | Ipv6 optionally forces an IPv6 address to use, instead of using DNS. If empty, AAAA record(s) from DNS lookups of HostName are used. If the string is not an IPv6 address, IPv6 is not used; the conventional string to disable IPv6 (and not use DNS) is "none". |
| `name`                                                                                                                | string  | false    |              | Name is a unique node name (across all regions). It is not a host name. It's typically of the form "1b", "2a", "3b", etc. (region ID + suffix within that region)                                                                                                 |
| `regionID`                                                                                                            | integer | false    |              | Regionid is the RegionID of the DERPRegion that this node is running in.                                                                                                                                                                                          |
| `stunonly`                                                                                                            | boolean | false    |              | Stunonly marks a node as only a STUN server and not a DERP server.                                                                                                                                                                                                |
| `stunport`                                                                                                            | integer | false    |              | Port optionally specifies a STUN port to use. Zero means 3478. To disable STUN on this node, use -1.                                                                                                                                                              |
| `stuntestIP`                                                                                                          | string  | false    |              | Stuntestip is used in tests to override the STUN server's IP. If empty, it's assumed to be the same as the DERP server.                                                                                                                                           |

## tailcfg.DERPRegion

```json
{
  "avoid": true,
  "embeddedRelay": true,
  "nodes": [
    {
      "certName": "string",
      "derpport": 0,
      "forceHTTP": true,
      "hostName": "string",
      "insecureForTests": true,
      "ipv4": "string",
      "ipv6": "string",
      "name": "string",
      "regionID": 0,
      "stunonly": true,
      "stunport": 0,
      "stuntestIP": "string"
    }
  ],
  "regionCode": "string",
  "regionID": 0,
  "regionName": "string"
}
```

### Properties

| Name                                                                                                                                                                                                                                                                                                        | Type                                          | Required | Restrictions | Description                                                                                                                                                                                                                                        |
| ----------------------------------------------------------------------------------------------------------------------------------------------------------------------------------------------------------------------------------------------------------------------------------------------------------- | --------------------------------------------- | -------- | ------------ | -------------------------------------------------------------------------------------------------------------------------------------------------------------------------------------------------------------------------------------------------- |
| `avoid`                                                                                                                                                                                                                                                                                                     | boolean                                       | false    |              | Avoid is whether the client should avoid picking this as its home region. The region should only be used if a peer is there. Clients already using this region as their home should migrate away to a new region without Avoid set.                |
| `embeddedRelay`                                                                                                                                                                                                                                                                                             | boolean                                       | false    |              | Embeddedrelay is true when the region is bundled with the Coder control plane.                                                                                                                                                                     |
| `nodes`                                                                                                                                                                                                                                                                                                     | array of [tailcfg.DERPNode](#tailcfgderpnode) | false    |              | Nodes are the DERP nodes running in this region, in priority order for the current client. Client TLS connections should ideally only go to the first entry (falling back to the second if necessary). STUN packets should go to the first 1 or 2. |
| If nodes within a region route packets amongst themselves, but not to other regions. That said, each user/domain should get a the same preferred node order, so if all nodes for a user/network pick the first one (as they should, when things are healthy), the inter-cluster routing is minimal to zero. |
| `regionCode`                                                                                                                                                                                                                                                                                                | string                                        | false    |              | Regioncode is a short name for the region. It's usually a popular city or airport code in the region: "nyc", "sf", "sin", "fra", etc.                                                                                                              |
| `regionID`                                                                                                                                                                                                                                                                                                  | integer                                       | false    |              | Regionid is a unique integer for a geographic region.                                                                                                                                                                                              |

It corresponds to the legacy derpN.tailscale.com hostnames used by older clients. (Older clients will continue to resolve derpN.tailscale.com when contacting peers, rather than use the server-provided DERPMap)
RegionIDs must be non-zero, positive, and guaranteed to fit in a JavaScript number.
RegionIDs in range 900-999 are reserved for end users to run their own DERP nodes.|
|`regionName`|string|false||Regionname is a long English name for the region: "New York City", "San Francisco", "Singapore", "Frankfurt", etc.|<|MERGE_RESOLUTION|>--- conflicted
+++ resolved
@@ -2427,11 +2427,10 @@
 | `trial`            | boolean                              | false    |              |                                       |
 | `warnings`         | array of string                      | false    |              |                                       |
 
-<<<<<<< HEAD
 ## codersdk.Experiment
 
 ```json
-"vscode_local"
+"authz_querier"
 ```
 
 ### Properties
@@ -2440,11 +2439,8 @@
 
 | Value           |
 | --------------- |
-| `vscode_local`  |
 | `authz_querier` |
 
-=======
->>>>>>> 6a245ab1
 ## codersdk.Feature
 
 ```json
