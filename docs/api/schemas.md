# Schemas

## agentsdk.AWSInstanceIdentityToken

```json
{
  "document": "string",
  "signature": "string"
}
```

### Properties

| Name        | Type   | Required | Restrictions | Description |
| ----------- | ------ | -------- | ------------ | ----------- |
| `document`  | string | true     |              |             |
| `signature` | string | true     |              |             |

## agentsdk.AuthenticateResponse

```json
{
  "session_token": "string"
}
```

### Properties

| Name            | Type   | Required | Restrictions | Description |
| --------------- | ------ | -------- | ------------ | ----------- |
| `session_token` | string | false    |              |             |

## agentsdk.AzureInstanceIdentityToken

```json
{
  "encoding": "string",
  "signature": "string"
}
```

### Properties

| Name        | Type   | Required | Restrictions | Description |
| ----------- | ------ | -------- | ------------ | ----------- |
| `encoding`  | string | true     |              |             |
| `signature` | string | true     |              |             |

## agentsdk.GitAuthResponse

```json
{
  "password": "string",
  "url": "string",
  "username": "string"
}
```

### Properties

| Name       | Type   | Required | Restrictions | Description |
| ---------- | ------ | -------- | ------------ | ----------- |
| `password` | string | false    |              |             |
| `url`      | string | false    |              |             |
| `username` | string | false    |              |             |

## agentsdk.GitSSHKey

```json
{
  "private_key": "string",
  "public_key": "string"
}
```

### Properties

| Name          | Type   | Required | Restrictions | Description |
| ------------- | ------ | -------- | ------------ | ----------- |
| `private_key` | string | false    |              |             |
| `public_key`  | string | false    |              |             |

## agentsdk.GoogleInstanceIdentityToken

```json
{
  "json_web_token": "string"
}
```

### Properties

| Name             | Type   | Required | Restrictions | Description |
| ---------------- | ------ | -------- | ------------ | ----------- |
| `json_web_token` | string | true     |              |             |

## agentsdk.Manifest

```json
{
  "apps": [
    {
      "command": "string",
      "display_name": "string",
      "external": true,
      "health": "disabled",
      "healthcheck": {
        "interval": 0,
        "threshold": 0,
        "url": "string"
      },
      "icon": "string",
      "id": "497f6eca-6276-4993-bfeb-53cbbbba6f08",
      "sharing_level": "owner",
      "slug": "string",
      "subdomain": true,
      "url": "string"
    }
  ],
  "derpmap": {
    "omitDefaultRegions": true,
    "regions": {
      "property1": {
        "avoid": true,
        "embeddedRelay": true,
        "nodes": [
          {
            "certName": "string",
            "derpport": 0,
            "forceHTTP": true,
            "hostName": "string",
            "insecureForTests": true,
            "ipv4": "string",
            "ipv6": "string",
            "name": "string",
            "regionID": 0,
            "stunonly": true,
            "stunport": 0,
            "stuntestIP": "string"
          }
        ],
        "regionCode": "string",
        "regionID": 0,
        "regionName": "string"
      },
      "property2": {
        "avoid": true,
        "embeddedRelay": true,
        "nodes": [
          {
            "certName": "string",
            "derpport": 0,
            "forceHTTP": true,
            "hostName": "string",
            "insecureForTests": true,
            "ipv4": "string",
            "ipv6": "string",
            "name": "string",
            "regionID": 0,
            "stunonly": true,
            "stunport": 0,
            "stuntestIP": "string"
          }
        ],
        "regionCode": "string",
        "regionID": 0,
        "regionName": "string"
      }
    }
  },
  "directory": "string",
  "dynamic_metadata": [
    {
      "cmd": ["string"],
      "interval": 0,
      "key": "string",
      "timeout": 0
    }
  ],
  "environment_variables": {
    "property1": "string",
    "property2": "string"
  },
  "git_auth_configs": 0,
  "motd_file": "string",
  "shutdown_script": "string",
  "shutdown_script_timeout": 0,
  "startup_script": "string",
  "startup_script_timeout": 0,
  "vscode_port_proxy_uri": "string"
}
```

### Properties

| Name                      | Type                                                                  | Required | Restrictions | Description                                                                                                                                                |
| ------------------------- | --------------------------------------------------------------------- | -------- | ------------ | ---------------------------------------------------------------------------------------------------------------------------------------------------------- |
| `apps`                    | array of [codersdk.WorkspaceApp](#codersdkworkspaceapp)               | false    |              |                                                                                                                                                            |
| `derpmap`                 | [tailcfg.DERPMap](#tailcfgderpmap)                                    | false    |              |                                                                                                                                                            |
| `directory`               | string                                                                | false    |              |                                                                                                                                                            |
| `dynamic_metadata`        | array of [agentsdk.MetadataDescription](#agentsdkmetadatadescription) | false    |              |                                                                                                                                                            |
| `environment_variables`   | object                                                                | false    |              |                                                                                                                                                            |
| » `[any property]`        | string                                                                | false    |              |                                                                                                                                                            |
| `git_auth_configs`        | integer                                                               | false    |              | Git auth configs stores the number of Git configurations the Coder deployment has. If this number is >0, we set up special configuration in the workspace. |
| `motd_file`               | string                                                                | false    |              |                                                                                                                                                            |
| `shutdown_script`         | string                                                                | false    |              |                                                                                                                                                            |
| `shutdown_script_timeout` | integer                                                               | false    |              |                                                                                                                                                            |
| `startup_script`          | string                                                                | false    |              |                                                                                                                                                            |
| `startup_script_timeout`  | integer                                                               | false    |              |                                                                                                                                                            |
| `vscode_port_proxy_uri`   | string                                                                | false    |              |                                                                                                                                                            |

## agentsdk.MetadataDescription

```json
{
  "cmd": ["string"],
  "interval": 0,
  "key": "string",
  "timeout": 0
}
```

### Properties

| Name       | Type            | Required | Restrictions | Description |
| ---------- | --------------- | -------- | ------------ | ----------- |
| `cmd`      | array of string | false    |              |             |
| `interval` | integer         | false    |              |             |
| `key`      | string          | false    |              |             |
| `timeout`  | integer         | false    |              |             |

## agentsdk.PatchStartupLogs

```json
{
  "logs": [
    {
      "created_at": "string",
      "output": "string"
    }
  ]
}
```

### Properties

| Name   | Type                                                | Required | Restrictions | Description |
| ------ | --------------------------------------------------- | -------- | ------------ | ----------- |
| `logs` | array of [agentsdk.StartupLog](#agentsdkstartuplog) | false    |              |             |

## agentsdk.PostAppHealthsRequest

```json
{
  "healths": {
    "property1": "disabled",
    "property2": "disabled"
  }
}
```

### Properties

| Name               | Type                                                       | Required | Restrictions | Description                                                           |
| ------------------ | ---------------------------------------------------------- | -------- | ------------ | --------------------------------------------------------------------- |
| `healths`          | object                                                     | false    |              | Healths is a map of the workspace app name and the health of the app. |
| » `[any property]` | [codersdk.WorkspaceAppHealth](#codersdkworkspaceapphealth) | false    |              |                                                                       |

## agentsdk.PostLifecycleRequest

```json
{
  "state": "created"
}
```

### Properties

| Name    | Type                                                                 | Required | Restrictions | Description |
| ------- | -------------------------------------------------------------------- | -------- | ------------ | ----------- |
| `state` | [codersdk.WorkspaceAgentLifecycle](#codersdkworkspaceagentlifecycle) | false    |              |             |

## agentsdk.PostMetadataRequest

```json
{
  "collectedAt": "string",
  "error": "string",
  "key": "string",
  "value": "string"
}
```

### Properties

| Name          | Type   | Required | Restrictions | Description |
| ------------- | ------ | -------- | ------------ | ----------- |
| `collectedAt` | string | false    |              |             |
| `error`       | string | false    |              |             |
| `key`         | string | false    |              |             |
| `value`       | string | false    |              |             |

## agentsdk.PostStartupRequest

```json
{
  "expanded_directory": "string",
  "version": "string"
}
```

### Properties

| Name                 | Type   | Required | Restrictions | Description |
| -------------------- | ------ | -------- | ------------ | ----------- |
| `expanded_directory` | string | false    |              |             |
| `version`            | string | false    |              |             |

## agentsdk.StartupLog

```json
{
  "created_at": "string",
  "output": "string"
}
```

### Properties

| Name         | Type   | Required | Restrictions | Description |
| ------------ | ------ | -------- | ------------ | ----------- |
| `created_at` | string | false    |              |             |
| `output`     | string | false    |              |             |

## agentsdk.Stats

```json
{
  "connection_count": 0,
  "connection_median_latency_ms": 0,
  "connections_by_proto": {
    "property1": 0,
    "property2": 0
  },
  "rx_bytes": 0,
  "rx_packets": 0,
  "session_count_jetbrains": 0,
  "session_count_reconnecting_pty": 0,
  "session_count_ssh": 0,
  "session_count_vscode": 0,
  "tx_bytes": 0,
  "tx_packets": 0
}
```

### Properties

| Name                             | Type    | Required | Restrictions | Description                                                                                                                   |
| -------------------------------- | ------- | -------- | ------------ | ----------------------------------------------------------------------------------------------------------------------------- |
| `connection_count`               | integer | false    |              | Connection count is the number of connections received by an agent.                                                           |
| `connection_median_latency_ms`   | number  | false    |              | Connection median latency ms is the median latency of all connections in milliseconds.                                        |
| `connections_by_proto`           | object  | false    |              | Connections by proto is a count of connections by protocol.                                                                   |
| » `[any property]`               | integer | false    |              |                                                                                                                               |
| `rx_bytes`                       | integer | false    |              | Rx bytes is the number of received bytes.                                                                                     |
| `rx_packets`                     | integer | false    |              | Rx packets is the number of received packets.                                                                                 |
| `session_count_jetbrains`        | integer | false    |              | Session count jetbrains is the number of connections received by an agent that are from our JetBrains extension.              |
| `session_count_reconnecting_pty` | integer | false    |              | Session count reconnecting pty is the number of connections received by an agent that are from the reconnecting web terminal. |
| `session_count_ssh`              | integer | false    |              | Session count ssh is the number of connections received by an agent that are normal, non-tagged SSH sessions.                 |
| `session_count_vscode`           | integer | false    |              | Session count vscode is the number of connections received by an agent that are from our VS Code extension.                   |
| `tx_bytes`                       | integer | false    |              | Tx bytes is the number of transmitted bytes.                                                                                  |
| `tx_packets`                     | integer | false    |              | Tx packets is the number of transmitted bytes.                                                                                |

## agentsdk.StatsResponse

```json
{
  "report_interval": 0
}
```

### Properties

| Name              | Type    | Required | Restrictions | Description                                                                    |
| ----------------- | ------- | -------- | ------------ | ------------------------------------------------------------------------------ |
| `report_interval` | integer | false    |              | Report interval is the duration after which the agent should send stats again. |

## clibase.Annotations

```json
{
  "property1": "string",
  "property2": "string"
}
```

### Properties

| Name             | Type   | Required | Restrictions | Description |
| ---------------- | ------ | -------- | ------------ | ----------- |
| `[any property]` | string | false    |              |             |

## clibase.Group

```json
{
  "children": [
    {
      "children": [],
      "description": "string",
      "name": "string",
      "parent": {}
    }
  ],
  "description": "string",
  "name": "string",
  "parent": {
    "children": [{}],
    "description": "string",
    "name": "string",
    "parent": {}
  }
}
```

### Properties

| Name          | Type                                    | Required | Restrictions | Description |
| ------------- | --------------------------------------- | -------- | ------------ | ----------- |
| `children`    | array of [clibase.Group](#clibasegroup) | false    |              |             |
| `description` | string                                  | false    |              |             |
| `name`        | string                                  | false    |              |             |
| `parent`      | [clibase.Group](#clibasegroup)          | false    |              |             |

## clibase.HostPort

```json
{
  "host": "string",
  "port": "string"
}
```

### Properties

| Name   | Type   | Required | Restrictions | Description |
| ------ | ------ | -------- | ------------ | ----------- |
| `host` | string | false    |              |             |
| `port` | string | false    |              |             |

## clibase.Option

```json
{
  "annotations": {
    "property1": "string",
    "property2": "string"
  },
  "default": "string",
  "description": "string",
  "env": "string",
  "flag": "string",
  "flag_shorthand": "string",
  "group": {
    "children": [
      {
        "children": [],
        "description": "string",
        "name": "string",
        "parent": {}
      }
    ],
    "description": "string",
    "name": "string",
    "parent": {
      "children": [{}],
      "description": "string",
      "name": "string",
      "parent": {}
    }
  },
  "hidden": true,
  "name": "string",
  "use_instead": [
    {
      "annotations": {
        "property1": "string",
        "property2": "string"
      },
      "default": "string",
      "description": "string",
      "env": "string",
      "flag": "string",
      "flag_shorthand": "string",
      "group": {
        "children": [
          {
            "children": [],
            "description": "string",
            "name": "string",
            "parent": {}
          }
        ],
        "description": "string",
        "name": "string",
        "parent": {
          "children": [{}],
          "description": "string",
          "name": "string",
          "parent": {}
        }
      },
      "hidden": true,
      "name": "string",
      "use_instead": [],
      "value": null,
      "yaml": "string"
    }
  ],
  "value": null,
  "yaml": "string"
}
```

### Properties

| Name             | Type                                       | Required | Restrictions | Description                                                                                                                    |
| ---------------- | ------------------------------------------ | -------- | ------------ | ------------------------------------------------------------------------------------------------------------------------------ |
| `annotations`    | [clibase.Annotations](#clibaseannotations) | false    |              | Annotations enable extensions to clibase higher up in the stack. It's useful for help formatting and documentation generation. |
| `default`        | string                                     | false    |              | Default is parsed into Value if set.                                                                                           |
| `description`    | string                                     | false    |              |                                                                                                                                |
| `env`            | string                                     | false    |              | Env is the environment variable used to configure this option. If unset, environment configuring is disabled.                  |
| `flag`           | string                                     | false    |              | Flag is the long name of the flag used to configure this option. If unset, flag configuring is disabled.                       |
| `flag_shorthand` | string                                     | false    |              | Flag shorthand is the one-character shorthand for the flag. If unset, no shorthand is used.                                    |
| `group`          | [clibase.Group](#clibasegroup)             | false    |              | Group is a group hierarchy that helps organize this option in help, configs and other documentation.                           |
| `hidden`         | boolean                                    | false    |              |                                                                                                                                |
| `name`           | string                                     | false    |              |                                                                                                                                |
| `use_instead`    | array of [clibase.Option](#clibaseoption)  | false    |              | Use instead is a list of options that should be used instead of this one. The field is used to generate a deprecation warning. |
| `value`          | any                                        | false    |              | Value includes the types listed in values.go.                                                                                  |
| `yaml`           | string                                     | false    |              | Yaml is the YAML key used to configure this option. If unset, YAML configuring is disabled.                                    |

## clibase.Struct-array_codersdk_GitAuthConfig

```json
{
  "value": [
    {
      "auth_url": "string",
      "client_id": "string",
      "id": "string",
      "no_refresh": true,
      "regex": "string",
      "scopes": ["string"],
      "token_url": "string",
      "type": "string",
      "validate_url": "string"
    }
  ]
}
```

### Properties

| Name    | Type                                                      | Required | Restrictions | Description |
| ------- | --------------------------------------------------------- | -------- | ------------ | ----------- |
| `value` | array of [codersdk.GitAuthConfig](#codersdkgitauthconfig) | false    |              |             |

## clibase.Struct-array_codersdk_LinkConfig

```json
{
  "value": [
    {
      "icon": "string",
      "name": "string",
      "target": "string"
    }
  ]
}
```

### Properties

| Name    | Type                                                | Required | Restrictions | Description |
| ------- | --------------------------------------------------- | -------- | ------------ | ----------- |
| `value` | array of [codersdk.LinkConfig](#codersdklinkconfig) | false    |              |             |

## clibase.URL

```json
{
  "forceQuery": true,
  "fragment": "string",
  "host": "string",
  "omitHost": true,
  "opaque": "string",
  "path": "string",
  "rawFragment": "string",
  "rawPath": "string",
  "rawQuery": "string",
  "scheme": "string",
  "user": {}
}
```

### Properties

| Name          | Type                         | Required | Restrictions | Description                                        |
| ------------- | ---------------------------- | -------- | ------------ | -------------------------------------------------- |
| `forceQuery`  | boolean                      | false    |              | append a query ('?') even if RawQuery is empty     |
| `fragment`    | string                       | false    |              | fragment for references, without '#'               |
| `host`        | string                       | false    |              | host or host:port                                  |
| `omitHost`    | boolean                      | false    |              | do not emit empty host (authority)                 |
| `opaque`      | string                       | false    |              | encoded opaque data                                |
| `path`        | string                       | false    |              | path (relative paths may omit leading slash)       |
| `rawFragment` | string                       | false    |              | encoded fragment hint (see EscapedFragment method) |
| `rawPath`     | string                       | false    |              | encoded path hint (see EscapedPath method)         |
| `rawQuery`    | string                       | false    |              | encoded query values, without '?'                  |
| `scheme`      | string                       | false    |              |                                                    |
| `user`        | [url.Userinfo](#urluserinfo) | false    |              | username and password information                  |

## coderd.SCIMUser

```json
{
  "active": true,
  "emails": [
    {
      "display": "string",
      "primary": true,
      "type": "string",
      "value": "user@example.com"
    }
  ],
  "groups": [null],
  "id": "string",
  "meta": {
    "resourceType": "string"
  },
  "name": {
    "familyName": "string",
    "givenName": "string"
  },
  "schemas": ["string"],
  "userName": "string"
}
```

### Properties

| Name             | Type               | Required | Restrictions | Description |
| ---------------- | ------------------ | -------- | ------------ | ----------- |
| `active`         | boolean            | false    |              |             |
| `emails`         | array of object    | false    |              |             |
| `» display`      | string             | false    |              |             |
| `» primary`      | boolean            | false    |              |             |
| `» type`         | string             | false    |              |             |
| `» value`        | string             | false    |              |             |
| `groups`         | array of undefined | false    |              |             |
| `id`             | string             | false    |              |             |
| `meta`           | object             | false    |              |             |
| `» resourceType` | string             | false    |              |             |
| `name`           | object             | false    |              |             |
| `» familyName`   | string             | false    |              |             |
| `» givenName`    | string             | false    |              |             |
| `schemas`        | array of string    | false    |              |             |
| `userName`       | string             | false    |              |             |

## coderd.cspViolation

```json
{
  "csp-report": {}
}
```

### Properties

| Name         | Type   | Required | Restrictions | Description |
| ------------ | ------ | -------- | ------------ | ----------- |
| `csp-report` | object | false    |              |             |

## codersdk.APIKey

```json
{
  "created_at": "2019-08-24T14:15:22Z",
  "expires_at": "2019-08-24T14:15:22Z",
  "id": "string",
  "last_used": "2019-08-24T14:15:22Z",
  "lifetime_seconds": 0,
  "login_type": "password",
  "scope": "all",
  "token_name": "string",
  "updated_at": "2019-08-24T14:15:22Z",
  "user_id": "a169451c-8525-4352-b8ca-070dd449a1a5"
}
```

### Properties

| Name               | Type                                         | Required | Restrictions | Description |
| ------------------ | -------------------------------------------- | -------- | ------------ | ----------- |
| `created_at`       | string                                       | true     |              |             |
| `expires_at`       | string                                       | true     |              |             |
| `id`               | string                                       | true     |              |             |
| `last_used`        | string                                       | true     |              |             |
| `lifetime_seconds` | integer                                      | true     |              |             |
| `login_type`       | [codersdk.LoginType](#codersdklogintype)     | true     |              |             |
| `scope`            | [codersdk.APIKeyScope](#codersdkapikeyscope) | true     |              |             |
| `token_name`       | string                                       | true     |              |             |
| `updated_at`       | string                                       | true     |              |             |
| `user_id`          | string                                       | true     |              |             |

#### Enumerated Values

| Property     | Value                 |
| ------------ | --------------------- |
| `login_type` | `password`            |
| `login_type` | `github`              |
| `login_type` | `oidc`                |
| `login_type` | `token`               |
| `scope`      | `all`                 |
| `scope`      | `application_connect` |

## codersdk.APIKeyScope

```json
"all"
```

### Properties

#### Enumerated Values

| Value                 |
| --------------------- |
| `all`                 |
| `application_connect` |

## codersdk.AddLicenseRequest

```json
{
  "license": "string"
}
```

### Properties

| Name      | Type   | Required | Restrictions | Description |
| --------- | ------ | -------- | ------------ | ----------- |
| `license` | string | true     |              |             |

## codersdk.AppHostResponse

```json
{
  "host": "string"
}
```

### Properties

| Name   | Type   | Required | Restrictions | Description                                                   |
| ------ | ------ | -------- | ------------ | ------------------------------------------------------------- |
| `host` | string | false    |              | Host is the externally accessible URL for the Coder instance. |

## codersdk.AppearanceConfig

```json
{
  "logo_url": "string",
  "service_banner": {
    "background_color": "string",
    "enabled": true,
    "message": "string"
  },
  "support_links": [
    {
      "icon": "string",
      "name": "string",
      "target": "string"
    }
  ]
}
```

### Properties

| Name             | Type                                                         | Required | Restrictions | Description |
| ---------------- | ------------------------------------------------------------ | -------- | ------------ | ----------- |
| `logo_url`       | string                                                       | false    |              |             |
| `service_banner` | [codersdk.ServiceBannerConfig](#codersdkservicebannerconfig) | false    |              |             |
| `support_links`  | array of [codersdk.LinkConfig](#codersdklinkconfig)          | false    |              |             |

## codersdk.AssignableRoles

```json
{
  "assignable": true,
  "display_name": "string",
  "name": "string"
}
```

### Properties

| Name           | Type    | Required | Restrictions | Description |
| -------------- | ------- | -------- | ------------ | ----------- |
| `assignable`   | boolean | false    |              |             |
| `display_name` | string  | false    |              |             |
| `name`         | string  | false    |              |             |

## codersdk.AuditAction

```json
"create"
```

### Properties

#### Enumerated Values

| Value    |
| -------- |
| `create` |
| `write`  |
| `delete` |
| `start`  |
| `stop`   |
| `login`  |
| `logout` |

## codersdk.AuditDiff

```json
{
  "property1": {
    "new": null,
    "old": null,
    "secret": true
  },
  "property2": {
    "new": null,
    "old": null,
    "secret": true
  }
}
```

### Properties

| Name             | Type                                               | Required | Restrictions | Description |
| ---------------- | -------------------------------------------------- | -------- | ------------ | ----------- |
| `[any property]` | [codersdk.AuditDiffField](#codersdkauditdifffield) | false    |              |             |

## codersdk.AuditDiffField

```json
{
  "new": null,
  "old": null,
  "secret": true
}
```

### Properties

| Name     | Type    | Required | Restrictions | Description |
| -------- | ------- | -------- | ------------ | ----------- |
| `new`    | any     | false    |              |             |
| `old`    | any     | false    |              |             |
| `secret` | boolean | false    |              |             |

## codersdk.AuditLog

```json
{
  "action": "create",
  "additional_fields": [0],
  "description": "string",
  "diff": {
    "property1": {
      "new": null,
      "old": null,
      "secret": true
    },
    "property2": {
      "new": null,
      "old": null,
      "secret": true
    }
  },
  "id": "497f6eca-6276-4993-bfeb-53cbbbba6f08",
  "ip": "string",
  "is_deleted": true,
  "organization_id": "7c60d51f-b44e-4682-87d6-449835ea4de6",
  "request_id": "266ea41d-adf5-480b-af50-15b940c2b846",
  "resource_icon": "string",
  "resource_id": "4d5215ed-38bb-48ed-879a-fdb9ca58522f",
  "resource_link": "string",
  "resource_target": "string",
  "resource_type": "template",
  "status_code": 0,
  "time": "2019-08-24T14:15:22Z",
  "user": {
    "avatar_url": "http://example.com",
    "created_at": "2019-08-24T14:15:22Z",
    "email": "user@example.com",
    "id": "497f6eca-6276-4993-bfeb-53cbbbba6f08",
    "last_seen_at": "2019-08-24T14:15:22Z",
    "organization_ids": ["497f6eca-6276-4993-bfeb-53cbbbba6f08"],
    "roles": [
      {
        "display_name": "string",
        "name": "string"
      }
    ],
    "status": "active",
    "username": "string"
  },
  "user_agent": "string"
}
```

### Properties

| Name                | Type                                           | Required | Restrictions | Description                                  |
| ------------------- | ---------------------------------------------- | -------- | ------------ | -------------------------------------------- |
| `action`            | [codersdk.AuditAction](#codersdkauditaction)   | false    |              |                                              |
| `additional_fields` | array of integer                               | false    |              |                                              |
| `description`       | string                                         | false    |              |                                              |
| `diff`              | [codersdk.AuditDiff](#codersdkauditdiff)       | false    |              |                                              |
| `id`                | string                                         | false    |              |                                              |
| `ip`                | string                                         | false    |              |                                              |
| `is_deleted`        | boolean                                        | false    |              |                                              |
| `organization_id`   | string                                         | false    |              |                                              |
| `request_id`        | string                                         | false    |              |                                              |
| `resource_icon`     | string                                         | false    |              |                                              |
| `resource_id`       | string                                         | false    |              |                                              |
| `resource_link`     | string                                         | false    |              |                                              |
| `resource_target`   | string                                         | false    |              | Resource target is the name of the resource. |
| `resource_type`     | [codersdk.ResourceType](#codersdkresourcetype) | false    |              |                                              |
| `status_code`       | integer                                        | false    |              |                                              |
| `time`              | string                                         | false    |              |                                              |
| `user`              | [codersdk.User](#codersdkuser)                 | false    |              |                                              |
| `user_agent`        | string                                         | false    |              |                                              |

## codersdk.AuditLogResponse

```json
{
  "audit_logs": [
    {
      "action": "create",
      "additional_fields": [0],
      "description": "string",
      "diff": {
        "property1": {
          "new": null,
          "old": null,
          "secret": true
        },
        "property2": {
          "new": null,
          "old": null,
          "secret": true
        }
      },
      "id": "497f6eca-6276-4993-bfeb-53cbbbba6f08",
      "ip": "string",
      "is_deleted": true,
      "organization_id": "7c60d51f-b44e-4682-87d6-449835ea4de6",
      "request_id": "266ea41d-adf5-480b-af50-15b940c2b846",
      "resource_icon": "string",
      "resource_id": "4d5215ed-38bb-48ed-879a-fdb9ca58522f",
      "resource_link": "string",
      "resource_target": "string",
      "resource_type": "template",
      "status_code": 0,
      "time": "2019-08-24T14:15:22Z",
      "user": {
        "avatar_url": "http://example.com",
        "created_at": "2019-08-24T14:15:22Z",
        "email": "user@example.com",
        "id": "497f6eca-6276-4993-bfeb-53cbbbba6f08",
        "last_seen_at": "2019-08-24T14:15:22Z",
        "organization_ids": ["497f6eca-6276-4993-bfeb-53cbbbba6f08"],
        "roles": [
          {
            "display_name": "string",
            "name": "string"
          }
        ],
        "status": "active",
        "username": "string"
      },
      "user_agent": "string"
    }
  ],
  "count": 0
}
```

### Properties

| Name         | Type                                            | Required | Restrictions | Description |
| ------------ | ----------------------------------------------- | -------- | ------------ | ----------- |
| `audit_logs` | array of [codersdk.AuditLog](#codersdkauditlog) | false    |              |             |
| `count`      | integer                                         | false    |              |             |

## codersdk.AuthMethod

```json
{
  "enabled": true
}
```

### Properties

| Name      | Type    | Required | Restrictions | Description |
| --------- | ------- | -------- | ------------ | ----------- |
| `enabled` | boolean | false    |              |             |

## codersdk.AuthMethods

```json
{
  "github": {
    "enabled": true
  },
  "oidc": {
    "enabled": true,
    "iconUrl": "string",
    "signInText": "string"
  },
  "password": {
    "enabled": true
  }
}
```

### Properties

| Name       | Type                                               | Required | Restrictions | Description |
| ---------- | -------------------------------------------------- | -------- | ------------ | ----------- |
| `github`   | [codersdk.AuthMethod](#codersdkauthmethod)         | false    |              |             |
| `oidc`     | [codersdk.OIDCAuthMethod](#codersdkoidcauthmethod) | false    |              |             |
| `password` | [codersdk.AuthMethod](#codersdkauthmethod)         | false    |              |             |

## codersdk.AuthorizationCheck

```json
{
  "action": "create",
  "object": {
    "organization_id": "string",
    "owner_id": "string",
    "resource_id": "string",
    "resource_type": "string"
  }
}
```

AuthorizationCheck is used to check if the currently authenticated user (or the specified user) can do a given action to a given set of objects.

### Properties

| Name     | Type                                                         | Required | Restrictions | Description                                                                                                                                                                                                                                                                                                                                                                                                                                                                                                                                                                           |
| -------- | ------------------------------------------------------------ | -------- | ------------ | ------------------------------------------------------------------------------------------------------------------------------------------------------------------------------------------------------------------------------------------------------------------------------------------------------------------------------------------------------------------------------------------------------------------------------------------------------------------------------------------------------------------------------------------------------------------------------------- |
| `action` | string                                                       | false    |              |                                                                                                                                                                                                                                                                                                                                                                                                                                                                                                                                                                                       |
| `object` | [codersdk.AuthorizationObject](#codersdkauthorizationobject) | false    |              | Object can represent a "set" of objects, such as: all workspaces in an organization, all workspaces owned by me, and all workspaces across the entire product. When defining an object, use the most specific language when possible to produce the smallest set. Meaning to set as many fields on 'Object' as you can. Example, if you want to check if you can update all workspaces owned by 'me', try to also add an 'OrganizationID' to the settings. Omitting the 'OrganizationID' could produce the incorrect value, as workspaces have both `user` and `organization` owners. |

#### Enumerated Values

| Property | Value    |
| -------- | -------- |
| `action` | `create` |
| `action` | `read`   |
| `action` | `update` |
| `action` | `delete` |

## codersdk.AuthorizationObject

```json
{
  "organization_id": "string",
  "owner_id": "string",
  "resource_id": "string",
  "resource_type": "string"
}
```

AuthorizationObject can represent a "set" of objects, such as: all workspaces in an organization, all workspaces owned by me, all workspaces across the entire product.

### Properties

| Name              | Type   | Required | Restrictions | Description                                                                                                                                                                                                                                                                                                                                                          |
| ----------------- | ------ | -------- | ------------ | -------------------------------------------------------------------------------------------------------------------------------------------------------------------------------------------------------------------------------------------------------------------------------------------------------------------------------------------------------------------- |
| `organization_id` | string | false    |              | Organization ID (optional) adds the set constraint to all resources owned by a given organization.                                                                                                                                                                                                                                                                   |
| `owner_id`        | string | false    |              | Owner ID (optional) adds the set constraint to all resources owned by a given user.                                                                                                                                                                                                                                                                                  |
| `resource_id`     | string | false    |              | Resource ID (optional) reduces the set to a singular resource. This assigns a resource ID to the resource type, eg: a single workspace. The rbac library will not fetch the resource from the database, so if you are using this option, you should also set the owner ID and organization ID if possible. Be as specific as possible using all the fields relevant. |
| `resource_type`   | string | false    |              | Resource type is the name of the resource. `./coderd/rbac/object.go` has the list of valid resource types.                                                                                                                                                                                                                                                           |

## codersdk.AuthorizationRequest

```json
{
  "checks": {
    "property1": {
      "action": "create",
      "object": {
        "organization_id": "string",
        "owner_id": "string",
        "resource_id": "string",
        "resource_type": "string"
      }
    },
    "property2": {
      "action": "create",
      "object": {
        "organization_id": "string",
        "owner_id": "string",
        "resource_id": "string",
        "resource_type": "string"
      }
    }
  }
}
```

### Properties

| Name               | Type                                                       | Required | Restrictions | Description                                                                                                                                                                                                                                                                      |
| ------------------ | ---------------------------------------------------------- | -------- | ------------ | -------------------------------------------------------------------------------------------------------------------------------------------------------------------------------------------------------------------------------------------------------------------------------- |
| `checks`           | object                                                     | false    |              | Checks is a map keyed with an arbitrary string to a permission check. The key can be any string that is helpful to the caller, and allows multiple permission checks to be run in a single request. The key ensures that each permission check has the same key in the response. |
| » `[any property]` | [codersdk.AuthorizationCheck](#codersdkauthorizationcheck) | false    |              | It is used to check if the currently authenticated user (or the specified user) can do a given action to a given set of objects.                                                                                                                                                 |

## codersdk.AuthorizationResponse

```json
{
  "property1": true,
  "property2": true
}
```

### Properties

| Name             | Type    | Required | Restrictions | Description |
| ---------------- | ------- | -------- | ------------ | ----------- |
| `[any property]` | boolean | false    |              |             |

## codersdk.BuildInfoResponse

```json
{
  "external_url": "string",
  "version": "string"
}
```

### Properties

| Name           | Type   | Required | Restrictions | Description                                                                                                                                                         |
| -------------- | ------ | -------- | ------------ | ------------------------------------------------------------------------------------------------------------------------------------------------------------------- |
| `external_url` | string | false    |              | External URL references the current Coder version. For production builds, this will link directly to a release. For development builds, this will link to a commit. |
| `version`      | string | false    |              | Version returns the semantic version of the build.                                                                                                                  |

## codersdk.BuildReason

```json
"initiator"
```

### Properties

#### Enumerated Values

| Value       |
| ----------- |
| `initiator` |
| `autostart` |
| `autostop`  |

## codersdk.CreateFirstUserRequest

```json
{
  "email": "string",
  "password": "string",
  "trial": true,
  "username": "string"
}
```

### Properties

| Name       | Type    | Required | Restrictions | Description |
| ---------- | ------- | -------- | ------------ | ----------- |
| `email`    | string  | true     |              |             |
| `password` | string  | true     |              |             |
| `trial`    | boolean | false    |              |             |
| `username` | string  | true     |              |             |

## codersdk.CreateFirstUserResponse

```json
{
  "organization_id": "7c60d51f-b44e-4682-87d6-449835ea4de6",
  "user_id": "a169451c-8525-4352-b8ca-070dd449a1a5"
}
```

### Properties

| Name              | Type   | Required | Restrictions | Description |
| ----------------- | ------ | -------- | ------------ | ----------- |
| `organization_id` | string | false    |              |             |
| `user_id`         | string | false    |              |             |

## codersdk.CreateGroupRequest

```json
{
  "avatar_url": "string",
  "name": "string",
  "quota_allowance": 0
}
```

### Properties

| Name              | Type    | Required | Restrictions | Description |
| ----------------- | ------- | -------- | ------------ | ----------- |
| `avatar_url`      | string  | false    |              |             |
| `name`            | string  | false    |              |             |
| `quota_allowance` | integer | false    |              |             |

## codersdk.CreateOrganizationRequest

```json
{
  "name": "string"
}
```

### Properties

| Name   | Type   | Required | Restrictions | Description |
| ------ | ------ | -------- | ------------ | ----------- |
| `name` | string | true     |              |             |

## codersdk.CreateParameterRequest

```json
{
  "copy_from_parameter": "000e07d6-021d-446c-be14-48a9c20bca0b",
  "destination_scheme": "none",
  "name": "string",
  "source_scheme": "none",
  "source_value": "string"
}
```

CreateParameterRequest is a structure used to create a new parameter value for a scope.

### Properties

| Name                  | Type                                                                       | Required | Restrictions | Description                                                                                                                                                                                                                                        |
| --------------------- | -------------------------------------------------------------------------- | -------- | ------------ | -------------------------------------------------------------------------------------------------------------------------------------------------------------------------------------------------------------------------------------------------- |
| `copy_from_parameter` | string                                                                     | false    |              | Copy from parameter allows copying the value of another parameter. The other param must be related to the same template_id for this to succeed. No other fields are required if using this, as all fields will be copied from the other parameter. |
| `destination_scheme`  | [codersdk.ParameterDestinationScheme](#codersdkparameterdestinationscheme) | true     |              |                                                                                                                                                                                                                                                    |
| `name`                | string                                                                     | true     |              |                                                                                                                                                                                                                                                    |
| `source_scheme`       | [codersdk.ParameterSourceScheme](#codersdkparametersourcescheme)           | true     |              |                                                                                                                                                                                                                                                    |
| `source_value`        | string                                                                     | true     |              |                                                                                                                                                                                                                                                    |

#### Enumerated Values

| Property             | Value                  |
| -------------------- | ---------------------- |
| `destination_scheme` | `none`                 |
| `destination_scheme` | `environment_variable` |
| `destination_scheme` | `provisioner_variable` |
| `source_scheme`      | `none`                 |
| `source_scheme`      | `data`                 |

## codersdk.CreateTemplateRequest

```json
{
  "allow_user_cancel_workspace_jobs": true,
  "default_ttl_ms": 0,
  "description": "string",
  "display_name": "string",
  "icon": "string",
  "max_ttl_ms": 0,
  "name": "string",
  "parameter_values": [
    {
      "copy_from_parameter": "000e07d6-021d-446c-be14-48a9c20bca0b",
      "destination_scheme": "none",
      "name": "string",
      "source_scheme": "none",
      "source_value": "string"
    }
  ],
  "template_version_id": "0ba39c92-1f1b-4c32-aa3e-9925d7713eb1"
}
```

### Properties

| Name                                                                                                                                                                                      | Type                                                                        | Required | Restrictions | Description                                                                                                |
| ----------------------------------------------------------------------------------------------------------------------------------------------------------------------------------------- | --------------------------------------------------------------------------- | -------- | ------------ | ---------------------------------------------------------------------------------------------------------- |
| `allow_user_cancel_workspace_jobs`                                                                                                                                                        | boolean                                                                     | false    |              | Allow users to cancel in-progress workspace jobs. \*bool as the default value is "true".                   |
| `default_ttl_ms`                                                                                                                                                                          | integer                                                                     | false    |              | Default ttl ms allows optionally specifying the default TTL for all workspaces created from this template. |
| `description`                                                                                                                                                                             | string                                                                      | false    |              | Description is a description of what the template contains. It must be less than 128 bytes.                |
| `display_name`                                                                                                                                                                            | string                                                                      | false    |              | Display name is the displayed name of the template.                                                        |
| `icon`                                                                                                                                                                                    | string                                                                      | false    |              | Icon is a relative path or external URL that specifies an icon to be displayed in the dashboard.           |
| `max_ttl_ms`                                                                                                                                                                              | integer                                                                     | false    |              | Max ttl ms allows optionally specifying the max lifetime for workspaces created from this template.        |
| `name`                                                                                                                                                                                    | string                                                                      | true     |              | Name is the name of the template.                                                                          |
| `parameter_values`                                                                                                                                                                        | array of [codersdk.CreateParameterRequest](#codersdkcreateparameterrequest) | false    |              | Parameter values is a structure used to create a new parameter value for a scope.]                         |
| `template_version_id`                                                                                                                                                                     | string                                                                      | true     |              | Template version ID is an in-progress or completed job to use as an initial version of the template.       |
| This is required on creation to enable a user-flow of validating a template works. There is no reason the data-model cannot support empty templates, but it doesn't make sense for users. |

## codersdk.CreateTemplateVersionDryRunRequest

```json
{
  "parameter_values": [
    {
      "copy_from_parameter": "000e07d6-021d-446c-be14-48a9c20bca0b",
      "destination_scheme": "none",
      "name": "string",
      "source_scheme": "none",
      "source_value": "string"
    }
  ],
  "rich_parameter_values": [
    {
      "name": "string",
      "value": "string"
    }
  ],
  "user_variable_values": [
    {
      "name": "string",
      "value": "string"
    }
  ],
  "workspace_name": "string"
}
```

### Properties

| Name                    | Type                                                                          | Required | Restrictions | Description                                                                        |
| ----------------------- | ----------------------------------------------------------------------------- | -------- | ------------ | ---------------------------------------------------------------------------------- |
| `parameter_values`      | array of [codersdk.CreateParameterRequest](#codersdkcreateparameterrequest)   | false    |              | Parameter values is a structure used to create a new parameter value for a scope.] |
| `rich_parameter_values` | array of [codersdk.WorkspaceBuildParameter](#codersdkworkspacebuildparameter) | false    |              |                                                                                    |
| `user_variable_values`  | array of [codersdk.VariableValue](#codersdkvariablevalue)                     | false    |              |                                                                                    |
| `workspace_name`        | string                                                                        | false    |              |                                                                                    |

## codersdk.CreateTemplateVersionRequest

```json
{
  "example_id": "string",
  "file_id": "8a0cfb4f-ddc9-436d-91bb-75133c583767",
  "name": "string",
  "parameter_values": [
    {
      "copy_from_parameter": "000e07d6-021d-446c-be14-48a9c20bca0b",
      "destination_scheme": "none",
      "name": "string",
      "source_scheme": "none",
      "source_value": "string"
    }
  ],
  "provisioner": "terraform",
  "storage_method": "file",
  "tags": {
    "property1": "string",
    "property2": "string"
  },
  "template_id": "c6d67e98-83ea-49f0-8812-e4abae2b68bc",
  "user_variable_values": [
    {
      "name": "string",
      "value": "string"
    }
  ]
}
```

### Properties

| Name                   | Type                                                                        | Required | Restrictions | Description                                                                                          |
| ---------------------- | --------------------------------------------------------------------------- | -------- | ------------ | ---------------------------------------------------------------------------------------------------- |
| `example_id`           | string                                                                      | false    |              |                                                                                                      |
| `file_id`              | string                                                                      | false    |              |                                                                                                      |
| `name`                 | string                                                                      | false    |              |                                                                                                      |
| `parameter_values`     | array of [codersdk.CreateParameterRequest](#codersdkcreateparameterrequest) | false    |              | Parameter values allows for additional parameters to be provided during the dry-run provision stage. |
| `provisioner`          | string                                                                      | true     |              |                                                                                                      |
| `storage_method`       | [codersdk.ProvisionerStorageMethod](#codersdkprovisionerstoragemethod)      | true     |              |                                                                                                      |
| `tags`                 | object                                                                      | false    |              |                                                                                                      |
| » `[any property]`     | string                                                                      | false    |              |                                                                                                      |
| `template_id`          | string                                                                      | false    |              | Template ID optionally associates a version with a template.                                         |
| `user_variable_values` | array of [codersdk.VariableValue](#codersdkvariablevalue)                   | false    |              |                                                                                                      |

#### Enumerated Values

| Property         | Value       |
| ---------------- | ----------- |
| `provisioner`    | `terraform` |
| `provisioner`    | `echo`      |
| `storage_method` | `file`      |

## codersdk.CreateTestAuditLogRequest

```json
{
  "action": "create",
  "additional_fields": [0],
  "build_reason": "autostart",
  "resource_id": "4d5215ed-38bb-48ed-879a-fdb9ca58522f",
  "resource_type": "template",
  "time": "2019-08-24T14:15:22Z"
}
```

### Properties

| Name                | Type                                           | Required | Restrictions | Description |
| ------------------- | ---------------------------------------------- | -------- | ------------ | ----------- |
| `action`            | [codersdk.AuditAction](#codersdkauditaction)   | false    |              |             |
| `additional_fields` | array of integer                               | false    |              |             |
| `build_reason`      | [codersdk.BuildReason](#codersdkbuildreason)   | false    |              |             |
| `resource_id`       | string                                         | false    |              |             |
| `resource_type`     | [codersdk.ResourceType](#codersdkresourcetype) | false    |              |             |
| `time`              | string                                         | false    |              |             |

#### Enumerated Values

| Property        | Value              |
| --------------- | ------------------ |
| `action`        | `create`           |
| `action`        | `write`            |
| `action`        | `delete`           |
| `action`        | `start`            |
| `action`        | `stop`             |
| `build_reason`  | `autostart`        |
| `build_reason`  | `autostop`         |
| `build_reason`  | `initiator`        |
| `resource_type` | `template`         |
| `resource_type` | `template_version` |
| `resource_type` | `user`             |
| `resource_type` | `workspace`        |
| `resource_type` | `workspace_build`  |
| `resource_type` | `git_ssh_key`      |
| `resource_type` | `auditable_group`  |

## codersdk.CreateTokenRequest

```json
{
  "lifetime": 0,
  "scope": "all",
  "token_name": "string"
}
```

### Properties

| Name         | Type                                         | Required | Restrictions | Description |
| ------------ | -------------------------------------------- | -------- | ------------ | ----------- |
| `lifetime`   | integer                                      | false    |              |             |
| `scope`      | [codersdk.APIKeyScope](#codersdkapikeyscope) | false    |              |             |
| `token_name` | string                                       | false    |              |             |

#### Enumerated Values

| Property | Value                 |
| -------- | --------------------- |
| `scope`  | `all`                 |
| `scope`  | `application_connect` |

## codersdk.CreateUserRequest

```json
{
  "email": "user@example.com",
  "organization_id": "7c60d51f-b44e-4682-87d6-449835ea4de6",
  "password": "string",
  "username": "string"
}
```

### Properties

| Name              | Type   | Required | Restrictions | Description |
| ----------------- | ------ | -------- | ------------ | ----------- |
| `email`           | string | true     |              |             |
| `organization_id` | string | true     |              |             |
| `password`        | string | true     |              |             |
| `username`        | string | true     |              |             |

## codersdk.CreateWorkspaceBuildRequest

```json
{
  "dry_run": true,
  "orphan": true,
  "parameter_values": [
    {
      "copy_from_parameter": "000e07d6-021d-446c-be14-48a9c20bca0b",
      "destination_scheme": "none",
      "name": "string",
      "source_scheme": "none",
      "source_value": "string"
    }
  ],
  "rich_parameter_values": [
    {
      "name": "string",
      "value": "string"
    }
  ],
  "state": [0],
  "template_version_id": "0ba39c92-1f1b-4c32-aa3e-9925d7713eb1",
  "transition": "create"
}
```

### Properties

| Name                    | Type                                                                          | Required | Restrictions | Description                                                                                                                                                                                              |
| ----------------------- | ----------------------------------------------------------------------------- | -------- | ------------ | -------------------------------------------------------------------------------------------------------------------------------------------------------------------------------------------------------- |
| `dry_run`               | boolean                                                                       | false    |              |                                                                                                                                                                                                          |
| `orphan`                | boolean                                                                       | false    |              | Orphan may be set for the Destroy transition.                                                                                                                                                            |
| `parameter_values`      | array of [codersdk.CreateParameterRequest](#codersdkcreateparameterrequest)   | false    |              | Parameter values are optional. It will write params to the 'workspace' scope. This will overwrite any existing parameters with the same name. This will not delete old params not included in this list. |
| `rich_parameter_values` | array of [codersdk.WorkspaceBuildParameter](#codersdkworkspacebuildparameter) | false    |              |                                                                                                                                                                                                          |
| `state`                 | array of integer                                                              | false    |              |                                                                                                                                                                                                          |
| `template_version_id`   | string                                                                        | false    |              |                                                                                                                                                                                                          |
| `transition`            | [codersdk.WorkspaceTransition](#codersdkworkspacetransition)                  | true     |              |                                                                                                                                                                                                          |

#### Enumerated Values

| Property     | Value    |
| ------------ | -------- |
| `transition` | `create` |
| `transition` | `start`  |
| `transition` | `stop`   |
| `transition` | `delete` |

## codersdk.CreateWorkspaceRequest

```json
{
  "autostart_schedule": "string",
  "name": "string",
  "parameter_values": [
    {
      "copy_from_parameter": "000e07d6-021d-446c-be14-48a9c20bca0b",
      "destination_scheme": "none",
      "name": "string",
      "source_scheme": "none",
      "source_value": "string"
    }
  ],
  "rich_parameter_values": [
    {
      "name": "string",
      "value": "string"
    }
  ],
  "template_id": "c6d67e98-83ea-49f0-8812-e4abae2b68bc",
  "ttl_ms": 0
}
```

### Properties

| Name                    | Type                                                                          | Required | Restrictions | Description                                                                                    |
| ----------------------- | ----------------------------------------------------------------------------- | -------- | ------------ | ---------------------------------------------------------------------------------------------- |
| `autostart_schedule`    | string                                                                        | false    |              |                                                                                                |
| `name`                  | string                                                                        | true     |              |                                                                                                |
| `parameter_values`      | array of [codersdk.CreateParameterRequest](#codersdkcreateparameterrequest)   | false    |              | Parameter values allows for additional parameters to be provided during the initial provision. |
| `rich_parameter_values` | array of [codersdk.WorkspaceBuildParameter](#codersdkworkspacebuildparameter) | false    |              |                                                                                                |
| `template_id`           | string                                                                        | true     |              |                                                                                                |
| `ttl_ms`                | integer                                                                       | false    |              |                                                                                                |

## codersdk.DAUEntry

```json
{
  "amount": 0,
  "date": "2019-08-24T14:15:22Z"
}
```

### Properties

| Name     | Type    | Required | Restrictions | Description |
| -------- | ------- | -------- | ------------ | ----------- |
| `amount` | integer | false    |              |             |
| `date`   | string  | false    |              |             |

## codersdk.DERP

```json
{
  "config": {
    "path": "string",
    "url": "string"
  },
  "server": {
    "enable": true,
    "region_code": "string",
    "region_id": 0,
    "region_name": "string",
    "relay_url": {
      "forceQuery": true,
      "fragment": "string",
      "host": "string",
      "omitHost": true,
      "opaque": "string",
      "path": "string",
      "rawFragment": "string",
      "rawPath": "string",
      "rawQuery": "string",
      "scheme": "string",
      "user": {}
    },
    "stun_addresses": ["string"]
  }
}
```

### Properties

| Name     | Type                                                   | Required | Restrictions | Description |
| -------- | ------------------------------------------------------ | -------- | ------------ | ----------- |
| `config` | [codersdk.DERPConfig](#codersdkderpconfig)             | false    |              |             |
| `server` | [codersdk.DERPServerConfig](#codersdkderpserverconfig) | false    |              |             |

## codersdk.DERPConfig

```json
{
  "path": "string",
  "url": "string"
}
```

### Properties

| Name   | Type   | Required | Restrictions | Description |
| ------ | ------ | -------- | ------------ | ----------- |
| `path` | string | false    |              |             |
| `url`  | string | false    |              |             |

## codersdk.DERPRegion

```json
{
  "latency_ms": 0,
  "preferred": true
}
```

### Properties

| Name         | Type    | Required | Restrictions | Description |
| ------------ | ------- | -------- | ------------ | ----------- |
| `latency_ms` | number  | false    |              |             |
| `preferred`  | boolean | false    |              |             |

## codersdk.DERPServerConfig

```json
{
  "enable": true,
  "region_code": "string",
  "region_id": 0,
  "region_name": "string",
  "relay_url": {
    "forceQuery": true,
    "fragment": "string",
    "host": "string",
    "omitHost": true,
    "opaque": "string",
    "path": "string",
    "rawFragment": "string",
    "rawPath": "string",
    "rawQuery": "string",
    "scheme": "string",
    "user": {}
  },
  "stun_addresses": ["string"]
}
```

### Properties

| Name             | Type                       | Required | Restrictions | Description |
| ---------------- | -------------------------- | -------- | ------------ | ----------- |
| `enable`         | boolean                    | false    |              |             |
| `region_code`    | string                     | false    |              |             |
| `region_id`      | integer                    | false    |              |             |
| `region_name`    | string                     | false    |              |             |
| `relay_url`      | [clibase.URL](#clibaseurl) | false    |              |             |
| `stun_addresses` | array of string            | false    |              |             |

## codersdk.DangerousConfig

```json
{
  "allow_path_app_sharing": true,
  "allow_path_app_site_owner_access": true
}
```

### Properties

| Name                               | Type    | Required | Restrictions | Description |
| ---------------------------------- | ------- | -------- | ------------ | ----------- |
| `allow_path_app_sharing`           | boolean | false    |              |             |
| `allow_path_app_site_owner_access` | boolean | false    |              |             |

## codersdk.DeploymentConfig

```json
{
  "config": {
    "access_url": {
      "forceQuery": true,
      "fragment": "string",
      "host": "string",
      "omitHost": true,
      "opaque": "string",
      "path": "string",
      "rawFragment": "string",
      "rawPath": "string",
      "rawQuery": "string",
      "scheme": "string",
      "user": {}
    },
    "address": {
      "host": "string",
      "port": "string"
    },
    "agent_fallback_troubleshooting_url": {
      "forceQuery": true,
      "fragment": "string",
      "host": "string",
      "omitHost": true,
      "opaque": "string",
      "path": "string",
      "rawFragment": "string",
      "rawPath": "string",
      "rawQuery": "string",
      "scheme": "string",
      "user": {}
    },
    "agent_stat_refresh_interval": 0,
    "audit_logging": true,
    "autobuild_poll_interval": 0,
    "browser_only": true,
    "cache_directory": "string",
    "config": "string",
    "config_ssh": {
      "deploymentName": "string",
      "sshconfigOptions": ["string"]
    },
    "dangerous": {
      "allow_path_app_sharing": true,
      "allow_path_app_site_owner_access": true
    },
    "derp": {
      "config": {
        "path": "string",
        "url": "string"
      },
      "server": {
        "enable": true,
        "region_code": "string",
        "region_id": 0,
        "region_name": "string",
        "relay_url": {
          "forceQuery": true,
          "fragment": "string",
          "host": "string",
          "omitHost": true,
          "opaque": "string",
          "path": "string",
          "rawFragment": "string",
          "rawPath": "string",
          "rawQuery": "string",
          "scheme": "string",
          "user": {}
        },
        "stun_addresses": ["string"]
      }
    },
    "disable_password_auth": true,
    "disable_path_apps": true,
    "disable_session_expiry_refresh": true,
    "experiments": ["string"],
    "git_auth": {
      "value": [
        {
          "auth_url": "string",
          "client_id": "string",
          "id": "string",
          "no_refresh": true,
          "regex": "string",
          "scopes": ["string"],
          "token_url": "string",
          "type": "string",
          "validate_url": "string"
        }
      ]
    },
    "http_address": "string",
    "in_memory_database": true,
    "logging": {
      "human": "string",
      "json": "string",
      "stackdriver": "string"
    },
    "max_session_expiry": 0,
    "max_token_lifetime": 0,
    "metrics_cache_refresh_interval": 0,
    "oauth2": {
      "github": {
        "allow_everyone": true,
        "allow_signups": true,
        "allowed_orgs": ["string"],
        "allowed_teams": ["string"],
        "client_id": "string",
        "client_secret": "string",
        "enterprise_base_url": "string"
      }
    },
    "oidc": {
      "allow_signups": true,
      "client_id": "string",
      "client_secret": "string",
      "email_domain": ["string"],
      "group_mapping": {},
      "groups_field": "string",
      "icon_url": {
        "forceQuery": true,
        "fragment": "string",
        "host": "string",
        "omitHost": true,
        "opaque": "string",
        "path": "string",
        "rawFragment": "string",
        "rawPath": "string",
        "rawQuery": "string",
        "scheme": "string",
        "user": {}
      },
      "ignore_email_verified": true,
      "issuer_url": "string",
      "scopes": ["string"],
      "sign_in_text": "string",
      "username_field": "string"
    },
    "pg_connection_url": "string",
    "pprof": {
      "address": {
        "host": "string",
        "port": "string"
      },
      "enable": true
    },
    "prometheus": {
      "address": {
        "host": "string",
        "port": "string"
      },
      "enable": true
    },
    "provisioner": {
      "daemon_poll_interval": 0,
      "daemon_poll_jitter": 0,
      "daemons": 0,
      "force_cancel_interval": 0
    },
    "proxy_trusted_headers": ["string"],
    "proxy_trusted_origins": ["string"],
    "rate_limit": {
      "api": 0,
      "disable_all": true
    },
    "redirect_to_access_url": true,
    "scim_api_key": "string",
    "secure_auth_cookie": true,
    "ssh_keygen_algorithm": "string",
    "strict_transport_security": 0,
    "strict_transport_security_options": ["string"],
    "support": {
      "links": {
        "value": [
          {
            "icon": "string",
            "name": "string",
            "target": "string"
          }
        ]
      }
    },
    "swagger": {
      "enable": true
    },
    "telemetry": {
      "enable": true,
      "trace": true,
      "url": {
        "forceQuery": true,
        "fragment": "string",
        "host": "string",
        "omitHost": true,
        "opaque": "string",
        "path": "string",
        "rawFragment": "string",
        "rawPath": "string",
        "rawQuery": "string",
        "scheme": "string",
        "user": {}
      }
    },
    "tls": {
      "address": {
        "host": "string",
        "port": "string"
      },
      "cert_file": ["string"],
      "client_auth": "string",
      "client_ca_file": "string",
      "client_cert_file": "string",
      "client_key_file": "string",
      "enable": true,
      "key_file": ["string"],
      "min_version": "string",
      "redirect_http": true
    },
    "trace": {
      "capture_logs": true,
      "enable": true,
      "honeycomb_api_key": "string"
    },
    "update_check": true,
    "verbose": true,
    "wgtunnel_host": "string",
    "wildcard_access_url": {
      "forceQuery": true,
      "fragment": "string",
      "host": "string",
      "omitHost": true,
      "opaque": "string",
      "path": "string",
      "rawFragment": "string",
      "rawPath": "string",
      "rawQuery": "string",
      "scheme": "string",
      "user": {}
    },
    "write_config": true
  },
  "options": [
    {
      "annotations": {
        "property1": "string",
        "property2": "string"
      },
      "default": "string",
      "description": "string",
      "env": "string",
      "flag": "string",
      "flag_shorthand": "string",
      "group": {
        "children": [
          {
            "children": [],
            "description": "string",
            "name": "string",
            "parent": {}
          }
        ],
        "description": "string",
        "name": "string",
        "parent": {
          "children": [{}],
          "description": "string",
          "name": "string",
          "parent": {}
        }
      },
      "hidden": true,
      "name": "string",
      "use_instead": [{}],
      "value": null,
      "yaml": "string"
    }
  ]
}
```

### Properties

| Name      | Type                                                   | Required | Restrictions | Description |
| --------- | ------------------------------------------------------ | -------- | ------------ | ----------- |
| `config`  | [codersdk.DeploymentValues](#codersdkdeploymentvalues) | false    |              |             |
| `options` | array of [clibase.Option](#clibaseoption)              | false    |              |             |

## codersdk.DeploymentDAUsResponse

```json
{
  "entries": [
    {
      "amount": 0,
      "date": "2019-08-24T14:15:22Z"
    }
  ]
}
```

### Properties

| Name      | Type                                            | Required | Restrictions | Description |
| --------- | ----------------------------------------------- | -------- | ------------ | ----------- |
| `entries` | array of [codersdk.DAUEntry](#codersdkdauentry) | false    |              |             |

## codersdk.DeploymentStats

```json
{
  "aggregated_from": "2019-08-24T14:15:22Z",
  "collected_at": "2019-08-24T14:15:22Z",
  "next_update_at": "2019-08-24T14:15:22Z",
  "session_count": {
    "jetbrains": 0,
    "reconnecting_pty": 0,
    "ssh": 0,
    "vscode": 0
  },
  "workspaces": {
    "building": 0,
    "connection_latency_ms": {
      "p50": 0,
      "p95": 0
    },
    "failed": 0,
    "pending": 0,
    "running": 0,
    "rx_bytes": 0,
    "stopped": 0,
    "tx_bytes": 0
  }
}
```

### Properties

| Name              | Type                                                                         | Required | Restrictions | Description                                                                                                                 |
| ----------------- | ---------------------------------------------------------------------------- | -------- | ------------ | --------------------------------------------------------------------------------------------------------------------------- |
| `aggregated_from` | string                                                                       | false    |              | Aggregated from is the time in which stats are aggregated from. This might be back in time a specific duration or interval. |
| `collected_at`    | string                                                                       | false    |              | Collected at is the time in which stats are collected at.                                                                   |
| `next_update_at`  | string                                                                       | false    |              | Next update at is the time when the next batch of stats will be updated.                                                    |
| `session_count`   | [codersdk.SessionCountDeploymentStats](#codersdksessioncountdeploymentstats) | false    |              |                                                                                                                             |
| `workspaces`      | [codersdk.WorkspaceDeploymentStats](#codersdkworkspacedeploymentstats)       | false    |              |                                                                                                                             |

## codersdk.DeploymentValues

```json
{
  "access_url": {
    "forceQuery": true,
    "fragment": "string",
    "host": "string",
    "omitHost": true,
    "opaque": "string",
    "path": "string",
    "rawFragment": "string",
    "rawPath": "string",
    "rawQuery": "string",
    "scheme": "string",
    "user": {}
  },
  "address": {
    "host": "string",
    "port": "string"
  },
  "agent_fallback_troubleshooting_url": {
    "forceQuery": true,
    "fragment": "string",
    "host": "string",
    "omitHost": true,
    "opaque": "string",
    "path": "string",
    "rawFragment": "string",
    "rawPath": "string",
    "rawQuery": "string",
    "scheme": "string",
    "user": {}
  },
  "agent_stat_refresh_interval": 0,
  "audit_logging": true,
  "autobuild_poll_interval": 0,
  "browser_only": true,
  "cache_directory": "string",
  "config": "string",
  "config_ssh": {
    "deploymentName": "string",
    "sshconfigOptions": ["string"]
  },
  "dangerous": {
    "allow_path_app_sharing": true,
    "allow_path_app_site_owner_access": true
  },
  "derp": {
    "config": {
      "path": "string",
      "url": "string"
    },
    "server": {
      "enable": true,
      "region_code": "string",
      "region_id": 0,
      "region_name": "string",
      "relay_url": {
        "forceQuery": true,
        "fragment": "string",
        "host": "string",
        "omitHost": true,
        "opaque": "string",
        "path": "string",
        "rawFragment": "string",
        "rawPath": "string",
        "rawQuery": "string",
        "scheme": "string",
        "user": {}
      },
      "stun_addresses": ["string"]
    }
  },
  "disable_password_auth": true,
  "disable_path_apps": true,
  "disable_session_expiry_refresh": true,
  "experiments": ["string"],
  "git_auth": {
    "value": [
      {
        "auth_url": "string",
        "client_id": "string",
        "id": "string",
        "no_refresh": true,
        "regex": "string",
        "scopes": ["string"],
        "token_url": "string",
        "type": "string",
        "validate_url": "string"
      }
    ]
  },
  "http_address": "string",
  "in_memory_database": true,
  "logging": {
    "human": "string",
    "json": "string",
    "stackdriver": "string"
  },
  "max_session_expiry": 0,
  "max_token_lifetime": 0,
  "metrics_cache_refresh_interval": 0,
  "oauth2": {
    "github": {
      "allow_everyone": true,
      "allow_signups": true,
      "allowed_orgs": ["string"],
      "allowed_teams": ["string"],
      "client_id": "string",
      "client_secret": "string",
      "enterprise_base_url": "string"
    }
  },
  "oidc": {
    "allow_signups": true,
    "client_id": "string",
    "client_secret": "string",
    "email_domain": ["string"],
    "group_mapping": {},
    "groups_field": "string",
    "icon_url": {
      "forceQuery": true,
      "fragment": "string",
      "host": "string",
      "omitHost": true,
      "opaque": "string",
      "path": "string",
      "rawFragment": "string",
      "rawPath": "string",
      "rawQuery": "string",
      "scheme": "string",
      "user": {}
    },
    "ignore_email_verified": true,
    "issuer_url": "string",
    "scopes": ["string"],
    "sign_in_text": "string",
    "username_field": "string"
  },
  "pg_connection_url": "string",
  "pprof": {
    "address": {
      "host": "string",
      "port": "string"
    },
    "enable": true
  },
  "prometheus": {
    "address": {
      "host": "string",
      "port": "string"
    },
    "enable": true
  },
  "provisioner": {
    "daemon_poll_interval": 0,
    "daemon_poll_jitter": 0,
    "daemons": 0,
    "force_cancel_interval": 0
  },
  "proxy_trusted_headers": ["string"],
  "proxy_trusted_origins": ["string"],
  "rate_limit": {
    "api": 0,
    "disable_all": true
  },
  "redirect_to_access_url": true,
  "scim_api_key": "string",
  "secure_auth_cookie": true,
  "ssh_keygen_algorithm": "string",
  "strict_transport_security": 0,
  "strict_transport_security_options": ["string"],
  "support": {
    "links": {
      "value": [
        {
          "icon": "string",
          "name": "string",
          "target": "string"
        }
      ]
    }
  },
  "swagger": {
    "enable": true
  },
  "telemetry": {
    "enable": true,
    "trace": true,
    "url": {
      "forceQuery": true,
      "fragment": "string",
      "host": "string",
      "omitHost": true,
      "opaque": "string",
      "path": "string",
      "rawFragment": "string",
      "rawPath": "string",
      "rawQuery": "string",
      "scheme": "string",
      "user": {}
    }
  },
  "tls": {
    "address": {
      "host": "string",
      "port": "string"
    },
    "cert_file": ["string"],
    "client_auth": "string",
    "client_ca_file": "string",
    "client_cert_file": "string",
    "client_key_file": "string",
    "enable": true,
    "key_file": ["string"],
    "min_version": "string",
    "redirect_http": true
  },
  "trace": {
    "capture_logs": true,
    "enable": true,
    "honeycomb_api_key": "string"
  },
  "update_check": true,
  "verbose": true,
  "wgtunnel_host": "string",
  "wildcard_access_url": {
    "forceQuery": true,
    "fragment": "string",
    "host": "string",
    "omitHost": true,
    "opaque": "string",
    "path": "string",
    "rawFragment": "string",
    "rawPath": "string",
    "rawQuery": "string",
    "scheme": "string",
    "user": {}
  },
  "write_config": true
}
```

### Properties

| Name                                 | Type                                                                                       | Required | Restrictions | Description                                                        |
| ------------------------------------ | ------------------------------------------------------------------------------------------ | -------- | ------------ | ------------------------------------------------------------------ |
| `access_url`                         | [clibase.URL](#clibaseurl)                                                                 | false    |              |                                                                    |
| `address`                            | [clibase.HostPort](#clibasehostport)                                                       | false    |              | Address Use HTTPAddress or TLS.Address instead.                    |
| `agent_fallback_troubleshooting_url` | [clibase.URL](#clibaseurl)                                                                 | false    |              |                                                                    |
| `agent_stat_refresh_interval`        | integer                                                                                    | false    |              |                                                                    |
| `audit_logging`                      | boolean                                                                                    | false    |              |                                                                    |
| `autobuild_poll_interval`            | integer                                                                                    | false    |              |                                                                    |
| `browser_only`                       | boolean                                                                                    | false    |              |                                                                    |
| `cache_directory`                    | string                                                                                     | false    |              |                                                                    |
| `config`                             | string                                                                                     | false    |              |                                                                    |
| `config_ssh`                         | [codersdk.SSHConfig](#codersdksshconfig)                                                   | false    |              |                                                                    |
| `dangerous`                          | [codersdk.DangerousConfig](#codersdkdangerousconfig)                                       | false    |              |                                                                    |
| `derp`                               | [codersdk.DERP](#codersdkderp)                                                             | false    |              |                                                                    |
| `disable_password_auth`              | boolean                                                                                    | false    |              |                                                                    |
| `disable_path_apps`                  | boolean                                                                                    | false    |              |                                                                    |
| `disable_session_expiry_refresh`     | boolean                                                                                    | false    |              |                                                                    |
| `experiments`                        | array of string                                                                            | false    |              |                                                                    |
| `git_auth`                           | [clibase.Struct-array_codersdk_GitAuthConfig](#clibasestruct-array_codersdk_gitauthconfig) | false    |              |                                                                    |
| `http_address`                       | string                                                                                     | false    |              | Http address is a string because it may be set to zero to disable. |
| `in_memory_database`                 | boolean                                                                                    | false    |              |                                                                    |
| `logging`                            | [codersdk.LoggingConfig](#codersdkloggingconfig)                                           | false    |              |                                                                    |
| `max_session_expiry`                 | integer                                                                                    | false    |              |                                                                    |
| `max_token_lifetime`                 | integer                                                                                    | false    |              |                                                                    |
| `metrics_cache_refresh_interval`     | integer                                                                                    | false    |              |                                                                    |
| `oauth2`                             | [codersdk.OAuth2Config](#codersdkoauth2config)                                             | false    |              |                                                                    |
| `oidc`                               | [codersdk.OIDCConfig](#codersdkoidcconfig)                                                 | false    |              |                                                                    |
| `pg_connection_url`                  | string                                                                                     | false    |              |                                                                    |
| `pprof`                              | [codersdk.PprofConfig](#codersdkpprofconfig)                                               | false    |              |                                                                    |
| `prometheus`                         | [codersdk.PrometheusConfig](#codersdkprometheusconfig)                                     | false    |              |                                                                    |
| `provisioner`                        | [codersdk.ProvisionerConfig](#codersdkprovisionerconfig)                                   | false    |              |                                                                    |
| `proxy_trusted_headers`              | array of string                                                                            | false    |              |                                                                    |
| `proxy_trusted_origins`              | array of string                                                                            | false    |              |                                                                    |
| `rate_limit`                         | [codersdk.RateLimitConfig](#codersdkratelimitconfig)                                       | false    |              |                                                                    |
| `redirect_to_access_url`             | boolean                                                                                    | false    |              |                                                                    |
| `scim_api_key`                       | string                                                                                     | false    |              |                                                                    |
| `secure_auth_cookie`                 | boolean                                                                                    | false    |              |                                                                    |
| `ssh_keygen_algorithm`               | string                                                                                     | false    |              |                                                                    |
| `strict_transport_security`          | integer                                                                                    | false    |              |                                                                    |
| `strict_transport_security_options`  | array of string                                                                            | false    |              |                                                                    |
| `support`                            | [codersdk.SupportConfig](#codersdksupportconfig)                                           | false    |              |                                                                    |
| `swagger`                            | [codersdk.SwaggerConfig](#codersdkswaggerconfig)                                           | false    |              |                                                                    |
| `telemetry`                          | [codersdk.TelemetryConfig](#codersdktelemetryconfig)                                       | false    |              |                                                                    |
| `tls`                                | [codersdk.TLSConfig](#codersdktlsconfig)                                                   | false    |              |                                                                    |
| `trace`                              | [codersdk.TraceConfig](#codersdktraceconfig)                                               | false    |              |                                                                    |
| `update_check`                       | boolean                                                                                    | false    |              |                                                                    |
| `verbose`                            | boolean                                                                                    | false    |              |                                                                    |
| `wgtunnel_host`                      | string                                                                                     | false    |              |                                                                    |
| `wildcard_access_url`                | [clibase.URL](#clibaseurl)                                                                 | false    |              |                                                                    |
| `write_config`                       | boolean                                                                                    | false    |              |                                                                    |

## codersdk.Entitlement

```json
"entitled"
```

### Properties

#### Enumerated Values

| Value          |
| -------------- |
| `entitled`     |
| `grace_period` |
| `not_entitled` |

## codersdk.Entitlements

```json
{
  "errors": ["string"],
  "features": {
    "property1": {
      "actual": 0,
      "enabled": true,
      "entitlement": "entitled",
      "limit": 0
    },
    "property2": {
      "actual": 0,
      "enabled": true,
      "entitlement": "entitled",
      "limit": 0
    }
  },
  "has_license": true,
  "require_telemetry": true,
  "trial": true,
  "warnings": ["string"]
}
```

### Properties

| Name                | Type                                 | Required | Restrictions | Description |
| ------------------- | ------------------------------------ | -------- | ------------ | ----------- |
| `errors`            | array of string                      | false    |              |             |
| `features`          | object                               | false    |              |             |
| » `[any property]`  | [codersdk.Feature](#codersdkfeature) | false    |              |             |
| `has_license`       | boolean                              | false    |              |             |
| `require_telemetry` | boolean                              | false    |              |             |
| `trial`             | boolean                              | false    |              |             |
| `warnings`          | array of string                      | false    |              |             |

## codersdk.Experiment

```json
"template_editor"
```

### Properties

#### Enumerated Values

| Value             |
| ----------------- |
| `template_editor` |

## codersdk.Feature

```json
{
  "actual": 0,
  "enabled": true,
  "entitlement": "entitled",
  "limit": 0
}
```

### Properties

| Name          | Type                                         | Required | Restrictions | Description |
| ------------- | -------------------------------------------- | -------- | ------------ | ----------- |
| `actual`      | integer                                      | false    |              |             |
| `enabled`     | boolean                                      | false    |              |             |
| `entitlement` | [codersdk.Entitlement](#codersdkentitlement) | false    |              |             |
| `limit`       | integer                                      | false    |              |             |

## codersdk.GenerateAPIKeyResponse

```json
{
  "key": "string"
}
```

### Properties

| Name  | Type   | Required | Restrictions | Description |
| ----- | ------ | -------- | ------------ | ----------- |
| `key` | string | false    |              |             |

## codersdk.GetUsersResponse

```json
{
  "count": 0,
  "users": [
    {
      "avatar_url": "http://example.com",
      "created_at": "2019-08-24T14:15:22Z",
      "email": "user@example.com",
      "id": "497f6eca-6276-4993-bfeb-53cbbbba6f08",
      "last_seen_at": "2019-08-24T14:15:22Z",
      "organization_ids": ["497f6eca-6276-4993-bfeb-53cbbbba6f08"],
      "roles": [
        {
          "display_name": "string",
          "name": "string"
        }
      ],
      "status": "active",
      "username": "string"
    }
  ]
}
```

### Properties

| Name    | Type                                    | Required | Restrictions | Description |
| ------- | --------------------------------------- | -------- | ------------ | ----------- |
| `count` | integer                                 | false    |              |             |
| `users` | array of [codersdk.User](#codersdkuser) | false    |              |             |

## codersdk.GitAuthConfig

```json
{
  "auth_url": "string",
  "client_id": "string",
  "id": "string",
  "no_refresh": true,
  "regex": "string",
  "scopes": ["string"],
  "token_url": "string",
  "type": "string",
  "validate_url": "string"
}
```

### Properties

| Name           | Type            | Required | Restrictions | Description |
| -------------- | --------------- | -------- | ------------ | ----------- |
| `auth_url`     | string          | false    |              |             |
| `client_id`    | string          | false    |              |             |
| `id`           | string          | false    |              |             |
| `no_refresh`   | boolean         | false    |              |             |
| `regex`        | string          | false    |              |             |
| `scopes`       | array of string | false    |              |             |
| `token_url`    | string          | false    |              |             |
| `type`         | string          | false    |              |             |
| `validate_url` | string          | false    |              |             |

## codersdk.GitProvider

```json
"azure-devops"
```

### Properties

#### Enumerated Values

| Value          |
| -------------- |
| `azure-devops` |
| `github`       |
| `gitlab`       |
| `bitbucket`    |

## codersdk.GitSSHKey

```json
{
  "created_at": "2019-08-24T14:15:22Z",
  "public_key": "string",
  "updated_at": "2019-08-24T14:15:22Z",
  "user_id": "a169451c-8525-4352-b8ca-070dd449a1a5"
}
```

### Properties

| Name         | Type   | Required | Restrictions | Description |
| ------------ | ------ | -------- | ------------ | ----------- |
| `created_at` | string | false    |              |             |
| `public_key` | string | false    |              |             |
| `updated_at` | string | false    |              |             |
| `user_id`    | string | false    |              |             |

## codersdk.Group

```json
{
  "avatar_url": "string",
  "id": "497f6eca-6276-4993-bfeb-53cbbbba6f08",
  "members": [
    {
      "avatar_url": "http://example.com",
      "created_at": "2019-08-24T14:15:22Z",
      "email": "user@example.com",
      "id": "497f6eca-6276-4993-bfeb-53cbbbba6f08",
      "last_seen_at": "2019-08-24T14:15:22Z",
      "organization_ids": ["497f6eca-6276-4993-bfeb-53cbbbba6f08"],
      "roles": [
        {
          "display_name": "string",
          "name": "string"
        }
      ],
      "status": "active",
      "username": "string"
    }
  ],
  "name": "string",
  "organization_id": "7c60d51f-b44e-4682-87d6-449835ea4de6",
  "quota_allowance": 0
}
```

### Properties

| Name              | Type                                    | Required | Restrictions | Description |
| ----------------- | --------------------------------------- | -------- | ------------ | ----------- |
| `avatar_url`      | string                                  | false    |              |             |
| `id`              | string                                  | false    |              |             |
| `members`         | array of [codersdk.User](#codersdkuser) | false    |              |             |
| `name`            | string                                  | false    |              |             |
| `organization_id` | string                                  | false    |              |             |
| `quota_allowance` | integer                                 | false    |              |             |

## codersdk.Healthcheck

```json
{
  "interval": 0,
  "threshold": 0,
  "url": "string"
}
```

### Properties

| Name        | Type    | Required | Restrictions | Description                                                                                      |
| ----------- | ------- | -------- | ------------ | ------------------------------------------------------------------------------------------------ |
| `interval`  | integer | false    |              | Interval specifies the seconds between each health check.                                        |
| `threshold` | integer | false    |              | Threshold specifies the number of consecutive failed health checks before returning "unhealthy". |
| `url`       | string  | false    |              | URL specifies the endpoint to check for the app health.                                          |

## codersdk.JobErrorCode

```json
"MISSING_TEMPLATE_PARAMETER"
```

### Properties

#### Enumerated Values

| Value                         |
| ----------------------------- |
| `MISSING_TEMPLATE_PARAMETER`  |
| `REQUIRED_TEMPLATE_VARIABLES` |

## codersdk.License

```json
{
  "claims": {},
  "id": 0,
  "uploaded_at": "2019-08-24T14:15:22Z",
  "uuid": "095be615-a8ad-4c33-8e9c-c7612fbf6c9f"
}
```

### Properties

| Name          | Type    | Required | Restrictions | Description                                                                                                                                                                                            |
| ------------- | ------- | -------- | ------------ | ------------------------------------------------------------------------------------------------------------------------------------------------------------------------------------------------------ |
| `claims`      | object  | false    |              | Claims are the JWT claims asserted by the license. Here we use a generic string map to ensure that all data from the server is parsed verbatim, not just the fields this version of Coder understands. |
| `id`          | integer | false    |              |                                                                                                                                                                                                        |
| `uploaded_at` | string  | false    |              |                                                                                                                                                                                                        |
| `uuid`        | string  | false    |              |                                                                                                                                                                                                        |

## codersdk.LinkConfig

```json
{
  "icon": "string",
  "name": "string",
  "target": "string"
}
```

### Properties

| Name     | Type   | Required | Restrictions | Description |
| -------- | ------ | -------- | ------------ | ----------- |
| `icon`   | string | false    |              |             |
| `name`   | string | false    |              |             |
| `target` | string | false    |              |             |

## codersdk.LogLevel

```json
"trace"
```

### Properties

#### Enumerated Values

| Value   |
| ------- |
| `trace` |
| `debug` |
| `info`  |
| `warn`  |
| `error` |

## codersdk.LogSource

```json
"provisioner_daemon"
```

### Properties

#### Enumerated Values

| Value                |
| -------------------- |
| `provisioner_daemon` |
| `provisioner`        |

## codersdk.LoggingConfig

```json
{
  "human": "string",
  "json": "string",
  "stackdriver": "string"
}
```

### Properties

| Name          | Type   | Required | Restrictions | Description |
| ------------- | ------ | -------- | ------------ | ----------- |
| `human`       | string | false    |              |             |
| `json`        | string | false    |              |             |
| `stackdriver` | string | false    |              |             |

## codersdk.LoginType

```json
"password"
```

### Properties

#### Enumerated Values

| Value      |
| ---------- |
| `password` |
| `github`   |
| `oidc`     |
| `token`    |

## codersdk.LoginWithPasswordRequest

```json
{
  "email": "user@example.com",
  "password": "string"
}
```

### Properties

| Name       | Type   | Required | Restrictions | Description |
| ---------- | ------ | -------- | ------------ | ----------- |
| `email`    | string | true     |              |             |
| `password` | string | true     |              |             |

## codersdk.LoginWithPasswordResponse

```json
{
  "session_token": "string"
}
```

### Properties

| Name            | Type   | Required | Restrictions | Description |
| --------------- | ------ | -------- | ------------ | ----------- |
| `session_token` | string | true     |              |             |

## codersdk.OAuth2Config

```json
{
  "github": {
    "allow_everyone": true,
    "allow_signups": true,
    "allowed_orgs": ["string"],
    "allowed_teams": ["string"],
    "client_id": "string",
    "client_secret": "string",
    "enterprise_base_url": "string"
  }
}
```

### Properties

| Name     | Type                                                       | Required | Restrictions | Description |
| -------- | ---------------------------------------------------------- | -------- | ------------ | ----------- |
| `github` | [codersdk.OAuth2GithubConfig](#codersdkoauth2githubconfig) | false    |              |             |

## codersdk.OAuth2GithubConfig

```json
{
  "allow_everyone": true,
  "allow_signups": true,
  "allowed_orgs": ["string"],
  "allowed_teams": ["string"],
  "client_id": "string",
  "client_secret": "string",
  "enterprise_base_url": "string"
}
```

### Properties

| Name                  | Type            | Required | Restrictions | Description |
| --------------------- | --------------- | -------- | ------------ | ----------- |
| `allow_everyone`      | boolean         | false    |              |             |
| `allow_signups`       | boolean         | false    |              |             |
| `allowed_orgs`        | array of string | false    |              |             |
| `allowed_teams`       | array of string | false    |              |             |
| `client_id`           | string          | false    |              |             |
| `client_secret`       | string          | false    |              |             |
| `enterprise_base_url` | string          | false    |              |             |

## codersdk.OIDCAuthMethod

```json
{
  "enabled": true,
  "iconUrl": "string",
  "signInText": "string"
}
```

### Properties

| Name         | Type    | Required | Restrictions | Description |
| ------------ | ------- | -------- | ------------ | ----------- |
| `enabled`    | boolean | false    |              |             |
| `iconUrl`    | string  | false    |              |             |
| `signInText` | string  | false    |              |             |

## codersdk.OIDCConfig

```json
{
  "allow_signups": true,
  "client_id": "string",
  "client_secret": "string",
  "email_domain": ["string"],
  "group_mapping": {},
  "groups_field": "string",
  "icon_url": {
    "forceQuery": true,
    "fragment": "string",
    "host": "string",
    "omitHost": true,
    "opaque": "string",
    "path": "string",
    "rawFragment": "string",
    "rawPath": "string",
    "rawQuery": "string",
    "scheme": "string",
    "user": {}
  },
  "ignore_email_verified": true,
  "issuer_url": "string",
  "scopes": ["string"],
  "sign_in_text": "string",
  "username_field": "string"
}
```

### Properties

| Name                    | Type                       | Required | Restrictions | Description |
| ----------------------- | -------------------------- | -------- | ------------ | ----------- |
| `allow_signups`         | boolean                    | false    |              |             |
| `client_id`             | string                     | false    |              |             |
| `client_secret`         | string                     | false    |              |             |
| `email_domain`          | array of string            | false    |              |             |
| `group_mapping`         | object                     | false    |              |             |
| `groups_field`          | string                     | false    |              |             |
| `icon_url`              | [clibase.URL](#clibaseurl) | false    |              |             |
| `ignore_email_verified` | boolean                    | false    |              |             |
| `issuer_url`            | string                     | false    |              |             |
| `scopes`                | array of string            | false    |              |             |
| `sign_in_text`          | string                     | false    |              |             |
| `username_field`        | string                     | false    |              |             |

## codersdk.Organization

```json
{
  "created_at": "2019-08-24T14:15:22Z",
  "id": "497f6eca-6276-4993-bfeb-53cbbbba6f08",
  "name": "string",
  "updated_at": "2019-08-24T14:15:22Z"
}
```

### Properties

| Name         | Type   | Required | Restrictions | Description |
| ------------ | ------ | -------- | ------------ | ----------- |
| `created_at` | string | true     |              |             |
| `id`         | string | true     |              |             |
| `name`       | string | true     |              |             |
| `updated_at` | string | true     |              |             |

## codersdk.OrganizationMember

```json
{
  "created_at": "2019-08-24T14:15:22Z",
  "organization_id": "7c60d51f-b44e-4682-87d6-449835ea4de6",
  "roles": [
    {
      "display_name": "string",
      "name": "string"
    }
  ],
  "updated_at": "2019-08-24T14:15:22Z",
  "user_id": "a169451c-8525-4352-b8ca-070dd449a1a5"
}
```

### Properties

| Name              | Type                                    | Required | Restrictions | Description |
| ----------------- | --------------------------------------- | -------- | ------------ | ----------- |
| `created_at`      | string                                  | false    |              |             |
| `organization_id` | string                                  | false    |              |             |
| `roles`           | array of [codersdk.Role](#codersdkrole) | false    |              |             |
| `updated_at`      | string                                  | false    |              |             |
| `user_id`         | string                                  | false    |              |             |

## codersdk.Parameter

```json
{
  "created_at": "2019-08-24T14:15:22Z",
  "destination_scheme": "none",
  "id": "497f6eca-6276-4993-bfeb-53cbbbba6f08",
  "name": "string",
  "scope": "template",
  "scope_id": "5d3fe357-12dd-4f62-b004-6d1fb3b8454f",
  "source_scheme": "none",
  "updated_at": "2019-08-24T14:15:22Z"
}
```

Parameter represents a set value for the scope.

### Properties

| Name                 | Type                                                                       | Required | Restrictions | Description |
| -------------------- | -------------------------------------------------------------------------- | -------- | ------------ | ----------- |
| `created_at`         | string                                                                     | false    |              |             |
| `destination_scheme` | [codersdk.ParameterDestinationScheme](#codersdkparameterdestinationscheme) | false    |              |             |
| `id`                 | string                                                                     | false    |              |             |
| `name`               | string                                                                     | false    |              |             |
| `scope`              | [codersdk.ParameterScope](#codersdkparameterscope)                         | false    |              |             |
| `scope_id`           | string                                                                     | false    |              |             |
| `source_scheme`      | [codersdk.ParameterSourceScheme](#codersdkparametersourcescheme)           | false    |              |             |
| `updated_at`         | string                                                                     | false    |              |             |

#### Enumerated Values

| Property             | Value                  |
| -------------------- | ---------------------- |
| `destination_scheme` | `none`                 |
| `destination_scheme` | `environment_variable` |
| `destination_scheme` | `provisioner_variable` |
| `scope`              | `template`             |
| `scope`              | `workspace`            |
| `scope`              | `import_job`           |
| `source_scheme`      | `none`                 |
| `source_scheme`      | `data`                 |

## codersdk.ParameterDestinationScheme

```json
"none"
```

### Properties

#### Enumerated Values

| Value                  |
| ---------------------- |
| `none`                 |
| `environment_variable` |
| `provisioner_variable` |

## codersdk.ParameterSchema

```json
{
  "allow_override_destination": true,
  "allow_override_source": true,
  "created_at": "2019-08-24T14:15:22Z",
  "default_destination_scheme": "none",
  "default_refresh": "string",
  "default_source_scheme": "none",
  "default_source_value": "string",
  "description": "string",
  "id": "497f6eca-6276-4993-bfeb-53cbbbba6f08",
  "job_id": "453bd7d7-5355-4d6d-a38e-d9e7eb218c3f",
  "name": "string",
  "redisplay_value": true,
  "validation_condition": "string",
  "validation_contains": ["string"],
  "validation_error": "string",
  "validation_type_system": "string",
  "validation_value_type": "string"
}
```

### Properties

| Name                         | Type                                                                       | Required | Restrictions | Description                                                                                                             |
| ---------------------------- | -------------------------------------------------------------------------- | -------- | ------------ | ----------------------------------------------------------------------------------------------------------------------- |
| `allow_override_destination` | boolean                                                                    | false    |              |                                                                                                                         |
| `allow_override_source`      | boolean                                                                    | false    |              |                                                                                                                         |
| `created_at`                 | string                                                                     | false    |              |                                                                                                                         |
| `default_destination_scheme` | [codersdk.ParameterDestinationScheme](#codersdkparameterdestinationscheme) | false    |              |                                                                                                                         |
| `default_refresh`            | string                                                                     | false    |              |                                                                                                                         |
| `default_source_scheme`      | [codersdk.ParameterSourceScheme](#codersdkparametersourcescheme)           | false    |              |                                                                                                                         |
| `default_source_value`       | string                                                                     | false    |              |                                                                                                                         |
| `description`                | string                                                                     | false    |              |                                                                                                                         |
| `id`                         | string                                                                     | false    |              |                                                                                                                         |
| `job_id`                     | string                                                                     | false    |              |                                                                                                                         |
| `name`                       | string                                                                     | false    |              |                                                                                                                         |
| `redisplay_value`            | boolean                                                                    | false    |              |                                                                                                                         |
| `validation_condition`       | string                                                                     | false    |              |                                                                                                                         |
| `validation_contains`        | array of string                                                            | false    |              | This is a special array of items provided if the validation condition explicitly states the value must be one of a set. |
| `validation_error`           | string                                                                     | false    |              |                                                                                                                         |
| `validation_type_system`     | string                                                                     | false    |              |                                                                                                                         |
| `validation_value_type`      | string                                                                     | false    |              |                                                                                                                         |

#### Enumerated Values

| Property                     | Value                  |
| ---------------------------- | ---------------------- |
| `default_destination_scheme` | `none`                 |
| `default_destination_scheme` | `environment_variable` |
| `default_destination_scheme` | `provisioner_variable` |
| `default_source_scheme`      | `none`                 |
| `default_source_scheme`      | `data`                 |

## codersdk.ParameterScope

```json
"template"
```

### Properties

#### Enumerated Values

| Value        |
| ------------ |
| `template`   |
| `workspace`  |
| `import_job` |

## codersdk.ParameterSourceScheme

```json
"none"
```

### Properties

#### Enumerated Values

| Value  |
| ------ |
| `none` |
| `data` |

## codersdk.PatchTemplateVersionRequest

```json
{
  "name": "string"
}
```

### Properties

| Name   | Type   | Required | Restrictions | Description |
| ------ | ------ | -------- | ------------ | ----------- |
| `name` | string | false    |              |             |

## codersdk.PprofConfig

```json
{
  "address": {
    "host": "string",
    "port": "string"
  },
  "enable": true
}
```

### Properties

| Name      | Type                                 | Required | Restrictions | Description |
| --------- | ------------------------------------ | -------- | ------------ | ----------- |
| `address` | [clibase.HostPort](#clibasehostport) | false    |              |             |
| `enable`  | boolean                              | false    |              |             |

## codersdk.PrometheusConfig

```json
{
  "address": {
    "host": "string",
    "port": "string"
  },
  "enable": true
}
```

### Properties

| Name      | Type                                 | Required | Restrictions | Description |
| --------- | ------------------------------------ | -------- | ------------ | ----------- |
| `address` | [clibase.HostPort](#clibasehostport) | false    |              |             |
| `enable`  | boolean                              | false    |              |             |

## codersdk.ProvisionerConfig

```json
{
  "daemon_poll_interval": 0,
  "daemon_poll_jitter": 0,
  "daemons": 0,
  "force_cancel_interval": 0
}
```

### Properties

| Name                    | Type    | Required | Restrictions | Description |
| ----------------------- | ------- | -------- | ------------ | ----------- |
| `daemon_poll_interval`  | integer | false    |              |             |
| `daemon_poll_jitter`    | integer | false    |              |             |
| `daemons`               | integer | false    |              |             |
| `force_cancel_interval` | integer | false    |              |             |

## codersdk.ProvisionerDaemon

```json
{
  "created_at": "2019-08-24T14:15:22Z",
  "id": "497f6eca-6276-4993-bfeb-53cbbbba6f08",
  "name": "string",
  "provisioners": ["string"],
  "tags": {
    "property1": "string",
    "property2": "string"
  },
  "updated_at": {
    "time": "string",
    "valid": true
  }
}
```

### Properties

| Name               | Type                         | Required | Restrictions | Description |
| ------------------ | ---------------------------- | -------- | ------------ | ----------- |
| `created_at`       | string                       | false    |              |             |
| `id`               | string                       | false    |              |             |
| `name`             | string                       | false    |              |             |
| `provisioners`     | array of string              | false    |              |             |
| `tags`             | object                       | false    |              |             |
| » `[any property]` | string                       | false    |              |             |
| `updated_at`       | [sql.NullTime](#sqlnulltime) | false    |              |             |

## codersdk.ProvisionerJob

```json
{
  "canceled_at": "2019-08-24T14:15:22Z",
  "completed_at": "2019-08-24T14:15:22Z",
  "created_at": "2019-08-24T14:15:22Z",
  "error": "string",
  "error_code": "MISSING_TEMPLATE_PARAMETER",
  "file_id": "8a0cfb4f-ddc9-436d-91bb-75133c583767",
  "id": "497f6eca-6276-4993-bfeb-53cbbbba6f08",
  "started_at": "2019-08-24T14:15:22Z",
  "status": "pending",
  "tags": {
    "property1": "string",
    "property2": "string"
  },
  "worker_id": "ae5fa6f7-c55b-40c1-b40a-b36ac467652b"
}
```

### Properties

| Name               | Type                                                           | Required | Restrictions | Description |
| ------------------ | -------------------------------------------------------------- | -------- | ------------ | ----------- |
| `canceled_at`      | string                                                         | false    |              |             |
| `completed_at`     | string                                                         | false    |              |             |
| `created_at`       | string                                                         | false    |              |             |
| `error`            | string                                                         | false    |              |             |
| `error_code`       | [codersdk.JobErrorCode](#codersdkjoberrorcode)                 | false    |              |             |
| `file_id`          | string                                                         | false    |              |             |
| `id`               | string                                                         | false    |              |             |
| `started_at`       | string                                                         | false    |              |             |
| `status`           | [codersdk.ProvisionerJobStatus](#codersdkprovisionerjobstatus) | false    |              |             |
| `tags`             | object                                                         | false    |              |             |
| » `[any property]` | string                                                         | false    |              |             |
| `worker_id`        | string                                                         | false    |              |             |

#### Enumerated Values

| Property     | Value                         |
| ------------ | ----------------------------- |
| `error_code` | `MISSING_TEMPLATE_PARAMETER`  |
| `error_code` | `REQUIRED_TEMPLATE_VARIABLES` |
| `status`     | `pending`                     |
| `status`     | `running`                     |
| `status`     | `succeeded`                   |
| `status`     | `canceling`                   |
| `status`     | `canceled`                    |
| `status`     | `failed`                      |

## codersdk.ProvisionerJobLog

```json
{
  "created_at": "2019-08-24T14:15:22Z",
  "id": 0,
  "log_level": "trace",
  "log_source": "provisioner_daemon",
  "output": "string",
  "stage": "string"
}
```

### Properties

| Name         | Type                                     | Required | Restrictions | Description |
| ------------ | ---------------------------------------- | -------- | ------------ | ----------- |
| `created_at` | string                                   | false    |              |             |
| `id`         | integer                                  | false    |              |             |
| `log_level`  | [codersdk.LogLevel](#codersdkloglevel)   | false    |              |             |
| `log_source` | [codersdk.LogSource](#codersdklogsource) | false    |              |             |
| `output`     | string                                   | false    |              |             |
| `stage`      | string                                   | false    |              |             |

#### Enumerated Values

| Property    | Value   |
| ----------- | ------- |
| `log_level` | `trace` |
| `log_level` | `debug` |
| `log_level` | `info`  |
| `log_level` | `warn`  |
| `log_level` | `error` |

## codersdk.ProvisionerJobStatus

```json
"pending"
```

### Properties

#### Enumerated Values

| Value       |
| ----------- |
| `pending`   |
| `running`   |
| `succeeded` |
| `canceling` |
| `canceled`  |
| `failed`    |

## codersdk.ProvisionerStorageMethod

```json
"file"
```

### Properties

#### Enumerated Values

| Value  |
| ------ |
| `file` |

## codersdk.PutExtendWorkspaceRequest

```json
{
  "deadline": "2019-08-24T14:15:22Z"
}
```

### Properties

| Name       | Type   | Required | Restrictions | Description |
| ---------- | ------ | -------- | ------------ | ----------- |
| `deadline` | string | true     |              |             |

## codersdk.RateLimitConfig

```json
{
  "api": 0,
  "disable_all": true
}
```

### Properties

| Name          | Type    | Required | Restrictions | Description |
| ------------- | ------- | -------- | ------------ | ----------- |
| `api`         | integer | false    |              |             |
| `disable_all` | boolean | false    |              |             |

## codersdk.Replica

```json
{
  "created_at": "2019-08-24T14:15:22Z",
  "database_latency": 0,
  "error": "string",
  "hostname": "string",
  "id": "497f6eca-6276-4993-bfeb-53cbbbba6f08",
  "region_id": 0,
  "relay_address": "string"
}
```

### Properties

| Name               | Type    | Required | Restrictions | Description                                                        |
| ------------------ | ------- | -------- | ------------ | ------------------------------------------------------------------ |
| `created_at`       | string  | false    |              | Created at is the timestamp when the replica was first seen.       |
| `database_latency` | integer | false    |              | Database latency is the latency in microseconds to the database.   |
| `error`            | string  | false    |              | Error is the replica error.                                        |
| `hostname`         | string  | false    |              | Hostname is the hostname of the replica.                           |
| `id`               | string  | false    |              | ID is the unique identifier for the replica.                       |
| `region_id`        | integer | false    |              | Region ID is the region of the replica.                            |
| `relay_address`    | string  | false    |              | Relay address is the accessible address to relay DERP connections. |

## codersdk.ResourceType

```json
"template"
```

### Properties

#### Enumerated Values

| Value              |
| ------------------ |
| `template`         |
| `template_version` |
| `user`             |
| `workspace`        |
| `workspace_build`  |
| `git_ssh_key`      |
| `api_key`          |
| `group`            |
| `license`          |

## codersdk.Response

```json
{
  "detail": "string",
  "message": "string",
  "validations": [
    {
      "detail": "string",
      "field": "string"
    }
  ]
}
```

### Properties

| Name          | Type                                                          | Required | Restrictions | Description                                                                                                                                                                                                                        |
| ------------- | ------------------------------------------------------------- | -------- | ------------ | ---------------------------------------------------------------------------------------------------------------------------------------------------------------------------------------------------------------------------------- |
| `detail`      | string                                                        | false    |              | Detail is a debug message that provides further insight into why the action failed. This information can be technical and a regular golang err.Error() text. - "database: too many open connections" - "stat: too many open files" |
| `message`     | string                                                        | false    |              | Message is an actionable message that depicts actions the request took. These messages should be fully formed sentences with proper punctuation. Examples: - "A user has been created." - "Failed to create a user."               |
| `validations` | array of [codersdk.ValidationError](#codersdkvalidationerror) | false    |              | Validations are form field-specific friendly error messages. They will be shown on a form field in the UI. These can also be used to add additional context if there is a set of errors in the primary 'Message'.                  |

## codersdk.Role

```json
{
  "display_name": "string",
  "name": "string"
}
```

### Properties

| Name           | Type   | Required | Restrictions | Description |
| -------------- | ------ | -------- | ------------ | ----------- |
| `display_name` | string | false    |              |             |
| `name`         | string | false    |              |             |

## codersdk.SSHConfig

```json
{
  "deploymentName": "string",
  "sshconfigOptions": ["string"]
}
```

### Properties

| Name               | Type            | Required | Restrictions | Description                                                                                         |
| ------------------ | --------------- | -------- | ------------ | --------------------------------------------------------------------------------------------------- |
| `deploymentName`   | string          | false    |              | Deploymentname is the config-ssh Hostname prefix                                                    |
| `sshconfigOptions` | array of string | false    |              | Sshconfigoptions are additional options to add to the ssh config file. This will override defaults. |

## codersdk.SSHConfigResponse

```json
{
  "hostname_prefix": "string",
  "ssh_config_options": {
    "property1": "string",
    "property2": "string"
  }
}
```

### Properties

| Name                 | Type   | Required | Restrictions | Description |
| -------------------- | ------ | -------- | ------------ | ----------- |
| `hostname_prefix`    | string | false    |              |             |
| `ssh_config_options` | object | false    |              |             |
| » `[any property]`   | string | false    |              |             |

## codersdk.ServiceBannerConfig

```json
{
  "background_color": "string",
  "enabled": true,
  "message": "string"
}
```

### Properties

| Name               | Type    | Required | Restrictions | Description |
| ------------------ | ------- | -------- | ------------ | ----------- |
| `background_color` | string  | false    |              |             |
| `enabled`          | boolean | false    |              |             |
| `message`          | string  | false    |              |             |

## codersdk.SessionCountDeploymentStats

```json
{
  "jetbrains": 0,
  "reconnecting_pty": 0,
  "ssh": 0,
  "vscode": 0
}
```

### Properties

| Name               | Type    | Required | Restrictions | Description |
| ------------------ | ------- | -------- | ------------ | ----------- |
| `jetbrains`        | integer | false    |              |             |
| `reconnecting_pty` | integer | false    |              |             |
| `ssh`              | integer | false    |              |             |
| `vscode`           | integer | false    |              |             |

## codersdk.SupportConfig

```json
{
  "links": {
    "value": [
      {
        "icon": "string",
        "name": "string",
        "target": "string"
      }
    ]
  }
}
```

### Properties

| Name    | Type                                                                                 | Required | Restrictions | Description |
| ------- | ------------------------------------------------------------------------------------ | -------- | ------------ | ----------- |
| `links` | [clibase.Struct-array_codersdk_LinkConfig](#clibasestruct-array_codersdk_linkconfig) | false    |              |             |

## codersdk.SwaggerConfig

```json
{
  "enable": true
}
```

### Properties

| Name     | Type    | Required | Restrictions | Description |
| -------- | ------- | -------- | ------------ | ----------- |
| `enable` | boolean | false    |              |             |

## codersdk.TLSConfig

```json
{
  "address": {
    "host": "string",
    "port": "string"
  },
  "cert_file": ["string"],
  "client_auth": "string",
  "client_ca_file": "string",
  "client_cert_file": "string",
  "client_key_file": "string",
  "enable": true,
  "key_file": ["string"],
  "min_version": "string",
  "redirect_http": true
}
```

### Properties

| Name               | Type                                 | Required | Restrictions | Description |
| ------------------ | ------------------------------------ | -------- | ------------ | ----------- |
| `address`          | [clibase.HostPort](#clibasehostport) | false    |              |             |
| `cert_file`        | array of string                      | false    |              |             |
| `client_auth`      | string                               | false    |              |             |
| `client_ca_file`   | string                               | false    |              |             |
| `client_cert_file` | string                               | false    |              |             |
| `client_key_file`  | string                               | false    |              |             |
| `enable`           | boolean                              | false    |              |             |
| `key_file`         | array of string                      | false    |              |             |
| `min_version`      | string                               | false    |              |             |
| `redirect_http`    | boolean                              | false    |              |             |

## codersdk.TelemetryConfig

```json
{
  "enable": true,
  "trace": true,
  "url": {
    "forceQuery": true,
    "fragment": "string",
    "host": "string",
    "omitHost": true,
    "opaque": "string",
    "path": "string",
    "rawFragment": "string",
    "rawPath": "string",
    "rawQuery": "string",
    "scheme": "string",
    "user": {}
  }
}
```

### Properties

| Name     | Type                       | Required | Restrictions | Description |
| -------- | -------------------------- | -------- | ------------ | ----------- |
| `enable` | boolean                    | false    |              |             |
| `trace`  | boolean                    | false    |              |             |
| `url`    | [clibase.URL](#clibaseurl) | false    |              |             |

## codersdk.Template

```json
{
  "active_user_count": 0,
  "active_version_id": "eae64611-bd53-4a80-bb77-df1e432c0fbc",
  "allow_user_cancel_workspace_jobs": true,
  "build_time_stats": {
    "property1": {
      "p50": 123,
      "p95": 146
    },
    "property2": {
      "p50": 123,
      "p95": 146
    }
  },
  "created_at": "2019-08-24T14:15:22Z",
  "created_by_id": "9377d689-01fb-4abf-8450-3368d2c1924f",
  "created_by_name": "string",
  "default_ttl_ms": 0,
  "description": "string",
  "display_name": "string",
  "icon": "string",
  "id": "497f6eca-6276-4993-bfeb-53cbbbba6f08",
  "max_ttl_ms": 0,
  "name": "string",
  "organization_id": "7c60d51f-b44e-4682-87d6-449835ea4de6",
  "provisioner": "terraform",
  "updated_at": "2019-08-24T14:15:22Z"
}
```

### Properties

| Name                               | Type                                                               | Required | Restrictions | Description                                                                                                                               |
| ---------------------------------- | ------------------------------------------------------------------ | -------- | ------------ | ----------------------------------------------------------------------------------------------------------------------------------------- |
| `active_user_count`                | integer                                                            | false    |              | Active user count is set to -1 when loading.                                                                                              |
| `active_version_id`                | string                                                             | false    |              |                                                                                                                                           |
| `allow_user_cancel_workspace_jobs` | boolean                                                            | false    |              |                                                                                                                                           |
| `build_time_stats`                 | [codersdk.TemplateBuildTimeStats](#codersdktemplatebuildtimestats) | false    |              |                                                                                                                                           |
| `created_at`                       | string                                                             | false    |              |                                                                                                                                           |
| `created_by_id`                    | string                                                             | false    |              |                                                                                                                                           |
| `created_by_name`                  | string                                                             | false    |              |                                                                                                                                           |
| `default_ttl_ms`                   | integer                                                            | false    |              |                                                                                                                                           |
| `description`                      | string                                                             | false    |              |                                                                                                                                           |
| `display_name`                     | string                                                             | false    |              |                                                                                                                                           |
| `icon`                             | string                                                             | false    |              |                                                                                                                                           |
| `id`                               | string                                                             | false    |              |                                                                                                                                           |
| `max_ttl_ms`                       | integer                                                            | false    |              | Max ttl ms is an enterprise feature. It's value is only used if your license is entitled to use the advanced template scheduling feature. |
| `name`                             | string                                                             | false    |              |                                                                                                                                           |
| `organization_id`                  | string                                                             | false    |              |                                                                                                                                           |
| `provisioner`                      | string                                                             | false    |              |                                                                                                                                           |
| `updated_at`                       | string                                                             | false    |              |                                                                                                                                           |

#### Enumerated Values

| Property      | Value       |
| ------------- | ----------- |
| `provisioner` | `terraform` |

## codersdk.TemplateBuildTimeStats

```json
{
  "property1": {
    "p50": 123,
    "p95": 146
  },
  "property2": {
    "p50": 123,
    "p95": 146
  }
}
```

### Properties

| Name             | Type                                                 | Required | Restrictions | Description |
| ---------------- | ---------------------------------------------------- | -------- | ------------ | ----------- |
| `[any property]` | [codersdk.TransitionStats](#codersdktransitionstats) | false    |              |             |

## codersdk.TemplateDAUsResponse

```json
{
  "entries": [
    {
      "amount": 0,
      "date": "2019-08-24T14:15:22Z"
    }
  ]
}
```

### Properties

| Name      | Type                                            | Required | Restrictions | Description |
| --------- | ----------------------------------------------- | -------- | ------------ | ----------- |
| `entries` | array of [codersdk.DAUEntry](#codersdkdauentry) | false    |              |             |

## codersdk.TemplateExample

```json
{
  "description": "string",
  "icon": "string",
  "id": "497f6eca-6276-4993-bfeb-53cbbbba6f08",
  "markdown": "string",
  "name": "string",
  "tags": ["string"],
  "url": "string"
}
```

### Properties

| Name          | Type            | Required | Restrictions | Description |
| ------------- | --------------- | -------- | ------------ | ----------- |
| `description` | string          | false    |              |             |
| `icon`        | string          | false    |              |             |
| `id`          | string          | false    |              |             |
| `markdown`    | string          | false    |              |             |
| `name`        | string          | false    |              |             |
| `tags`        | array of string | false    |              |             |
| `url`         | string          | false    |              |             |

## codersdk.TemplateRole

```json
"admin"
```

### Properties

#### Enumerated Values

| Value   |
| ------- |
| `admin` |
| `use`   |
| ``      |

## codersdk.TemplateUser

```json
{
  "avatar_url": "http://example.com",
  "created_at": "2019-08-24T14:15:22Z",
  "email": "user@example.com",
  "id": "497f6eca-6276-4993-bfeb-53cbbbba6f08",
  "last_seen_at": "2019-08-24T14:15:22Z",
  "organization_ids": ["497f6eca-6276-4993-bfeb-53cbbbba6f08"],
  "role": "admin",
  "roles": [
    {
      "display_name": "string",
      "name": "string"
    }
  ],
  "status": "active",
  "username": "string"
}
```

### Properties

| Name               | Type                                           | Required | Restrictions | Description |
| ------------------ | ---------------------------------------------- | -------- | ------------ | ----------- |
| `avatar_url`       | string                                         | false    |              |             |
| `created_at`       | string                                         | true     |              |             |
| `email`            | string                                         | true     |              |             |
| `id`               | string                                         | true     |              |             |
| `last_seen_at`     | string                                         | false    |              |             |
| `organization_ids` | array of string                                | false    |              |             |
| `role`             | [codersdk.TemplateRole](#codersdktemplaterole) | false    |              |             |
| `roles`            | array of [codersdk.Role](#codersdkrole)        | false    |              |             |
| `status`           | [codersdk.UserStatus](#codersdkuserstatus)     | false    |              |             |
| `username`         | string                                         | true     |              |             |

#### Enumerated Values

| Property | Value       |
| -------- | ----------- |
| `role`   | `admin`     |
| `role`   | `use`       |
| `status` | `active`    |
| `status` | `suspended` |

## codersdk.TemplateVersion

```json
{
  "created_at": "2019-08-24T14:15:22Z",
  "created_by": {
    "avatar_url": "http://example.com",
    "created_at": "2019-08-24T14:15:22Z",
    "email": "user@example.com",
    "id": "497f6eca-6276-4993-bfeb-53cbbbba6f08",
    "last_seen_at": "2019-08-24T14:15:22Z",
    "organization_ids": ["497f6eca-6276-4993-bfeb-53cbbbba6f08"],
    "roles": [
      {
        "display_name": "string",
        "name": "string"
      }
    ],
    "status": "active",
    "username": "string"
  },
  "id": "497f6eca-6276-4993-bfeb-53cbbbba6f08",
  "job": {
    "canceled_at": "2019-08-24T14:15:22Z",
    "completed_at": "2019-08-24T14:15:22Z",
    "created_at": "2019-08-24T14:15:22Z",
    "error": "string",
    "error_code": "MISSING_TEMPLATE_PARAMETER",
    "file_id": "8a0cfb4f-ddc9-436d-91bb-75133c583767",
    "id": "497f6eca-6276-4993-bfeb-53cbbbba6f08",
    "started_at": "2019-08-24T14:15:22Z",
    "status": "pending",
    "tags": {
      "property1": "string",
      "property2": "string"
    },
    "worker_id": "ae5fa6f7-c55b-40c1-b40a-b36ac467652b"
  },
  "name": "string",
  "organization_id": "7c60d51f-b44e-4682-87d6-449835ea4de6",
  "readme": "string",
  "template_id": "c6d67e98-83ea-49f0-8812-e4abae2b68bc",
  "updated_at": "2019-08-24T14:15:22Z"
}
```

### Properties

| Name              | Type                                               | Required | Restrictions | Description |
| ----------------- | -------------------------------------------------- | -------- | ------------ | ----------- |
| `created_at`      | string                                             | false    |              |             |
| `created_by`      | [codersdk.User](#codersdkuser)                     | false    |              |             |
| `id`              | string                                             | false    |              |             |
| `job`             | [codersdk.ProvisionerJob](#codersdkprovisionerjob) | false    |              |             |
| `name`            | string                                             | false    |              |             |
| `organization_id` | string                                             | false    |              |             |
| `readme`          | string                                             | false    |              |             |
| `template_id`     | string                                             | false    |              |             |
| `updated_at`      | string                                             | false    |              |             |

## codersdk.TemplateVersionGitAuth

```json
{
  "authenticate_url": "string",
  "authenticated": true,
  "id": "string",
  "type": "azure-devops"
}
```

### Properties

| Name               | Type                                         | Required | Restrictions | Description |
| ------------------ | -------------------------------------------- | -------- | ------------ | ----------- |
| `authenticate_url` | string                                       | false    |              |             |
| `authenticated`    | boolean                                      | false    |              |             |
| `id`               | string                                       | false    |              |             |
| `type`             | [codersdk.GitProvider](#codersdkgitprovider) | false    |              |             |

## codersdk.TemplateVersionParameter

```json
{
  "default_value": "string",
  "description": "string",
  "description_plaintext": "string",
  "icon": "string",
  "legacy_variable_name": "string",
  "mutable": true,
  "name": "string",
  "options": [
    {
      "description": "string",
      "icon": "string",
      "name": "string",
      "value": "string"
    }
  ],
  "required": true,
  "type": "string",
  "validation_error": "string",
  "validation_max": 0,
  "validation_min": 0,
  "validation_monotonic": "increasing",
  "validation_regex": "string"
}
```

### Properties

| Name                    | Type                                                                                        | Required | Restrictions | Description |
| ----------------------- | ------------------------------------------------------------------------------------------- | -------- | ------------ | ----------- |
| `default_value`         | string                                                                                      | false    |              |             |
| `description`           | string                                                                                      | false    |              |             |
| `description_plaintext` | string                                                                                      | false    |              |             |
| `icon`                  | string                                                                                      | false    |              |             |
| `legacy_variable_name`  | string                                                                                      | false    |              |             |
| `mutable`               | boolean                                                                                     | false    |              |             |
| `name`                  | string                                                                                      | false    |              |             |
| `options`               | array of [codersdk.TemplateVersionParameterOption](#codersdktemplateversionparameteroption) | false    |              |             |
| `required`              | boolean                                                                                     | false    |              |             |
| `type`                  | string                                                                                      | false    |              |             |
| `validation_error`      | string                                                                                      | false    |              |             |
| `validation_max`        | integer                                                                                     | false    |              |             |
| `validation_min`        | integer                                                                                     | false    |              |             |
| `validation_monotonic`  | [codersdk.ValidationMonotonicOrder](#codersdkvalidationmonotonicorder)                      | false    |              |             |
| `validation_regex`      | string                                                                                      | false    |              |             |

#### Enumerated Values

| Property               | Value          |
| ---------------------- | -------------- |
| `type`                 | `string`       |
| `type`                 | `number`       |
| `type`                 | `bool`         |
| `type`                 | `list(string)` |
| `validation_monotonic` | `increasing`   |
| `validation_monotonic` | `decreasing`   |

## codersdk.TemplateVersionParameterOption

```json
{
  "description": "string",
  "icon": "string",
  "name": "string",
  "value": "string"
}
```

### Properties

| Name          | Type   | Required | Restrictions | Description |
| ------------- | ------ | -------- | ------------ | ----------- |
| `description` | string | false    |              |             |
| `icon`        | string | false    |              |             |
| `name`        | string | false    |              |             |
| `value`       | string | false    |              |             |

## codersdk.TemplateVersionVariable

```json
{
  "default_value": "string",
  "description": "string",
  "name": "string",
  "required": true,
  "sensitive": true,
  "type": "string",
  "value": "string"
}
```

### Properties

| Name            | Type    | Required | Restrictions | Description |
| --------------- | ------- | -------- | ------------ | ----------- |
| `default_value` | string  | false    |              |             |
| `description`   | string  | false    |              |             |
| `name`          | string  | false    |              |             |
| `required`      | boolean | false    |              |             |
| `sensitive`     | boolean | false    |              |             |
| `type`          | string  | false    |              |             |
| `value`         | string  | false    |              |             |

#### Enumerated Values

| Property | Value    |
| -------- | -------- |
| `type`   | `string` |
| `type`   | `number` |
| `type`   | `bool`   |

## codersdk.TokenConfig

```json
{
  "max_token_lifetime": 0
}
```

### Properties

| Name                 | Type    | Required | Restrictions | Description |
| -------------------- | ------- | -------- | ------------ | ----------- |
| `max_token_lifetime` | integer | false    |              |             |

## codersdk.TraceConfig

```json
{
  "capture_logs": true,
  "enable": true,
  "honeycomb_api_key": "string"
}
```

### Properties

| Name                | Type    | Required | Restrictions | Description |
| ------------------- | ------- | -------- | ------------ | ----------- |
| `capture_logs`      | boolean | false    |              |             |
| `enable`            | boolean | false    |              |             |
| `honeycomb_api_key` | string  | false    |              |             |

## codersdk.TransitionStats

```json
{
  "p50": 123,
  "p95": 146
}
```

### Properties

| Name  | Type    | Required | Restrictions | Description |
| ----- | ------- | -------- | ------------ | ----------- |
| `p50` | integer | false    |              |             |
| `p95` | integer | false    |              |             |

## codersdk.UpdateActiveTemplateVersion

```json
{
  "id": "497f6eca-6276-4993-bfeb-53cbbbba6f08"
}
```

### Properties

| Name | Type   | Required | Restrictions | Description |
| ---- | ------ | -------- | ------------ | ----------- |
| `id` | string | true     |              |             |

## codersdk.UpdateAppearanceConfig

```json
{
  "logo_url": "string",
  "service_banner": {
    "background_color": "string",
    "enabled": true,
    "message": "string"
  }
}
```

### Properties

| Name             | Type                                                         | Required | Restrictions | Description |
| ---------------- | ------------------------------------------------------------ | -------- | ------------ | ----------- |
| `logo_url`       | string                                                       | false    |              |             |
| `service_banner` | [codersdk.ServiceBannerConfig](#codersdkservicebannerconfig) | false    |              |             |

## codersdk.UpdateCheckResponse

```json
{
  "current": true,
  "url": "string",
  "version": "string"
}
```

### Properties

| Name      | Type    | Required | Restrictions | Description                                                             |
| --------- | ------- | -------- | ------------ | ----------------------------------------------------------------------- |
| `current` | boolean | false    |              | Current indicates whether the server version is the same as the latest. |
| `url`     | string  | false    |              | URL to download the latest release of Coder.                            |
| `version` | string  | false    |              | Version is the semantic version for the latest release of Coder.        |

## codersdk.UpdateRoles

```json
{
  "roles": ["string"]
}
```

### Properties

| Name    | Type            | Required | Restrictions | Description |
| ------- | --------------- | -------- | ------------ | ----------- |
| `roles` | array of string | false    |              |             |

## codersdk.UpdateTemplateACL

```json
{
  "group_perms": {
    "property1": "admin",
    "property2": "admin"
  },
  "user_perms": {
    "property1": "admin",
    "property2": "admin"
  }
}
```

### Properties

| Name               | Type                                           | Required | Restrictions | Description |
| ------------------ | ---------------------------------------------- | -------- | ------------ | ----------- |
| `group_perms`      | object                                         | false    |              |             |
| » `[any property]` | [codersdk.TemplateRole](#codersdktemplaterole) | false    |              |             |
| `user_perms`       | object                                         | false    |              |             |
| » `[any property]` | [codersdk.TemplateRole](#codersdktemplaterole) | false    |              |             |

## codersdk.UpdateUserPasswordRequest

```json
{
  "old_password": "string",
  "password": "string"
}
```

### Properties

| Name           | Type   | Required | Restrictions | Description |
| -------------- | ------ | -------- | ------------ | ----------- |
| `old_password` | string | false    |              |             |
| `password`     | string | true     |              |             |

## codersdk.UpdateUserProfileRequest

```json
{
  "username": "string"
}
```

### Properties

| Name       | Type   | Required | Restrictions | Description |
| ---------- | ------ | -------- | ------------ | ----------- |
| `username` | string | true     |              |             |

## codersdk.UpdateWorkspaceAutostartRequest

```json
{
  "schedule": "string"
}
```

### Properties

| Name       | Type   | Required | Restrictions | Description |
| ---------- | ------ | -------- | ------------ | ----------- |
| `schedule` | string | false    |              |             |

## codersdk.UpdateWorkspaceRequest

```json
{
  "name": "string"
}
```

### Properties

| Name   | Type   | Required | Restrictions | Description |
| ------ | ------ | -------- | ------------ | ----------- |
| `name` | string | false    |              |             |

## codersdk.UpdateWorkspaceTTLRequest

```json
{
  "ttl_ms": 0
}
```

### Properties

| Name     | Type    | Required | Restrictions | Description |
| -------- | ------- | -------- | ------------ | ----------- |
| `ttl_ms` | integer | false    |              |             |

## codersdk.UploadResponse

```json
{
  "hash": "19686d84-b10d-4f90-b18e-84fd3fa038fd"
}
```

### Properties

| Name   | Type   | Required | Restrictions | Description |
| ------ | ------ | -------- | ------------ | ----------- |
| `hash` | string | false    |              |             |

## codersdk.User

```json
{
  "avatar_url": "http://example.com",
  "created_at": "2019-08-24T14:15:22Z",
  "email": "user@example.com",
  "id": "497f6eca-6276-4993-bfeb-53cbbbba6f08",
  "last_seen_at": "2019-08-24T14:15:22Z",
  "organization_ids": ["497f6eca-6276-4993-bfeb-53cbbbba6f08"],
  "roles": [
    {
      "display_name": "string",
      "name": "string"
    }
  ],
  "status": "active",
  "username": "string"
}
```

### Properties

| Name               | Type                                       | Required | Restrictions | Description |
| ------------------ | ------------------------------------------ | -------- | ------------ | ----------- |
| `avatar_url`       | string                                     | false    |              |             |
| `created_at`       | string                                     | true     |              |             |
| `email`            | string                                     | true     |              |             |
| `id`               | string                                     | true     |              |             |
| `last_seen_at`     | string                                     | false    |              |             |
| `organization_ids` | array of string                            | false    |              |             |
| `roles`            | array of [codersdk.Role](#codersdkrole)    | false    |              |             |
| `status`           | [codersdk.UserStatus](#codersdkuserstatus) | false    |              |             |
| `username`         | string                                     | true     |              |             |

#### Enumerated Values

| Property | Value       |
| -------- | ----------- |
| `status` | `active`    |
| `status` | `suspended` |

## codersdk.UserStatus

```json
"active"
```

### Properties

#### Enumerated Values

| Value       |
| ----------- |
| `active`    |
| `suspended` |

## codersdk.ValidationError

```json
{
  "detail": "string",
  "field": "string"
}
```

### Properties

| Name     | Type   | Required | Restrictions | Description |
| -------- | ------ | -------- | ------------ | ----------- |
| `detail` | string | true     |              |             |
| `field`  | string | true     |              |             |

## codersdk.ValidationMonotonicOrder

```json
"increasing"
```

### Properties

#### Enumerated Values

| Value        |
| ------------ |
| `increasing` |
| `decreasing` |

## codersdk.VariableValue

```json
{
  "name": "string",
  "value": "string"
}
```

### Properties

| Name    | Type   | Required | Restrictions | Description |
| ------- | ------ | -------- | ------------ | ----------- |
| `name`  | string | false    |              |             |
| `value` | string | false    |              |             |

## codersdk.Workspace

```json
{
  "autostart_schedule": "string",
  "created_at": "2019-08-24T14:15:22Z",
  "id": "497f6eca-6276-4993-bfeb-53cbbbba6f08",
  "last_used_at": "2019-08-24T14:15:22Z",
  "latest_build": {
    "build_number": 0,
    "created_at": "2019-08-24T14:15:22Z",
    "daily_cost": 0,
    "deadline": "2019-08-24T14:15:22Z",
    "id": "497f6eca-6276-4993-bfeb-53cbbbba6f08",
    "initiator_id": "06588898-9a84-4b35-ba8f-f9cbd64946f3",
    "initiator_name": "string",
    "job": {
      "canceled_at": "2019-08-24T14:15:22Z",
      "completed_at": "2019-08-24T14:15:22Z",
      "created_at": "2019-08-24T14:15:22Z",
      "error": "string",
      "error_code": "MISSING_TEMPLATE_PARAMETER",
      "file_id": "8a0cfb4f-ddc9-436d-91bb-75133c583767",
      "id": "497f6eca-6276-4993-bfeb-53cbbbba6f08",
      "started_at": "2019-08-24T14:15:22Z",
      "status": "pending",
      "tags": {
        "property1": "string",
        "property2": "string"
      },
      "worker_id": "ae5fa6f7-c55b-40c1-b40a-b36ac467652b"
    },
    "max_deadline": "2019-08-24T14:15:22Z",
    "reason": "initiator",
    "resources": [
      {
        "agents": [
          {
            "apps": [
              {
                "command": "string",
                "display_name": "string",
                "external": true,
                "health": "disabled",
                "healthcheck": {
                  "interval": 0,
                  "threshold": 0,
                  "url": "string"
                },
                "icon": "string",
                "id": "497f6eca-6276-4993-bfeb-53cbbbba6f08",
                "sharing_level": "owner",
                "slug": "string",
                "subdomain": true,
                "url": "string"
              }
            ],
            "architecture": "string",
            "connection_timeout_seconds": 0,
            "created_at": "2019-08-24T14:15:22Z",
            "directory": "string",
            "disconnected_at": "2019-08-24T14:15:22Z",
            "environment_variables": {
              "property1": "string",
              "property2": "string"
            },
            "expanded_directory": "string",
            "first_connected_at": "2019-08-24T14:15:22Z",
            "id": "497f6eca-6276-4993-bfeb-53cbbbba6f08",
            "instance_id": "string",
            "last_connected_at": "2019-08-24T14:15:22Z",
            "latency": {
              "property1": {
                "latency_ms": 0,
                "preferred": true
              },
              "property2": {
                "latency_ms": 0,
                "preferred": true
              }
            },
            "lifecycle_state": "created",
            "login_before_ready": true,
            "metadata": [
              {
                "collectedAt": "string",
                "error": "string",
                "key": "string",
                "value": "string"
              }
            ],
            "name": "string",
            "operating_system": "string",
            "resource_id": "4d5215ed-38bb-48ed-879a-fdb9ca58522f",
            "shutdown_script": "string",
            "shutdown_script_timeout_seconds": 0,
            "startup_logs_length": 0,
            "startup_logs_overflowed": true,
            "startup_script": "string",
            "startup_script_timeout_seconds": 0,
            "status": "connecting",
            "troubleshooting_url": "string",
            "updated_at": "2019-08-24T14:15:22Z",
            "version": "string"
          }
        ],
        "created_at": "2019-08-24T14:15:22Z",
        "daily_cost": 0,
        "hide": true,
        "icon": "string",
        "id": "497f6eca-6276-4993-bfeb-53cbbbba6f08",
        "job_id": "453bd7d7-5355-4d6d-a38e-d9e7eb218c3f",
        "metadata": [
          {
            "key": "string",
            "sensitive": true,
            "value": "string"
          }
        ],
        "name": "string",
        "type": "string",
        "workspace_transition": "start"
      }
    ],
    "status": "pending",
    "template_version_id": "0ba39c92-1f1b-4c32-aa3e-9925d7713eb1",
    "template_version_name": "string",
    "transition": "start",
    "updated_at": "2019-08-24T14:15:22Z",
    "workspace_id": "0967198e-ec7b-4c6b-b4d3-f71244cadbe9",
    "workspace_name": "string",
    "workspace_owner_id": "e7078695-5279-4c86-8774-3ac2367a2fc7",
    "workspace_owner_name": "string"
  },
  "name": "string",
  "organization_id": "7c60d51f-b44e-4682-87d6-449835ea4de6",
  "outdated": true,
  "owner_id": "8826ee2e-7933-4665-aef2-2393f84a0d05",
  "owner_name": "string",
  "template_allow_user_cancel_workspace_jobs": true,
  "template_display_name": "string",
  "template_icon": "string",
  "template_id": "c6d67e98-83ea-49f0-8812-e4abae2b68bc",
  "template_name": "string",
  "ttl_ms": 0,
  "updated_at": "2019-08-24T14:15:22Z"
}
```

### Properties

| Name                                        | Type                                               | Required | Restrictions | Description |
| ------------------------------------------- | -------------------------------------------------- | -------- | ------------ | ----------- |
| `autostart_schedule`                        | string                                             | false    |              |             |
| `created_at`                                | string                                             | false    |              |             |
| `id`                                        | string                                             | false    |              |             |
| `last_used_at`                              | string                                             | false    |              |             |
| `latest_build`                              | [codersdk.WorkspaceBuild](#codersdkworkspacebuild) | false    |              |             |
| `name`                                      | string                                             | false    |              |             |
| `organization_id`                           | string                                             | false    |              |             |
| `outdated`                                  | boolean                                            | false    |              |             |
| `owner_id`                                  | string                                             | false    |              |             |
| `owner_name`                                | string                                             | false    |              |             |
| `template_allow_user_cancel_workspace_jobs` | boolean                                            | false    |              |             |
| `template_display_name`                     | string                                             | false    |              |             |
| `template_icon`                             | string                                             | false    |              |             |
| `template_id`                               | string                                             | false    |              |             |
| `template_name`                             | string                                             | false    |              |             |
| `ttl_ms`                                    | integer                                            | false    |              |             |
| `updated_at`                                | string                                             | false    |              |             |

## codersdk.WorkspaceAgent

```json
{
  "apps": [
    {
      "command": "string",
      "display_name": "string",
      "external": true,
      "health": "disabled",
      "healthcheck": {
        "interval": 0,
        "threshold": 0,
        "url": "string"
      },
      "icon": "string",
      "id": "497f6eca-6276-4993-bfeb-53cbbbba6f08",
      "sharing_level": "owner",
      "slug": "string",
      "subdomain": true,
      "url": "string"
    }
  ],
  "architecture": "string",
  "connection_timeout_seconds": 0,
  "created_at": "2019-08-24T14:15:22Z",
  "directory": "string",
  "disconnected_at": "2019-08-24T14:15:22Z",
  "environment_variables": {
    "property1": "string",
    "property2": "string"
  },
  "expanded_directory": "string",
  "first_connected_at": "2019-08-24T14:15:22Z",
  "id": "497f6eca-6276-4993-bfeb-53cbbbba6f08",
  "instance_id": "string",
  "last_connected_at": "2019-08-24T14:15:22Z",
  "latency": {
    "property1": {
      "latency_ms": 0,
      "preferred": true
    },
    "property2": {
      "latency_ms": 0,
      "preferred": true
    }
  },
  "lifecycle_state": "created",
  "login_before_ready": true,
  "metadata": [
    {
      "collectedAt": "string",
      "error": "string",
      "key": "string",
      "value": "string"
    }
  ],
  "name": "string",
  "operating_system": "string",
  "resource_id": "4d5215ed-38bb-48ed-879a-fdb9ca58522f",
  "shutdown_script": "string",
  "shutdown_script_timeout_seconds": 0,
  "startup_logs_length": 0,
  "startup_logs_overflowed": true,
  "startup_script": "string",
  "startup_script_timeout_seconds": 0,
  "status": "connecting",
  "troubleshooting_url": "string",
  "updated_at": "2019-08-24T14:15:22Z",
  "version": "string"
}
```

### Properties

<<<<<<< HEAD
| Name                              | Type                                                                                    | Required | Restrictions | Description                                                                                                                                                                                                |
| --------------------------------- | --------------------------------------------------------------------------------------- | -------- | ------------ | ---------------------------------------------------------------------------------------------------------------------------------------------------------------------------------------------------------- |
| `apps`                            | array of [codersdk.WorkspaceApp](#codersdkworkspaceapp)                                 | false    |              |                                                                                                                                                                                                            |
| `architecture`                    | string                                                                                  | false    |              |                                                                                                                                                                                                            |
| `connection_timeout_seconds`      | integer                                                                                 | false    |              |                                                                                                                                                                                                            |
| `created_at`                      | string                                                                                  | false    |              |                                                                                                                                                                                                            |
| `directory`                       | string                                                                                  | false    |              |                                                                                                                                                                                                            |
| `disconnected_at`                 | string                                                                                  | false    |              |                                                                                                                                                                                                            |
| `environment_variables`           | object                                                                                  | false    |              |                                                                                                                                                                                                            |
| » `[any property]`                | string                                                                                  | false    |              |                                                                                                                                                                                                            |
| `expanded_directory`              | string                                                                                  | false    |              |                                                                                                                                                                                                            |
| `first_connected_at`              | string                                                                                  | false    |              |                                                                                                                                                                                                            |
| `id`                              | string                                                                                  | false    |              |                                                                                                                                                                                                            |
| `instance_id`                     | string                                                                                  | false    |              |                                                                                                                                                                                                            |
| `last_connected_at`               | string                                                                                  | false    |              |                                                                                                                                                                                                            |
| `latency`                         | object                                                                                  | false    |              | Latency is mapped by region name (e.g. "New York City", "Seattle").                                                                                                                                        |
| » `[any property]`                | [codersdk.DERPRegion](#codersdkderpregion)                                              | false    |              |                                                                                                                                                                                                            |
| `lifecycle_state`                 | [codersdk.WorkspaceAgentLifecycle](#codersdkworkspaceagentlifecycle)                    | false    |              |                                                                                                                                                                                                            |
| `login_before_ready`              | boolean                                                                                 | false    |              | Login before ready if true, the agent will delay logins until it is ready (e.g. executing startup script has ended).                                                                                       |
| `metadata`                        | array of [codersdk.WorkspaceAgentMetadataResult](#codersdkworkspaceagentmetadataresult) | false    |              |                                                                                                                                                                                                            |
| `name`                            | string                                                                                  | false    |              |                                                                                                                                                                                                            |
| `operating_system`                | string                                                                                  | false    |              |                                                                                                                                                                                                            |
| `resource_id`                     | string                                                                                  | false    |              |                                                                                                                                                                                                            |
| `shutdown_script`                 | string                                                                                  | false    |              |                                                                                                                                                                                                            |
| `shutdown_script_timeout_seconds` | integer                                                                                 | false    |              |                                                                                                                                                                                                            |
| `startup_script`                  | string                                                                                  | false    |              |                                                                                                                                                                                                            |
| `startup_script_timeout_seconds`  | integer                                                                                 | false    |              | Startup script timeout seconds is the number of seconds to wait for the startup script to complete. If the script does not complete within this time, the agent lifecycle will be marked as start_timeout. |
| `status`                          | [codersdk.WorkspaceAgentStatus](#codersdkworkspaceagentstatus)                          | false    |              |                                                                                                                                                                                                            |
| `troubleshooting_url`             | string                                                                                  | false    |              |                                                                                                                                                                                                            |
| `updated_at`                      | string                                                                                  | false    |              |                                                                                                                                                                                                            |
| `version`                         | string                                                                                  | false    |              |                                                                                                                                                                                                            |
=======
| Name                              | Type                                                                 | Required | Restrictions | Description                                                                                                                                                                                                |
| --------------------------------- | -------------------------------------------------------------------- | -------- | ------------ | ---------------------------------------------------------------------------------------------------------------------------------------------------------------------------------------------------------- |
| `apps`                            | array of [codersdk.WorkspaceApp](#codersdkworkspaceapp)              | false    |              |                                                                                                                                                                                                            |
| `architecture`                    | string                                                               | false    |              |                                                                                                                                                                                                            |
| `connection_timeout_seconds`      | integer                                                              | false    |              |                                                                                                                                                                                                            |
| `created_at`                      | string                                                               | false    |              |                                                                                                                                                                                                            |
| `directory`                       | string                                                               | false    |              |                                                                                                                                                                                                            |
| `disconnected_at`                 | string                                                               | false    |              |                                                                                                                                                                                                            |
| `environment_variables`           | object                                                               | false    |              |                                                                                                                                                                                                            |
| » `[any property]`                | string                                                               | false    |              |                                                                                                                                                                                                            |
| `expanded_directory`              | string                                                               | false    |              |                                                                                                                                                                                                            |
| `first_connected_at`              | string                                                               | false    |              |                                                                                                                                                                                                            |
| `id`                              | string                                                               | false    |              |                                                                                                                                                                                                            |
| `instance_id`                     | string                                                               | false    |              |                                                                                                                                                                                                            |
| `last_connected_at`               | string                                                               | false    |              |                                                                                                                                                                                                            |
| `latency`                         | object                                                               | false    |              | Latency is mapped by region name (e.g. "New York City", "Seattle").                                                                                                                                        |
| » `[any property]`                | [codersdk.DERPRegion](#codersdkderpregion)                           | false    |              |                                                                                                                                                                                                            |
| `lifecycle_state`                 | [codersdk.WorkspaceAgentLifecycle](#codersdkworkspaceagentlifecycle) | false    |              |                                                                                                                                                                                                            |
| `login_before_ready`              | boolean                                                              | false    |              | Login before ready if true, the agent will delay logins until it is ready (e.g. executing startup script has ended).                                                                                       |
| `name`                            | string                                                               | false    |              |                                                                                                                                                                                                            |
| `operating_system`                | string                                                               | false    |              |                                                                                                                                                                                                            |
| `resource_id`                     | string                                                               | false    |              |                                                                                                                                                                                                            |
| `shutdown_script`                 | string                                                               | false    |              |                                                                                                                                                                                                            |
| `shutdown_script_timeout_seconds` | integer                                                              | false    |              |                                                                                                                                                                                                            |
| `startup_logs_length`             | integer                                                              | false    |              |                                                                                                                                                                                                            |
| `startup_logs_overflowed`         | boolean                                                              | false    |              |                                                                                                                                                                                                            |
| `startup_script`                  | string                                                               | false    |              |                                                                                                                                                                                                            |
| `startup_script_timeout_seconds`  | integer                                                              | false    |              | Startup script timeout seconds is the number of seconds to wait for the startup script to complete. If the script does not complete within this time, the agent lifecycle will be marked as start_timeout. |
| `status`                          | [codersdk.WorkspaceAgentStatus](#codersdkworkspaceagentstatus)       | false    |              |                                                                                                                                                                                                            |
| `troubleshooting_url`             | string                                                               | false    |              |                                                                                                                                                                                                            |
| `updated_at`                      | string                                                               | false    |              |                                                                                                                                                                                                            |
| `version`                         | string                                                               | false    |              |                                                                                                                                                                                                            |
>>>>>>> 98227453

## codersdk.WorkspaceAgentConnectionInfo

```json
{
  "derp_map": {
    "omitDefaultRegions": true,
    "regions": {
      "property1": {
        "avoid": true,
        "embeddedRelay": true,
        "nodes": [
          {
            "certName": "string",
            "derpport": 0,
            "forceHTTP": true,
            "hostName": "string",
            "insecureForTests": true,
            "ipv4": "string",
            "ipv6": "string",
            "name": "string",
            "regionID": 0,
            "stunonly": true,
            "stunport": 0,
            "stuntestIP": "string"
          }
        ],
        "regionCode": "string",
        "regionID": 0,
        "regionName": "string"
      },
      "property2": {
        "avoid": true,
        "embeddedRelay": true,
        "nodes": [
          {
            "certName": "string",
            "derpport": 0,
            "forceHTTP": true,
            "hostName": "string",
            "insecureForTests": true,
            "ipv4": "string",
            "ipv6": "string",
            "name": "string",
            "regionID": 0,
            "stunonly": true,
            "stunport": 0,
            "stuntestIP": "string"
          }
        ],
        "regionCode": "string",
        "regionID": 0,
        "regionName": "string"
      }
    }
  }
}
```

### Properties

| Name       | Type                               | Required | Restrictions | Description |
| ---------- | ---------------------------------- | -------- | ------------ | ----------- |
| `derp_map` | [tailcfg.DERPMap](#tailcfgderpmap) | false    |              |             |

## codersdk.WorkspaceAgentLifecycle

```json
"created"
```

### Properties

#### Enumerated Values

| Value              |
| ------------------ |
| `created`          |
| `starting`         |
| `start_timeout`    |
| `start_error`      |
| `ready`            |
| `shutting_down`    |
| `shutdown_timeout` |
| `shutdown_error`   |
| `off`              |

## codersdk.WorkspaceAgentListeningPort

```json
{
  "network": "string",
  "port": 0,
  "process_name": "string"
}
```

### Properties

| Name           | Type    | Required | Restrictions | Description              |
| -------------- | ------- | -------- | ------------ | ------------------------ |
| `network`      | string  | false    |              | only "tcp" at the moment |
| `port`         | integer | false    |              |                          |
| `process_name` | string  | false    |              | may be empty             |

## codersdk.WorkspaceAgentListeningPortsResponse

```json
{
  "ports": [
    {
      "network": "string",
      "port": 0,
      "process_name": "string"
    }
  ]
}
```

### Properties

| Name    | Type                                                                                  | Required | Restrictions | Description                                                                                                                                                                                                                                            |
| ------- | ------------------------------------------------------------------------------------- | -------- | ------------ | ------------------------------------------------------------------------------------------------------------------------------------------------------------------------------------------------------------------------------------------------------ |
| `ports` | array of [codersdk.WorkspaceAgentListeningPort](#codersdkworkspaceagentlisteningport) | false    |              | If there are no ports in the list, nothing should be displayed in the UI. There must not be a "no ports available" message or anything similar, as there will always be no ports displayed on platforms where our port detection logic is unsupported. |

<<<<<<< HEAD
## codersdk.WorkspaceAgentMetadataResult

```json
{
  "collectedAt": "string",
  "error": "string",
  "key": "string",
  "value": "string"
=======
## codersdk.WorkspaceAgentStartupLog

```json
{
  "created_at": "2019-08-24T14:15:22Z",
  "id": 0,
  "output": "string"
>>>>>>> 98227453
}
```

### Properties

<<<<<<< HEAD
| Name          | Type   | Required | Restrictions | Description |
| ------------- | ------ | -------- | ------------ | ----------- |
| `collectedAt` | string | false    |              |             |
| `error`       | string | false    |              |             |
| `key`         | string | false    |              |             |
| `value`       | string | false    |              |             |
=======
| Name         | Type    | Required | Restrictions | Description |
| ------------ | ------- | -------- | ------------ | ----------- |
| `created_at` | string  | false    |              |             |
| `id`         | integer | false    |              |             |
| `output`     | string  | false    |              |             |
>>>>>>> 98227453

## codersdk.WorkspaceAgentStatus

```json
"connecting"
```

### Properties

#### Enumerated Values

| Value          |
| -------------- |
| `connecting`   |
| `connected`    |
| `disconnected` |
| `timeout`      |

## codersdk.WorkspaceApp

```json
{
  "command": "string",
  "display_name": "string",
  "external": true,
  "health": "disabled",
  "healthcheck": {
    "interval": 0,
    "threshold": 0,
    "url": "string"
  },
  "icon": "string",
  "id": "497f6eca-6276-4993-bfeb-53cbbbba6f08",
  "sharing_level": "owner",
  "slug": "string",
  "subdomain": true,
  "url": "string"
}
```

### Properties

| Name            | Type                                                                   | Required | Restrictions | Description                                                                                                                                                                                                                                    |
| --------------- | ---------------------------------------------------------------------- | -------- | ------------ | ---------------------------------------------------------------------------------------------------------------------------------------------------------------------------------------------------------------------------------------------- |
| `command`       | string                                                                 | false    |              |                                                                                                                                                                                                                                                |
| `display_name`  | string                                                                 | false    |              | Display name is a friendly name for the app.                                                                                                                                                                                                   |
| `external`      | boolean                                                                | false    |              | External specifies whether the URL should be opened externally on the client or not.                                                                                                                                                           |
| `health`        | [codersdk.WorkspaceAppHealth](#codersdkworkspaceapphealth)             | false    |              |                                                                                                                                                                                                                                                |
| `healthcheck`   | [codersdk.Healthcheck](#codersdkhealthcheck)                           | false    |              | Healthcheck specifies the configuration for checking app health.                                                                                                                                                                               |
| `icon`          | string                                                                 | false    |              | Icon is a relative path or external URL that specifies an icon to be displayed in the dashboard.                                                                                                                                               |
| `id`            | string                                                                 | false    |              |                                                                                                                                                                                                                                                |
| `sharing_level` | [codersdk.WorkspaceAppSharingLevel](#codersdkworkspaceappsharinglevel) | false    |              |                                                                                                                                                                                                                                                |
| `slug`          | string                                                                 | false    |              | Slug is a unique identifier within the agent.                                                                                                                                                                                                  |
| `subdomain`     | boolean                                                                | false    |              | Subdomain denotes whether the app should be accessed via a path on the `coder server` or via a hostname-based dev URL. If this is set to true and there is no app wildcard configured on the server, the app will not be accessible in the UI. |
| `url`           | string                                                                 | false    |              | URL is the address being proxied to inside the workspace. If external is specified, this will be opened on the client.                                                                                                                         |

#### Enumerated Values

| Property        | Value           |
| --------------- | --------------- |
| `sharing_level` | `owner`         |
| `sharing_level` | `authenticated` |
| `sharing_level` | `public`        |

## codersdk.WorkspaceAppHealth

```json
"disabled"
```

### Properties

#### Enumerated Values

| Value          |
| -------------- |
| `disabled`     |
| `initializing` |
| `healthy`      |
| `unhealthy`    |

## codersdk.WorkspaceAppSharingLevel

```json
"owner"
```

### Properties

#### Enumerated Values

| Value           |
| --------------- |
| `owner`         |
| `authenticated` |
| `public`        |

## codersdk.WorkspaceBuild

```json
{
  "build_number": 0,
  "created_at": "2019-08-24T14:15:22Z",
  "daily_cost": 0,
  "deadline": "2019-08-24T14:15:22Z",
  "id": "497f6eca-6276-4993-bfeb-53cbbbba6f08",
  "initiator_id": "06588898-9a84-4b35-ba8f-f9cbd64946f3",
  "initiator_name": "string",
  "job": {
    "canceled_at": "2019-08-24T14:15:22Z",
    "completed_at": "2019-08-24T14:15:22Z",
    "created_at": "2019-08-24T14:15:22Z",
    "error": "string",
    "error_code": "MISSING_TEMPLATE_PARAMETER",
    "file_id": "8a0cfb4f-ddc9-436d-91bb-75133c583767",
    "id": "497f6eca-6276-4993-bfeb-53cbbbba6f08",
    "started_at": "2019-08-24T14:15:22Z",
    "status": "pending",
    "tags": {
      "property1": "string",
      "property2": "string"
    },
    "worker_id": "ae5fa6f7-c55b-40c1-b40a-b36ac467652b"
  },
  "max_deadline": "2019-08-24T14:15:22Z",
  "reason": "initiator",
  "resources": [
    {
      "agents": [
        {
          "apps": [
            {
              "command": "string",
              "display_name": "string",
              "external": true,
              "health": "disabled",
              "healthcheck": {
                "interval": 0,
                "threshold": 0,
                "url": "string"
              },
              "icon": "string",
              "id": "497f6eca-6276-4993-bfeb-53cbbbba6f08",
              "sharing_level": "owner",
              "slug": "string",
              "subdomain": true,
              "url": "string"
            }
          ],
          "architecture": "string",
          "connection_timeout_seconds": 0,
          "created_at": "2019-08-24T14:15:22Z",
          "directory": "string",
          "disconnected_at": "2019-08-24T14:15:22Z",
          "environment_variables": {
            "property1": "string",
            "property2": "string"
          },
          "expanded_directory": "string",
          "first_connected_at": "2019-08-24T14:15:22Z",
          "id": "497f6eca-6276-4993-bfeb-53cbbbba6f08",
          "instance_id": "string",
          "last_connected_at": "2019-08-24T14:15:22Z",
          "latency": {
            "property1": {
              "latency_ms": 0,
              "preferred": true
            },
            "property2": {
              "latency_ms": 0,
              "preferred": true
            }
          },
          "lifecycle_state": "created",
          "login_before_ready": true,
          "metadata": [
            {
              "collectedAt": "string",
              "error": "string",
              "key": "string",
              "value": "string"
            }
          ],
          "name": "string",
          "operating_system": "string",
          "resource_id": "4d5215ed-38bb-48ed-879a-fdb9ca58522f",
          "shutdown_script": "string",
          "shutdown_script_timeout_seconds": 0,
          "startup_logs_length": 0,
          "startup_logs_overflowed": true,
          "startup_script": "string",
          "startup_script_timeout_seconds": 0,
          "status": "connecting",
          "troubleshooting_url": "string",
          "updated_at": "2019-08-24T14:15:22Z",
          "version": "string"
        }
      ],
      "created_at": "2019-08-24T14:15:22Z",
      "daily_cost": 0,
      "hide": true,
      "icon": "string",
      "id": "497f6eca-6276-4993-bfeb-53cbbbba6f08",
      "job_id": "453bd7d7-5355-4d6d-a38e-d9e7eb218c3f",
      "metadata": [
        {
          "key": "string",
          "sensitive": true,
          "value": "string"
        }
      ],
      "name": "string",
      "type": "string",
      "workspace_transition": "start"
    }
  ],
  "status": "pending",
  "template_version_id": "0ba39c92-1f1b-4c32-aa3e-9925d7713eb1",
  "template_version_name": "string",
  "transition": "start",
  "updated_at": "2019-08-24T14:15:22Z",
  "workspace_id": "0967198e-ec7b-4c6b-b4d3-f71244cadbe9",
  "workspace_name": "string",
  "workspace_owner_id": "e7078695-5279-4c86-8774-3ac2367a2fc7",
  "workspace_owner_name": "string"
}
```

### Properties

| Name                    | Type                                                              | Required | Restrictions | Description |
| ----------------------- | ----------------------------------------------------------------- | -------- | ------------ | ----------- |
| `build_number`          | integer                                                           | false    |              |             |
| `created_at`            | string                                                            | false    |              |             |
| `daily_cost`            | integer                                                           | false    |              |             |
| `deadline`              | string                                                            | false    |              |             |
| `id`                    | string                                                            | false    |              |             |
| `initiator_id`          | string                                                            | false    |              |             |
| `initiator_name`        | string                                                            | false    |              |             |
| `job`                   | [codersdk.ProvisionerJob](#codersdkprovisionerjob)                | false    |              |             |
| `max_deadline`          | string                                                            | false    |              |             |
| `reason`                | [codersdk.BuildReason](#codersdkbuildreason)                      | false    |              |             |
| `resources`             | array of [codersdk.WorkspaceResource](#codersdkworkspaceresource) | false    |              |             |
| `status`                | [codersdk.WorkspaceStatus](#codersdkworkspacestatus)              | false    |              |             |
| `template_version_id`   | string                                                            | false    |              |             |
| `template_version_name` | string                                                            | false    |              |             |
| `transition`            | [codersdk.WorkspaceTransition](#codersdkworkspacetransition)      | false    |              |             |
| `updated_at`            | string                                                            | false    |              |             |
| `workspace_id`          | string                                                            | false    |              |             |
| `workspace_name`        | string                                                            | false    |              |             |
| `workspace_owner_id`    | string                                                            | false    |              |             |
| `workspace_owner_name`  | string                                                            | false    |              |             |

#### Enumerated Values

| Property     | Value       |
| ------------ | ----------- |
| `reason`     | `initiator` |
| `reason`     | `autostart` |
| `reason`     | `autostop`  |
| `status`     | `pending`   |
| `status`     | `starting`  |
| `status`     | `running`   |
| `status`     | `stopping`  |
| `status`     | `stopped`   |
| `status`     | `failed`    |
| `status`     | `canceling` |
| `status`     | `canceled`  |
| `status`     | `deleting`  |
| `status`     | `deleted`   |
| `transition` | `start`     |
| `transition` | `stop`      |
| `transition` | `delete`    |

## codersdk.WorkspaceBuildParameter

```json
{
  "name": "string",
  "value": "string"
}
```

### Properties

| Name    | Type   | Required | Restrictions | Description |
| ------- | ------ | -------- | ------------ | ----------- |
| `name`  | string | false    |              |             |
| `value` | string | false    |              |             |

## codersdk.WorkspaceConnectionLatencyMS

```json
{
  "p50": 0,
  "p95": 0
}
```

### Properties

| Name  | Type   | Required | Restrictions | Description |
| ----- | ------ | -------- | ------------ | ----------- |
| `p50` | number | false    |              |             |
| `p95` | number | false    |              |             |

## codersdk.WorkspaceDeploymentStats

```json
{
  "building": 0,
  "connection_latency_ms": {
    "p50": 0,
    "p95": 0
  },
  "failed": 0,
  "pending": 0,
  "running": 0,
  "rx_bytes": 0,
  "stopped": 0,
  "tx_bytes": 0
}
```

### Properties

| Name                    | Type                                                                           | Required | Restrictions | Description |
| ----------------------- | ------------------------------------------------------------------------------ | -------- | ------------ | ----------- |
| `building`              | integer                                                                        | false    |              |             |
| `connection_latency_ms` | [codersdk.WorkspaceConnectionLatencyMS](#codersdkworkspaceconnectionlatencyms) | false    |              |             |
| `failed`                | integer                                                                        | false    |              |             |
| `pending`               | integer                                                                        | false    |              |             |
| `running`               | integer                                                                        | false    |              |             |
| `rx_bytes`              | integer                                                                        | false    |              |             |
| `stopped`               | integer                                                                        | false    |              |             |
| `tx_bytes`              | integer                                                                        | false    |              |             |

## codersdk.WorkspaceQuota

```json
{
  "budget": 0,
  "credits_consumed": 0
}
```

### Properties

| Name               | Type    | Required | Restrictions | Description |
| ------------------ | ------- | -------- | ------------ | ----------- |
| `budget`           | integer | false    |              |             |
| `credits_consumed` | integer | false    |              |             |

## codersdk.WorkspaceResource

```json
{
  "agents": [
    {
      "apps": [
        {
          "command": "string",
          "display_name": "string",
          "external": true,
          "health": "disabled",
          "healthcheck": {
            "interval": 0,
            "threshold": 0,
            "url": "string"
          },
          "icon": "string",
          "id": "497f6eca-6276-4993-bfeb-53cbbbba6f08",
          "sharing_level": "owner",
          "slug": "string",
          "subdomain": true,
          "url": "string"
        }
      ],
      "architecture": "string",
      "connection_timeout_seconds": 0,
      "created_at": "2019-08-24T14:15:22Z",
      "directory": "string",
      "disconnected_at": "2019-08-24T14:15:22Z",
      "environment_variables": {
        "property1": "string",
        "property2": "string"
      },
      "expanded_directory": "string",
      "first_connected_at": "2019-08-24T14:15:22Z",
      "id": "497f6eca-6276-4993-bfeb-53cbbbba6f08",
      "instance_id": "string",
      "last_connected_at": "2019-08-24T14:15:22Z",
      "latency": {
        "property1": {
          "latency_ms": 0,
          "preferred": true
        },
        "property2": {
          "latency_ms": 0,
          "preferred": true
        }
      },
      "lifecycle_state": "created",
      "login_before_ready": true,
      "metadata": [
        {
          "collectedAt": "string",
          "error": "string",
          "key": "string",
          "value": "string"
        }
      ],
      "name": "string",
      "operating_system": "string",
      "resource_id": "4d5215ed-38bb-48ed-879a-fdb9ca58522f",
      "shutdown_script": "string",
      "shutdown_script_timeout_seconds": 0,
      "startup_logs_length": 0,
      "startup_logs_overflowed": true,
      "startup_script": "string",
      "startup_script_timeout_seconds": 0,
      "status": "connecting",
      "troubleshooting_url": "string",
      "updated_at": "2019-08-24T14:15:22Z",
      "version": "string"
    }
  ],
  "created_at": "2019-08-24T14:15:22Z",
  "daily_cost": 0,
  "hide": true,
  "icon": "string",
  "id": "497f6eca-6276-4993-bfeb-53cbbbba6f08",
  "job_id": "453bd7d7-5355-4d6d-a38e-d9e7eb218c3f",
  "metadata": [
    {
      "key": "string",
      "sensitive": true,
      "value": "string"
    }
  ],
  "name": "string",
  "type": "string",
  "workspace_transition": "start"
}
```

### Properties

| Name                   | Type                                                                              | Required | Restrictions | Description |
| ---------------------- | --------------------------------------------------------------------------------- | -------- | ------------ | ----------- |
| `agents`               | array of [codersdk.WorkspaceAgent](#codersdkworkspaceagent)                       | false    |              |             |
| `created_at`           | string                                                                            | false    |              |             |
| `daily_cost`           | integer                                                                           | false    |              |             |
| `hide`                 | boolean                                                                           | false    |              |             |
| `icon`                 | string                                                                            | false    |              |             |
| `id`                   | string                                                                            | false    |              |             |
| `job_id`               | string                                                                            | false    |              |             |
| `metadata`             | array of [codersdk.WorkspaceResourceMetadata](#codersdkworkspaceresourcemetadata) | false    |              |             |
| `name`                 | string                                                                            | false    |              |             |
| `type`                 | string                                                                            | false    |              |             |
| `workspace_transition` | [codersdk.WorkspaceTransition](#codersdkworkspacetransition)                      | false    |              |             |

#### Enumerated Values

| Property               | Value    |
| ---------------------- | -------- |
| `workspace_transition` | `start`  |
| `workspace_transition` | `stop`   |
| `workspace_transition` | `delete` |

## codersdk.WorkspaceResourceMetadata

```json
{
  "key": "string",
  "sensitive": true,
  "value": "string"
}
```

### Properties

| Name        | Type    | Required | Restrictions | Description |
| ----------- | ------- | -------- | ------------ | ----------- |
| `key`       | string  | false    |              |             |
| `sensitive` | boolean | false    |              |             |
| `value`     | string  | false    |              |             |

## codersdk.WorkspaceStatus

```json
"pending"
```

### Properties

#### Enumerated Values

| Value       |
| ----------- |
| `pending`   |
| `starting`  |
| `running`   |
| `stopping`  |
| `stopped`   |
| `failed`    |
| `canceling` |
| `canceled`  |
| `deleting`  |
| `deleted`   |

## codersdk.WorkspaceTransition

```json
"start"
```

### Properties

#### Enumerated Values

| Value    |
| -------- |
| `start`  |
| `stop`   |
| `delete` |

## codersdk.WorkspacesResponse

```json
{
  "count": 0,
  "workspaces": [
    {
      "autostart_schedule": "string",
      "created_at": "2019-08-24T14:15:22Z",
      "id": "497f6eca-6276-4993-bfeb-53cbbbba6f08",
      "last_used_at": "2019-08-24T14:15:22Z",
      "latest_build": {
        "build_number": 0,
        "created_at": "2019-08-24T14:15:22Z",
        "daily_cost": 0,
        "deadline": "2019-08-24T14:15:22Z",
        "id": "497f6eca-6276-4993-bfeb-53cbbbba6f08",
        "initiator_id": "06588898-9a84-4b35-ba8f-f9cbd64946f3",
        "initiator_name": "string",
        "job": {
          "canceled_at": "2019-08-24T14:15:22Z",
          "completed_at": "2019-08-24T14:15:22Z",
          "created_at": "2019-08-24T14:15:22Z",
          "error": "string",
          "error_code": "MISSING_TEMPLATE_PARAMETER",
          "file_id": "8a0cfb4f-ddc9-436d-91bb-75133c583767",
          "id": "497f6eca-6276-4993-bfeb-53cbbbba6f08",
          "started_at": "2019-08-24T14:15:22Z",
          "status": "pending",
          "tags": {
            "property1": "string",
            "property2": "string"
          },
          "worker_id": "ae5fa6f7-c55b-40c1-b40a-b36ac467652b"
        },
        "max_deadline": "2019-08-24T14:15:22Z",
        "reason": "initiator",
        "resources": [
          {
            "agents": [
              {
                "apps": [
                  {
                    "command": "string",
                    "display_name": "string",
                    "external": true,
                    "health": "disabled",
                    "healthcheck": {},
                    "icon": "string",
                    "id": "497f6eca-6276-4993-bfeb-53cbbbba6f08",
                    "sharing_level": "owner",
                    "slug": "string",
                    "subdomain": true,
                    "url": "string"
                  }
                ],
                "architecture": "string",
                "connection_timeout_seconds": 0,
                "created_at": "2019-08-24T14:15:22Z",
                "directory": "string",
                "disconnected_at": "2019-08-24T14:15:22Z",
                "environment_variables": {
                  "property1": "string",
                  "property2": "string"
                },
                "expanded_directory": "string",
                "first_connected_at": "2019-08-24T14:15:22Z",
                "id": "497f6eca-6276-4993-bfeb-53cbbbba6f08",
                "instance_id": "string",
                "last_connected_at": "2019-08-24T14:15:22Z",
                "latency": {
                  "property1": {
                    "latency_ms": 0,
                    "preferred": true
                  },
                  "property2": {
                    "latency_ms": 0,
                    "preferred": true
                  }
                },
                "lifecycle_state": "created",
                "login_before_ready": true,
                "metadata": [
                  {
                    "collectedAt": "string",
                    "error": "string",
                    "key": "string",
                    "value": "string"
                  }
                ],
                "name": "string",
                "operating_system": "string",
                "resource_id": "4d5215ed-38bb-48ed-879a-fdb9ca58522f",
                "shutdown_script": "string",
                "shutdown_script_timeout_seconds": 0,
                "startup_logs_length": 0,
                "startup_logs_overflowed": true,
                "startup_script": "string",
                "startup_script_timeout_seconds": 0,
                "status": "connecting",
                "troubleshooting_url": "string",
                "updated_at": "2019-08-24T14:15:22Z",
                "version": "string"
              }
            ],
            "created_at": "2019-08-24T14:15:22Z",
            "daily_cost": 0,
            "hide": true,
            "icon": "string",
            "id": "497f6eca-6276-4993-bfeb-53cbbbba6f08",
            "job_id": "453bd7d7-5355-4d6d-a38e-d9e7eb218c3f",
            "metadata": [
              {
                "key": "string",
                "sensitive": true,
                "value": "string"
              }
            ],
            "name": "string",
            "type": "string",
            "workspace_transition": "start"
          }
        ],
        "status": "pending",
        "template_version_id": "0ba39c92-1f1b-4c32-aa3e-9925d7713eb1",
        "template_version_name": "string",
        "transition": "start",
        "updated_at": "2019-08-24T14:15:22Z",
        "workspace_id": "0967198e-ec7b-4c6b-b4d3-f71244cadbe9",
        "workspace_name": "string",
        "workspace_owner_id": "e7078695-5279-4c86-8774-3ac2367a2fc7",
        "workspace_owner_name": "string"
      },
      "name": "string",
      "organization_id": "7c60d51f-b44e-4682-87d6-449835ea4de6",
      "outdated": true,
      "owner_id": "8826ee2e-7933-4665-aef2-2393f84a0d05",
      "owner_name": "string",
      "template_allow_user_cancel_workspace_jobs": true,
      "template_display_name": "string",
      "template_icon": "string",
      "template_id": "c6d67e98-83ea-49f0-8812-e4abae2b68bc",
      "template_name": "string",
      "ttl_ms": 0,
      "updated_at": "2019-08-24T14:15:22Z"
    }
  ]
}
```

### Properties

| Name         | Type                                              | Required | Restrictions | Description |
| ------------ | ------------------------------------------------- | -------- | ------------ | ----------- |
| `count`      | integer                                           | false    |              |             |
| `workspaces` | array of [codersdk.Workspace](#codersdkworkspace) | false    |              |             |

## database.ParameterDestinationScheme

```json
"none"
```

### Properties

#### Enumerated Values

| Value                  |
| ---------------------- |
| `none`                 |
| `environment_variable` |
| `provisioner_variable` |

## database.ParameterScope

```json
"template"
```

### Properties

#### Enumerated Values

| Value        |
| ------------ |
| `template`   |
| `import_job` |
| `workspace`  |

## database.ParameterSourceScheme

```json
"none"
```

### Properties

#### Enumerated Values

| Value  |
| ------ |
| `none` |
| `data` |

## parameter.ComputedValue

```json
{
  "created_at": "string",
  "default_source_value": true,
  "destination_scheme": "none",
  "id": "string",
  "name": "string",
  "schema_id": "string",
  "scope": "template",
  "scope_id": "string",
  "source_scheme": "none",
  "source_value": "string",
  "updated_at": "string"
}
```

### Properties

| Name                   | Type                                                                       | Required | Restrictions | Description |
| ---------------------- | -------------------------------------------------------------------------- | -------- | ------------ | ----------- |
| `created_at`           | string                                                                     | false    |              |             |
| `default_source_value` | boolean                                                                    | false    |              |             |
| `destination_scheme`   | [database.ParameterDestinationScheme](#databaseparameterdestinationscheme) | false    |              |             |
| `id`                   | string                                                                     | false    |              |             |
| `name`                 | string                                                                     | false    |              |             |
| `schema_id`            | string                                                                     | false    |              |             |
| `scope`                | [database.ParameterScope](#databaseparameterscope)                         | false    |              |             |
| `scope_id`             | string                                                                     | false    |              |             |
| `source_scheme`        | [database.ParameterSourceScheme](#databaseparametersourcescheme)           | false    |              |             |
| `source_value`         | string                                                                     | false    |              |             |
| `updated_at`           | string                                                                     | false    |              |             |

## sql.NullTime

```json
{
  "time": "string",
  "valid": true
}
```

### Properties

| Name    | Type    | Required | Restrictions | Description                       |
| ------- | ------- | -------- | ------------ | --------------------------------- |
| `time`  | string  | false    |              |                                   |
| `valid` | boolean | false    |              | Valid is true if Time is not NULL |

## tailcfg.DERPMap

```json
{
  "omitDefaultRegions": true,
  "regions": {
    "property1": {
      "avoid": true,
      "embeddedRelay": true,
      "nodes": [
        {
          "certName": "string",
          "derpport": 0,
          "forceHTTP": true,
          "hostName": "string",
          "insecureForTests": true,
          "ipv4": "string",
          "ipv6": "string",
          "name": "string",
          "regionID": 0,
          "stunonly": true,
          "stunport": 0,
          "stuntestIP": "string"
        }
      ],
      "regionCode": "string",
      "regionID": 0,
      "regionName": "string"
    },
    "property2": {
      "avoid": true,
      "embeddedRelay": true,
      "nodes": [
        {
          "certName": "string",
          "derpport": 0,
          "forceHTTP": true,
          "hostName": "string",
          "insecureForTests": true,
          "ipv4": "string",
          "ipv6": "string",
          "name": "string",
          "regionID": 0,
          "stunonly": true,
          "stunport": 0,
          "stuntestIP": "string"
        }
      ],
      "regionCode": "string",
      "regionID": 0,
      "regionName": "string"
    }
  }
}
```

### Properties

| Name                 | Type    | Required | Restrictions | Description                                                                                                                                                                    |
| -------------------- | ------- | -------- | ------------ | ------------------------------------------------------------------------------------------------------------------------------------------------------------------------------ |
| `omitDefaultRegions` | boolean | false    |              | Omitdefaultregions specifies to not use Tailscale's DERP servers, and only use those specified in this DERPMap. If there are none set outside of the defaults, this is a noop. |
| `regions`            | object  | false    |              | Regions is the set of geographic regions running DERP node(s).                                                                                                                 |

It's keyed by the DERPRegion.RegionID.
The numbers are not necessarily contiguous.|
|» `[any property]`|[tailcfg.DERPRegion](#tailcfgderpregion)|false|||

## tailcfg.DERPNode

```json
{
  "certName": "string",
  "derpport": 0,
  "forceHTTP": true,
  "hostName": "string",
  "insecureForTests": true,
  "ipv4": "string",
  "ipv6": "string",
  "name": "string",
  "regionID": 0,
  "stunonly": true,
  "stunport": 0,
  "stuntestIP": "string"
}
```

### Properties

| Name                                                                                                                  | Type    | Required | Restrictions | Description                                                                                                                                                                                                                                                       |
| --------------------------------------------------------------------------------------------------------------------- | ------- | -------- | ------------ | ----------------------------------------------------------------------------------------------------------------------------------------------------------------------------------------------------------------------------------------------------------------- |
| `certName`                                                                                                            | string  | false    |              | Certname optionally specifies the expected TLS cert common name. If empty, HostName is used. If CertName is non-empty, HostName is only used for the TCP dial (if IPv4/IPv6 are not present) + TLS ClientHello.                                                   |
| `derpport`                                                                                                            | integer | false    |              | Derpport optionally provides an alternate TLS port number for the DERP HTTPS server.                                                                                                                                                                              |
| If zero, 443 is used.                                                                                                 |
| `forceHTTP`                                                                                                           | boolean | false    |              | Forcehttp is used by unit tests to force HTTP. It should not be set by users.                                                                                                                                                                                     |
| `hostName`                                                                                                            | string  | false    |              | Hostname is the DERP node's hostname.                                                                                                                                                                                                                             |
| It is required but need not be unique; multiple nodes may have the same HostName but vary in configuration otherwise. |
| `insecureForTests`                                                                                                    | boolean | false    |              | Insecurefortests is used by unit tests to disable TLS verification. It should not be set by users.                                                                                                                                                                |
| `ipv4`                                                                                                                | string  | false    |              | Ipv4 optionally forces an IPv4 address to use, instead of using DNS. If empty, A record(s) from DNS lookups of HostName are used. If the string is not an IPv4 address, IPv4 is not used; the conventional string to disable IPv4 (and not use DNS) is "none".    |
| `ipv6`                                                                                                                | string  | false    |              | Ipv6 optionally forces an IPv6 address to use, instead of using DNS. If empty, AAAA record(s) from DNS lookups of HostName are used. If the string is not an IPv6 address, IPv6 is not used; the conventional string to disable IPv6 (and not use DNS) is "none". |
| `name`                                                                                                                | string  | false    |              | Name is a unique node name (across all regions). It is not a host name. It's typically of the form "1b", "2a", "3b", etc. (region ID + suffix within that region)                                                                                                 |
| `regionID`                                                                                                            | integer | false    |              | Regionid is the RegionID of the DERPRegion that this node is running in.                                                                                                                                                                                          |
| `stunonly`                                                                                                            | boolean | false    |              | Stunonly marks a node as only a STUN server and not a DERP server.                                                                                                                                                                                                |
| `stunport`                                                                                                            | integer | false    |              | Port optionally specifies a STUN port to use. Zero means 3478. To disable STUN on this node, use -1.                                                                                                                                                              |
| `stuntestIP`                                                                                                          | string  | false    |              | Stuntestip is used in tests to override the STUN server's IP. If empty, it's assumed to be the same as the DERP server.                                                                                                                                           |

## tailcfg.DERPRegion

```json
{
  "avoid": true,
  "embeddedRelay": true,
  "nodes": [
    {
      "certName": "string",
      "derpport": 0,
      "forceHTTP": true,
      "hostName": "string",
      "insecureForTests": true,
      "ipv4": "string",
      "ipv6": "string",
      "name": "string",
      "regionID": 0,
      "stunonly": true,
      "stunport": 0,
      "stuntestIP": "string"
    }
  ],
  "regionCode": "string",
  "regionID": 0,
  "regionName": "string"
}
```

### Properties

| Name                                                                                                                                                                                                                                                                                                        | Type                                          | Required | Restrictions | Description                                                                                                                                                                                                                                        |
| ----------------------------------------------------------------------------------------------------------------------------------------------------------------------------------------------------------------------------------------------------------------------------------------------------------- | --------------------------------------------- | -------- | ------------ | -------------------------------------------------------------------------------------------------------------------------------------------------------------------------------------------------------------------------------------------------- |
| `avoid`                                                                                                                                                                                                                                                                                                     | boolean                                       | false    |              | Avoid is whether the client should avoid picking this as its home region. The region should only be used if a peer is there. Clients already using this region as their home should migrate away to a new region without Avoid set.                |
| `embeddedRelay`                                                                                                                                                                                                                                                                                             | boolean                                       | false    |              | Embeddedrelay is true when the region is bundled with the Coder control plane.                                                                                                                                                                     |
| `nodes`                                                                                                                                                                                                                                                                                                     | array of [tailcfg.DERPNode](#tailcfgderpnode) | false    |              | Nodes are the DERP nodes running in this region, in priority order for the current client. Client TLS connections should ideally only go to the first entry (falling back to the second if necessary). STUN packets should go to the first 1 or 2. |
| If nodes within a region route packets amongst themselves, but not to other regions. That said, each user/domain should get a the same preferred node order, so if all nodes for a user/network pick the first one (as they should, when things are healthy), the inter-cluster routing is minimal to zero. |
| `regionCode`                                                                                                                                                                                                                                                                                                | string                                        | false    |              | Regioncode is a short name for the region. It's usually a popular city or airport code in the region: "nyc", "sf", "sin", "fra", etc.                                                                                                              |
| `regionID`                                                                                                                                                                                                                                                                                                  | integer                                       | false    |              | Regionid is a unique integer for a geographic region.                                                                                                                                                                                              |

It corresponds to the legacy derpN.tailscale.com hostnames used by older clients. (Older clients will continue to resolve derpN.tailscale.com when contacting peers, rather than use the server-provided DERPMap)
RegionIDs must be non-zero, positive, and guaranteed to fit in a JavaScript number.
RegionIDs in range 900-999 are reserved for end users to run their own DERP nodes.|
|`regionName`|string|false||Regionname is a long English name for the region: "New York City", "San Francisco", "Singapore", "Frankfurt", etc.|

## url.Userinfo

```json
{}
```

### Properties

_None_<|MERGE_RESOLUTION|>--- conflicted
+++ resolved
@@ -169,19 +169,20 @@
     }
   },
   "directory": "string",
-  "dynamic_metadata": [
-    {
-      "cmd": ["string"],
-      "interval": 0,
-      "key": "string",
-      "timeout": 0
-    }
-  ],
   "environment_variables": {
     "property1": "string",
     "property2": "string"
   },
   "git_auth_configs": 0,
+  "metadata": [
+    {
+      "display_name": "string",
+      "interval": 0,
+      "key": "string",
+      "script": "string",
+      "timeout": 0
+    }
+  ],
   "motd_file": "string",
   "shutdown_script": "string",
   "shutdown_script_timeout": 0,
@@ -193,41 +194,21 @@
 
 ### Properties
 
-| Name                      | Type                                                                  | Required | Restrictions | Description                                                                                                                                                |
-| ------------------------- | --------------------------------------------------------------------- | -------- | ------------ | ---------------------------------------------------------------------------------------------------------------------------------------------------------- |
-| `apps`                    | array of [codersdk.WorkspaceApp](#codersdkworkspaceapp)               | false    |              |                                                                                                                                                            |
-| `derpmap`                 | [tailcfg.DERPMap](#tailcfgderpmap)                                    | false    |              |                                                                                                                                                            |
-| `directory`               | string                                                                | false    |              |                                                                                                                                                            |
-| `dynamic_metadata`        | array of [agentsdk.MetadataDescription](#agentsdkmetadatadescription) | false    |              |                                                                                                                                                            |
-| `environment_variables`   | object                                                                | false    |              |                                                                                                                                                            |
-| » `[any property]`        | string                                                                | false    |              |                                                                                                                                                            |
-| `git_auth_configs`        | integer                                                               | false    |              | Git auth configs stores the number of Git configurations the Coder deployment has. If this number is >0, we set up special configuration in the workspace. |
-| `motd_file`               | string                                                                | false    |              |                                                                                                                                                            |
-| `shutdown_script`         | string                                                                | false    |              |                                                                                                                                                            |
-| `shutdown_script_timeout` | integer                                                               | false    |              |                                                                                                                                                            |
-| `startup_script`          | string                                                                | false    |              |                                                                                                                                                            |
-| `startup_script_timeout`  | integer                                                               | false    |              |                                                                                                                                                            |
-| `vscode_port_proxy_uri`   | string                                                                | false    |              |                                                                                                                                                            |
-
-## agentsdk.MetadataDescription
-
-```json
-{
-  "cmd": ["string"],
-  "interval": 0,
-  "key": "string",
-  "timeout": 0
-}
-```
-
-### Properties
-
-| Name       | Type            | Required | Restrictions | Description |
-| ---------- | --------------- | -------- | ------------ | ----------- |
-| `cmd`      | array of string | false    |              |             |
-| `interval` | integer         | false    |              |             |
-| `key`      | string          | false    |              |             |
-| `timeout`  | integer         | false    |              |             |
+| Name                      | Type                                                                                              | Required | Restrictions | Description                                                                                                                                                |
+| ------------------------- | ------------------------------------------------------------------------------------------------- | -------- | ------------ | ---------------------------------------------------------------------------------------------------------------------------------------------------------- |
+| `apps`                    | array of [codersdk.WorkspaceApp](#codersdkworkspaceapp)                                           | false    |              |                                                                                                                                                            |
+| `derpmap`                 | [tailcfg.DERPMap](#tailcfgderpmap)                                                                | false    |              |                                                                                                                                                            |
+| `directory`               | string                                                                                            | false    |              |                                                                                                                                                            |
+| `environment_variables`   | object                                                                                            | false    |              |                                                                                                                                                            |
+| » `[any property]`        | string                                                                                            | false    |              |                                                                                                                                                            |
+| `git_auth_configs`        | integer                                                                                           | false    |              | Git auth configs stores the number of Git configurations the Coder deployment has. If this number is >0, we set up special configuration in the workspace. |
+| `metadata`                | array of [codersdk.WorkspaceAgentMetadataDescription](#codersdkworkspaceagentmetadatadescription) | false    |              |                                                                                                                                                            |
+| `motd_file`               | string                                                                                            | false    |              |                                                                                                                                                            |
+| `shutdown_script`         | string                                                                                            | false    |              |                                                                                                                                                            |
+| `shutdown_script_timeout` | integer                                                                                           | false    |              |                                                                                                                                                            |
+| `startup_script`          | string                                                                                            | false    |              |                                                                                                                                                            |
+| `startup_script_timeout`  | integer                                                                                           | false    |              |                                                                                                                                                            |
+| `vscode_port_proxy_uri`   | string                                                                                            | false    |              |                                                                                                                                                            |
 
 ## agentsdk.PatchStartupLogs
 
@@ -284,21 +265,21 @@
 
 ```json
 {
-  "collectedAt": "string",
+  "age": 0,
+  "collected_at": "2019-08-24T14:15:22Z",
   "error": "string",
-  "key": "string",
   "value": "string"
 }
 ```
 
 ### Properties
 
-| Name          | Type   | Required | Restrictions | Description |
-| ------------- | ------ | -------- | ------------ | ----------- |
-| `collectedAt` | string | false    |              |             |
-| `error`       | string | false    |              |             |
-| `key`         | string | false    |              |             |
-| `value`       | string | false    |              |             |
+| Name           | Type    | Required | Restrictions | Description                                                                                                                             |
+| -------------- | ------- | -------- | ------------ | --------------------------------------------------------------------------------------------------------------------------------------- |
+| `age`          | integer | false    |              | Age is the number of seconds since the metadata was collected. It is provided in addition to CollectedAt to protect against clock skew. |
+| `collected_at` | string  | false    |              |                                                                                                                                         |
+| `error`        | string  | false    |              |                                                                                                                                         |
+| `value`        | string  | false    |              |                                                                                                                                         |
 
 ## agentsdk.PostStartupRequest
 
@@ -4400,14 +4381,6 @@
             },
             "lifecycle_state": "created",
             "login_before_ready": true,
-            "metadata": [
-              {
-                "collectedAt": "string",
-                "error": "string",
-                "key": "string",
-                "value": "string"
-              }
-            ],
             "name": "string",
             "operating_system": "string",
             "resource_id": "4d5215ed-38bb-48ed-879a-fdb9ca58522f",
@@ -4537,14 +4510,6 @@
   },
   "lifecycle_state": "created",
   "login_before_ready": true,
-  "metadata": [
-    {
-      "collectedAt": "string",
-      "error": "string",
-      "key": "string",
-      "value": "string"
-    }
-  ],
   "name": "string",
   "operating_system": "string",
   "resource_id": "4d5215ed-38bb-48ed-879a-fdb9ca58522f",
@@ -4563,39 +4528,6 @@
 
 ### Properties
 
-<<<<<<< HEAD
-| Name                              | Type                                                                                    | Required | Restrictions | Description                                                                                                                                                                                                |
-| --------------------------------- | --------------------------------------------------------------------------------------- | -------- | ------------ | ---------------------------------------------------------------------------------------------------------------------------------------------------------------------------------------------------------- |
-| `apps`                            | array of [codersdk.WorkspaceApp](#codersdkworkspaceapp)                                 | false    |              |                                                                                                                                                                                                            |
-| `architecture`                    | string                                                                                  | false    |              |                                                                                                                                                                                                            |
-| `connection_timeout_seconds`      | integer                                                                                 | false    |              |                                                                                                                                                                                                            |
-| `created_at`                      | string                                                                                  | false    |              |                                                                                                                                                                                                            |
-| `directory`                       | string                                                                                  | false    |              |                                                                                                                                                                                                            |
-| `disconnected_at`                 | string                                                                                  | false    |              |                                                                                                                                                                                                            |
-| `environment_variables`           | object                                                                                  | false    |              |                                                                                                                                                                                                            |
-| » `[any property]`                | string                                                                                  | false    |              |                                                                                                                                                                                                            |
-| `expanded_directory`              | string                                                                                  | false    |              |                                                                                                                                                                                                            |
-| `first_connected_at`              | string                                                                                  | false    |              |                                                                                                                                                                                                            |
-| `id`                              | string                                                                                  | false    |              |                                                                                                                                                                                                            |
-| `instance_id`                     | string                                                                                  | false    |              |                                                                                                                                                                                                            |
-| `last_connected_at`               | string                                                                                  | false    |              |                                                                                                                                                                                                            |
-| `latency`                         | object                                                                                  | false    |              | Latency is mapped by region name (e.g. "New York City", "Seattle").                                                                                                                                        |
-| » `[any property]`                | [codersdk.DERPRegion](#codersdkderpregion)                                              | false    |              |                                                                                                                                                                                                            |
-| `lifecycle_state`                 | [codersdk.WorkspaceAgentLifecycle](#codersdkworkspaceagentlifecycle)                    | false    |              |                                                                                                                                                                                                            |
-| `login_before_ready`              | boolean                                                                                 | false    |              | Login before ready if true, the agent will delay logins until it is ready (e.g. executing startup script has ended).                                                                                       |
-| `metadata`                        | array of [codersdk.WorkspaceAgentMetadataResult](#codersdkworkspaceagentmetadataresult) | false    |              |                                                                                                                                                                                                            |
-| `name`                            | string                                                                                  | false    |              |                                                                                                                                                                                                            |
-| `operating_system`                | string                                                                                  | false    |              |                                                                                                                                                                                                            |
-| `resource_id`                     | string                                                                                  | false    |              |                                                                                                                                                                                                            |
-| `shutdown_script`                 | string                                                                                  | false    |              |                                                                                                                                                                                                            |
-| `shutdown_script_timeout_seconds` | integer                                                                                 | false    |              |                                                                                                                                                                                                            |
-| `startup_script`                  | string                                                                                  | false    |              |                                                                                                                                                                                                            |
-| `startup_script_timeout_seconds`  | integer                                                                                 | false    |              | Startup script timeout seconds is the number of seconds to wait for the startup script to complete. If the script does not complete within this time, the agent lifecycle will be marked as start_timeout. |
-| `status`                          | [codersdk.WorkspaceAgentStatus](#codersdkworkspaceagentstatus)                          | false    |              |                                                                                                                                                                                                            |
-| `troubleshooting_url`             | string                                                                                  | false    |              |                                                                                                                                                                                                            |
-| `updated_at`                      | string                                                                                  | false    |              |                                                                                                                                                                                                            |
-| `version`                         | string                                                                                  | false    |              |                                                                                                                                                                                                            |
-=======
 | Name                              | Type                                                                 | Required | Restrictions | Description                                                                                                                                                                                                |
 | --------------------------------- | -------------------------------------------------------------------- | -------- | ------------ | ---------------------------------------------------------------------------------------------------------------------------------------------------------------------------------------------------------- |
 | `apps`                            | array of [codersdk.WorkspaceApp](#codersdkworkspaceapp)              | false    |              |                                                                                                                                                                                                            |
@@ -4628,7 +4560,6 @@
 | `troubleshooting_url`             | string                                                               | false    |              |                                                                                                                                                                                                            |
 | `updated_at`                      | string                                                               | false    |              |                                                                                                                                                                                                            |
 | `version`                         | string                                                               | false    |              |                                                                                                                                                                                                            |
->>>>>>> 98227453
 
 ## codersdk.WorkspaceAgentConnectionInfo
 
@@ -4754,16 +4685,28 @@
 | ------- | ------------------------------------------------------------------------------------- | -------- | ------------ | ------------------------------------------------------------------------------------------------------------------------------------------------------------------------------------------------------------------------------------------------------ |
 | `ports` | array of [codersdk.WorkspaceAgentListeningPort](#codersdkworkspaceagentlisteningport) | false    |              | If there are no ports in the list, nothing should be displayed in the UI. There must not be a "no ports available" message or anything similar, as there will always be no ports displayed on platforms where our port detection logic is unsupported. |
 
-<<<<<<< HEAD
-## codersdk.WorkspaceAgentMetadataResult
-
-```json
-{
-  "collectedAt": "string",
-  "error": "string",
+## codersdk.WorkspaceAgentMetadataDescription
+
+```json
+{
+  "display_name": "string",
+  "interval": 0,
   "key": "string",
-  "value": "string"
-=======
+  "script": "string",
+  "timeout": 0
+}
+```
+
+### Properties
+
+| Name           | Type    | Required | Restrictions | Description |
+| -------------- | ------- | -------- | ------------ | ----------- |
+| `display_name` | string  | false    |              |             |
+| `interval`     | integer | false    |              |             |
+| `key`          | string  | false    |              |             |
+| `script`       | string  | false    |              |             |
+| `timeout`      | integer | false    |              |             |
+
 ## codersdk.WorkspaceAgentStartupLog
 
 ```json
@@ -4771,26 +4714,16 @@
   "created_at": "2019-08-24T14:15:22Z",
   "id": 0,
   "output": "string"
->>>>>>> 98227453
-}
-```
-
-### Properties
-
-<<<<<<< HEAD
-| Name          | Type   | Required | Restrictions | Description |
-| ------------- | ------ | -------- | ------------ | ----------- |
-| `collectedAt` | string | false    |              |             |
-| `error`       | string | false    |              |             |
-| `key`         | string | false    |              |             |
-| `value`       | string | false    |              |             |
-=======
+}
+```
+
+### Properties
+
 | Name         | Type    | Required | Restrictions | Description |
 | ------------ | ------- | -------- | ------------ | ----------- |
 | `created_at` | string  | false    |              |             |
 | `id`         | integer | false    |              |             |
 | `output`     | string  | false    |              |             |
->>>>>>> 98227453
 
 ## codersdk.WorkspaceAgentStatus
 
@@ -4966,14 +4899,6 @@
           },
           "lifecycle_state": "created",
           "login_before_ready": true,
-          "metadata": [
-            {
-              "collectedAt": "string",
-              "error": "string",
-              "key": "string",
-              "value": "string"
-            }
-          ],
           "name": "string",
           "operating_system": "string",
           "resource_id": "4d5215ed-38bb-48ed-879a-fdb9ca58522f",
@@ -5195,14 +5120,6 @@
       },
       "lifecycle_state": "created",
       "login_before_ready": true,
-      "metadata": [
-        {
-          "collectedAt": "string",
-          "error": "string",
-          "key": "string",
-          "value": "string"
-        }
-      ],
       "name": "string",
       "operating_system": "string",
       "resource_id": "4d5215ed-38bb-48ed-879a-fdb9ca58522f",
@@ -5400,14 +5317,6 @@
                 },
                 "lifecycle_state": "created",
                 "login_before_ready": true,
-                "metadata": [
-                  {
-                    "collectedAt": "string",
-                    "error": "string",
-                    "key": "string",
-                    "value": "string"
-                  }
-                ],
                 "name": "string",
                 "operating_system": "string",
                 "resource_id": "4d5215ed-38bb-48ed-879a-fdb9ca58522f",
