--- conflicted
+++ resolved
@@ -3350,27 +3350,7 @@
 | `enabled`          | boolean | false    |              |             |
 | `message`          | string  | false    |              |             |
 
-<<<<<<< HEAD
-## codersdk.StartupScriptLog
-
-```json
-{
-  "name": "string",
-  "output": "string"
-}
-```
-
-### Properties
-
-| Name     | Type   | Required | Restrictions | Description |
-| -------- | ------ | -------- | ------------ | ----------- |
-| `name`   | string | false    |              |             |
-| `output` | string | false    |              |             |
-
-## codersdk.SwaggerConfig
-=======
 ## codersdk.SessionCountDeploymentStats
->>>>>>> a666539b
 
 ```json
 {
@@ -3389,6 +3369,24 @@
 | `reconnecting_pty` | integer | false    |              |             |
 | `ssh`              | integer | false    |              |             |
 | `vscode`           | integer | false    |              |             |
+
+## codersdk.StartupScriptLog
+
+```json
+{
+  "agent_id": "string",
+  "job_id": "string",
+  "output": "string"
+}
+```
+
+### Properties
+
+| Name       | Type   | Required | Restrictions | Description |
+| ---------- | ------ | -------- | ------------ | ----------- |
+| `agent_id` | string | false    |              |             |
+| `job_id`   | string | false    |              |             |
+| `output`   | string | false    |              |             |
 
 ## codersdk.SupportConfig
 
