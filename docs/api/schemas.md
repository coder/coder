--- conflicted
+++ resolved
@@ -2539,23 +2539,14 @@
 
 #### Enumerated Values
 
-<<<<<<< HEAD
-| Value                    |
-| ------------------------ |
-| `moons`                  |
-| `workspace_actions`      |
-| `tailnet_pg_coordinator` |
-| `convert-to-oidc`        |
-| `single_tailnet`         |
-=======
 | Value                     |
 | ------------------------- |
 | `moons`                   |
 | `workspace_actions`       |
 | `tailnet_pg_coordinator`  |
 | `convert-to-oidc`         |
+| `single_tailnet`          |
 | `workspace_build_logs_ui` |
->>>>>>> d8d8eb2c
 
 ## codersdk.Feature
 
