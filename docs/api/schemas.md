# Schemas

## agentsdk.AWSInstanceIdentityToken

```json
{
  "document": "string",
  "signature": "string"
}
```

### Properties

| Name        | Type   | Required | Restrictions | Description |
| ----------- | ------ | -------- | ------------ | ----------- |
| `document`  | string | true     |              |             |
| `signature` | string | true     |              |             |

## agentsdk.AgentMetric

```json
{
  "labels": [
    {
      "name": "string",
      "value": "string"
    }
  ],
  "name": "string",
  "type": "counter",
  "value": 0
}
```

### Properties

| Name     | Type                                                            | Required | Restrictions | Description |
| -------- | --------------------------------------------------------------- | -------- | ------------ | ----------- |
| `labels` | array of [agentsdk.AgentMetricLabel](#agentsdkagentmetriclabel) | false    |              |             |
| `name`   | string                                                          | true     |              |             |
| `type`   | [agentsdk.AgentMetricType](#agentsdkagentmetrictype)            | true     |              |             |
| `value`  | number                                                          | true     |              |             |

#### Enumerated Values

| Property | Value     |
| -------- | --------- |
| `type`   | `counter` |
| `type`   | `gauge`   |

## agentsdk.AgentMetricLabel

```json
{
  "name": "string",
  "value": "string"
}
```

### Properties

| Name    | Type   | Required | Restrictions | Description |
| ------- | ------ | -------- | ------------ | ----------- |
| `name`  | string | true     |              |             |
| `value` | string | true     |              |             |

## agentsdk.AgentMetricType

```json
"counter"
```

### Properties

#### Enumerated Values

| Value     |
| --------- |
| `counter` |
| `gauge`   |

## agentsdk.AuthenticateResponse

```json
{
  "session_token": "string"
}
```

### Properties

| Name            | Type   | Required | Restrictions | Description |
| --------------- | ------ | -------- | ------------ | ----------- |
| `session_token` | string | false    |              |             |

## agentsdk.AzureInstanceIdentityToken

```json
{
  "encoding": "string",
  "signature": "string"
}
```

### Properties

| Name        | Type   | Required | Restrictions | Description |
| ----------- | ------ | -------- | ------------ | ----------- |
| `encoding`  | string | true     |              |             |
| `signature` | string | true     |              |             |

## agentsdk.GitAuthResponse

```json
{
  "password": "string",
  "url": "string",
  "username": "string"
}
```

### Properties

| Name       | Type   | Required | Restrictions | Description |
| ---------- | ------ | -------- | ------------ | ----------- |
| `password` | string | false    |              |             |
| `url`      | string | false    |              |             |
| `username` | string | false    |              |             |

## agentsdk.GitSSHKey

```json
{
  "private_key": "string",
  "public_key": "string"
}
```

### Properties

| Name          | Type   | Required | Restrictions | Description |
| ------------- | ------ | -------- | ------------ | ----------- |
| `private_key` | string | false    |              |             |
| `public_key`  | string | false    |              |             |

## agentsdk.GoogleInstanceIdentityToken

```json
{
  "json_web_token": "string"
}
```

### Properties

| Name             | Type   | Required | Restrictions | Description |
| ---------------- | ------ | -------- | ------------ | ----------- |
| `json_web_token` | string | true     |              |             |

## agentsdk.Manifest

```json
{
  "apps": [
    {
      "command": "string",
      "display_name": "string",
      "external": true,
      "health": "disabled",
      "healthcheck": {
        "interval": 0,
        "threshold": 0,
        "url": "string"
      },
      "icon": "string",
      "id": "497f6eca-6276-4993-bfeb-53cbbbba6f08",
      "sharing_level": "owner",
      "slug": "string",
      "subdomain": true,
      "url": "string"
    }
  ],
  "derpmap": {
    "omitDefaultRegions": true,
    "regions": {
      "property1": {
        "avoid": true,
        "embeddedRelay": true,
        "nodes": [
          {
            "certName": "string",
            "derpport": 0,
            "forceHTTP": true,
            "hostName": "string",
            "insecureForTests": true,
            "ipv4": "string",
            "ipv6": "string",
            "name": "string",
            "regionID": 0,
            "stunonly": true,
            "stunport": 0,
            "stuntestIP": "string"
          }
        ],
        "regionCode": "string",
        "regionID": 0,
        "regionName": "string"
      },
      "property2": {
        "avoid": true,
        "embeddedRelay": true,
        "nodes": [
          {
            "certName": "string",
            "derpport": 0,
            "forceHTTP": true,
            "hostName": "string",
            "insecureForTests": true,
            "ipv4": "string",
            "ipv6": "string",
            "name": "string",
            "regionID": 0,
            "stunonly": true,
            "stunport": 0,
            "stuntestIP": "string"
          }
        ],
        "regionCode": "string",
        "regionID": 0,
        "regionName": "string"
      }
    }
  },
  "directory": "string",
  "disable_direct_connections": true,
  "environment_variables": {
    "property1": "string",
    "property2": "string"
  },
  "git_auth_configs": 0,
  "metadata": [
    {
      "display_name": "string",
      "interval": 0,
      "key": "string",
      "script": "string",
      "timeout": 0
    }
  ],
  "motd_file": "string",
  "shutdown_script": "string",
  "shutdown_script_timeout": 0,
  "startup_script": "string",
  "startup_script_timeout": 0,
  "vscode_port_proxy_uri": "string"
}
```

### Properties

| Name                         | Type                                                                                              | Required | Restrictions | Description                                                                                                                                                |
| ---------------------------- | ------------------------------------------------------------------------------------------------- | -------- | ------------ | ---------------------------------------------------------------------------------------------------------------------------------------------------------- |
| `apps`                       | array of [codersdk.WorkspaceApp](#codersdkworkspaceapp)                                           | false    |              |                                                                                                                                                            |
| `derpmap`                    | [tailcfg.DERPMap](#tailcfgderpmap)                                                                | false    |              |                                                                                                                                                            |
| `directory`                  | string                                                                                            | false    |              |                                                                                                                                                            |
| `disable_direct_connections` | boolean                                                                                           | false    |              |                                                                                                                                                            |
| `environment_variables`      | object                                                                                            | false    |              |                                                                                                                                                            |
| » `[any property]`           | string                                                                                            | false    |              |                                                                                                                                                            |
| `git_auth_configs`           | integer                                                                                           | false    |              | Git auth configs stores the number of Git configurations the Coder deployment has. If this number is >0, we set up special configuration in the workspace. |
| `metadata`                   | array of [codersdk.WorkspaceAgentMetadataDescription](#codersdkworkspaceagentmetadatadescription) | false    |              |                                                                                                                                                            |
| `motd_file`                  | string                                                                                            | false    |              |                                                                                                                                                            |
| `shutdown_script`            | string                                                                                            | false    |              |                                                                                                                                                            |
| `shutdown_script_timeout`    | integer                                                                                           | false    |              |                                                                                                                                                            |
| `startup_script`             | string                                                                                            | false    |              |                                                                                                                                                            |
| `startup_script_timeout`     | integer                                                                                           | false    |              |                                                                                                                                                            |
| `vscode_port_proxy_uri`      | string                                                                                            | false    |              |                                                                                                                                                            |

## agentsdk.PatchStartupLogs

```json
{
  "logs": [
    {
      "created_at": "string",
      "level": "trace",
      "output": "string"
    }
  ]
}
```

### Properties

| Name   | Type                                                | Required | Restrictions | Description |
| ------ | --------------------------------------------------- | -------- | ------------ | ----------- |
| `logs` | array of [agentsdk.StartupLog](#agentsdkstartuplog) | false    |              |             |

## agentsdk.PostAppHealthsRequest

```json
{
  "healths": {
    "property1": "disabled",
    "property2": "disabled"
  }
}
```

### Properties

| Name               | Type                                                       | Required | Restrictions | Description                                                           |
| ------------------ | ---------------------------------------------------------- | -------- | ------------ | --------------------------------------------------------------------- |
| `healths`          | object                                                     | false    |              | Healths is a map of the workspace app name and the health of the app. |
| » `[any property]` | [codersdk.WorkspaceAppHealth](#codersdkworkspaceapphealth) | false    |              |                                                                       |

## agentsdk.PostLifecycleRequest

```json
{
  "changed_at": "string",
  "state": "created"
}
```

### Properties

| Name         | Type                                                                 | Required | Restrictions | Description |
| ------------ | -------------------------------------------------------------------- | -------- | ------------ | ----------- |
| `changed_at` | string                                                               | false    |              |             |
| `state`      | [codersdk.WorkspaceAgentLifecycle](#codersdkworkspaceagentlifecycle) | false    |              |             |

## agentsdk.PostMetadataRequest

```json
{
  "age": 0,
  "collected_at": "2019-08-24T14:15:22Z",
  "error": "string",
  "value": "string"
}
```

### Properties

| Name           | Type    | Required | Restrictions | Description                                                                                                                             |
| -------------- | ------- | -------- | ------------ | --------------------------------------------------------------------------------------------------------------------------------------- |
| `age`          | integer | false    |              | Age is the number of seconds since the metadata was collected. It is provided in addition to CollectedAt to protect against clock skew. |
| `collected_at` | string  | false    |              |                                                                                                                                         |
| `error`        | string  | false    |              |                                                                                                                                         |
| `value`        | string  | false    |              |                                                                                                                                         |

## agentsdk.PostStartupRequest

```json
{
  "expanded_directory": "string",
  "subsystem": "envbox",
  "version": "string"
}
```

### Properties

| Name                 | Type                                               | Required | Restrictions | Description |
| -------------------- | -------------------------------------------------- | -------- | ------------ | ----------- |
| `expanded_directory` | string                                             | false    |              |             |
| `subsystem`          | [codersdk.AgentSubsystem](#codersdkagentsubsystem) | false    |              |             |
| `version`            | string                                             | false    |              |             |

## agentsdk.StartupLog

```json
{
  "created_at": "string",
  "level": "trace",
  "output": "string"
}
```

### Properties

| Name         | Type                                   | Required | Restrictions | Description |
| ------------ | -------------------------------------- | -------- | ------------ | ----------- |
| `created_at` | string                                 | false    |              |             |
| `level`      | [codersdk.LogLevel](#codersdkloglevel) | false    |              |             |
| `output`     | string                                 | false    |              |             |

## agentsdk.Stats

```json
{
  "connection_count": 0,
  "connection_median_latency_ms": 0,
  "connections_by_proto": {
    "property1": 0,
    "property2": 0
  },
  "metrics": [
    {
      "labels": [
        {
          "name": "string",
          "value": "string"
        }
      ],
      "name": "string",
      "type": "counter",
      "value": 0
    }
  ],
  "rx_bytes": 0,
  "rx_packets": 0,
  "session_count_jetbrains": 0,
  "session_count_reconnecting_pty": 0,
  "session_count_ssh": 0,
  "session_count_vscode": 0,
  "tx_bytes": 0,
  "tx_packets": 0
}
```

### Properties

| Name                             | Type                                                  | Required | Restrictions | Description                                                                                                                   |
| -------------------------------- | ----------------------------------------------------- | -------- | ------------ | ----------------------------------------------------------------------------------------------------------------------------- |
| `connection_count`               | integer                                               | false    |              | Connection count is the number of connections received by an agent.                                                           |
| `connection_median_latency_ms`   | number                                                | false    |              | Connection median latency ms is the median latency of all connections in milliseconds.                                        |
| `connections_by_proto`           | object                                                | false    |              | Connections by proto is a count of connections by protocol.                                                                   |
| » `[any property]`               | integer                                               | false    |              |                                                                                                                               |
| `metrics`                        | array of [agentsdk.AgentMetric](#agentsdkagentmetric) | false    |              | Metrics collected by the agent                                                                                                |
| `rx_bytes`                       | integer                                               | false    |              | Rx bytes is the number of received bytes.                                                                                     |
| `rx_packets`                     | integer                                               | false    |              | Rx packets is the number of received packets.                                                                                 |
| `session_count_jetbrains`        | integer                                               | false    |              | Session count jetbrains is the number of connections received by an agent that are from our JetBrains extension.              |
| `session_count_reconnecting_pty` | integer                                               | false    |              | Session count reconnecting pty is the number of connections received by an agent that are from the reconnecting web terminal. |
| `session_count_ssh`              | integer                                               | false    |              | Session count ssh is the number of connections received by an agent that are normal, non-tagged SSH sessions.                 |
| `session_count_vscode`           | integer                                               | false    |              | Session count vscode is the number of connections received by an agent that are from our VS Code extension.                   |
| `tx_bytes`                       | integer                                               | false    |              | Tx bytes is the number of transmitted bytes.                                                                                  |
| `tx_packets`                     | integer                                               | false    |              | Tx packets is the number of transmitted bytes.                                                                                |

## agentsdk.StatsResponse

```json
{
  "report_interval": 0
}
```

### Properties

| Name              | Type    | Required | Restrictions | Description                                                                    |
| ----------------- | ------- | -------- | ------------ | ------------------------------------------------------------------------------ |
| `report_interval` | integer | false    |              | Report interval is the duration after which the agent should send stats again. |

## clibase.Annotations

```json
{
  "property1": "string",
  "property2": "string"
}
```

### Properties

| Name             | Type   | Required | Restrictions | Description |
| ---------------- | ------ | -------- | ------------ | ----------- |
| `[any property]` | string | false    |              |             |

## clibase.Group

```json
{
  "description": "string",
  "name": "string",
  "parent": {
    "description": "string",
    "name": "string",
    "parent": {},
    "yaml": "string"
  },
  "yaml": "string"
}
```

### Properties

| Name          | Type                           | Required | Restrictions | Description |
| ------------- | ------------------------------ | -------- | ------------ | ----------- |
| `description` | string                         | false    |              |             |
| `name`        | string                         | false    |              |             |
| `parent`      | [clibase.Group](#clibasegroup) | false    |              |             |
| `yaml`        | string                         | false    |              |             |

## clibase.HostPort

```json
{
  "host": "string",
  "port": "string"
}
```

### Properties

| Name   | Type   | Required | Restrictions | Description |
| ------ | ------ | -------- | ------------ | ----------- |
| `host` | string | false    |              |             |
| `port` | string | false    |              |             |

## clibase.Option

```json
{
  "annotations": {
    "property1": "string",
    "property2": "string"
  },
  "default": "string",
  "description": "string",
  "env": "string",
  "flag": "string",
  "flag_shorthand": "string",
  "group": {
    "description": "string",
    "name": "string",
    "parent": {
      "description": "string",
      "name": "string",
      "parent": {},
      "yaml": "string"
    },
    "yaml": "string"
  },
  "hidden": true,
  "name": "string",
  "use_instead": [
    {
      "annotations": {
        "property1": "string",
        "property2": "string"
      },
      "default": "string",
      "description": "string",
      "env": "string",
      "flag": "string",
      "flag_shorthand": "string",
      "group": {
        "description": "string",
        "name": "string",
        "parent": {
          "description": "string",
          "name": "string",
          "parent": {},
          "yaml": "string"
        },
        "yaml": "string"
      },
      "hidden": true,
      "name": "string",
      "use_instead": [],
      "value": null,
      "value_source": "",
      "yaml": "string"
    }
  ],
  "value": null,
  "value_source": "",
  "yaml": "string"
}
```

### Properties

| Name             | Type                                       | Required | Restrictions | Description                                                                                                                    |
| ---------------- | ------------------------------------------ | -------- | ------------ | ------------------------------------------------------------------------------------------------------------------------------ |
| `annotations`    | [clibase.Annotations](#clibaseannotations) | false    |              | Annotations enable extensions to clibase higher up in the stack. It's useful for help formatting and documentation generation. |
| `default`        | string                                     | false    |              | Default is parsed into Value if set.                                                                                           |
| `description`    | string                                     | false    |              |                                                                                                                                |
| `env`            | string                                     | false    |              | Env is the environment variable used to configure this option. If unset, environment configuring is disabled.                  |
| `flag`           | string                                     | false    |              | Flag is the long name of the flag used to configure this option. If unset, flag configuring is disabled.                       |
| `flag_shorthand` | string                                     | false    |              | Flag shorthand is the one-character shorthand for the flag. If unset, no shorthand is used.                                    |
| `group`          | [clibase.Group](#clibasegroup)             | false    |              | Group is a group hierarchy that helps organize this option in help, configs and other documentation.                           |
| `hidden`         | boolean                                    | false    |              |                                                                                                                                |
| `name`           | string                                     | false    |              |                                                                                                                                |
| `use_instead`    | array of [clibase.Option](#clibaseoption)  | false    |              | Use instead is a list of options that should be used instead of this one. The field is used to generate a deprecation warning. |
| `value`          | any                                        | false    |              | Value includes the types listed in values.go.                                                                                  |
| `value_source`   | [clibase.ValueSource](#clibasevaluesource) | false    |              |                                                                                                                                |
| `yaml`           | string                                     | false    |              | Yaml is the YAML key used to configure this option. If unset, YAML configuring is disabled.                                    |

## clibase.Struct-array_codersdk_GitAuthConfig

```json
{
  "value": [
    {
      "app_install_url": "string",
      "app_installations_url": "string",
      "auth_url": "string",
      "client_id": "string",
      "device_code_url": "string",
      "device_flow": true,
      "id": "string",
      "no_refresh": true,
      "regex": "string",
      "scopes": ["string"],
      "token_url": "string",
      "type": "string",
      "validate_url": "string"
    }
  ]
}
```

### Properties

| Name    | Type                                                      | Required | Restrictions | Description |
| ------- | --------------------------------------------------------- | -------- | ------------ | ----------- |
| `value` | array of [codersdk.GitAuthConfig](#codersdkgitauthconfig) | false    |              |             |

## clibase.Struct-array_codersdk_LinkConfig

```json
{
  "value": [
    {
      "icon": "string",
      "name": "string",
      "target": "string"
    }
  ]
}
```

### Properties

| Name    | Type                                                | Required | Restrictions | Description |
| ------- | --------------------------------------------------- | -------- | ------------ | ----------- |
| `value` | array of [codersdk.LinkConfig](#codersdklinkconfig) | false    |              |             |

## clibase.URL

```json
{
  "forceQuery": true,
  "fragment": "string",
  "host": "string",
  "omitHost": true,
  "opaque": "string",
  "path": "string",
  "rawFragment": "string",
  "rawPath": "string",
  "rawQuery": "string",
  "scheme": "string",
  "user": {}
}
```

### Properties

| Name          | Type                         | Required | Restrictions | Description                                        |
| ------------- | ---------------------------- | -------- | ------------ | -------------------------------------------------- |
| `forceQuery`  | boolean                      | false    |              | append a query ('?') even if RawQuery is empty     |
| `fragment`    | string                       | false    |              | fragment for references, without '#'               |
| `host`        | string                       | false    |              | host or host:port                                  |
| `omitHost`    | boolean                      | false    |              | do not emit empty host (authority)                 |
| `opaque`      | string                       | false    |              | encoded opaque data                                |
| `path`        | string                       | false    |              | path (relative paths may omit leading slash)       |
| `rawFragment` | string                       | false    |              | encoded fragment hint (see EscapedFragment method) |
| `rawPath`     | string                       | false    |              | encoded path hint (see EscapedPath method)         |
| `rawQuery`    | string                       | false    |              | encoded query values, without '?'                  |
| `scheme`      | string                       | false    |              |                                                    |
| `user`        | [url.Userinfo](#urluserinfo) | false    |              | username and password information                  |

## clibase.ValueSource

```json
""
```

### Properties

#### Enumerated Values

| Value     |
| --------- |
| ``        |
| `flag`    |
| `env`     |
| `yaml`    |
| `default` |

## coderd.SCIMUser

```json
{
  "active": true,
  "emails": [
    {
      "display": "string",
      "primary": true,
      "type": "string",
      "value": "user@example.com"
    }
  ],
  "groups": [null],
  "id": "string",
  "meta": {
    "resourceType": "string"
  },
  "name": {
    "familyName": "string",
    "givenName": "string"
  },
  "schemas": ["string"],
  "userName": "string"
}
```

### Properties

| Name             | Type               | Required | Restrictions | Description |
| ---------------- | ------------------ | -------- | ------------ | ----------- |
| `active`         | boolean            | false    |              |             |
| `emails`         | array of object    | false    |              |             |
| `» display`      | string             | false    |              |             |
| `» primary`      | boolean            | false    |              |             |
| `» type`         | string             | false    |              |             |
| `» value`        | string             | false    |              |             |
| `groups`         | array of undefined | false    |              |             |
| `id`             | string             | false    |              |             |
| `meta`           | object             | false    |              |             |
| `» resourceType` | string             | false    |              |             |
| `name`           | object             | false    |              |             |
| `» familyName`   | string             | false    |              |             |
| `» givenName`    | string             | false    |              |             |
| `schemas`        | array of string    | false    |              |             |
| `userName`       | string             | false    |              |             |

## coderd.cspViolation

```json
{
  "csp-report": {}
}
```

### Properties

| Name         | Type   | Required | Restrictions | Description |
| ------------ | ------ | -------- | ------------ | ----------- |
| `csp-report` | object | false    |              |             |

## codersdk.APIKey

```json
{
  "created_at": "2019-08-24T14:15:22Z",
  "expires_at": "2019-08-24T14:15:22Z",
  "id": "string",
  "last_used": "2019-08-24T14:15:22Z",
  "lifetime_seconds": 0,
  "login_type": "password",
  "scope": "all",
  "token_name": "string",
  "updated_at": "2019-08-24T14:15:22Z",
  "user_id": "a169451c-8525-4352-b8ca-070dd449a1a5"
}
```

### Properties

| Name               | Type                                         | Required | Restrictions | Description |
| ------------------ | -------------------------------------------- | -------- | ------------ | ----------- |
| `created_at`       | string                                       | true     |              |             |
| `expires_at`       | string                                       | true     |              |             |
| `id`               | string                                       | true     |              |             |
| `last_used`        | string                                       | true     |              |             |
| `lifetime_seconds` | integer                                      | true     |              |             |
| `login_type`       | [codersdk.LoginType](#codersdklogintype)     | true     |              |             |
| `scope`            | [codersdk.APIKeyScope](#codersdkapikeyscope) | true     |              |             |
| `token_name`       | string                                       | true     |              |             |
| `updated_at`       | string                                       | true     |              |             |
| `user_id`          | string                                       | true     |              |             |

#### Enumerated Values

| Property     | Value                 |
| ------------ | --------------------- |
| `login_type` | `password`            |
| `login_type` | `github`              |
| `login_type` | `oidc`                |
| `login_type` | `token`               |
| `scope`      | `all`                 |
| `scope`      | `application_connect` |

## codersdk.APIKeyScope

```json
"all"
```

### Properties

#### Enumerated Values

| Value                 |
| --------------------- |
| `all`                 |
| `application_connect` |

## codersdk.AddLicenseRequest

```json
{
  "license": "string"
}
```

### Properties

| Name      | Type   | Required | Restrictions | Description |
| --------- | ------ | -------- | ------------ | ----------- |
| `license` | string | true     |              |             |

## codersdk.AgentSubsystem

```json
"envbox"
```

### Properties

#### Enumerated Values

| Value    |
| -------- |
| `envbox` |

## codersdk.AppHostResponse

```json
{
  "host": "string"
}
```

### Properties

| Name   | Type   | Required | Restrictions | Description                                                   |
| ------ | ------ | -------- | ------------ | ------------------------------------------------------------- |
| `host` | string | false    |              | Host is the externally accessible URL for the Coder instance. |

## codersdk.AppearanceConfig

```json
{
  "logo_url": "string",
  "service_banner": {
    "background_color": "string",
    "enabled": true,
    "message": "string"
  },
  "support_links": [
    {
      "icon": "string",
      "name": "string",
      "target": "string"
    }
  ]
}
```

### Properties

| Name             | Type                                                         | Required | Restrictions | Description |
| ---------------- | ------------------------------------------------------------ | -------- | ------------ | ----------- |
| `logo_url`       | string                                                       | false    |              |             |
| `service_banner` | [codersdk.ServiceBannerConfig](#codersdkservicebannerconfig) | false    |              |             |
| `support_links`  | array of [codersdk.LinkConfig](#codersdklinkconfig)          | false    |              |             |

## codersdk.AssignableRoles

```json
{
  "assignable": true,
  "display_name": "string",
  "name": "string"
}
```

### Properties

| Name           | Type    | Required | Restrictions | Description |
| -------------- | ------- | -------- | ------------ | ----------- |
| `assignable`   | boolean | false    |              |             |
| `display_name` | string  | false    |              |             |
| `name`         | string  | false    |              |             |

## codersdk.AuditAction

```json
"create"
```

### Properties

#### Enumerated Values

| Value      |
| ---------- |
| `create`   |
| `write`    |
| `delete`   |
| `start`    |
| `stop`     |
| `login`    |
| `logout`   |
| `register` |

## codersdk.AuditDiff

```json
{
  "property1": {
    "new": null,
    "old": null,
    "secret": true
  },
  "property2": {
    "new": null,
    "old": null,
    "secret": true
  }
}
```

### Properties

| Name             | Type                                               | Required | Restrictions | Description |
| ---------------- | -------------------------------------------------- | -------- | ------------ | ----------- |
| `[any property]` | [codersdk.AuditDiffField](#codersdkauditdifffield) | false    |              |             |

## codersdk.AuditDiffField

```json
{
  "new": null,
  "old": null,
  "secret": true
}
```

### Properties

| Name     | Type    | Required | Restrictions | Description |
| -------- | ------- | -------- | ------------ | ----------- |
| `new`    | any     | false    |              |             |
| `old`    | any     | false    |              |             |
| `secret` | boolean | false    |              |             |

## codersdk.AuditLog

```json
{
  "action": "create",
  "additional_fields": [0],
  "description": "string",
  "diff": {
    "property1": {
      "new": null,
      "old": null,
      "secret": true
    },
    "property2": {
      "new": null,
      "old": null,
      "secret": true
    }
  },
  "id": "497f6eca-6276-4993-bfeb-53cbbbba6f08",
  "ip": "string",
  "is_deleted": true,
  "organization_id": "7c60d51f-b44e-4682-87d6-449835ea4de6",
  "request_id": "266ea41d-adf5-480b-af50-15b940c2b846",
  "resource_icon": "string",
  "resource_id": "4d5215ed-38bb-48ed-879a-fdb9ca58522f",
  "resource_link": "string",
  "resource_target": "string",
  "resource_type": "template",
  "status_code": 0,
  "time": "2019-08-24T14:15:22Z",
  "user": {
    "avatar_url": "http://example.com",
    "created_at": "2019-08-24T14:15:22Z",
    "email": "user@example.com",
    "id": "497f6eca-6276-4993-bfeb-53cbbbba6f08",
    "last_seen_at": "2019-08-24T14:15:22Z",
    "organization_ids": ["497f6eca-6276-4993-bfeb-53cbbbba6f08"],
    "roles": [
      {
        "display_name": "string",
        "name": "string"
      }
    ],
    "status": "active",
    "username": "string"
  },
  "user_agent": "string"
}
```

### Properties

| Name                | Type                                           | Required | Restrictions | Description                                  |
| ------------------- | ---------------------------------------------- | -------- | ------------ | -------------------------------------------- |
| `action`            | [codersdk.AuditAction](#codersdkauditaction)   | false    |              |                                              |
| `additional_fields` | array of integer                               | false    |              |                                              |
| `description`       | string                                         | false    |              |                                              |
| `diff`              | [codersdk.AuditDiff](#codersdkauditdiff)       | false    |              |                                              |
| `id`                | string                                         | false    |              |                                              |
| `ip`                | string                                         | false    |              |                                              |
| `is_deleted`        | boolean                                        | false    |              |                                              |
| `organization_id`   | string                                         | false    |              |                                              |
| `request_id`        | string                                         | false    |              |                                              |
| `resource_icon`     | string                                         | false    |              |                                              |
| `resource_id`       | string                                         | false    |              |                                              |
| `resource_link`     | string                                         | false    |              |                                              |
| `resource_target`   | string                                         | false    |              | Resource target is the name of the resource. |
| `resource_type`     | [codersdk.ResourceType](#codersdkresourcetype) | false    |              |                                              |
| `status_code`       | integer                                        | false    |              |                                              |
| `time`              | string                                         | false    |              |                                              |
| `user`              | [codersdk.User](#codersdkuser)                 | false    |              |                                              |
| `user_agent`        | string                                         | false    |              |                                              |

## codersdk.AuditLogResponse

```json
{
  "audit_logs": [
    {
      "action": "create",
      "additional_fields": [0],
      "description": "string",
      "diff": {
        "property1": {
          "new": null,
          "old": null,
          "secret": true
        },
        "property2": {
          "new": null,
          "old": null,
          "secret": true
        }
      },
      "id": "497f6eca-6276-4993-bfeb-53cbbbba6f08",
      "ip": "string",
      "is_deleted": true,
      "organization_id": "7c60d51f-b44e-4682-87d6-449835ea4de6",
      "request_id": "266ea41d-adf5-480b-af50-15b940c2b846",
      "resource_icon": "string",
      "resource_id": "4d5215ed-38bb-48ed-879a-fdb9ca58522f",
      "resource_link": "string",
      "resource_target": "string",
      "resource_type": "template",
      "status_code": 0,
      "time": "2019-08-24T14:15:22Z",
      "user": {
        "avatar_url": "http://example.com",
        "created_at": "2019-08-24T14:15:22Z",
        "email": "user@example.com",
        "id": "497f6eca-6276-4993-bfeb-53cbbbba6f08",
        "last_seen_at": "2019-08-24T14:15:22Z",
        "organization_ids": ["497f6eca-6276-4993-bfeb-53cbbbba6f08"],
        "roles": [
          {
            "display_name": "string",
            "name": "string"
          }
        ],
        "status": "active",
        "username": "string"
      },
      "user_agent": "string"
    }
  ],
  "count": 0
}
```

### Properties

| Name         | Type                                            | Required | Restrictions | Description |
| ------------ | ----------------------------------------------- | -------- | ------------ | ----------- |
| `audit_logs` | array of [codersdk.AuditLog](#codersdkauditlog) | false    |              |             |
| `count`      | integer                                         | false    |              |             |

## codersdk.AuthMethod

```json
{
  "enabled": true
}
```

### Properties

| Name      | Type    | Required | Restrictions | Description |
| --------- | ------- | -------- | ------------ | ----------- |
| `enabled` | boolean | false    |              |             |

## codersdk.AuthMethods

```json
{
  "convert_to_oidc_enabled": true,
  "github": {
    "enabled": true
  },
  "oidc": {
    "enabled": true,
    "iconUrl": "string",
    "signInText": "string"
  },
  "password": {
    "enabled": true
  }
}
```

### Properties

| Name                      | Type                                               | Required | Restrictions | Description |
| ------------------------- | -------------------------------------------------- | -------- | ------------ | ----------- |
| `convert_to_oidc_enabled` | boolean                                            | false    |              |             |
| `github`                  | [codersdk.AuthMethod](#codersdkauthmethod)         | false    |              |             |
| `oidc`                    | [codersdk.OIDCAuthMethod](#codersdkoidcauthmethod) | false    |              |             |
| `password`                | [codersdk.AuthMethod](#codersdkauthmethod)         | false    |              |             |

## codersdk.AuthorizationCheck

```json
{
  "action": "create",
  "object": {
    "organization_id": "string",
    "owner_id": "string",
    "resource_id": "string",
    "resource_type": "workspace"
  }
}
```

AuthorizationCheck is used to check if the currently authenticated user (or the specified user) can do a given action to a given set of objects.

### Properties

| Name     | Type                                                         | Required | Restrictions | Description                                                                                                                                                                                                                                                                                                                                                                                                                                                                                                                                                                           |
| -------- | ------------------------------------------------------------ | -------- | ------------ | ------------------------------------------------------------------------------------------------------------------------------------------------------------------------------------------------------------------------------------------------------------------------------------------------------------------------------------------------------------------------------------------------------------------------------------------------------------------------------------------------------------------------------------------------------------------------------------- |
| `action` | string                                                       | false    |              |                                                                                                                                                                                                                                                                                                                                                                                                                                                                                                                                                                                       |
| `object` | [codersdk.AuthorizationObject](#codersdkauthorizationobject) | false    |              | Object can represent a "set" of objects, such as: all workspaces in an organization, all workspaces owned by me, and all workspaces across the entire product. When defining an object, use the most specific language when possible to produce the smallest set. Meaning to set as many fields on 'Object' as you can. Example, if you want to check if you can update all workspaces owned by 'me', try to also add an 'OrganizationID' to the settings. Omitting the 'OrganizationID' could produce the incorrect value, as workspaces have both `user` and `organization` owners. |

#### Enumerated Values

| Property | Value    |
| -------- | -------- |
| `action` | `create` |
| `action` | `read`   |
| `action` | `update` |
| `action` | `delete` |

## codersdk.AuthorizationObject

```json
{
  "organization_id": "string",
  "owner_id": "string",
  "resource_id": "string",
  "resource_type": "workspace"
}
```

AuthorizationObject can represent a "set" of objects, such as: all workspaces in an organization, all workspaces owned by me, all workspaces across the entire product.

### Properties

| Name              | Type                                           | Required | Restrictions | Description                                                                                                                                                                                                                                                                                                                                                          |
| ----------------- | ---------------------------------------------- | -------- | ------------ | -------------------------------------------------------------------------------------------------------------------------------------------------------------------------------------------------------------------------------------------------------------------------------------------------------------------------------------------------------------------- |
| `organization_id` | string                                         | false    |              | Organization ID (optional) adds the set constraint to all resources owned by a given organization.                                                                                                                                                                                                                                                                   |
| `owner_id`        | string                                         | false    |              | Owner ID (optional) adds the set constraint to all resources owned by a given user.                                                                                                                                                                                                                                                                                  |
| `resource_id`     | string                                         | false    |              | Resource ID (optional) reduces the set to a singular resource. This assigns a resource ID to the resource type, eg: a single workspace. The rbac library will not fetch the resource from the database, so if you are using this option, you should also set the owner ID and organization ID if possible. Be as specific as possible using all the fields relevant. |
| `resource_type`   | [codersdk.RBACResource](#codersdkrbacresource) | false    |              | Resource type is the name of the resource. `./coderd/rbac/object.go` has the list of valid resource types.                                                                                                                                                                                                                                                           |

## codersdk.AuthorizationRequest

```json
{
  "checks": {
    "property1": {
      "action": "create",
      "object": {
        "organization_id": "string",
        "owner_id": "string",
        "resource_id": "string",
        "resource_type": "workspace"
      }
    },
    "property2": {
      "action": "create",
      "object": {
        "organization_id": "string",
        "owner_id": "string",
        "resource_id": "string",
        "resource_type": "workspace"
      }
    }
  }
}
```

### Properties

| Name               | Type                                                       | Required | Restrictions | Description                                                                                                                                                                                                                                                                      |
| ------------------ | ---------------------------------------------------------- | -------- | ------------ | -------------------------------------------------------------------------------------------------------------------------------------------------------------------------------------------------------------------------------------------------------------------------------- |
| `checks`           | object                                                     | false    |              | Checks is a map keyed with an arbitrary string to a permission check. The key can be any string that is helpful to the caller, and allows multiple permission checks to be run in a single request. The key ensures that each permission check has the same key in the response. |
| » `[any property]` | [codersdk.AuthorizationCheck](#codersdkauthorizationcheck) | false    |              | It is used to check if the currently authenticated user (or the specified user) can do a given action to a given set of objects.                                                                                                                                                 |

## codersdk.AuthorizationResponse

```json
{
  "property1": true,
  "property2": true
}
```

### Properties

| Name             | Type    | Required | Restrictions | Description |
| ---------------- | ------- | -------- | ------------ | ----------- |
| `[any property]` | boolean | false    |              |             |

## codersdk.BuildInfoResponse

```json
{
  "dashboard_url": "string",
  "external_url": "string",
  "version": "string",
  "workspace_proxy": true
}
```

### Properties

| Name              | Type    | Required | Restrictions | Description                                                                                                                                                         |
| ----------------- | ------- | -------- | ------------ | ------------------------------------------------------------------------------------------------------------------------------------------------------------------- |
| `dashboard_url`   | string  | false    |              | Dashboard URL is the URL to hit the deployment's dashboard. For external workspace proxies, this is the coderd they are connected to.                               |
| `external_url`    | string  | false    |              | External URL references the current Coder version. For production builds, this will link directly to a release. For development builds, this will link to a commit. |
| `version`         | string  | false    |              | Version returns the semantic version of the build.                                                                                                                  |
| `workspace_proxy` | boolean | false    |              |                                                                                                                                                                     |

## codersdk.BuildReason

```json
"initiator"
```

### Properties

#### Enumerated Values

| Value       |
| ----------- |
| `initiator` |
| `autostart` |
| `autostop`  |

## codersdk.ConvertLoginRequest

```json
{
  "password": "string",
  "to_type": "password"
}
```

### Properties

| Name       | Type                                     | Required | Restrictions | Description                              |
| ---------- | ---------------------------------------- | -------- | ------------ | ---------------------------------------- |
| `password` | string                                   | true     |              |                                          |
| `to_type`  | [codersdk.LoginType](#codersdklogintype) | true     |              | To type is the login type to convert to. |

## codersdk.CreateFirstUserRequest

```json
{
  "email": "string",
  "password": "string",
  "trial": true,
  "username": "string"
}
```

### Properties

| Name       | Type    | Required | Restrictions | Description |
| ---------- | ------- | -------- | ------------ | ----------- |
| `email`    | string  | true     |              |             |
| `password` | string  | true     |              |             |
| `trial`    | boolean | false    |              |             |
| `username` | string  | true     |              |             |

## codersdk.CreateFirstUserResponse

```json
{
  "organization_id": "7c60d51f-b44e-4682-87d6-449835ea4de6",
  "user_id": "a169451c-8525-4352-b8ca-070dd449a1a5"
}
```

### Properties

| Name              | Type   | Required | Restrictions | Description |
| ----------------- | ------ | -------- | ------------ | ----------- |
| `organization_id` | string | false    |              |             |
| `user_id`         | string | false    |              |             |

## codersdk.CreateGroupRequest

```json
{
  "avatar_url": "string",
  "name": "string",
  "quota_allowance": 0
}
```

### Properties

| Name              | Type    | Required | Restrictions | Description |
| ----------------- | ------- | -------- | ------------ | ----------- |
| `avatar_url`      | string  | false    |              |             |
| `name`            | string  | false    |              |             |
| `quota_allowance` | integer | false    |              |             |

## codersdk.CreateOrganizationRequest

```json
{
  "name": "string"
}
```

### Properties

| Name   | Type   | Required | Restrictions | Description |
| ------ | ------ | -------- | ------------ | ----------- |
| `name` | string | true     |              |             |

## codersdk.CreateTemplateRequest

```json
{
  "allow_user_autostart": true,
  "allow_user_autostop": true,
  "allow_user_cancel_workspace_jobs": true,
  "default_ttl_ms": 0,
  "description": "string",
  "disable_everyone_group_access": true,
  "display_name": "string",
  "failure_ttl_ms": 0,
  "icon": "string",
  "inactivity_ttl_ms": 0,
  "locked_ttl_ms": 0,
  "name": "string",
  "restart_requirement": {
    "days_of_week": ["monday"],
    "weeks": 0
  },
  "template_version_id": "0ba39c92-1f1b-4c32-aa3e-9925d7713eb1"
}
```

### Properties

| Name                                                                                                                                                                                      | Type                                                                       | Required | Restrictions | Description                                                                                                                                                                                                                                                                                                         |
| ----------------------------------------------------------------------------------------------------------------------------------------------------------------------------------------- | -------------------------------------------------------------------------- | -------- | ------------ | ------------------------------------------------------------------------------------------------------------------------------------------------------------------------------------------------------------------------------------------------------------------------------------------------------------------- |
| `allow_user_autostart`                                                                                                                                                                    | boolean                                                                    | false    |              | Allow user autostart allows users to set a schedule for autostarting their workspace. By default this is true. This can only be disabled when using an enterprise license.                                                                                                                                          |
| `allow_user_autostop`                                                                                                                                                                     | boolean                                                                    | false    |              | Allow user autostop allows users to set a custom workspace TTL to use in place of the template's DefaultTTL field. By default this is true. If false, the DefaultTTL will always be used. This can only be disabled when using an enterprise license.                                                               |
| `allow_user_cancel_workspace_jobs`                                                                                                                                                        | boolean                                                                    | false    |              | Allow users to cancel in-progress workspace jobs. \*bool as the default value is "true".                                                                                                                                                                                                                            |
| `default_ttl_ms`                                                                                                                                                                          | integer                                                                    | false    |              | Default ttl ms allows optionally specifying the default TTL for all workspaces created from this template.                                                                                                                                                                                                          |
| `description`                                                                                                                                                                             | string                                                                     | false    |              | Description is a description of what the template contains. It must be less than 128 bytes.                                                                                                                                                                                                                         |
| `disable_everyone_group_access`                                                                                                                                                           | boolean                                                                    | false    |              | Disable everyone group access allows optionally disabling the default behavior of granting the 'everyone' group access to use the template. If this is set to true, the template will not be available to all users, and must be explicitly granted to users or groups in the permissions settings of the template. |
| `display_name`                                                                                                                                                                            | string                                                                     | false    |              | Display name is the displayed name of the template.                                                                                                                                                                                                                                                                 |
| `failure_ttl_ms`                                                                                                                                                                          | integer                                                                    | false    |              | Failure ttl ms allows optionally specifying the max lifetime before Coder stops all resources for failed workspaces created from this template.                                                                                                                                                                     |
| `icon`                                                                                                                                                                                    | string                                                                     | false    |              | Icon is a relative path or external URL that specifies an icon to be displayed in the dashboard.                                                                                                                                                                                                                    |
| `inactivity_ttl_ms`                                                                                                                                                                       | integer                                                                    | false    |              | Inactivity ttl ms allows optionally specifying the max lifetime before Coder locks inactive workspaces created from this template.                                                                                                                                                                                  |
| `locked_ttl_ms`                                                                                                                                                                           | integer                                                                    | false    |              | Locked ttl ms allows optionally specifying the max lifetime before Coder permanently deletes locked workspaces created from this template.                                                                                                                                                                          |
| `name`                                                                                                                                                                                    | string                                                                     | true     |              | Name is the name of the template.                                                                                                                                                                                                                                                                                   |
| `restart_requirement`                                                                                                                                                                     | [codersdk.TemplateRestartRequirement](#codersdktemplaterestartrequirement) | false    |              | Restart requirement allows optionally specifying the restart requirement for workspaces created from this template. This is an enterprise feature.                                                                                                                                                                  |
| `template_version_id`                                                                                                                                                                     | string                                                                     | true     |              | Template version ID is an in-progress or completed job to use as an initial version of the template.                                                                                                                                                                                                                |
| This is required on creation to enable a user-flow of validating a template works. There is no reason the data-model cannot support empty templates, but it doesn't make sense for users. |

## codersdk.CreateTemplateVersionDryRunRequest

```json
{
  "rich_parameter_values": [
    {
      "name": "string",
      "value": "string"
    }
  ],
  "user_variable_values": [
    {
      "name": "string",
      "value": "string"
    }
  ],
  "workspace_name": "string"
}
```

### Properties

| Name                    | Type                                                                          | Required | Restrictions | Description |
| ----------------------- | ----------------------------------------------------------------------------- | -------- | ------------ | ----------- |
| `rich_parameter_values` | array of [codersdk.WorkspaceBuildParameter](#codersdkworkspacebuildparameter) | false    |              |             |
| `user_variable_values`  | array of [codersdk.VariableValue](#codersdkvariablevalue)                     | false    |              |             |
| `workspace_name`        | string                                                                        | false    |              |             |

## codersdk.CreateTemplateVersionRequest

```json
{
  "example_id": "string",
  "file_id": "8a0cfb4f-ddc9-436d-91bb-75133c583767",
  "name": "string",
  "provisioner": "terraform",
  "storage_method": "file",
  "tags": {
    "property1": "string",
    "property2": "string"
  },
  "template_id": "c6d67e98-83ea-49f0-8812-e4abae2b68bc",
  "user_variable_values": [
    {
      "name": "string",
      "value": "string"
    }
  ]
}
```

### Properties

| Name                   | Type                                                                   | Required | Restrictions | Description                                                  |
| ---------------------- | ---------------------------------------------------------------------- | -------- | ------------ | ------------------------------------------------------------ |
| `example_id`           | string                                                                 | false    |              |                                                              |
| `file_id`              | string                                                                 | false    |              |                                                              |
| `name`                 | string                                                                 | false    |              |                                                              |
| `provisioner`          | string                                                                 | true     |              |                                                              |
| `storage_method`       | [codersdk.ProvisionerStorageMethod](#codersdkprovisionerstoragemethod) | true     |              |                                                              |
| `tags`                 | object                                                                 | false    |              |                                                              |
| » `[any property]`     | string                                                                 | false    |              |                                                              |
| `template_id`          | string                                                                 | false    |              | Template ID optionally associates a version with a template. |
| `user_variable_values` | array of [codersdk.VariableValue](#codersdkvariablevalue)              | false    |              |                                                              |

#### Enumerated Values

| Property         | Value       |
| ---------------- | ----------- |
| `provisioner`    | `terraform` |
| `provisioner`    | `echo`      |
| `storage_method` | `file`      |

## codersdk.CreateTestAuditLogRequest

```json
{
  "action": "create",
  "additional_fields": [0],
  "build_reason": "autostart",
  "resource_id": "4d5215ed-38bb-48ed-879a-fdb9ca58522f",
  "resource_type": "template",
  "time": "2019-08-24T14:15:22Z"
}
```

### Properties

| Name                | Type                                           | Required | Restrictions | Description |
| ------------------- | ---------------------------------------------- | -------- | ------------ | ----------- |
| `action`            | [codersdk.AuditAction](#codersdkauditaction)   | false    |              |             |
| `additional_fields` | array of integer                               | false    |              |             |
| `build_reason`      | [codersdk.BuildReason](#codersdkbuildreason)   | false    |              |             |
| `resource_id`       | string                                         | false    |              |             |
| `resource_type`     | [codersdk.ResourceType](#codersdkresourcetype) | false    |              |             |
| `time`              | string                                         | false    |              |             |

#### Enumerated Values

| Property        | Value              |
| --------------- | ------------------ |
| `action`        | `create`           |
| `action`        | `write`            |
| `action`        | `delete`           |
| `action`        | `start`            |
| `action`        | `stop`             |
| `build_reason`  | `autostart`        |
| `build_reason`  | `autostop`         |
| `build_reason`  | `initiator`        |
| `resource_type` | `template`         |
| `resource_type` | `template_version` |
| `resource_type` | `user`             |
| `resource_type` | `workspace`        |
| `resource_type` | `workspace_build`  |
| `resource_type` | `git_ssh_key`      |
| `resource_type` | `auditable_group`  |

## codersdk.CreateTokenRequest

```json
{
  "lifetime": 0,
  "scope": "all",
  "token_name": "string"
}
```

### Properties

| Name         | Type                                         | Required | Restrictions | Description |
| ------------ | -------------------------------------------- | -------- | ------------ | ----------- |
| `lifetime`   | integer                                      | false    |              |             |
| `scope`      | [codersdk.APIKeyScope](#codersdkapikeyscope) | false    |              |             |
| `token_name` | string                                       | false    |              |             |

#### Enumerated Values

| Property | Value                 |
| -------- | --------------------- |
| `scope`  | `all`                 |
| `scope`  | `application_connect` |

## codersdk.CreateUserRequest

```json
{
  "disable_login": true,
  "email": "user@example.com",
  "organization_id": "7c60d51f-b44e-4682-87d6-449835ea4de6",
  "password": "string",
  "username": "string"
}
```

### Properties

| Name              | Type    | Required | Restrictions | Description                                                                                                                                               |
| ----------------- | ------- | -------- | ------------ | --------------------------------------------------------------------------------------------------------------------------------------------------------- |
| `disable_login`   | boolean | false    |              | Disable login sets the user's login type to 'none'. This prevents the user from being able to use a password or any other authentication method to login. |
| `email`           | string  | true     |              |                                                                                                                                                           |
| `organization_id` | string  | false    |              |                                                                                                                                                           |
| `password`        | string  | false    |              |                                                                                                                                                           |
| `username`        | string  | true     |              |                                                                                                                                                           |

## codersdk.CreateWorkspaceBuildRequest

```json
{
  "dry_run": true,
  "log_level": "debug",
  "orphan": true,
  "rich_parameter_values": [
    {
      "name": "string",
      "value": "string"
    }
  ],
  "state": [0],
  "template_version_id": "0ba39c92-1f1b-4c32-aa3e-9925d7713eb1",
  "transition": "create"
}
```

### Properties

| Name                    | Type                                                                          | Required | Restrictions | Description                                                                                                                                                                                                   |
| ----------------------- | ----------------------------------------------------------------------------- | -------- | ------------ | ------------------------------------------------------------------------------------------------------------------------------------------------------------------------------------------------------------- |
| `dry_run`               | boolean                                                                       | false    |              |                                                                                                                                                                                                               |
| `log_level`             | [codersdk.ProvisionerLogLevel](#codersdkprovisionerloglevel)                  | false    |              | Log level changes the default logging verbosity of a provider ("info" if empty).                                                                                                                              |
| `orphan`                | boolean                                                                       | false    |              | Orphan may be set for the Destroy transition.                                                                                                                                                                 |
| `rich_parameter_values` | array of [codersdk.WorkspaceBuildParameter](#codersdkworkspacebuildparameter) | false    |              | Rich parameter values are optional. It will write params to the 'workspace' scope. This will overwrite any existing parameters with the same name. This will not delete old params not included in this list. |
| `state`                 | array of integer                                                              | false    |              |                                                                                                                                                                                                               |
| `template_version_id`   | string                                                                        | false    |              |                                                                                                                                                                                                               |
| `transition`            | [codersdk.WorkspaceTransition](#codersdkworkspacetransition)                  | true     |              |                                                                                                                                                                                                               |

#### Enumerated Values

| Property     | Value    |
| ------------ | -------- |
| `log_level`  | `debug`  |
| `transition` | `create` |
| `transition` | `start`  |
| `transition` | `stop`   |
| `transition` | `delete` |

## codersdk.CreateWorkspaceProxyRequest

```json
{
  "display_name": "string",
  "icon": "string",
  "name": "string"
}
```

### Properties

| Name           | Type   | Required | Restrictions | Description |
| -------------- | ------ | -------- | ------------ | ----------- |
| `display_name` | string | false    |              |             |
| `icon`         | string | false    |              |             |
| `name`         | string | true     |              |             |

## codersdk.CreateWorkspaceRequest

```json
{
  "autostart_schedule": "string",
  "name": "string",
  "rich_parameter_values": [
    {
      "name": "string",
      "value": "string"
    }
  ],
  "template_id": "c6d67e98-83ea-49f0-8812-e4abae2b68bc",
  "ttl_ms": 0
}
```

### Properties

| Name                    | Type                                                                          | Required | Restrictions | Description                                                                                         |
| ----------------------- | ----------------------------------------------------------------------------- | -------- | ------------ | --------------------------------------------------------------------------------------------------- |
| `autostart_schedule`    | string                                                                        | false    |              |                                                                                                     |
| `name`                  | string                                                                        | true     |              |                                                                                                     |
| `rich_parameter_values` | array of [codersdk.WorkspaceBuildParameter](#codersdkworkspacebuildparameter) | false    |              | Rich parameter values allows for additional parameters to be provided during the initial provision. |
| `template_id`           | string                                                                        | true     |              |                                                                                                     |
| `ttl_ms`                | integer                                                                       | false    |              |                                                                                                     |

## codersdk.DAUEntry

```json
{
  "amount": 0,
  "date": "2019-08-24T14:15:22Z"
}
```

### Properties

| Name     | Type    | Required | Restrictions | Description |
| -------- | ------- | -------- | ------------ | ----------- |
| `amount` | integer | false    |              |             |
| `date`   | string  | false    |              |             |

## codersdk.DAUsResponse

```json
{
  "entries": [
    {
      "amount": 0,
      "date": "2019-08-24T14:15:22Z"
    }
  ],
  "tz_hour_offset": 0
}
```

### Properties

| Name             | Type                                            | Required | Restrictions | Description |
| ---------------- | ----------------------------------------------- | -------- | ------------ | ----------- |
| `entries`        | array of [codersdk.DAUEntry](#codersdkdauentry) | false    |              |             |
| `tz_hour_offset` | integer                                         | false    |              |             |

## codersdk.DERP

```json
{
  "config": {
    "block_direct": true,
    "path": "string",
    "url": "string"
  },
  "server": {
    "enable": true,
    "region_code": "string",
    "region_id": 0,
    "region_name": "string",
    "relay_url": {
      "forceQuery": true,
      "fragment": "string",
      "host": "string",
      "omitHost": true,
      "opaque": "string",
      "path": "string",
      "rawFragment": "string",
      "rawPath": "string",
      "rawQuery": "string",
      "scheme": "string",
      "user": {}
    },
    "stun_addresses": ["string"]
  }
}
```

### Properties

| Name     | Type                                                   | Required | Restrictions | Description |
| -------- | ------------------------------------------------------ | -------- | ------------ | ----------- |
| `config` | [codersdk.DERPConfig](#codersdkderpconfig)             | false    |              |             |
| `server` | [codersdk.DERPServerConfig](#codersdkderpserverconfig) | false    |              |             |

## codersdk.DERPConfig

```json
{
  "block_direct": true,
  "path": "string",
  "url": "string"
}
```

### Properties

| Name           | Type    | Required | Restrictions | Description |
| -------------- | ------- | -------- | ------------ | ----------- |
| `block_direct` | boolean | false    |              |             |
| `path`         | string  | false    |              |             |
| `url`          | string  | false    |              |             |

## codersdk.DERPRegion

```json
{
  "latency_ms": 0,
  "preferred": true
}
```

### Properties

| Name         | Type    | Required | Restrictions | Description |
| ------------ | ------- | -------- | ------------ | ----------- |
| `latency_ms` | number  | false    |              |             |
| `preferred`  | boolean | false    |              |             |

## codersdk.DERPServerConfig

```json
{
  "enable": true,
  "region_code": "string",
  "region_id": 0,
  "region_name": "string",
  "relay_url": {
    "forceQuery": true,
    "fragment": "string",
    "host": "string",
    "omitHost": true,
    "opaque": "string",
    "path": "string",
    "rawFragment": "string",
    "rawPath": "string",
    "rawQuery": "string",
    "scheme": "string",
    "user": {}
  },
  "stun_addresses": ["string"]
}
```

### Properties

| Name             | Type                       | Required | Restrictions | Description |
| ---------------- | -------------------------- | -------- | ------------ | ----------- |
| `enable`         | boolean                    | false    |              |             |
| `region_code`    | string                     | false    |              |             |
| `region_id`      | integer                    | false    |              |             |
| `region_name`    | string                     | false    |              |             |
| `relay_url`      | [clibase.URL](#clibaseurl) | false    |              |             |
| `stun_addresses` | array of string            | false    |              |             |

## codersdk.DangerousConfig

```json
{
  "allow_all_cors": true,
  "allow_path_app_sharing": true,
  "allow_path_app_site_owner_access": true
}
```

### Properties

| Name                               | Type    | Required | Restrictions | Description |
| ---------------------------------- | ------- | -------- | ------------ | ----------- |
| `allow_all_cors`                   | boolean | false    |              |             |
| `allow_path_app_sharing`           | boolean | false    |              |             |
| `allow_path_app_site_owner_access` | boolean | false    |              |             |

## codersdk.DeploymentConfig

```json
{
  "config": {
    "access_url": {
      "forceQuery": true,
      "fragment": "string",
      "host": "string",
      "omitHost": true,
      "opaque": "string",
      "path": "string",
      "rawFragment": "string",
      "rawPath": "string",
      "rawQuery": "string",
      "scheme": "string",
      "user": {}
    },
    "address": {
      "host": "string",
      "port": "string"
    },
    "agent_fallback_troubleshooting_url": {
      "forceQuery": true,
      "fragment": "string",
      "host": "string",
      "omitHost": true,
      "opaque": "string",
      "path": "string",
      "rawFragment": "string",
      "rawPath": "string",
      "rawQuery": "string",
      "scheme": "string",
      "user": {}
    },
    "agent_stat_refresh_interval": 0,
    "autobuild_poll_interval": 0,
    "browser_only": true,
    "cache_directory": "string",
    "config": "string",
    "config_ssh": {
      "deploymentName": "string",
      "sshconfigOptions": ["string"]
    },
    "dangerous": {
      "allow_all_cors": true,
      "allow_path_app_sharing": true,
      "allow_path_app_site_owner_access": true
    },
    "derp": {
      "config": {
        "block_direct": true,
        "path": "string",
        "url": "string"
      },
      "server": {
        "enable": true,
        "region_code": "string",
        "region_id": 0,
        "region_name": "string",
        "relay_url": {
          "forceQuery": true,
          "fragment": "string",
          "host": "string",
          "omitHost": true,
          "opaque": "string",
          "path": "string",
          "rawFragment": "string",
          "rawPath": "string",
          "rawQuery": "string",
          "scheme": "string",
          "user": {}
        },
        "stun_addresses": ["string"]
      }
    },
    "disable_owner_workspace_exec": true,
    "disable_password_auth": true,
    "disable_path_apps": true,
    "disable_session_expiry_refresh": true,
    "enable_terraform_debug_mode": true,
    "experiments": ["string"],
    "git_auth": {
      "value": [
        {
          "app_install_url": "string",
          "app_installations_url": "string",
          "auth_url": "string",
          "client_id": "string",
          "device_code_url": "string",
          "device_flow": true,
          "id": "string",
          "no_refresh": true,
          "regex": "string",
          "scopes": ["string"],
          "token_url": "string",
          "type": "string",
          "validate_url": "string"
        }
      ]
    },
    "http_address": "string",
    "in_memory_database": true,
    "job_hang_detector_interval": 0,
    "logging": {
      "human": "string",
      "json": "string",
      "stackdriver": "string"
    },
    "max_session_expiry": 0,
    "max_token_lifetime": 0,
    "metrics_cache_refresh_interval": 0,
    "oauth2": {
      "github": {
        "allow_everyone": true,
        "allow_signups": true,
        "allowed_orgs": ["string"],
        "allowed_teams": ["string"],
        "client_id": "string",
        "client_secret": "string",
        "enterprise_base_url": "string"
      }
    },
    "oidc": {
      "allow_signups": true,
      "auth_url_params": {},
      "client_id": "string",
      "client_secret": "string",
      "email_domain": ["string"],
      "email_field": "string",
      "group_mapping": {},
      "groups_field": "string",
      "icon_url": {
        "forceQuery": true,
        "fragment": "string",
        "host": "string",
        "omitHost": true,
        "opaque": "string",
        "path": "string",
        "rawFragment": "string",
        "rawPath": "string",
        "rawQuery": "string",
        "scheme": "string",
        "user": {}
      },
      "ignore_email_verified": true,
      "ignore_user_info": true,
      "issuer_url": "string",
      "scopes": ["string"],
      "sign_in_text": "string",
      "username_field": "string"
    },
    "pg_connection_url": "string",
    "pprof": {
      "address": {
        "host": "string",
        "port": "string"
      },
      "enable": true
    },
    "prometheus": {
      "address": {
        "host": "string",
        "port": "string"
      },
      "collect_agent_stats": true,
      "collect_db_metrics": true,
      "enable": true
    },
    "provisioner": {
      "daemon_poll_interval": 0,
      "daemon_poll_jitter": 0,
      "daemons": 0,
      "daemons_echo": true,
      "force_cancel_interval": 0
    },
    "proxy_health_status_interval": 0,
    "proxy_trusted_headers": ["string"],
    "proxy_trusted_origins": ["string"],
    "rate_limit": {
      "api": 0,
      "disable_all": true
    },
    "redirect_to_access_url": true,
    "scim_api_key": "string",
    "secure_auth_cookie": true,
    "ssh_keygen_algorithm": "string",
    "strict_transport_security": 0,
    "strict_transport_security_options": ["string"],
    "support": {
      "links": {
        "value": [
          {
            "icon": "string",
            "name": "string",
            "target": "string"
          }
        ]
      }
    },
    "swagger": {
      "enable": true
    },
    "telemetry": {
      "enable": true,
      "trace": true,
      "url": {
        "forceQuery": true,
        "fragment": "string",
        "host": "string",
        "omitHost": true,
        "opaque": "string",
        "path": "string",
        "rawFragment": "string",
        "rawPath": "string",
        "rawQuery": "string",
        "scheme": "string",
        "user": {}
      }
    },
    "tls": {
      "address": {
        "host": "string",
        "port": "string"
      },
      "cert_file": ["string"],
      "client_auth": "string",
      "client_ca_file": "string",
      "client_cert_file": "string",
      "client_key_file": "string",
      "enable": true,
      "key_file": ["string"],
      "min_version": "string",
      "redirect_http": true
    },
    "trace": {
      "capture_logs": true,
      "enable": true,
      "honeycomb_api_key": "string"
    },
    "update_check": true,
    "user_quiet_hours_schedule": {
      "default_schedule": "string",
      "window_duration": 0
    },
    "verbose": true,
    "wgtunnel_host": "string",
    "wildcard_access_url": {
      "forceQuery": true,
      "fragment": "string",
      "host": "string",
      "omitHost": true,
      "opaque": "string",
      "path": "string",
      "rawFragment": "string",
      "rawPath": "string",
      "rawQuery": "string",
      "scheme": "string",
      "user": {}
    },
    "write_config": true
  },
  "options": [
    {
      "annotations": {
        "property1": "string",
        "property2": "string"
      },
      "default": "string",
      "description": "string",
      "env": "string",
      "flag": "string",
      "flag_shorthand": "string",
      "group": {
        "description": "string",
        "name": "string",
        "parent": {
          "description": "string",
          "name": "string",
          "parent": {},
          "yaml": "string"
        },
        "yaml": "string"
      },
      "hidden": true,
      "name": "string",
      "use_instead": [{}],
      "value": null,
      "value_source": "",
      "yaml": "string"
    }
  ]
}
```

### Properties

| Name      | Type                                                   | Required | Restrictions | Description |
| --------- | ------------------------------------------------------ | -------- | ------------ | ----------- |
| `config`  | [codersdk.DeploymentValues](#codersdkdeploymentvalues) | false    |              |             |
| `options` | array of [clibase.Option](#clibaseoption)              | false    |              |             |

## codersdk.DeploymentStats

```json
{
  "aggregated_from": "2019-08-24T14:15:22Z",
  "collected_at": "2019-08-24T14:15:22Z",
  "next_update_at": "2019-08-24T14:15:22Z",
  "session_count": {
    "jetbrains": 0,
    "reconnecting_pty": 0,
    "ssh": 0,
    "vscode": 0
  },
  "workspaces": {
    "building": 0,
    "connection_latency_ms": {
      "p50": 0,
      "p95": 0
    },
    "failed": 0,
    "pending": 0,
    "running": 0,
    "rx_bytes": 0,
    "stopped": 0,
    "tx_bytes": 0
  }
}
```

### Properties

| Name              | Type                                                                         | Required | Restrictions | Description                                                                                                                 |
| ----------------- | ---------------------------------------------------------------------------- | -------- | ------------ | --------------------------------------------------------------------------------------------------------------------------- |
| `aggregated_from` | string                                                                       | false    |              | Aggregated from is the time in which stats are aggregated from. This might be back in time a specific duration or interval. |
| `collected_at`    | string                                                                       | false    |              | Collected at is the time in which stats are collected at.                                                                   |
| `next_update_at`  | string                                                                       | false    |              | Next update at is the time when the next batch of stats will be updated.                                                    |
| `session_count`   | [codersdk.SessionCountDeploymentStats](#codersdksessioncountdeploymentstats) | false    |              |                                                                                                                             |
| `workspaces`      | [codersdk.WorkspaceDeploymentStats](#codersdkworkspacedeploymentstats)       | false    |              |                                                                                                                             |

## codersdk.DeploymentValues

```json
{
  "access_url": {
    "forceQuery": true,
    "fragment": "string",
    "host": "string",
    "omitHost": true,
    "opaque": "string",
    "path": "string",
    "rawFragment": "string",
    "rawPath": "string",
    "rawQuery": "string",
    "scheme": "string",
    "user": {}
  },
  "address": {
    "host": "string",
    "port": "string"
  },
  "agent_fallback_troubleshooting_url": {
    "forceQuery": true,
    "fragment": "string",
    "host": "string",
    "omitHost": true,
    "opaque": "string",
    "path": "string",
    "rawFragment": "string",
    "rawPath": "string",
    "rawQuery": "string",
    "scheme": "string",
    "user": {}
  },
  "agent_stat_refresh_interval": 0,
  "autobuild_poll_interval": 0,
  "browser_only": true,
  "cache_directory": "string",
  "config": "string",
  "config_ssh": {
    "deploymentName": "string",
    "sshconfigOptions": ["string"]
  },
  "dangerous": {
    "allow_all_cors": true,
    "allow_path_app_sharing": true,
    "allow_path_app_site_owner_access": true
  },
  "derp": {
    "config": {
      "block_direct": true,
      "path": "string",
      "url": "string"
    },
    "server": {
      "enable": true,
      "region_code": "string",
      "region_id": 0,
      "region_name": "string",
      "relay_url": {
        "forceQuery": true,
        "fragment": "string",
        "host": "string",
        "omitHost": true,
        "opaque": "string",
        "path": "string",
        "rawFragment": "string",
        "rawPath": "string",
        "rawQuery": "string",
        "scheme": "string",
        "user": {}
      },
      "stun_addresses": ["string"]
    }
  },
  "disable_owner_workspace_exec": true,
  "disable_password_auth": true,
  "disable_path_apps": true,
  "disable_session_expiry_refresh": true,
  "enable_terraform_debug_mode": true,
  "experiments": ["string"],
  "git_auth": {
    "value": [
      {
        "app_install_url": "string",
        "app_installations_url": "string",
        "auth_url": "string",
        "client_id": "string",
        "device_code_url": "string",
        "device_flow": true,
        "id": "string",
        "no_refresh": true,
        "regex": "string",
        "scopes": ["string"],
        "token_url": "string",
        "type": "string",
        "validate_url": "string"
      }
    ]
  },
  "http_address": "string",
  "in_memory_database": true,
  "job_hang_detector_interval": 0,
  "logging": {
    "human": "string",
    "json": "string",
    "stackdriver": "string"
  },
  "max_session_expiry": 0,
  "max_token_lifetime": 0,
  "metrics_cache_refresh_interval": 0,
  "oauth2": {
    "github": {
      "allow_everyone": true,
      "allow_signups": true,
      "allowed_orgs": ["string"],
      "allowed_teams": ["string"],
      "client_id": "string",
      "client_secret": "string",
      "enterprise_base_url": "string"
    }
  },
  "oidc": {
    "allow_signups": true,
    "auth_url_params": {},
    "client_id": "string",
    "client_secret": "string",
    "email_domain": ["string"],
    "email_field": "string",
    "group_mapping": {},
    "groups_field": "string",
    "icon_url": {
      "forceQuery": true,
      "fragment": "string",
      "host": "string",
      "omitHost": true,
      "opaque": "string",
      "path": "string",
      "rawFragment": "string",
      "rawPath": "string",
      "rawQuery": "string",
      "scheme": "string",
      "user": {}
    },
    "ignore_email_verified": true,
    "ignore_user_info": true,
    "issuer_url": "string",
    "scopes": ["string"],
    "sign_in_text": "string",
    "username_field": "string"
  },
  "pg_connection_url": "string",
  "pprof": {
    "address": {
      "host": "string",
      "port": "string"
    },
    "enable": true
  },
  "prometheus": {
    "address": {
      "host": "string",
      "port": "string"
    },
    "collect_agent_stats": true,
    "collect_db_metrics": true,
    "enable": true
  },
  "provisioner": {
    "daemon_poll_interval": 0,
    "daemon_poll_jitter": 0,
    "daemons": 0,
    "daemons_echo": true,
    "force_cancel_interval": 0
  },
  "proxy_health_status_interval": 0,
  "proxy_trusted_headers": ["string"],
  "proxy_trusted_origins": ["string"],
  "rate_limit": {
    "api": 0,
    "disable_all": true
  },
  "redirect_to_access_url": true,
  "scim_api_key": "string",
  "secure_auth_cookie": true,
  "ssh_keygen_algorithm": "string",
  "strict_transport_security": 0,
  "strict_transport_security_options": ["string"],
  "support": {
    "links": {
      "value": [
        {
          "icon": "string",
          "name": "string",
          "target": "string"
        }
      ]
    }
  },
  "swagger": {
    "enable": true
  },
  "telemetry": {
    "enable": true,
    "trace": true,
    "url": {
      "forceQuery": true,
      "fragment": "string",
      "host": "string",
      "omitHost": true,
      "opaque": "string",
      "path": "string",
      "rawFragment": "string",
      "rawPath": "string",
      "rawQuery": "string",
      "scheme": "string",
      "user": {}
    }
  },
  "tls": {
    "address": {
      "host": "string",
      "port": "string"
    },
    "cert_file": ["string"],
    "client_auth": "string",
    "client_ca_file": "string",
    "client_cert_file": "string",
    "client_key_file": "string",
    "enable": true,
    "key_file": ["string"],
    "min_version": "string",
    "redirect_http": true
  },
  "trace": {
    "capture_logs": true,
    "enable": true,
    "honeycomb_api_key": "string"
  },
  "update_check": true,
  "user_quiet_hours_schedule": {
    "default_schedule": "string",
    "window_duration": 0
  },
  "verbose": true,
  "wgtunnel_host": "string",
  "wildcard_access_url": {
    "forceQuery": true,
    "fragment": "string",
    "host": "string",
    "omitHost": true,
    "opaque": "string",
    "path": "string",
    "rawFragment": "string",
    "rawPath": "string",
    "rawQuery": "string",
    "scheme": "string",
    "user": {}
  },
  "write_config": true
}
```

### Properties

| Name                                 | Type                                                                                       | Required | Restrictions | Description                                                        |
| ------------------------------------ | ------------------------------------------------------------------------------------------ | -------- | ------------ | ------------------------------------------------------------------ |
| `access_url`                         | [clibase.URL](#clibaseurl)                                                                 | false    |              |                                                                    |
| `address`                            | [clibase.HostPort](#clibasehostport)                                                       | false    |              | Address Use HTTPAddress or TLS.Address instead.                    |
| `agent_fallback_troubleshooting_url` | [clibase.URL](#clibaseurl)                                                                 | false    |              |                                                                    |
| `agent_stat_refresh_interval`        | integer                                                                                    | false    |              |                                                                    |
| `autobuild_poll_interval`            | integer                                                                                    | false    |              |                                                                    |
| `browser_only`                       | boolean                                                                                    | false    |              |                                                                    |
| `cache_directory`                    | string                                                                                     | false    |              |                                                                    |
| `config`                             | string                                                                                     | false    |              |                                                                    |
| `config_ssh`                         | [codersdk.SSHConfig](#codersdksshconfig)                                                   | false    |              |                                                                    |
| `dangerous`                          | [codersdk.DangerousConfig](#codersdkdangerousconfig)                                       | false    |              |                                                                    |
| `derp`                               | [codersdk.DERP](#codersdkderp)                                                             | false    |              |                                                                    |
| `disable_owner_workspace_exec`       | boolean                                                                                    | false    |              |                                                                    |
| `disable_password_auth`              | boolean                                                                                    | false    |              |                                                                    |
| `disable_path_apps`                  | boolean                                                                                    | false    |              |                                                                    |
| `disable_session_expiry_refresh`     | boolean                                                                                    | false    |              |                                                                    |
| `enable_terraform_debug_mode`        | boolean                                                                                    | false    |              |                                                                    |
| `experiments`                        | array of string                                                                            | false    |              |                                                                    |
| `git_auth`                           | [clibase.Struct-array_codersdk_GitAuthConfig](#clibasestruct-array_codersdk_gitauthconfig) | false    |              |                                                                    |
| `http_address`                       | string                                                                                     | false    |              | Http address is a string because it may be set to zero to disable. |
| `in_memory_database`                 | boolean                                                                                    | false    |              |                                                                    |
| `job_hang_detector_interval`         | integer                                                                                    | false    |              |                                                                    |
| `logging`                            | [codersdk.LoggingConfig](#codersdkloggingconfig)                                           | false    |              |                                                                    |
| `max_session_expiry`                 | integer                                                                                    | false    |              |                                                                    |
| `max_token_lifetime`                 | integer                                                                                    | false    |              |                                                                    |
| `metrics_cache_refresh_interval`     | integer                                                                                    | false    |              |                                                                    |
| `oauth2`                             | [codersdk.OAuth2Config](#codersdkoauth2config)                                             | false    |              |                                                                    |
| `oidc`                               | [codersdk.OIDCConfig](#codersdkoidcconfig)                                                 | false    |              |                                                                    |
| `pg_connection_url`                  | string                                                                                     | false    |              |                                                                    |
| `pprof`                              | [codersdk.PprofConfig](#codersdkpprofconfig)                                               | false    |              |                                                                    |
| `prometheus`                         | [codersdk.PrometheusConfig](#codersdkprometheusconfig)                                     | false    |              |                                                                    |
| `provisioner`                        | [codersdk.ProvisionerConfig](#codersdkprovisionerconfig)                                   | false    |              |                                                                    |
| `proxy_health_status_interval`       | integer                                                                                    | false    |              |                                                                    |
| `proxy_trusted_headers`              | array of string                                                                            | false    |              |                                                                    |
| `proxy_trusted_origins`              | array of string                                                                            | false    |              |                                                                    |
| `rate_limit`                         | [codersdk.RateLimitConfig](#codersdkratelimitconfig)                                       | false    |              |                                                                    |
| `redirect_to_access_url`             | boolean                                                                                    | false    |              |                                                                    |
| `scim_api_key`                       | string                                                                                     | false    |              |                                                                    |
| `secure_auth_cookie`                 | boolean                                                                                    | false    |              |                                                                    |
| `ssh_keygen_algorithm`               | string                                                                                     | false    |              |                                                                    |
| `strict_transport_security`          | integer                                                                                    | false    |              |                                                                    |
| `strict_transport_security_options`  | array of string                                                                            | false    |              |                                                                    |
| `support`                            | [codersdk.SupportConfig](#codersdksupportconfig)                                           | false    |              |                                                                    |
| `swagger`                            | [codersdk.SwaggerConfig](#codersdkswaggerconfig)                                           | false    |              |                                                                    |
| `telemetry`                          | [codersdk.TelemetryConfig](#codersdktelemetryconfig)                                       | false    |              |                                                                    |
| `tls`                                | [codersdk.TLSConfig](#codersdktlsconfig)                                                   | false    |              |                                                                    |
| `trace`                              | [codersdk.TraceConfig](#codersdktraceconfig)                                               | false    |              |                                                                    |
| `update_check`                       | boolean                                                                                    | false    |              |                                                                    |
| `user_quiet_hours_schedule`          | [codersdk.UserQuietHoursScheduleConfig](#codersdkuserquiethoursscheduleconfig)             | false    |              |                                                                    |
| `verbose`                            | boolean                                                                                    | false    |              |                                                                    |
| `wgtunnel_host`                      | string                                                                                     | false    |              |                                                                    |
| `wildcard_access_url`                | [clibase.URL](#clibaseurl)                                                                 | false    |              |                                                                    |
| `write_config`                       | boolean                                                                                    | false    |              |                                                                    |

## codersdk.Entitlement

```json
"entitled"
```

### Properties

#### Enumerated Values

| Value          |
| -------------- |
| `entitled`     |
| `grace_period` |
| `not_entitled` |

## codersdk.Entitlements

```json
{
  "errors": ["string"],
  "features": {
    "property1": {
      "actual": 0,
      "enabled": true,
      "entitlement": "entitled",
      "limit": 0
    },
    "property2": {
      "actual": 0,
      "enabled": true,
      "entitlement": "entitled",
      "limit": 0
    }
  },
  "has_license": true,
  "require_telemetry": true,
  "trial": true,
  "warnings": ["string"]
}
```

### Properties

| Name                | Type                                 | Required | Restrictions | Description |
| ------------------- | ------------------------------------ | -------- | ------------ | ----------- |
| `errors`            | array of string                      | false    |              |             |
| `features`          | object                               | false    |              |             |
| » `[any property]`  | [codersdk.Feature](#codersdkfeature) | false    |              |             |
| `has_license`       | boolean                              | false    |              |             |
| `require_telemetry` | boolean                              | false    |              |             |
| `trial`             | boolean                              | false    |              |             |
| `warnings`          | array of string                      | false    |              |             |

## codersdk.Experiment

```json
"moons"
```

### Properties

#### Enumerated Values

| Value                    |
| ------------------------ |
| `moons`                  |
| `workspace_actions`      |
| `tailnet_pg_coordinator` |
| `convert-to-oidc`        |

## codersdk.Feature

```json
{
  "actual": 0,
  "enabled": true,
  "entitlement": "entitled",
  "limit": 0
}
```

### Properties

| Name          | Type                                         | Required | Restrictions | Description |
| ------------- | -------------------------------------------- | -------- | ------------ | ----------- |
| `actual`      | integer                                      | false    |              |             |
| `enabled`     | boolean                                      | false    |              |             |
| `entitlement` | [codersdk.Entitlement](#codersdkentitlement) | false    |              |             |
| `limit`       | integer                                      | false    |              |             |

## codersdk.GenerateAPIKeyResponse

```json
{
  "key": "string"
}
```

### Properties

| Name  | Type   | Required | Restrictions | Description |
| ----- | ------ | -------- | ------------ | ----------- |
| `key` | string | false    |              |             |

## codersdk.GetUsersResponse

```json
{
  "count": 0,
  "users": [
    {
      "avatar_url": "http://example.com",
      "created_at": "2019-08-24T14:15:22Z",
      "email": "user@example.com",
      "id": "497f6eca-6276-4993-bfeb-53cbbbba6f08",
      "last_seen_at": "2019-08-24T14:15:22Z",
      "organization_ids": ["497f6eca-6276-4993-bfeb-53cbbbba6f08"],
      "roles": [
        {
          "display_name": "string",
          "name": "string"
        }
      ],
      "status": "active",
      "username": "string"
    }
  ]
}
```

### Properties

| Name    | Type                                    | Required | Restrictions | Description |
| ------- | --------------------------------------- | -------- | ------------ | ----------- |
| `count` | integer                                 | false    |              |             |
| `users` | array of [codersdk.User](#codersdkuser) | false    |              |             |

## codersdk.GitAuth

```json
{
  "app_install_url": "string",
  "app_installable": true,
  "authenticated": true,
  "device": true,
  "installations": [
    {
      "account": {
        "avatar_url": "string",
        "login": "string",
        "name": "string",
        "profile_url": "string"
      },
      "configure_url": "string",
      "id": 0
    }
  ],
  "type": "string",
  "user": {
    "avatar_url": "string",
    "login": "string",
    "name": "string",
    "profile_url": "string"
  }
}
```

### Properties

| Name              | Type                                                                        | Required | Restrictions | Description                                                             |
| ----------------- | --------------------------------------------------------------------------- | -------- | ------------ | ----------------------------------------------------------------------- |
| `app_install_url` | string                                                                      | false    |              | App install URL is the URL to install the app.                          |
| `app_installable` | boolean                                                                     | false    |              | App installable is true if the request for app installs was successful. |
| `authenticated`   | boolean                                                                     | false    |              |                                                                         |
| `device`          | boolean                                                                     | false    |              |                                                                         |
| `installations`   | array of [codersdk.GitAuthAppInstallation](#codersdkgitauthappinstallation) | false    |              | Installations are the installations that the user has access to.        |
| `type`            | string                                                                      | false    |              |                                                                         |
| `user`            | [codersdk.GitAuthUser](#codersdkgitauthuser)                                | false    |              | User is the user that authenticated with the provider.                  |

## codersdk.GitAuthAppInstallation

```json
{
  "account": {
    "avatar_url": "string",
    "login": "string",
    "name": "string",
    "profile_url": "string"
  },
  "configure_url": "string",
  "id": 0
}
```

### Properties

| Name            | Type                                         | Required | Restrictions | Description |
| --------------- | -------------------------------------------- | -------- | ------------ | ----------- |
| `account`       | [codersdk.GitAuthUser](#codersdkgitauthuser) | false    |              |             |
| `configure_url` | string                                       | false    |              |             |
| `id`            | integer                                      | false    |              |             |

## codersdk.GitAuthConfig

```json
{
  "app_install_url": "string",
  "app_installations_url": "string",
  "auth_url": "string",
  "client_id": "string",
  "device_code_url": "string",
  "device_flow": true,
  "id": "string",
  "no_refresh": true,
  "regex": "string",
  "scopes": ["string"],
  "token_url": "string",
  "type": "string",
  "validate_url": "string"
}
```

### Properties

| Name                    | Type            | Required | Restrictions | Description |
| ----------------------- | --------------- | -------- | ------------ | ----------- |
| `app_install_url`       | string          | false    |              |             |
| `app_installations_url` | string          | false    |              |             |
| `auth_url`              | string          | false    |              |             |
| `client_id`             | string          | false    |              |             |
| `device_code_url`       | string          | false    |              |             |
| `device_flow`           | boolean         | false    |              |             |
| `id`                    | string          | false    |              |             |
| `no_refresh`            | boolean         | false    |              |             |
| `regex`                 | string          | false    |              |             |
| `scopes`                | array of string | false    |              |             |
| `token_url`             | string          | false    |              |             |
| `type`                  | string          | false    |              |             |
| `validate_url`          | string          | false    |              |             |

## codersdk.GitAuthDevice

```json
{
  "device_code": "string",
  "expires_in": 0,
  "interval": 0,
  "user_code": "string",
  "verification_uri": "string"
}
```

### Properties

| Name               | Type    | Required | Restrictions | Description |
| ------------------ | ------- | -------- | ------------ | ----------- |
| `device_code`      | string  | false    |              |             |
| `expires_in`       | integer | false    |              |             |
| `interval`         | integer | false    |              |             |
| `user_code`        | string  | false    |              |             |
| `verification_uri` | string  | false    |              |             |

## codersdk.GitAuthUser

```json
{
  "avatar_url": "string",
  "login": "string",
  "name": "string",
  "profile_url": "string"
}
```

### Properties

| Name          | Type   | Required | Restrictions | Description |
| ------------- | ------ | -------- | ------------ | ----------- |
| `avatar_url`  | string | false    |              |             |
| `login`       | string | false    |              |             |
| `name`        | string | false    |              |             |
| `profile_url` | string | false    |              |             |

## codersdk.GitProvider

```json
"azure-devops"
```

### Properties

#### Enumerated Values

| Value          |
| -------------- |
| `azure-devops` |
| `github`       |
| `gitlab`       |
| `bitbucket`    |

## codersdk.GitSSHKey

```json
{
  "created_at": "2019-08-24T14:15:22Z",
  "public_key": "string",
  "updated_at": "2019-08-24T14:15:22Z",
  "user_id": "a169451c-8525-4352-b8ca-070dd449a1a5"
}
```

### Properties

| Name         | Type   | Required | Restrictions | Description |
| ------------ | ------ | -------- | ------------ | ----------- |
| `created_at` | string | false    |              |             |
| `public_key` | string | false    |              |             |
| `updated_at` | string | false    |              |             |
| `user_id`    | string | false    |              |             |

## codersdk.Group

```json
{
  "avatar_url": "string",
  "id": "497f6eca-6276-4993-bfeb-53cbbbba6f08",
  "members": [
    {
      "avatar_url": "http://example.com",
      "created_at": "2019-08-24T14:15:22Z",
      "email": "user@example.com",
      "id": "497f6eca-6276-4993-bfeb-53cbbbba6f08",
      "last_seen_at": "2019-08-24T14:15:22Z",
      "organization_ids": ["497f6eca-6276-4993-bfeb-53cbbbba6f08"],
      "roles": [
        {
          "display_name": "string",
          "name": "string"
        }
      ],
      "status": "active",
      "username": "string"
    }
  ],
  "name": "string",
  "organization_id": "7c60d51f-b44e-4682-87d6-449835ea4de6",
  "quota_allowance": 0
}
```

### Properties

| Name              | Type                                    | Required | Restrictions | Description |
| ----------------- | --------------------------------------- | -------- | ------------ | ----------- |
| `avatar_url`      | string                                  | false    |              |             |
| `id`              | string                                  | false    |              |             |
| `members`         | array of [codersdk.User](#codersdkuser) | false    |              |             |
| `name`            | string                                  | false    |              |             |
| `organization_id` | string                                  | false    |              |             |
| `quota_allowance` | integer                                 | false    |              |             |

## codersdk.Healthcheck

```json
{
  "interval": 0,
  "threshold": 0,
  "url": "string"
}
```

### Properties

| Name        | Type    | Required | Restrictions | Description                                                                                      |
| ----------- | ------- | -------- | ------------ | ------------------------------------------------------------------------------------------------ |
| `interval`  | integer | false    |              | Interval specifies the seconds between each health check.                                        |
| `threshold` | integer | false    |              | Threshold specifies the number of consecutive failed health checks before returning "unhealthy". |
| `url`       | string  | false    |              | URL specifies the endpoint to check for the app health.                                          |

## codersdk.IssueReconnectingPTYSignedTokenRequest

```json
{
  "agentID": "bc282582-04f9-45ce-b904-3e3bfab66958",
  "url": "string"
}
```

### Properties

| Name      | Type   | Required | Restrictions | Description                                                            |
| --------- | ------ | -------- | ------------ | ---------------------------------------------------------------------- |
| `agentID` | string | true     |              |                                                                        |
| `url`     | string | true     |              | URL is the URL of the reconnecting-pty endpoint you are connecting to. |

## codersdk.IssueReconnectingPTYSignedTokenResponse

```json
{
  "signed_token": "string"
}
```

### Properties

| Name           | Type   | Required | Restrictions | Description |
| -------------- | ------ | -------- | ------------ | ----------- |
| `signed_token` | string | false    |              |             |

## codersdk.JobErrorCode

```json
"MISSING_TEMPLATE_PARAMETER"
```

### Properties

#### Enumerated Values

| Value                         |
| ----------------------------- |
| `MISSING_TEMPLATE_PARAMETER`  |
| `REQUIRED_TEMPLATE_VARIABLES` |

## codersdk.License

```json
{
  "claims": {},
  "id": 0,
  "uploaded_at": "2019-08-24T14:15:22Z",
  "uuid": "095be615-a8ad-4c33-8e9c-c7612fbf6c9f"
}
```

### Properties

| Name          | Type    | Required | Restrictions | Description                                                                                                                                                                                            |
| ------------- | ------- | -------- | ------------ | ------------------------------------------------------------------------------------------------------------------------------------------------------------------------------------------------------ |
| `claims`      | object  | false    |              | Claims are the JWT claims asserted by the license. Here we use a generic string map to ensure that all data from the server is parsed verbatim, not just the fields this version of Coder understands. |
| `id`          | integer | false    |              |                                                                                                                                                                                                        |
| `uploaded_at` | string  | false    |              |                                                                                                                                                                                                        |
| `uuid`        | string  | false    |              |                                                                                                                                                                                                        |

## codersdk.LinkConfig

```json
{
  "icon": "string",
  "name": "string",
  "target": "string"
}
```

### Properties

| Name     | Type   | Required | Restrictions | Description |
| -------- | ------ | -------- | ------------ | ----------- |
| `icon`   | string | false    |              |             |
| `name`   | string | false    |              |             |
| `target` | string | false    |              |             |

## codersdk.LogLevel

```json
"trace"
```

### Properties

#### Enumerated Values

| Value   |
| ------- |
| `trace` |
| `debug` |
| `info`  |
| `warn`  |
| `error` |

## codersdk.LogSource

```json
"provisioner_daemon"
```

### Properties

#### Enumerated Values

| Value                |
| -------------------- |
| `provisioner_daemon` |
| `provisioner`        |

## codersdk.LoggingConfig

```json
{
  "human": "string",
  "json": "string",
  "stackdriver": "string"
}
```

### Properties

| Name          | Type   | Required | Restrictions | Description |
| ------------- | ------ | -------- | ------------ | ----------- |
| `human`       | string | false    |              |             |
| `json`        | string | false    |              |             |
| `stackdriver` | string | false    |              |             |

## codersdk.LoginType

```json
"password"
```

### Properties

#### Enumerated Values

| Value      |
| ---------- |
| `password` |
| `github`   |
| `oidc`     |
| `token`    |
| `none`     |

## codersdk.LoginWithPasswordRequest

```json
{
  "email": "user@example.com",
  "password": "string"
}
```

### Properties

| Name       | Type   | Required | Restrictions | Description |
| ---------- | ------ | -------- | ------------ | ----------- |
| `email`    | string | true     |              |             |
| `password` | string | true     |              |             |

## codersdk.LoginWithPasswordResponse

```json
{
  "session_token": "string"
}
```

### Properties

| Name            | Type   | Required | Restrictions | Description |
| --------------- | ------ | -------- | ------------ | ----------- |
| `session_token` | string | true     |              |             |

## codersdk.OAuth2Config

```json
{
  "github": {
    "allow_everyone": true,
    "allow_signups": true,
    "allowed_orgs": ["string"],
    "allowed_teams": ["string"],
    "client_id": "string",
    "client_secret": "string",
    "enterprise_base_url": "string"
  }
}
```

### Properties

| Name     | Type                                                       | Required | Restrictions | Description |
| -------- | ---------------------------------------------------------- | -------- | ------------ | ----------- |
| `github` | [codersdk.OAuth2GithubConfig](#codersdkoauth2githubconfig) | false    |              |             |

## codersdk.OAuth2GithubConfig

```json
{
  "allow_everyone": true,
  "allow_signups": true,
  "allowed_orgs": ["string"],
  "allowed_teams": ["string"],
  "client_id": "string",
  "client_secret": "string",
  "enterprise_base_url": "string"
}
```

### Properties

| Name                  | Type            | Required | Restrictions | Description |
| --------------------- | --------------- | -------- | ------------ | ----------- |
| `allow_everyone`      | boolean         | false    |              |             |
| `allow_signups`       | boolean         | false    |              |             |
| `allowed_orgs`        | array of string | false    |              |             |
| `allowed_teams`       | array of string | false    |              |             |
| `client_id`           | string          | false    |              |             |
| `client_secret`       | string          | false    |              |             |
| `enterprise_base_url` | string          | false    |              |             |

## codersdk.OAuthConversionResponse

```json
{
  "expires_at": "2019-08-24T14:15:22Z",
  "state_string": "string",
  "to_type": "password",
  "user_id": "a169451c-8525-4352-b8ca-070dd449a1a5"
}
```

### Properties

| Name           | Type                                     | Required | Restrictions | Description |
| -------------- | ---------------------------------------- | -------- | ------------ | ----------- |
| `expires_at`   | string                                   | false    |              |             |
| `state_string` | string                                   | false    |              |             |
| `to_type`      | [codersdk.LoginType](#codersdklogintype) | false    |              |             |
| `user_id`      | string                                   | false    |              |             |

## codersdk.OIDCAuthMethod

```json
{
  "enabled": true,
  "iconUrl": "string",
  "signInText": "string"
}
```

### Properties

| Name         | Type    | Required | Restrictions | Description |
| ------------ | ------- | -------- | ------------ | ----------- |
| `enabled`    | boolean | false    |              |             |
| `iconUrl`    | string  | false    |              |             |
| `signInText` | string  | false    |              |             |

## codersdk.OIDCConfig

```json
{
  "allow_signups": true,
  "auth_url_params": {},
  "client_id": "string",
  "client_secret": "string",
  "email_domain": ["string"],
  "email_field": "string",
  "group_mapping": {},
  "groups_field": "string",
  "icon_url": {
    "forceQuery": true,
    "fragment": "string",
    "host": "string",
    "omitHost": true,
    "opaque": "string",
    "path": "string",
    "rawFragment": "string",
    "rawPath": "string",
    "rawQuery": "string",
    "scheme": "string",
    "user": {}
  },
  "ignore_email_verified": true,
  "ignore_user_info": true,
  "issuer_url": "string",
  "scopes": ["string"],
  "sign_in_text": "string",
  "username_field": "string"
}
```

### Properties

| Name                    | Type                       | Required | Restrictions | Description |
| ----------------------- | -------------------------- | -------- | ------------ | ----------- |
| `allow_signups`         | boolean                    | false    |              |             |
| `auth_url_params`       | object                     | false    |              |             |
| `client_id`             | string                     | false    |              |             |
| `client_secret`         | string                     | false    |              |             |
| `email_domain`          | array of string            | false    |              |             |
| `email_field`           | string                     | false    |              |             |
| `group_mapping`         | object                     | false    |              |             |
| `groups_field`          | string                     | false    |              |             |
| `icon_url`              | [clibase.URL](#clibaseurl) | false    |              |             |
| `ignore_email_verified` | boolean                    | false    |              |             |
| `ignore_user_info`      | boolean                    | false    |              |             |
| `issuer_url`            | string                     | false    |              |             |
| `scopes`                | array of string            | false    |              |             |
| `sign_in_text`          | string                     | false    |              |             |
| `username_field`        | string                     | false    |              |             |

## codersdk.Organization

```json
{
  "created_at": "2019-08-24T14:15:22Z",
  "id": "497f6eca-6276-4993-bfeb-53cbbbba6f08",
  "name": "string",
  "updated_at": "2019-08-24T14:15:22Z"
}
```

### Properties

| Name         | Type   | Required | Restrictions | Description |
| ------------ | ------ | -------- | ------------ | ----------- |
| `created_at` | string | true     |              |             |
| `id`         | string | true     |              |             |
| `name`       | string | true     |              |             |
| `updated_at` | string | true     |              |             |

## codersdk.OrganizationMember

```json
{
  "created_at": "2019-08-24T14:15:22Z",
  "organization_id": "7c60d51f-b44e-4682-87d6-449835ea4de6",
  "roles": [
    {
      "display_name": "string",
      "name": "string"
    }
  ],
  "updated_at": "2019-08-24T14:15:22Z",
  "user_id": "a169451c-8525-4352-b8ca-070dd449a1a5"
}
```

### Properties

| Name              | Type                                    | Required | Restrictions | Description |
| ----------------- | --------------------------------------- | -------- | ------------ | ----------- |
| `created_at`      | string                                  | false    |              |             |
| `organization_id` | string                                  | false    |              |             |
| `roles`           | array of [codersdk.Role](#codersdkrole) | false    |              |             |
| `updated_at`      | string                                  | false    |              |             |
| `user_id`         | string                                  | false    |              |             |

## codersdk.PatchTemplateVersionRequest

```json
{
  "name": "string"
}
```

### Properties

| Name   | Type   | Required | Restrictions | Description |
| ------ | ------ | -------- | ------------ | ----------- |
| `name` | string | false    |              |             |

## codersdk.PatchWorkspaceProxy

```json
{
  "display_name": "string",
  "icon": "string",
  "id": "497f6eca-6276-4993-bfeb-53cbbbba6f08",
  "name": "string",
  "regenerate_token": true
}
```

### Properties

| Name               | Type    | Required | Restrictions | Description |
| ------------------ | ------- | -------- | ------------ | ----------- |
| `display_name`     | string  | true     |              |             |
| `icon`             | string  | true     |              |             |
| `id`               | string  | true     |              |             |
| `name`             | string  | true     |              |             |
| `regenerate_token` | boolean | false    |              |             |

## codersdk.PprofConfig

```json
{
  "address": {
    "host": "string",
    "port": "string"
  },
  "enable": true
}
```

### Properties

| Name      | Type                                 | Required | Restrictions | Description |
| --------- | ------------------------------------ | -------- | ------------ | ----------- |
| `address` | [clibase.HostPort](#clibasehostport) | false    |              |             |
| `enable`  | boolean                              | false    |              |             |

## codersdk.PrometheusConfig

```json
{
  "address": {
    "host": "string",
    "port": "string"
  },
  "collect_agent_stats": true,
  "collect_db_metrics": true,
  "enable": true
}
```

### Properties

| Name                  | Type                                 | Required | Restrictions | Description |
| --------------------- | ------------------------------------ | -------- | ------------ | ----------- |
| `address`             | [clibase.HostPort](#clibasehostport) | false    |              |             |
| `collect_agent_stats` | boolean                              | false    |              |             |
| `collect_db_metrics`  | boolean                              | false    |              |             |
| `enable`              | boolean                              | false    |              |             |

## codersdk.ProvisionerConfig

```json
{
  "daemon_poll_interval": 0,
  "daemon_poll_jitter": 0,
  "daemons": 0,
  "daemons_echo": true,
  "force_cancel_interval": 0
}
```

### Properties

| Name                    | Type    | Required | Restrictions | Description |
| ----------------------- | ------- | -------- | ------------ | ----------- |
| `daemon_poll_interval`  | integer | false    |              |             |
| `daemon_poll_jitter`    | integer | false    |              |             |
| `daemons`               | integer | false    |              |             |
| `daemons_echo`          | boolean | false    |              |             |
| `force_cancel_interval` | integer | false    |              |             |

## codersdk.ProvisionerDaemon

```json
{
  "created_at": "2019-08-24T14:15:22Z",
  "id": "497f6eca-6276-4993-bfeb-53cbbbba6f08",
  "name": "string",
  "provisioners": ["string"],
  "tags": {
    "property1": "string",
    "property2": "string"
  },
  "updated_at": {
    "time": "string",
    "valid": true
  }
}
```

### Properties

| Name               | Type                         | Required | Restrictions | Description |
| ------------------ | ---------------------------- | -------- | ------------ | ----------- |
| `created_at`       | string                       | false    |              |             |
| `id`               | string                       | false    |              |             |
| `name`             | string                       | false    |              |             |
| `provisioners`     | array of string              | false    |              |             |
| `tags`             | object                       | false    |              |             |
| » `[any property]` | string                       | false    |              |             |
| `updated_at`       | [sql.NullTime](#sqlnulltime) | false    |              |             |

## codersdk.ProvisionerJob

```json
{
  "canceled_at": "2019-08-24T14:15:22Z",
  "completed_at": "2019-08-24T14:15:22Z",
  "created_at": "2019-08-24T14:15:22Z",
  "error": "string",
  "error_code": "MISSING_TEMPLATE_PARAMETER",
  "file_id": "8a0cfb4f-ddc9-436d-91bb-75133c583767",
  "id": "497f6eca-6276-4993-bfeb-53cbbbba6f08",
  "queue_position": 0,
  "queue_size": 0,
  "started_at": "2019-08-24T14:15:22Z",
  "status": "pending",
  "tags": {
    "property1": "string",
    "property2": "string"
  },
  "worker_id": "ae5fa6f7-c55b-40c1-b40a-b36ac467652b"
}
```

### Properties

| Name               | Type                                                           | Required | Restrictions | Description |
| ------------------ | -------------------------------------------------------------- | -------- | ------------ | ----------- |
| `canceled_at`      | string                                                         | false    |              |             |
| `completed_at`     | string                                                         | false    |              |             |
| `created_at`       | string                                                         | false    |              |             |
| `error`            | string                                                         | false    |              |             |
| `error_code`       | [codersdk.JobErrorCode](#codersdkjoberrorcode)                 | false    |              |             |
| `file_id`          | string                                                         | false    |              |             |
| `id`               | string                                                         | false    |              |             |
| `queue_position`   | integer                                                        | false    |              |             |
| `queue_size`       | integer                                                        | false    |              |             |
| `started_at`       | string                                                         | false    |              |             |
| `status`           | [codersdk.ProvisionerJobStatus](#codersdkprovisionerjobstatus) | false    |              |             |
| `tags`             | object                                                         | false    |              |             |
| » `[any property]` | string                                                         | false    |              |             |
| `worker_id`        | string                                                         | false    |              |             |

#### Enumerated Values

| Property     | Value                         |
| ------------ | ----------------------------- |
| `error_code` | `MISSING_TEMPLATE_PARAMETER`  |
| `error_code` | `REQUIRED_TEMPLATE_VARIABLES` |
| `status`     | `pending`                     |
| `status`     | `running`                     |
| `status`     | `succeeded`                   |
| `status`     | `canceling`                   |
| `status`     | `canceled`                    |
| `status`     | `failed`                      |

## codersdk.ProvisionerJobLog

```json
{
  "created_at": "2019-08-24T14:15:22Z",
  "id": 0,
  "log_level": "trace",
  "log_source": "provisioner_daemon",
  "output": "string",
  "stage": "string"
}
```

### Properties

| Name         | Type                                     | Required | Restrictions | Description |
| ------------ | ---------------------------------------- | -------- | ------------ | ----------- |
| `created_at` | string                                   | false    |              |             |
| `id`         | integer                                  | false    |              |             |
| `log_level`  | [codersdk.LogLevel](#codersdkloglevel)   | false    |              |             |
| `log_source` | [codersdk.LogSource](#codersdklogsource) | false    |              |             |
| `output`     | string                                   | false    |              |             |
| `stage`      | string                                   | false    |              |             |

#### Enumerated Values

| Property    | Value   |
| ----------- | ------- |
| `log_level` | `trace` |
| `log_level` | `debug` |
| `log_level` | `info`  |
| `log_level` | `warn`  |
| `log_level` | `error` |

## codersdk.ProvisionerJobStatus

```json
"pending"
```

### Properties

#### Enumerated Values

| Value       |
| ----------- |
| `pending`   |
| `running`   |
| `succeeded` |
| `canceling` |
| `canceled`  |
| `failed`    |

## codersdk.ProvisionerLogLevel

```json
"debug"
```

### Properties

#### Enumerated Values

| Value   |
| ------- |
| `debug` |

## codersdk.ProvisionerStorageMethod

```json
"file"
```

### Properties

#### Enumerated Values

| Value  |
| ------ |
| `file` |

## codersdk.ProxyHealthReport

```json
{
  "errors": ["string"],
  "warnings": ["string"]
}
```

### Properties

| Name       | Type            | Required | Restrictions | Description                                                                              |
| ---------- | --------------- | -------- | ------------ | ---------------------------------------------------------------------------------------- |
| `errors`   | array of string | false    |              | Errors are problems that prevent the workspace proxy from being healthy                  |
| `warnings` | array of string | false    |              | Warnings do not prevent the workspace proxy from being healthy, but should be addressed. |

## codersdk.ProxyHealthStatus

```json
"ok"
```

### Properties

#### Enumerated Values

| Value          |
| -------------- |
| `ok`           |
| `unreachable`  |
| `unhealthy`    |
| `unregistered` |

## codersdk.PutExtendWorkspaceRequest

```json
{
  "deadline": "2019-08-24T14:15:22Z"
}
```

### Properties

| Name       | Type   | Required | Restrictions | Description |
| ---------- | ------ | -------- | ------------ | ----------- |
| `deadline` | string | true     |              |             |

## codersdk.RBACResource

```json
"workspace"
```

### Properties

#### Enumerated Values

| Value                 |
| --------------------- |
| `workspace`           |
| `workspace_proxy`     |
| `workspace_execution` |
| `application_connect` |
| `audit_log`           |
| `template`            |
| `group`               |
| `file`                |
| `provisioner_daemon`  |
| `organization`        |
| `assign_role`         |
| `assign_org_role`     |
| `api_key`             |
| `user`                |
| `user_data`           |
| `organization_member` |
| `license`             |
| `deployment_config`   |
| `deployment_stats`    |
| `replicas`            |
| `debug_info`          |
| `system`              |

## codersdk.RateLimitConfig

```json
{
  "api": 0,
  "disable_all": true
}
```

### Properties

| Name          | Type    | Required | Restrictions | Description |
| ------------- | ------- | -------- | ------------ | ----------- |
| `api`         | integer | false    |              |             |
| `disable_all` | boolean | false    |              |             |

## codersdk.Region

```json
{
  "display_name": "string",
  "healthy": true,
  "icon_url": "string",
  "id": "497f6eca-6276-4993-bfeb-53cbbbba6f08",
  "name": "string",
  "path_app_url": "string",
  "wildcard_hostname": "string"
}
```

### Properties

| Name                | Type    | Required | Restrictions | Description                                                                                                                                                                        |
| ------------------- | ------- | -------- | ------------ | ---------------------------------------------------------------------------------------------------------------------------------------------------------------------------------- |
| `display_name`      | string  | false    |              |                                                                                                                                                                                    |
| `healthy`           | boolean | false    |              |                                                                                                                                                                                    |
| `icon_url`          | string  | false    |              |                                                                                                                                                                                    |
| `id`                | string  | false    |              |                                                                                                                                                                                    |
| `name`              | string  | false    |              |                                                                                                                                                                                    |
| `path_app_url`      | string  | false    |              | Path app URL is the URL to the base path for path apps. Optional unless wildcard_hostname is set. E.g. https://us.example.com                                                      |
| `wildcard_hostname` | string  | false    |              | Wildcard hostname is the wildcard hostname for subdomain apps. E.g. _.us.example.com E.g. _--suffix.au.example.com Optional. Does not need to be on the same domain as PathAppURL. |

## codersdk.RegionsResponse-codersdk_Region

```json
{
  "regions": [
    {
      "display_name": "string",
      "healthy": true,
      "icon_url": "string",
      "id": "497f6eca-6276-4993-bfeb-53cbbbba6f08",
      "name": "string",
      "path_app_url": "string",
      "wildcard_hostname": "string"
    }
  ]
}
```

### Properties

| Name      | Type                                        | Required | Restrictions | Description |
| --------- | ------------------------------------------- | -------- | ------------ | ----------- |
| `regions` | array of [codersdk.Region](#codersdkregion) | false    |              |             |

## codersdk.RegionsResponse-codersdk_WorkspaceProxy

```json
{
  "regions": [
    {
      "created_at": "2019-08-24T14:15:22Z",
      "deleted": true,
      "display_name": "string",
      "healthy": true,
      "icon_url": "string",
      "id": "497f6eca-6276-4993-bfeb-53cbbbba6f08",
      "name": "string",
      "path_app_url": "string",
      "status": {
        "checked_at": "2019-08-24T14:15:22Z",
        "report": {
          "errors": ["string"],
          "warnings": ["string"]
        },
        "status": "ok"
      },
      "updated_at": "2019-08-24T14:15:22Z",
      "wildcard_hostname": "string"
    }
  ]
}
```

### Properties

| Name      | Type                                                        | Required | Restrictions | Description |
| --------- | ----------------------------------------------------------- | -------- | ------------ | ----------- |
| `regions` | array of [codersdk.WorkspaceProxy](#codersdkworkspaceproxy) | false    |              |             |

## codersdk.Replica

```json
{
  "created_at": "2019-08-24T14:15:22Z",
  "database_latency": 0,
  "error": "string",
  "hostname": "string",
  "id": "497f6eca-6276-4993-bfeb-53cbbbba6f08",
  "region_id": 0,
  "relay_address": "string"
}
```

### Properties

| Name               | Type    | Required | Restrictions | Description                                                        |
| ------------------ | ------- | -------- | ------------ | ------------------------------------------------------------------ |
| `created_at`       | string  | false    |              | Created at is the timestamp when the replica was first seen.       |
| `database_latency` | integer | false    |              | Database latency is the latency in microseconds to the database.   |
| `error`            | string  | false    |              | Error is the replica error.                                        |
| `hostname`         | string  | false    |              | Hostname is the hostname of the replica.                           |
| `id`               | string  | false    |              | ID is the unique identifier for the replica.                       |
| `region_id`        | integer | false    |              | Region ID is the region of the replica.                            |
| `relay_address`    | string  | false    |              | Relay address is the accessible address to relay DERP connections. |

## codersdk.ResourceType

```json
"template"
```

### Properties

#### Enumerated Values

| Value              |
| ------------------ |
| `template`         |
| `template_version` |
| `user`             |
| `workspace`        |
| `workspace_build`  |
| `git_ssh_key`      |
| `api_key`          |
| `group`            |
| `license`          |
| `convert_login`    |

## codersdk.Response

```json
{
  "detail": "string",
  "message": "string",
  "validations": [
    {
      "detail": "string",
      "field": "string"
    }
  ]
}
```

### Properties

| Name          | Type                                                          | Required | Restrictions | Description                                                                                                                                                                                                                        |
| ------------- | ------------------------------------------------------------- | -------- | ------------ | ---------------------------------------------------------------------------------------------------------------------------------------------------------------------------------------------------------------------------------- |
| `detail`      | string                                                        | false    |              | Detail is a debug message that provides further insight into why the action failed. This information can be technical and a regular golang err.Error() text. - "database: too many open connections" - "stat: too many open files" |
| `message`     | string                                                        | false    |              | Message is an actionable message that depicts actions the request took. These messages should be fully formed sentences with proper punctuation. Examples: - "A user has been created." - "Failed to create a user."               |
| `validations` | array of [codersdk.ValidationError](#codersdkvalidationerror) | false    |              | Validations are form field-specific friendly error messages. They will be shown on a form field in the UI. These can also be used to add additional context if there is a set of errors in the primary 'Message'.                  |

## codersdk.Role

```json
{
  "display_name": "string",
  "name": "string"
}
```

### Properties

| Name           | Type   | Required | Restrictions | Description |
| -------------- | ------ | -------- | ------------ | ----------- |
| `display_name` | string | false    |              |             |
| `name`         | string | false    |              |             |

## codersdk.SSHConfig

```json
{
  "deploymentName": "string",
  "sshconfigOptions": ["string"]
}
```

### Properties

| Name               | Type            | Required | Restrictions | Description                                                                                         |
| ------------------ | --------------- | -------- | ------------ | --------------------------------------------------------------------------------------------------- |
| `deploymentName`   | string          | false    |              | Deploymentname is the config-ssh Hostname prefix                                                    |
| `sshconfigOptions` | array of string | false    |              | Sshconfigoptions are additional options to add to the ssh config file. This will override defaults. |

## codersdk.SSHConfigResponse

```json
{
  "hostname_prefix": "string",
  "ssh_config_options": {
    "property1": "string",
    "property2": "string"
  }
}
```

### Properties

| Name                 | Type   | Required | Restrictions | Description |
| -------------------- | ------ | -------- | ------------ | ----------- |
| `hostname_prefix`    | string | false    |              |             |
| `ssh_config_options` | object | false    |              |             |
| » `[any property]`   | string | false    |              |             |

## codersdk.ServiceBannerConfig

```json
{
  "background_color": "string",
  "enabled": true,
  "message": "string"
}
```

### Properties

| Name               | Type    | Required | Restrictions | Description |
| ------------------ | ------- | -------- | ------------ | ----------- |
| `background_color` | string  | false    |              |             |
| `enabled`          | boolean | false    |              |             |
| `message`          | string  | false    |              |             |

## codersdk.SessionCountDeploymentStats

```json
{
  "jetbrains": 0,
  "reconnecting_pty": 0,
  "ssh": 0,
  "vscode": 0
}
```

### Properties

| Name               | Type    | Required | Restrictions | Description |
| ------------------ | ------- | -------- | ------------ | ----------- |
| `jetbrains`        | integer | false    |              |             |
| `reconnecting_pty` | integer | false    |              |             |
| `ssh`              | integer | false    |              |             |
| `vscode`           | integer | false    |              |             |

## codersdk.SupportConfig

```json
{
  "links": {
    "value": [
      {
        "icon": "string",
        "name": "string",
        "target": "string"
      }
    ]
  }
}
```

### Properties

| Name    | Type                                                                                 | Required | Restrictions | Description |
| ------- | ------------------------------------------------------------------------------------ | -------- | ------------ | ----------- |
| `links` | [clibase.Struct-array_codersdk_LinkConfig](#clibasestruct-array_codersdk_linkconfig) | false    |              |             |

## codersdk.SwaggerConfig

```json
{
  "enable": true
}
```

### Properties

| Name     | Type    | Required | Restrictions | Description |
| -------- | ------- | -------- | ------------ | ----------- |
| `enable` | boolean | false    |              |             |

## codersdk.TLSConfig

```json
{
  "address": {
    "host": "string",
    "port": "string"
  },
  "cert_file": ["string"],
  "client_auth": "string",
  "client_ca_file": "string",
  "client_cert_file": "string",
  "client_key_file": "string",
  "enable": true,
  "key_file": ["string"],
  "min_version": "string",
  "redirect_http": true
}
```

### Properties

| Name               | Type                                 | Required | Restrictions | Description |
| ------------------ | ------------------------------------ | -------- | ------------ | ----------- |
| `address`          | [clibase.HostPort](#clibasehostport) | false    |              |             |
| `cert_file`        | array of string                      | false    |              |             |
| `client_auth`      | string                               | false    |              |             |
| `client_ca_file`   | string                               | false    |              |             |
| `client_cert_file` | string                               | false    |              |             |
| `client_key_file`  | string                               | false    |              |             |
| `enable`           | boolean                              | false    |              |             |
| `key_file`         | array of string                      | false    |              |             |
| `min_version`      | string                               | false    |              |             |
| `redirect_http`    | boolean                              | false    |              |             |

## codersdk.TelemetryConfig

```json
{
  "enable": true,
  "trace": true,
  "url": {
    "forceQuery": true,
    "fragment": "string",
    "host": "string",
    "omitHost": true,
    "opaque": "string",
    "path": "string",
    "rawFragment": "string",
    "rawPath": "string",
    "rawQuery": "string",
    "scheme": "string",
    "user": {}
  }
}
```

### Properties

| Name     | Type                       | Required | Restrictions | Description |
| -------- | -------------------------- | -------- | ------------ | ----------- |
| `enable` | boolean                    | false    |              |             |
| `trace`  | boolean                    | false    |              |             |
| `url`    | [clibase.URL](#clibaseurl) | false    |              |             |

## codersdk.Template

```json
{
  "active_user_count": 0,
  "active_version_id": "eae64611-bd53-4a80-bb77-df1e432c0fbc",
  "allow_user_autostart": true,
  "allow_user_autostop": true,
  "allow_user_cancel_workspace_jobs": true,
  "build_time_stats": {
    "property1": {
      "p50": 123,
      "p95": 146
    },
    "property2": {
      "p50": 123,
      "p95": 146
    }
  },
  "created_at": "2019-08-24T14:15:22Z",
  "created_by_id": "9377d689-01fb-4abf-8450-3368d2c1924f",
  "created_by_name": "string",
  "default_ttl_ms": 0,
  "description": "string",
  "display_name": "string",
  "failure_ttl_ms": 0,
  "icon": "string",
  "id": "497f6eca-6276-4993-bfeb-53cbbbba6f08",
  "inactivity_ttl_ms": 0,
  "locked_ttl_ms": 0,
  "name": "string",
  "organization_id": "7c60d51f-b44e-4682-87d6-449835ea4de6",
  "provisioner": "terraform",
  "restart_requirement": {
    "days_of_week": ["monday"],
    "weeks": 0
  },
  "updated_at": "2019-08-24T14:15:22Z"
}
```

### Properties

| Name                               | Type                                                                       | Required | Restrictions | Description                                                                                                                                                                     |
| ---------------------------------- | -------------------------------------------------------------------------- | -------- | ------------ | ------------------------------------------------------------------------------------------------------------------------------------------------------------------------------- |
| `active_user_count`                | integer                                                                    | false    |              | Active user count is set to -1 when loading.                                                                                                                                    |
| `active_version_id`                | string                                                                     | false    |              |                                                                                                                                                                                 |
| `allow_user_autostart`             | boolean                                                                    | false    |              | Allow user autostart and AllowUserAutostop are enterprise-only. Their values are only used if your license is entitled to use the advanced template scheduling feature.         |
| `allow_user_autostop`              | boolean                                                                    | false    |              |                                                                                                                                                                                 |
| `allow_user_cancel_workspace_jobs` | boolean                                                                    | false    |              |                                                                                                                                                                                 |
| `build_time_stats`                 | [codersdk.TemplateBuildTimeStats](#codersdktemplatebuildtimestats)         | false    |              |                                                                                                                                                                                 |
| `created_at`                       | string                                                                     | false    |              |                                                                                                                                                                                 |
| `created_by_id`                    | string                                                                     | false    |              |                                                                                                                                                                                 |
| `created_by_name`                  | string                                                                     | false    |              |                                                                                                                                                                                 |
| `default_ttl_ms`                   | integer                                                                    | false    |              |                                                                                                                                                                                 |
| `description`                      | string                                                                     | false    |              |                                                                                                                                                                                 |
| `display_name`                     | string                                                                     | false    |              |                                                                                                                                                                                 |
| `failure_ttl_ms`                   | integer                                                                    | false    |              | Failure ttl ms InactivityTTLMillis, and LockedTTLMillis are enterprise-only. Their values are used if your license is entitled to use the advanced template scheduling feature. |
| `icon`                             | string                                                                     | false    |              |                                                                                                                                                                                 |
| `id`                               | string                                                                     | false    |              |                                                                                                                                                                                 |
| `inactivity_ttl_ms`                | integer                                                                    | false    |              |                                                                                                                                                                                 |
| `locked_ttl_ms`                    | integer                                                                    | false    |              |                                                                                                                                                                                 |
| `name`                             | string                                                                     | false    |              |                                                                                                                                                                                 |
| `organization_id`                  | string                                                                     | false    |              |                                                                                                                                                                                 |
| `provisioner`                      | string                                                                     | false    |              |                                                                                                                                                                                 |
| `restart_requirement`              | [codersdk.TemplateRestartRequirement](#codersdktemplaterestartrequirement) | false    |              | Restart requirement is an enterprise feature. Its value is only used if your license is entitled to use the advanced template scheduling feature.                               |
| `updated_at`                       | string                                                                     | false    |              |                                                                                                                                                                                 |

#### Enumerated Values

| Property      | Value       |
| ------------- | ----------- |
| `provisioner` | `terraform` |

## codersdk.TemplateBuildTimeStats

```json
{
  "property1": {
    "p50": 123,
    "p95": 146
  },
  "property2": {
    "p50": 123,
    "p95": 146
  }
}
```

### Properties

| Name             | Type                                                 | Required | Restrictions | Description |
| ---------------- | ---------------------------------------------------- | -------- | ------------ | ----------- |
| `[any property]` | [codersdk.TransitionStats](#codersdktransitionstats) | false    |              |             |

## codersdk.TemplateExample

```json
{
  "description": "string",
  "icon": "string",
  "id": "497f6eca-6276-4993-bfeb-53cbbbba6f08",
  "markdown": "string",
  "name": "string",
  "tags": ["string"],
  "url": "string"
}
```

### Properties

| Name          | Type            | Required | Restrictions | Description |
| ------------- | --------------- | -------- | ------------ | ----------- |
| `description` | string          | false    |              |             |
| `icon`        | string          | false    |              |             |
| `id`          | string          | false    |              |             |
| `markdown`    | string          | false    |              |             |
| `name`        | string          | false    |              |             |
| `tags`        | array of string | false    |              |             |
| `url`         | string          | false    |              |             |

## codersdk.TemplateRestartRequirement

```json
{
  "days_of_week": ["monday"],
  "weeks": 0
}
```

### Properties

| Name                                                                                  | Type            | Required | Restrictions | Description                                                                                                                                                                                                                                                                                                    |
| ------------------------------------------------------------------------------------- | --------------- | -------- | ------------ | -------------------------------------------------------------------------------------------------------------------------------------------------------------------------------------------------------------------------------------------------------------------------------------------------------------- |
| `days_of_week`                                                                        | array of string | false    |              | Days of week is a list of days of the week on which restarts are required. Restarts happen within the user's quiet hours (in their configured timezone). If no days are specified, restarts are not required. Weekdays cannot be specified twice.                                                              |
| Restarts will only happen on weekdays in this list on weeks which line up with Weeks. |
| `weeks`                                                                               | integer         | false    |              | Weeks is the number of weeks between required restarts. Weeks are synced across all workspaces (and Coder deployments) using modulo math on a hardcoded epoch week of January 2nd, 2023 (the first Monday of 2023). Values of 0 or 1 indicate weekly restarts. Values of 2 indicate fortnightly restarts, etc. |

## codersdk.TemplateRole

```json
"admin"
```

### Properties

#### Enumerated Values

| Value   |
| ------- |
| `admin` |
| `use`   |
| ``      |

## codersdk.TemplateUser

```json
{
  "avatar_url": "http://example.com",
  "created_at": "2019-08-24T14:15:22Z",
  "email": "user@example.com",
  "id": "497f6eca-6276-4993-bfeb-53cbbbba6f08",
  "last_seen_at": "2019-08-24T14:15:22Z",
  "organization_ids": ["497f6eca-6276-4993-bfeb-53cbbbba6f08"],
  "role": "admin",
  "roles": [
    {
      "display_name": "string",
      "name": "string"
    }
  ],
  "status": "active",
  "username": "string"
}
```

### Properties

| Name               | Type                                           | Required | Restrictions | Description |
| ------------------ | ---------------------------------------------- | -------- | ------------ | ----------- |
| `avatar_url`       | string                                         | false    |              |             |
| `created_at`       | string                                         | true     |              |             |
| `email`            | string                                         | true     |              |             |
| `id`               | string                                         | true     |              |             |
| `last_seen_at`     | string                                         | false    |              |             |
| `organization_ids` | array of string                                | false    |              |             |
| `role`             | [codersdk.TemplateRole](#codersdktemplaterole) | false    |              |             |
| `roles`            | array of [codersdk.Role](#codersdkrole)        | false    |              |             |
| `status`           | [codersdk.UserStatus](#codersdkuserstatus)     | false    |              |             |
| `username`         | string                                         | true     |              |             |

#### Enumerated Values

| Property | Value       |
| -------- | ----------- |
| `role`   | `admin`     |
| `role`   | `use`       |
| `status` | `active`    |
| `status` | `suspended` |

## codersdk.TemplateVersion

```json
{
  "created_at": "2019-08-24T14:15:22Z",
  "created_by": {
    "avatar_url": "http://example.com",
    "created_at": "2019-08-24T14:15:22Z",
    "email": "user@example.com",
    "id": "497f6eca-6276-4993-bfeb-53cbbbba6f08",
    "last_seen_at": "2019-08-24T14:15:22Z",
    "organization_ids": ["497f6eca-6276-4993-bfeb-53cbbbba6f08"],
    "roles": [
      {
        "display_name": "string",
        "name": "string"
      }
    ],
    "status": "active",
    "username": "string"
  },
  "id": "497f6eca-6276-4993-bfeb-53cbbbba6f08",
  "job": {
    "canceled_at": "2019-08-24T14:15:22Z",
    "completed_at": "2019-08-24T14:15:22Z",
    "created_at": "2019-08-24T14:15:22Z",
    "error": "string",
    "error_code": "MISSING_TEMPLATE_PARAMETER",
    "file_id": "8a0cfb4f-ddc9-436d-91bb-75133c583767",
    "id": "497f6eca-6276-4993-bfeb-53cbbbba6f08",
    "queue_position": 0,
    "queue_size": 0,
    "started_at": "2019-08-24T14:15:22Z",
    "status": "pending",
    "tags": {
      "property1": "string",
      "property2": "string"
    },
    "worker_id": "ae5fa6f7-c55b-40c1-b40a-b36ac467652b"
  },
  "name": "string",
  "organization_id": "7c60d51f-b44e-4682-87d6-449835ea4de6",
  "readme": "string",
  "template_id": "c6d67e98-83ea-49f0-8812-e4abae2b68bc",
  "updated_at": "2019-08-24T14:15:22Z",
  "warnings": ["UNSUPPORTED_WORKSPACES"]
}
```

### Properties

| Name              | Type                                                                        | Required | Restrictions | Description |
| ----------------- | --------------------------------------------------------------------------- | -------- | ------------ | ----------- |
| `created_at`      | string                                                                      | false    |              |             |
| `created_by`      | [codersdk.User](#codersdkuser)                                              | false    |              |             |
| `id`              | string                                                                      | false    |              |             |
| `job`             | [codersdk.ProvisionerJob](#codersdkprovisionerjob)                          | false    |              |             |
| `name`            | string                                                                      | false    |              |             |
| `organization_id` | string                                                                      | false    |              |             |
| `readme`          | string                                                                      | false    |              |             |
| `template_id`     | string                                                                      | false    |              |             |
| `updated_at`      | string                                                                      | false    |              |             |
| `warnings`        | array of [codersdk.TemplateVersionWarning](#codersdktemplateversionwarning) | false    |              |             |

## codersdk.TemplateVersionGitAuth

```json
{
  "authenticate_url": "string",
  "authenticated": true,
  "id": "string",
  "type": "azure-devops"
}
```

### Properties

| Name               | Type                                         | Required | Restrictions | Description |
| ------------------ | -------------------------------------------- | -------- | ------------ | ----------- |
| `authenticate_url` | string                                       | false    |              |             |
| `authenticated`    | boolean                                      | false    |              |             |
| `id`               | string                                       | false    |              |             |
| `type`             | [codersdk.GitProvider](#codersdkgitprovider) | false    |              |             |

## codersdk.TemplateVersionParameter

```json
{
  "default_value": "string",
  "description": "string",
  "description_plaintext": "string",
  "display_name": "string",
  "icon": "string",
  "mutable": true,
  "name": "string",
  "options": [
    {
      "description": "string",
      "icon": "string",
      "name": "string",
      "value": "string"
    }
  ],
  "required": true,
  "type": "string",
  "validation_error": "string",
  "validation_max": 0,
  "validation_min": 0,
  "validation_monotonic": "increasing",
  "validation_regex": "string"
}
```

### Properties

| Name                    | Type                                                                                        | Required | Restrictions | Description |
| ----------------------- | ------------------------------------------------------------------------------------------- | -------- | ------------ | ----------- |
| `default_value`         | string                                                                                      | false    |              |             |
| `description`           | string                                                                                      | false    |              |             |
| `description_plaintext` | string                                                                                      | false    |              |             |
| `display_name`          | string                                                                                      | false    |              |             |
| `icon`                  | string                                                                                      | false    |              |             |
| `mutable`               | boolean                                                                                     | false    |              |             |
| `name`                  | string                                                                                      | false    |              |             |
| `options`               | array of [codersdk.TemplateVersionParameterOption](#codersdktemplateversionparameteroption) | false    |              |             |
| `required`              | boolean                                                                                     | false    |              |             |
| `type`                  | string                                                                                      | false    |              |             |
| `validation_error`      | string                                                                                      | false    |              |             |
| `validation_max`        | integer                                                                                     | false    |              |             |
| `validation_min`        | integer                                                                                     | false    |              |             |
| `validation_monotonic`  | [codersdk.ValidationMonotonicOrder](#codersdkvalidationmonotonicorder)                      | false    |              |             |
| `validation_regex`      | string                                                                                      | false    |              |             |

#### Enumerated Values

| Property               | Value          |
| ---------------------- | -------------- |
| `type`                 | `string`       |
| `type`                 | `number`       |
| `type`                 | `bool`         |
| `type`                 | `list(string)` |
| `validation_monotonic` | `increasing`   |
| `validation_monotonic` | `decreasing`   |

## codersdk.TemplateVersionParameterOption

```json
{
  "description": "string",
  "icon": "string",
  "name": "string",
  "value": "string"
}
```

### Properties

| Name          | Type   | Required | Restrictions | Description |
| ------------- | ------ | -------- | ------------ | ----------- |
| `description` | string | false    |              |             |
| `icon`        | string | false    |              |             |
| `name`        | string | false    |              |             |
| `value`       | string | false    |              |             |

## codersdk.TemplateVersionVariable

```json
{
  "default_value": "string",
  "description": "string",
  "name": "string",
  "required": true,
  "sensitive": true,
  "type": "string",
  "value": "string"
}
```

### Properties

| Name            | Type    | Required | Restrictions | Description |
| --------------- | ------- | -------- | ------------ | ----------- |
| `default_value` | string  | false    |              |             |
| `description`   | string  | false    |              |             |
| `name`          | string  | false    |              |             |
| `required`      | boolean | false    |              |             |
| `sensitive`     | boolean | false    |              |             |
| `type`          | string  | false    |              |             |
| `value`         | string  | false    |              |             |

#### Enumerated Values

| Property | Value    |
| -------- | -------- |
| `type`   | `string` |
| `type`   | `number` |
| `type`   | `bool`   |

## codersdk.TemplateVersionWarning

```json
"UNSUPPORTED_WORKSPACES"
```

### Properties

#### Enumerated Values

| Value                    |
| ------------------------ |
| `UNSUPPORTED_WORKSPACES` |

## codersdk.TokenConfig

```json
{
  "max_token_lifetime": 0
}
```

### Properties

| Name                 | Type    | Required | Restrictions | Description |
| -------------------- | ------- | -------- | ------------ | ----------- |
| `max_token_lifetime` | integer | false    |              |             |

## codersdk.TraceConfig

```json
{
  "capture_logs": true,
  "enable": true,
  "honeycomb_api_key": "string"
}
```

### Properties

| Name                | Type    | Required | Restrictions | Description |
| ------------------- | ------- | -------- | ------------ | ----------- |
| `capture_logs`      | boolean | false    |              |             |
| `enable`            | boolean | false    |              |             |
| `honeycomb_api_key` | string  | false    |              |             |

## codersdk.TransitionStats

```json
{
  "p50": 123,
  "p95": 146
}
```

### Properties

| Name  | Type    | Required | Restrictions | Description |
| ----- | ------- | -------- | ------------ | ----------- |
| `p50` | integer | false    |              |             |
| `p95` | integer | false    |              |             |

## codersdk.UpdateActiveTemplateVersion

```json
{
  "id": "497f6eca-6276-4993-bfeb-53cbbbba6f08"
}
```

### Properties

| Name | Type   | Required | Restrictions | Description |
| ---- | ------ | -------- | ------------ | ----------- |
| `id` | string | true     |              |             |

## codersdk.UpdateAppearanceConfig

```json
{
  "logo_url": "string",
  "service_banner": {
    "background_color": "string",
    "enabled": true,
    "message": "string"
  }
}
```

### Properties

| Name             | Type                                                         | Required | Restrictions | Description |
| ---------------- | ------------------------------------------------------------ | -------- | ------------ | ----------- |
| `logo_url`       | string                                                       | false    |              |             |
| `service_banner` | [codersdk.ServiceBannerConfig](#codersdkservicebannerconfig) | false    |              |             |

## codersdk.UpdateCheckResponse

```json
{
  "current": true,
  "url": "string",
  "version": "string"
}
```

### Properties

| Name      | Type    | Required | Restrictions | Description                                                             |
| --------- | ------- | -------- | ------------ | ----------------------------------------------------------------------- |
| `current` | boolean | false    |              | Current indicates whether the server version is the same as the latest. |
| `url`     | string  | false    |              | URL to download the latest release of Coder.                            |
| `version` | string  | false    |              | Version is the semantic version for the latest release of Coder.        |

## codersdk.UpdateRoles

```json
{
  "roles": ["string"]
}
```

### Properties

| Name    | Type            | Required | Restrictions | Description |
| ------- | --------------- | -------- | ------------ | ----------- |
| `roles` | array of string | false    |              |             |

## codersdk.UpdateTemplateACL

```json
{
  "group_perms": {
    "8bd26b20-f3e8-48be-a903-46bb920cf671": "use",
    "<user_id>>": "admin"
  },
  "user_perms": {
    "4df59e74-c027-470b-ab4d-cbba8963a5e9": "use",
    "<group_id>": "admin"
  }
}
```

### Properties

| Name               | Type                                           | Required | Restrictions | Description                                                                                                                   |
| ------------------ | ---------------------------------------------- | -------- | ------------ | ----------------------------------------------------------------------------------------------------------------------------- |
| `group_perms`      | object                                         | false    |              | Group perms should be a mapping of group ID to role.                                                                          |
| » `[any property]` | [codersdk.TemplateRole](#codersdktemplaterole) | false    |              |                                                                                                                               |
| `user_perms`       | object                                         | false    |              | User perms should be a mapping of user ID to role. The user ID must be the uuid of the user, not a username or email address. |
| » `[any property]` | [codersdk.TemplateRole](#codersdktemplaterole) | false    |              |                                                                                                                               |

## codersdk.UpdateUserPasswordRequest

```json
{
  "old_password": "string",
  "password": "string"
}
```

### Properties

| Name           | Type   | Required | Restrictions | Description |
| -------------- | ------ | -------- | ------------ | ----------- |
| `old_password` | string | false    |              |             |
| `password`     | string | true     |              |             |

## codersdk.UpdateUserProfileRequest

```json
{
  "username": "string"
}
```

### Properties

| Name       | Type   | Required | Restrictions | Description |
| ---------- | ------ | -------- | ------------ | ----------- |
| `username` | string | true     |              |             |

## codersdk.UpdateUserQuietHoursScheduleRequest

```json
{
  "schedule": "string"
}
```

### Properties

| Name       | Type   | Required | Restrictions | Description                                                                                                                                                                                                                                                                                                                                                    |
| ---------- | ------ | -------- | ------------ | -------------------------------------------------------------------------------------------------------------------------------------------------------------------------------------------------------------------------------------------------------------------------------------------------------------------------------------------------------------- |
| `schedule` | string | true     |              | Schedule is a cron expression that defines when the user's quiet hours window is. Schedule must not be empty. For new users, the schedule is set to 2am in their browser or computer's timezone. The schedule denotes the beginning of a 4 hour window where the workspace is allowed to automatically stop or restart due to maintenance or template max TTL. |

The schedule must be daily with a single time, and should have a timezone specified via a CRON_TZ prefix (otherwise UTC will be used).
If the schedule is empty, the user will be updated to use the default schedule.|

## codersdk.UpdateWorkspaceAutostartRequest

```json
{
  "schedule": "string"
}
```

### Properties

| Name       | Type   | Required | Restrictions | Description |
| ---------- | ------ | -------- | ------------ | ----------- |
| `schedule` | string | false    |              |             |

## codersdk.UpdateWorkspaceLock

```json
{
  "lock": true
}
```

### Properties

| Name   | Type    | Required | Restrictions | Description |
| ------ | ------- | -------- | ------------ | ----------- |
| `lock` | boolean | false    |              |             |

## codersdk.UpdateWorkspaceRequest

```json
{
  "name": "string"
}
```

### Properties

| Name   | Type   | Required | Restrictions | Description |
| ------ | ------ | -------- | ------------ | ----------- |
| `name` | string | false    |              |             |

## codersdk.UpdateWorkspaceTTLRequest

```json
{
  "ttl_ms": 0
}
```

### Properties

| Name     | Type    | Required | Restrictions | Description |
| -------- | ------- | -------- | ------------ | ----------- |
| `ttl_ms` | integer | false    |              |             |

## codersdk.UploadResponse

```json
{
  "hash": "19686d84-b10d-4f90-b18e-84fd3fa038fd"
}
```

### Properties

| Name   | Type   | Required | Restrictions | Description |
| ------ | ------ | -------- | ------------ | ----------- |
| `hash` | string | false    |              |             |

## codersdk.User

```json
{
  "avatar_url": "http://example.com",
  "created_at": "2019-08-24T14:15:22Z",
  "email": "user@example.com",
  "id": "497f6eca-6276-4993-bfeb-53cbbbba6f08",
  "last_seen_at": "2019-08-24T14:15:22Z",
  "organization_ids": ["497f6eca-6276-4993-bfeb-53cbbbba6f08"],
  "roles": [
    {
      "display_name": "string",
      "name": "string"
    }
  ],
  "status": "active",
  "username": "string"
}
```

### Properties

| Name               | Type                                       | Required | Restrictions | Description |
| ------------------ | ------------------------------------------ | -------- | ------------ | ----------- |
| `avatar_url`       | string                                     | false    |              |             |
| `created_at`       | string                                     | true     |              |             |
| `email`            | string                                     | true     |              |             |
| `id`               | string                                     | true     |              |             |
| `last_seen_at`     | string                                     | false    |              |             |
| `organization_ids` | array of string                            | false    |              |             |
| `roles`            | array of [codersdk.Role](#codersdkrole)    | false    |              |             |
| `status`           | [codersdk.UserStatus](#codersdkuserstatus) | false    |              |             |
| `username`         | string                                     | true     |              |             |

#### Enumerated Values

| Property | Value       |
| -------- | ----------- |
| `status` | `active`    |
| `status` | `suspended` |

<<<<<<< HEAD
## codersdk.UserQuietHoursScheduleConfig

```json
{
  "default_schedule": "string",
  "window_duration": 0
=======
## codersdk.UserLoginType

```json
{
  "login_type": "password"
>>>>>>> b73f9d8e
}
```

### Properties

<<<<<<< HEAD
| Name               | Type    | Required | Restrictions | Description |
| ------------------ | ------- | -------- | ------------ | ----------- |
| `default_schedule` | string  | false    |              |             |
| `window_duration`  | integer | false    |              |             |

## codersdk.UserQuietHoursScheduleResponse

```json
{
  "duration": 0,
  "next": "2019-08-24T14:15:22Z",
  "raw_schedule": "string",
  "time": "string",
  "timezone": "string",
  "user_set": true
}
```

### Properties

| Name           | Type    | Required | Restrictions | Description                                                                                                            |
| -------------- | ------- | -------- | ------------ | ---------------------------------------------------------------------------------------------------------------------- |
| `duration`     | integer | false    |              | Duration is the duration of the quiet hours window.                                                                    |
| `next`         | string  | false    |              | Next is the next time that the quiet hours window will start.                                                          |
| `raw_schedule` | string  | false    |              |                                                                                                                        |
| `time`         | string  | false    |              | Time is the time of day that the quiet hours window starts in the given Timezone each day.                             |
| `timezone`     | string  | false    |              | raw format from the cron expression, UTC if unspecified                                                                |
| `user_set`     | boolean | false    |              | User set is true if the user has set their own quiet hours schedule. If false, the user is using the default schedule. |
=======
| Name         | Type                                     | Required | Restrictions | Description |
| ------------ | ---------------------------------------- | -------- | ------------ | ----------- |
| `login_type` | [codersdk.LoginType](#codersdklogintype) | false    |              |             |
>>>>>>> b73f9d8e

## codersdk.UserStatus

```json
"active"
```

### Properties

#### Enumerated Values

| Value       |
| ----------- |
| `active`    |
| `suspended` |

## codersdk.ValidationError

```json
{
  "detail": "string",
  "field": "string"
}
```

### Properties

| Name     | Type   | Required | Restrictions | Description |
| -------- | ------ | -------- | ------------ | ----------- |
| `detail` | string | true     |              |             |
| `field`  | string | true     |              |             |

## codersdk.ValidationMonotonicOrder

```json
"increasing"
```

### Properties

#### Enumerated Values

| Value        |
| ------------ |
| `increasing` |
| `decreasing` |

## codersdk.VariableValue

```json
{
  "name": "string",
  "value": "string"
}
```

### Properties

| Name    | Type   | Required | Restrictions | Description |
| ------- | ------ | -------- | ------------ | ----------- |
| `name`  | string | false    |              |             |
| `value` | string | false    |              |             |

## codersdk.Workspace

```json
{
  "autostart_schedule": "string",
  "created_at": "2019-08-24T14:15:22Z",
  "deleting_at": "2019-08-24T14:15:22Z",
  "health": {
    "failing_agents": ["497f6eca-6276-4993-bfeb-53cbbbba6f08"],
    "healthy": false
  },
  "id": "497f6eca-6276-4993-bfeb-53cbbbba6f08",
  "last_used_at": "2019-08-24T14:15:22Z",
  "latest_build": {
    "build_number": 0,
    "created_at": "2019-08-24T14:15:22Z",
    "daily_cost": 0,
    "deadline": "2019-08-24T14:15:22Z",
    "id": "497f6eca-6276-4993-bfeb-53cbbbba6f08",
    "initiator_id": "06588898-9a84-4b35-ba8f-f9cbd64946f3",
    "initiator_name": "string",
    "job": {
      "canceled_at": "2019-08-24T14:15:22Z",
      "completed_at": "2019-08-24T14:15:22Z",
      "created_at": "2019-08-24T14:15:22Z",
      "error": "string",
      "error_code": "MISSING_TEMPLATE_PARAMETER",
      "file_id": "8a0cfb4f-ddc9-436d-91bb-75133c583767",
      "id": "497f6eca-6276-4993-bfeb-53cbbbba6f08",
      "queue_position": 0,
      "queue_size": 0,
      "started_at": "2019-08-24T14:15:22Z",
      "status": "pending",
      "tags": {
        "property1": "string",
        "property2": "string"
      },
      "worker_id": "ae5fa6f7-c55b-40c1-b40a-b36ac467652b"
    },
    "max_deadline": "2019-08-24T14:15:22Z",
    "reason": "initiator",
    "resources": [
      {
        "agents": [
          {
            "apps": [
              {
                "command": "string",
                "display_name": "string",
                "external": true,
                "health": "disabled",
                "healthcheck": {
                  "interval": 0,
                  "threshold": 0,
                  "url": "string"
                },
                "icon": "string",
                "id": "497f6eca-6276-4993-bfeb-53cbbbba6f08",
                "sharing_level": "owner",
                "slug": "string",
                "subdomain": true,
                "url": "string"
              }
            ],
            "architecture": "string",
            "connection_timeout_seconds": 0,
            "created_at": "2019-08-24T14:15:22Z",
            "directory": "string",
            "disconnected_at": "2019-08-24T14:15:22Z",
            "environment_variables": {
              "property1": "string",
              "property2": "string"
            },
            "expanded_directory": "string",
            "first_connected_at": "2019-08-24T14:15:22Z",
            "health": {
              "healthy": false,
              "reason": "agent has lost connection"
            },
            "id": "497f6eca-6276-4993-bfeb-53cbbbba6f08",
            "instance_id": "string",
            "last_connected_at": "2019-08-24T14:15:22Z",
            "latency": {
              "property1": {
                "latency_ms": 0,
                "preferred": true
              },
              "property2": {
                "latency_ms": 0,
                "preferred": true
              }
            },
            "lifecycle_state": "created",
            "login_before_ready": true,
            "name": "string",
            "operating_system": "string",
            "ready_at": "2019-08-24T14:15:22Z",
            "resource_id": "4d5215ed-38bb-48ed-879a-fdb9ca58522f",
            "shutdown_script": "string",
            "shutdown_script_timeout_seconds": 0,
            "started_at": "2019-08-24T14:15:22Z",
            "startup_logs_length": 0,
            "startup_logs_overflowed": true,
            "startup_script": "string",
            "startup_script_behavior": "blocking",
            "startup_script_timeout_seconds": 0,
            "status": "connecting",
            "subsystem": "envbox",
            "troubleshooting_url": "string",
            "updated_at": "2019-08-24T14:15:22Z",
            "version": "string"
          }
        ],
        "created_at": "2019-08-24T14:15:22Z",
        "daily_cost": 0,
        "hide": true,
        "icon": "string",
        "id": "497f6eca-6276-4993-bfeb-53cbbbba6f08",
        "job_id": "453bd7d7-5355-4d6d-a38e-d9e7eb218c3f",
        "metadata": [
          {
            "key": "string",
            "sensitive": true,
            "value": "string"
          }
        ],
        "name": "string",
        "type": "string",
        "workspace_transition": "start"
      }
    ],
    "status": "pending",
    "template_version_id": "0ba39c92-1f1b-4c32-aa3e-9925d7713eb1",
    "template_version_name": "string",
    "transition": "start",
    "updated_at": "2019-08-24T14:15:22Z",
    "workspace_id": "0967198e-ec7b-4c6b-b4d3-f71244cadbe9",
    "workspace_name": "string",
    "workspace_owner_id": "e7078695-5279-4c86-8774-3ac2367a2fc7",
    "workspace_owner_name": "string"
  },
  "locked_at": "2019-08-24T14:15:22Z",
  "name": "string",
  "organization_id": "7c60d51f-b44e-4682-87d6-449835ea4de6",
  "outdated": true,
  "owner_id": "8826ee2e-7933-4665-aef2-2393f84a0d05",
  "owner_name": "string",
  "template_allow_user_cancel_workspace_jobs": true,
  "template_display_name": "string",
  "template_icon": "string",
  "template_id": "c6d67e98-83ea-49f0-8812-e4abae2b68bc",
  "template_name": "string",
  "ttl_ms": 0,
  "updated_at": "2019-08-24T14:15:22Z"
}
```

### Properties

| Name                                        | Type                                                 | Required | Restrictions | Description                                                                                                                                                                                                                                               |
| ------------------------------------------- | ---------------------------------------------------- | -------- | ------------ | --------------------------------------------------------------------------------------------------------------------------------------------------------------------------------------------------------------------------------------------------------- |
| `autostart_schedule`                        | string                                               | false    |              |                                                                                                                                                                                                                                                           |
| `created_at`                                | string                                               | false    |              |                                                                                                                                                                                                                                                           |
| `deleting_at`                               | string                                               | false    |              | Deleting at indicates the time of the upcoming workspace deletion, if applicable; otherwise it is nil. Workspaces may have impending deletions if Template.InactivityTTL feature is turned on and the workspace is inactive.                              |
| `health`                                    | [codersdk.WorkspaceHealth](#codersdkworkspacehealth) | false    |              | Health shows the health of the workspace and information about what is causing an unhealthy status.                                                                                                                                                       |
| `id`                                        | string                                               | false    |              |                                                                                                                                                                                                                                                           |
| `last_used_at`                              | string                                               | false    |              |                                                                                                                                                                                                                                                           |
| `latest_build`                              | [codersdk.WorkspaceBuild](#codersdkworkspacebuild)   | false    |              |                                                                                                                                                                                                                                                           |
| `locked_at`                                 | string                                               | false    |              | Locked at being non-nil indicates a workspace that has been locked. A locked workspace is no longer accessible by a user and must be unlocked by an admin. It is subject to deletion if it breaches the duration of the locked_ttl field on its template. |
| `name`                                      | string                                               | false    |              |                                                                                                                                                                                                                                                           |
| `organization_id`                           | string                                               | false    |              |                                                                                                                                                                                                                                                           |
| `outdated`                                  | boolean                                              | false    |              |                                                                                                                                                                                                                                                           |
| `owner_id`                                  | string                                               | false    |              |                                                                                                                                                                                                                                                           |
| `owner_name`                                | string                                               | false    |              |                                                                                                                                                                                                                                                           |
| `template_allow_user_cancel_workspace_jobs` | boolean                                              | false    |              |                                                                                                                                                                                                                                                           |
| `template_display_name`                     | string                                               | false    |              |                                                                                                                                                                                                                                                           |
| `template_icon`                             | string                                               | false    |              |                                                                                                                                                                                                                                                           |
| `template_id`                               | string                                               | false    |              |                                                                                                                                                                                                                                                           |
| `template_name`                             | string                                               | false    |              |                                                                                                                                                                                                                                                           |
| `ttl_ms`                                    | integer                                              | false    |              |                                                                                                                                                                                                                                                           |
| `updated_at`                                | string                                               | false    |              |                                                                                                                                                                                                                                                           |

## codersdk.WorkspaceAgent

```json
{
  "apps": [
    {
      "command": "string",
      "display_name": "string",
      "external": true,
      "health": "disabled",
      "healthcheck": {
        "interval": 0,
        "threshold": 0,
        "url": "string"
      },
      "icon": "string",
      "id": "497f6eca-6276-4993-bfeb-53cbbbba6f08",
      "sharing_level": "owner",
      "slug": "string",
      "subdomain": true,
      "url": "string"
    }
  ],
  "architecture": "string",
  "connection_timeout_seconds": 0,
  "created_at": "2019-08-24T14:15:22Z",
  "directory": "string",
  "disconnected_at": "2019-08-24T14:15:22Z",
  "environment_variables": {
    "property1": "string",
    "property2": "string"
  },
  "expanded_directory": "string",
  "first_connected_at": "2019-08-24T14:15:22Z",
  "health": {
    "healthy": false,
    "reason": "agent has lost connection"
  },
  "id": "497f6eca-6276-4993-bfeb-53cbbbba6f08",
  "instance_id": "string",
  "last_connected_at": "2019-08-24T14:15:22Z",
  "latency": {
    "property1": {
      "latency_ms": 0,
      "preferred": true
    },
    "property2": {
      "latency_ms": 0,
      "preferred": true
    }
  },
  "lifecycle_state": "created",
  "login_before_ready": true,
  "name": "string",
  "operating_system": "string",
  "ready_at": "2019-08-24T14:15:22Z",
  "resource_id": "4d5215ed-38bb-48ed-879a-fdb9ca58522f",
  "shutdown_script": "string",
  "shutdown_script_timeout_seconds": 0,
  "started_at": "2019-08-24T14:15:22Z",
  "startup_logs_length": 0,
  "startup_logs_overflowed": true,
  "startup_script": "string",
  "startup_script_behavior": "blocking",
  "startup_script_timeout_seconds": 0,
  "status": "connecting",
  "subsystem": "envbox",
  "troubleshooting_url": "string",
  "updated_at": "2019-08-24T14:15:22Z",
  "version": "string"
}
```

### Properties

| Name                              | Type                                                                                         | Required | Restrictions | Description                                                                                                                                                                                                |
| --------------------------------- | -------------------------------------------------------------------------------------------- | -------- | ------------ | ---------------------------------------------------------------------------------------------------------------------------------------------------------------------------------------------------------- |
| `apps`                            | array of [codersdk.WorkspaceApp](#codersdkworkspaceapp)                                      | false    |              |                                                                                                                                                                                                            |
| `architecture`                    | string                                                                                       | false    |              |                                                                                                                                                                                                            |
| `connection_timeout_seconds`      | integer                                                                                      | false    |              |                                                                                                                                                                                                            |
| `created_at`                      | string                                                                                       | false    |              |                                                                                                                                                                                                            |
| `directory`                       | string                                                                                       | false    |              |                                                                                                                                                                                                            |
| `disconnected_at`                 | string                                                                                       | false    |              |                                                                                                                                                                                                            |
| `environment_variables`           | object                                                                                       | false    |              |                                                                                                                                                                                                            |
| » `[any property]`                | string                                                                                       | false    |              |                                                                                                                                                                                                            |
| `expanded_directory`              | string                                                                                       | false    |              |                                                                                                                                                                                                            |
| `first_connected_at`              | string                                                                                       | false    |              |                                                                                                                                                                                                            |
| `health`                          | [codersdk.WorkspaceAgentHealth](#codersdkworkspaceagenthealth)                               | false    |              | Health reports the health of the agent.                                                                                                                                                                    |
| `id`                              | string                                                                                       | false    |              |                                                                                                                                                                                                            |
| `instance_id`                     | string                                                                                       | false    |              |                                                                                                                                                                                                            |
| `last_connected_at`               | string                                                                                       | false    |              |                                                                                                                                                                                                            |
| `latency`                         | object                                                                                       | false    |              | Latency is mapped by region name (e.g. "New York City", "Seattle").                                                                                                                                        |
| » `[any property]`                | [codersdk.DERPRegion](#codersdkderpregion)                                                   | false    |              |                                                                                                                                                                                                            |
| `lifecycle_state`                 | [codersdk.WorkspaceAgentLifecycle](#codersdkworkspaceagentlifecycle)                         | false    |              |                                                                                                                                                                                                            |
| `login_before_ready`              | boolean                                                                                      | false    |              | Deprecated: Use StartupScriptBehavior instead.                                                                                                                                                             |
| `name`                            | string                                                                                       | false    |              |                                                                                                                                                                                                            |
| `operating_system`                | string                                                                                       | false    |              |                                                                                                                                                                                                            |
| `ready_at`                        | string                                                                                       | false    |              |                                                                                                                                                                                                            |
| `resource_id`                     | string                                                                                       | false    |              |                                                                                                                                                                                                            |
| `shutdown_script`                 | string                                                                                       | false    |              |                                                                                                                                                                                                            |
| `shutdown_script_timeout_seconds` | integer                                                                                      | false    |              |                                                                                                                                                                                                            |
| `started_at`                      | string                                                                                       | false    |              |                                                                                                                                                                                                            |
| `startup_logs_length`             | integer                                                                                      | false    |              |                                                                                                                                                                                                            |
| `startup_logs_overflowed`         | boolean                                                                                      | false    |              |                                                                                                                                                                                                            |
| `startup_script`                  | string                                                                                       | false    |              |                                                                                                                                                                                                            |
| `startup_script_behavior`         | [codersdk.WorkspaceAgentStartupScriptBehavior](#codersdkworkspaceagentstartupscriptbehavior) | false    |              |                                                                                                                                                                                                            |
| `startup_script_timeout_seconds`  | integer                                                                                      | false    |              | Startup script timeout seconds is the number of seconds to wait for the startup script to complete. If the script does not complete within this time, the agent lifecycle will be marked as start_timeout. |
| `status`                          | [codersdk.WorkspaceAgentStatus](#codersdkworkspaceagentstatus)                               | false    |              |                                                                                                                                                                                                            |
| `subsystem`                       | [codersdk.AgentSubsystem](#codersdkagentsubsystem)                                           | false    |              |                                                                                                                                                                                                            |
| `troubleshooting_url`             | string                                                                                       | false    |              |                                                                                                                                                                                                            |
| `updated_at`                      | string                                                                                       | false    |              |                                                                                                                                                                                                            |
| `version`                         | string                                                                                       | false    |              |                                                                                                                                                                                                            |

## codersdk.WorkspaceAgentConnectionInfo

```json
{
  "derp_map": {
    "omitDefaultRegions": true,
    "regions": {
      "property1": {
        "avoid": true,
        "embeddedRelay": true,
        "nodes": [
          {
            "certName": "string",
            "derpport": 0,
            "forceHTTP": true,
            "hostName": "string",
            "insecureForTests": true,
            "ipv4": "string",
            "ipv6": "string",
            "name": "string",
            "regionID": 0,
            "stunonly": true,
            "stunport": 0,
            "stuntestIP": "string"
          }
        ],
        "regionCode": "string",
        "regionID": 0,
        "regionName": "string"
      },
      "property2": {
        "avoid": true,
        "embeddedRelay": true,
        "nodes": [
          {
            "certName": "string",
            "derpport": 0,
            "forceHTTP": true,
            "hostName": "string",
            "insecureForTests": true,
            "ipv4": "string",
            "ipv6": "string",
            "name": "string",
            "regionID": 0,
            "stunonly": true,
            "stunport": 0,
            "stuntestIP": "string"
          }
        ],
        "regionCode": "string",
        "regionID": 0,
        "regionName": "string"
      }
    }
  },
  "disable_direct_connections": true
}
```

### Properties

| Name                         | Type                               | Required | Restrictions | Description |
| ---------------------------- | ---------------------------------- | -------- | ------------ | ----------- |
| `derp_map`                   | [tailcfg.DERPMap](#tailcfgderpmap) | false    |              |             |
| `disable_direct_connections` | boolean                            | false    |              |             |

## codersdk.WorkspaceAgentHealth

```json
{
  "healthy": false,
  "reason": "agent has lost connection"
}
```

### Properties

| Name      | Type    | Required | Restrictions | Description                                                                                   |
| --------- | ------- | -------- | ------------ | --------------------------------------------------------------------------------------------- |
| `healthy` | boolean | false    |              | Healthy is true if the agent is healthy.                                                      |
| `reason`  | string  | false    |              | Reason is a human-readable explanation of the agent's health. It is empty if Healthy is true. |

## codersdk.WorkspaceAgentLifecycle

```json
"created"
```

### Properties

#### Enumerated Values

| Value              |
| ------------------ |
| `created`          |
| `starting`         |
| `start_timeout`    |
| `start_error`      |
| `ready`            |
| `shutting_down`    |
| `shutdown_timeout` |
| `shutdown_error`   |
| `off`              |

## codersdk.WorkspaceAgentListeningPort

```json
{
  "network": "string",
  "port": 0,
  "process_name": "string"
}
```

### Properties

| Name           | Type    | Required | Restrictions | Description              |
| -------------- | ------- | -------- | ------------ | ------------------------ |
| `network`      | string  | false    |              | only "tcp" at the moment |
| `port`         | integer | false    |              |                          |
| `process_name` | string  | false    |              | may be empty             |

## codersdk.WorkspaceAgentListeningPortsResponse

```json
{
  "ports": [
    {
      "network": "string",
      "port": 0,
      "process_name": "string"
    }
  ]
}
```

### Properties

| Name    | Type                                                                                  | Required | Restrictions | Description                                                                                                                                                                                                                                            |
| ------- | ------------------------------------------------------------------------------------- | -------- | ------------ | ------------------------------------------------------------------------------------------------------------------------------------------------------------------------------------------------------------------------------------------------------ |
| `ports` | array of [codersdk.WorkspaceAgentListeningPort](#codersdkworkspaceagentlisteningport) | false    |              | If there are no ports in the list, nothing should be displayed in the UI. There must not be a "no ports available" message or anything similar, as there will always be no ports displayed on platforms where our port detection logic is unsupported. |

## codersdk.WorkspaceAgentMetadataDescription

```json
{
  "display_name": "string",
  "interval": 0,
  "key": "string",
  "script": "string",
  "timeout": 0
}
```

### Properties

| Name           | Type    | Required | Restrictions | Description |
| -------------- | ------- | -------- | ------------ | ----------- |
| `display_name` | string  | false    |              |             |
| `interval`     | integer | false    |              |             |
| `key`          | string  | false    |              |             |
| `script`       | string  | false    |              |             |
| `timeout`      | integer | false    |              |             |

## codersdk.WorkspaceAgentStartupLog

```json
{
  "created_at": "2019-08-24T14:15:22Z",
  "id": 0,
  "level": "trace",
  "output": "string"
}
```

### Properties

| Name         | Type                                   | Required | Restrictions | Description |
| ------------ | -------------------------------------- | -------- | ------------ | ----------- |
| `created_at` | string                                 | false    |              |             |
| `id`         | integer                                | false    |              |             |
| `level`      | [codersdk.LogLevel](#codersdkloglevel) | false    |              |             |
| `output`     | string                                 | false    |              |             |

## codersdk.WorkspaceAgentStartupScriptBehavior

```json
"blocking"
```

### Properties

#### Enumerated Values

| Value          |
| -------------- |
| `blocking`     |
| `non-blocking` |

## codersdk.WorkspaceAgentStatus

```json
"connecting"
```

### Properties

#### Enumerated Values

| Value          |
| -------------- |
| `connecting`   |
| `connected`    |
| `disconnected` |
| `timeout`      |

## codersdk.WorkspaceApp

```json
{
  "command": "string",
  "display_name": "string",
  "external": true,
  "health": "disabled",
  "healthcheck": {
    "interval": 0,
    "threshold": 0,
    "url": "string"
  },
  "icon": "string",
  "id": "497f6eca-6276-4993-bfeb-53cbbbba6f08",
  "sharing_level": "owner",
  "slug": "string",
  "subdomain": true,
  "url": "string"
}
```

### Properties

| Name            | Type                                                                   | Required | Restrictions | Description                                                                                                                                                                                                                                    |
| --------------- | ---------------------------------------------------------------------- | -------- | ------------ | ---------------------------------------------------------------------------------------------------------------------------------------------------------------------------------------------------------------------------------------------- |
| `command`       | string                                                                 | false    |              |                                                                                                                                                                                                                                                |
| `display_name`  | string                                                                 | false    |              | Display name is a friendly name for the app.                                                                                                                                                                                                   |
| `external`      | boolean                                                                | false    |              | External specifies whether the URL should be opened externally on the client or not.                                                                                                                                                           |
| `health`        | [codersdk.WorkspaceAppHealth](#codersdkworkspaceapphealth)             | false    |              |                                                                                                                                                                                                                                                |
| `healthcheck`   | [codersdk.Healthcheck](#codersdkhealthcheck)                           | false    |              | Healthcheck specifies the configuration for checking app health.                                                                                                                                                                               |
| `icon`          | string                                                                 | false    |              | Icon is a relative path or external URL that specifies an icon to be displayed in the dashboard.                                                                                                                                               |
| `id`            | string                                                                 | false    |              |                                                                                                                                                                                                                                                |
| `sharing_level` | [codersdk.WorkspaceAppSharingLevel](#codersdkworkspaceappsharinglevel) | false    |              |                                                                                                                                                                                                                                                |
| `slug`          | string                                                                 | false    |              | Slug is a unique identifier within the agent.                                                                                                                                                                                                  |
| `subdomain`     | boolean                                                                | false    |              | Subdomain denotes whether the app should be accessed via a path on the `coder server` or via a hostname-based dev URL. If this is set to true and there is no app wildcard configured on the server, the app will not be accessible in the UI. |
| `url`           | string                                                                 | false    |              | URL is the address being proxied to inside the workspace. If external is specified, this will be opened on the client.                                                                                                                         |

#### Enumerated Values

| Property        | Value           |
| --------------- | --------------- |
| `sharing_level` | `owner`         |
| `sharing_level` | `authenticated` |
| `sharing_level` | `public`        |

## codersdk.WorkspaceAppHealth

```json
"disabled"
```

### Properties

#### Enumerated Values

| Value          |
| -------------- |
| `disabled`     |
| `initializing` |
| `healthy`      |
| `unhealthy`    |

## codersdk.WorkspaceAppSharingLevel

```json
"owner"
```

### Properties

#### Enumerated Values

| Value           |
| --------------- |
| `owner`         |
| `authenticated` |
| `public`        |

## codersdk.WorkspaceBuild

```json
{
  "build_number": 0,
  "created_at": "2019-08-24T14:15:22Z",
  "daily_cost": 0,
  "deadline": "2019-08-24T14:15:22Z",
  "id": "497f6eca-6276-4993-bfeb-53cbbbba6f08",
  "initiator_id": "06588898-9a84-4b35-ba8f-f9cbd64946f3",
  "initiator_name": "string",
  "job": {
    "canceled_at": "2019-08-24T14:15:22Z",
    "completed_at": "2019-08-24T14:15:22Z",
    "created_at": "2019-08-24T14:15:22Z",
    "error": "string",
    "error_code": "MISSING_TEMPLATE_PARAMETER",
    "file_id": "8a0cfb4f-ddc9-436d-91bb-75133c583767",
    "id": "497f6eca-6276-4993-bfeb-53cbbbba6f08",
    "queue_position": 0,
    "queue_size": 0,
    "started_at": "2019-08-24T14:15:22Z",
    "status": "pending",
    "tags": {
      "property1": "string",
      "property2": "string"
    },
    "worker_id": "ae5fa6f7-c55b-40c1-b40a-b36ac467652b"
  },
  "max_deadline": "2019-08-24T14:15:22Z",
  "reason": "initiator",
  "resources": [
    {
      "agents": [
        {
          "apps": [
            {
              "command": "string",
              "display_name": "string",
              "external": true,
              "health": "disabled",
              "healthcheck": {
                "interval": 0,
                "threshold": 0,
                "url": "string"
              },
              "icon": "string",
              "id": "497f6eca-6276-4993-bfeb-53cbbbba6f08",
              "sharing_level": "owner",
              "slug": "string",
              "subdomain": true,
              "url": "string"
            }
          ],
          "architecture": "string",
          "connection_timeout_seconds": 0,
          "created_at": "2019-08-24T14:15:22Z",
          "directory": "string",
          "disconnected_at": "2019-08-24T14:15:22Z",
          "environment_variables": {
            "property1": "string",
            "property2": "string"
          },
          "expanded_directory": "string",
          "first_connected_at": "2019-08-24T14:15:22Z",
          "health": {
            "healthy": false,
            "reason": "agent has lost connection"
          },
          "id": "497f6eca-6276-4993-bfeb-53cbbbba6f08",
          "instance_id": "string",
          "last_connected_at": "2019-08-24T14:15:22Z",
          "latency": {
            "property1": {
              "latency_ms": 0,
              "preferred": true
            },
            "property2": {
              "latency_ms": 0,
              "preferred": true
            }
          },
          "lifecycle_state": "created",
          "login_before_ready": true,
          "name": "string",
          "operating_system": "string",
          "ready_at": "2019-08-24T14:15:22Z",
          "resource_id": "4d5215ed-38bb-48ed-879a-fdb9ca58522f",
          "shutdown_script": "string",
          "shutdown_script_timeout_seconds": 0,
          "started_at": "2019-08-24T14:15:22Z",
          "startup_logs_length": 0,
          "startup_logs_overflowed": true,
          "startup_script": "string",
          "startup_script_behavior": "blocking",
          "startup_script_timeout_seconds": 0,
          "status": "connecting",
          "subsystem": "envbox",
          "troubleshooting_url": "string",
          "updated_at": "2019-08-24T14:15:22Z",
          "version": "string"
        }
      ],
      "created_at": "2019-08-24T14:15:22Z",
      "daily_cost": 0,
      "hide": true,
      "icon": "string",
      "id": "497f6eca-6276-4993-bfeb-53cbbbba6f08",
      "job_id": "453bd7d7-5355-4d6d-a38e-d9e7eb218c3f",
      "metadata": [
        {
          "key": "string",
          "sensitive": true,
          "value": "string"
        }
      ],
      "name": "string",
      "type": "string",
      "workspace_transition": "start"
    }
  ],
  "status": "pending",
  "template_version_id": "0ba39c92-1f1b-4c32-aa3e-9925d7713eb1",
  "template_version_name": "string",
  "transition": "start",
  "updated_at": "2019-08-24T14:15:22Z",
  "workspace_id": "0967198e-ec7b-4c6b-b4d3-f71244cadbe9",
  "workspace_name": "string",
  "workspace_owner_id": "e7078695-5279-4c86-8774-3ac2367a2fc7",
  "workspace_owner_name": "string"
}
```

### Properties

| Name                    | Type                                                              | Required | Restrictions | Description |
| ----------------------- | ----------------------------------------------------------------- | -------- | ------------ | ----------- |
| `build_number`          | integer                                                           | false    |              |             |
| `created_at`            | string                                                            | false    |              |             |
| `daily_cost`            | integer                                                           | false    |              |             |
| `deadline`              | string                                                            | false    |              |             |
| `id`                    | string                                                            | false    |              |             |
| `initiator_id`          | string                                                            | false    |              |             |
| `initiator_name`        | string                                                            | false    |              |             |
| `job`                   | [codersdk.ProvisionerJob](#codersdkprovisionerjob)                | false    |              |             |
| `max_deadline`          | string                                                            | false    |              |             |
| `reason`                | [codersdk.BuildReason](#codersdkbuildreason)                      | false    |              |             |
| `resources`             | array of [codersdk.WorkspaceResource](#codersdkworkspaceresource) | false    |              |             |
| `status`                | [codersdk.WorkspaceStatus](#codersdkworkspacestatus)              | false    |              |             |
| `template_version_id`   | string                                                            | false    |              |             |
| `template_version_name` | string                                                            | false    |              |             |
| `transition`            | [codersdk.WorkspaceTransition](#codersdkworkspacetransition)      | false    |              |             |
| `updated_at`            | string                                                            | false    |              |             |
| `workspace_id`          | string                                                            | false    |              |             |
| `workspace_name`        | string                                                            | false    |              |             |
| `workspace_owner_id`    | string                                                            | false    |              |             |
| `workspace_owner_name`  | string                                                            | false    |              |             |

#### Enumerated Values

| Property     | Value       |
| ------------ | ----------- |
| `reason`     | `initiator` |
| `reason`     | `autostart` |
| `reason`     | `autostop`  |
| `status`     | `pending`   |
| `status`     | `starting`  |
| `status`     | `running`   |
| `status`     | `stopping`  |
| `status`     | `stopped`   |
| `status`     | `failed`    |
| `status`     | `canceling` |
| `status`     | `canceled`  |
| `status`     | `deleting`  |
| `status`     | `deleted`   |
| `transition` | `start`     |
| `transition` | `stop`      |
| `transition` | `delete`    |

## codersdk.WorkspaceBuildParameter

```json
{
  "name": "string",
  "value": "string"
}
```

### Properties

| Name    | Type   | Required | Restrictions | Description |
| ------- | ------ | -------- | ------------ | ----------- |
| `name`  | string | false    |              |             |
| `value` | string | false    |              |             |

## codersdk.WorkspaceConnectionLatencyMS

```json
{
  "p50": 0,
  "p95": 0
}
```

### Properties

| Name  | Type   | Required | Restrictions | Description |
| ----- | ------ | -------- | ------------ | ----------- |
| `p50` | number | false    |              |             |
| `p95` | number | false    |              |             |

## codersdk.WorkspaceDeploymentStats

```json
{
  "building": 0,
  "connection_latency_ms": {
    "p50": 0,
    "p95": 0
  },
  "failed": 0,
  "pending": 0,
  "running": 0,
  "rx_bytes": 0,
  "stopped": 0,
  "tx_bytes": 0
}
```

### Properties

| Name                    | Type                                                                           | Required | Restrictions | Description |
| ----------------------- | ------------------------------------------------------------------------------ | -------- | ------------ | ----------- |
| `building`              | integer                                                                        | false    |              |             |
| `connection_latency_ms` | [codersdk.WorkspaceConnectionLatencyMS](#codersdkworkspaceconnectionlatencyms) | false    |              |             |
| `failed`                | integer                                                                        | false    |              |             |
| `pending`               | integer                                                                        | false    |              |             |
| `running`               | integer                                                                        | false    |              |             |
| `rx_bytes`              | integer                                                                        | false    |              |             |
| `stopped`               | integer                                                                        | false    |              |             |
| `tx_bytes`              | integer                                                                        | false    |              |             |

## codersdk.WorkspaceHealth

```json
{
  "failing_agents": ["497f6eca-6276-4993-bfeb-53cbbbba6f08"],
  "healthy": false
}
```

### Properties

| Name             | Type            | Required | Restrictions | Description                                                          |
| ---------------- | --------------- | -------- | ------------ | -------------------------------------------------------------------- |
| `failing_agents` | array of string | false    |              | Failing agents lists the IDs of the agents that are failing, if any. |
| `healthy`        | boolean         | false    |              | Healthy is true if the workspace is healthy.                         |

## codersdk.WorkspaceProxy

```json
{
  "created_at": "2019-08-24T14:15:22Z",
  "deleted": true,
  "display_name": "string",
  "healthy": true,
  "icon_url": "string",
  "id": "497f6eca-6276-4993-bfeb-53cbbbba6f08",
  "name": "string",
  "path_app_url": "string",
  "status": {
    "checked_at": "2019-08-24T14:15:22Z",
    "report": {
      "errors": ["string"],
      "warnings": ["string"]
    },
    "status": "ok"
  },
  "updated_at": "2019-08-24T14:15:22Z",
  "wildcard_hostname": "string"
}
```

### Properties

| Name                | Type                                                           | Required | Restrictions | Description                                                                                                                                                                        |
| ------------------- | -------------------------------------------------------------- | -------- | ------------ | ---------------------------------------------------------------------------------------------------------------------------------------------------------------------------------- |
| `created_at`        | string                                                         | false    |              |                                                                                                                                                                                    |
| `deleted`           | boolean                                                        | false    |              |                                                                                                                                                                                    |
| `display_name`      | string                                                         | false    |              |                                                                                                                                                                                    |
| `healthy`           | boolean                                                        | false    |              |                                                                                                                                                                                    |
| `icon_url`          | string                                                         | false    |              |                                                                                                                                                                                    |
| `id`                | string                                                         | false    |              |                                                                                                                                                                                    |
| `name`              | string                                                         | false    |              |                                                                                                                                                                                    |
| `path_app_url`      | string                                                         | false    |              | Path app URL is the URL to the base path for path apps. Optional unless wildcard_hostname is set. E.g. https://us.example.com                                                      |
| `status`            | [codersdk.WorkspaceProxyStatus](#codersdkworkspaceproxystatus) | false    |              | Status is the latest status check of the proxy. This will be empty for deleted proxies. This value can be used to determine if a workspace proxy is healthy and ready to use.      |
| `updated_at`        | string                                                         | false    |              |                                                                                                                                                                                    |
| `wildcard_hostname` | string                                                         | false    |              | Wildcard hostname is the wildcard hostname for subdomain apps. E.g. _.us.example.com E.g. _--suffix.au.example.com Optional. Does not need to be on the same domain as PathAppURL. |

## codersdk.WorkspaceProxyStatus

```json
{
  "checked_at": "2019-08-24T14:15:22Z",
  "report": {
    "errors": ["string"],
    "warnings": ["string"]
  },
  "status": "ok"
}
```

### Properties

| Name         | Type                                                     | Required | Restrictions | Description                                                               |
| ------------ | -------------------------------------------------------- | -------- | ------------ | ------------------------------------------------------------------------- |
| `checked_at` | string                                                   | false    |              |                                                                           |
| `report`     | [codersdk.ProxyHealthReport](#codersdkproxyhealthreport) | false    |              | Report provides more information about the health of the workspace proxy. |
| `status`     | [codersdk.ProxyHealthStatus](#codersdkproxyhealthstatus) | false    |              |                                                                           |

## codersdk.WorkspaceQuota

```json
{
  "budget": 0,
  "credits_consumed": 0
}
```

### Properties

| Name               | Type    | Required | Restrictions | Description |
| ------------------ | ------- | -------- | ------------ | ----------- |
| `budget`           | integer | false    |              |             |
| `credits_consumed` | integer | false    |              |             |

## codersdk.WorkspaceResource

```json
{
  "agents": [
    {
      "apps": [
        {
          "command": "string",
          "display_name": "string",
          "external": true,
          "health": "disabled",
          "healthcheck": {
            "interval": 0,
            "threshold": 0,
            "url": "string"
          },
          "icon": "string",
          "id": "497f6eca-6276-4993-bfeb-53cbbbba6f08",
          "sharing_level": "owner",
          "slug": "string",
          "subdomain": true,
          "url": "string"
        }
      ],
      "architecture": "string",
      "connection_timeout_seconds": 0,
      "created_at": "2019-08-24T14:15:22Z",
      "directory": "string",
      "disconnected_at": "2019-08-24T14:15:22Z",
      "environment_variables": {
        "property1": "string",
        "property2": "string"
      },
      "expanded_directory": "string",
      "first_connected_at": "2019-08-24T14:15:22Z",
      "health": {
        "healthy": false,
        "reason": "agent has lost connection"
      },
      "id": "497f6eca-6276-4993-bfeb-53cbbbba6f08",
      "instance_id": "string",
      "last_connected_at": "2019-08-24T14:15:22Z",
      "latency": {
        "property1": {
          "latency_ms": 0,
          "preferred": true
        },
        "property2": {
          "latency_ms": 0,
          "preferred": true
        }
      },
      "lifecycle_state": "created",
      "login_before_ready": true,
      "name": "string",
      "operating_system": "string",
      "ready_at": "2019-08-24T14:15:22Z",
      "resource_id": "4d5215ed-38bb-48ed-879a-fdb9ca58522f",
      "shutdown_script": "string",
      "shutdown_script_timeout_seconds": 0,
      "started_at": "2019-08-24T14:15:22Z",
      "startup_logs_length": 0,
      "startup_logs_overflowed": true,
      "startup_script": "string",
      "startup_script_behavior": "blocking",
      "startup_script_timeout_seconds": 0,
      "status": "connecting",
      "subsystem": "envbox",
      "troubleshooting_url": "string",
      "updated_at": "2019-08-24T14:15:22Z",
      "version": "string"
    }
  ],
  "created_at": "2019-08-24T14:15:22Z",
  "daily_cost": 0,
  "hide": true,
  "icon": "string",
  "id": "497f6eca-6276-4993-bfeb-53cbbbba6f08",
  "job_id": "453bd7d7-5355-4d6d-a38e-d9e7eb218c3f",
  "metadata": [
    {
      "key": "string",
      "sensitive": true,
      "value": "string"
    }
  ],
  "name": "string",
  "type": "string",
  "workspace_transition": "start"
}
```

### Properties

| Name                   | Type                                                                              | Required | Restrictions | Description |
| ---------------------- | --------------------------------------------------------------------------------- | -------- | ------------ | ----------- |
| `agents`               | array of [codersdk.WorkspaceAgent](#codersdkworkspaceagent)                       | false    |              |             |
| `created_at`           | string                                                                            | false    |              |             |
| `daily_cost`           | integer                                                                           | false    |              |             |
| `hide`                 | boolean                                                                           | false    |              |             |
| `icon`                 | string                                                                            | false    |              |             |
| `id`                   | string                                                                            | false    |              |             |
| `job_id`               | string                                                                            | false    |              |             |
| `metadata`             | array of [codersdk.WorkspaceResourceMetadata](#codersdkworkspaceresourcemetadata) | false    |              |             |
| `name`                 | string                                                                            | false    |              |             |
| `type`                 | string                                                                            | false    |              |             |
| `workspace_transition` | [codersdk.WorkspaceTransition](#codersdkworkspacetransition)                      | false    |              |             |

#### Enumerated Values

| Property               | Value    |
| ---------------------- | -------- |
| `workspace_transition` | `start`  |
| `workspace_transition` | `stop`   |
| `workspace_transition` | `delete` |

## codersdk.WorkspaceResourceMetadata

```json
{
  "key": "string",
  "sensitive": true,
  "value": "string"
}
```

### Properties

| Name        | Type    | Required | Restrictions | Description |
| ----------- | ------- | -------- | ------------ | ----------- |
| `key`       | string  | false    |              |             |
| `sensitive` | boolean | false    |              |             |
| `value`     | string  | false    |              |             |

## codersdk.WorkspaceStatus

```json
"pending"
```

### Properties

#### Enumerated Values

| Value       |
| ----------- |
| `pending`   |
| `starting`  |
| `running`   |
| `stopping`  |
| `stopped`   |
| `failed`    |
| `canceling` |
| `canceled`  |
| `deleting`  |
| `deleted`   |

## codersdk.WorkspaceTransition

```json
"start"
```

### Properties

#### Enumerated Values

| Value    |
| -------- |
| `start`  |
| `stop`   |
| `delete` |

## codersdk.WorkspacesResponse

```json
{
  "count": 0,
  "workspaces": [
    {
      "autostart_schedule": "string",
      "created_at": "2019-08-24T14:15:22Z",
      "deleting_at": "2019-08-24T14:15:22Z",
      "health": {
        "failing_agents": ["497f6eca-6276-4993-bfeb-53cbbbba6f08"],
        "healthy": false
      },
      "id": "497f6eca-6276-4993-bfeb-53cbbbba6f08",
      "last_used_at": "2019-08-24T14:15:22Z",
      "latest_build": {
        "build_number": 0,
        "created_at": "2019-08-24T14:15:22Z",
        "daily_cost": 0,
        "deadline": "2019-08-24T14:15:22Z",
        "id": "497f6eca-6276-4993-bfeb-53cbbbba6f08",
        "initiator_id": "06588898-9a84-4b35-ba8f-f9cbd64946f3",
        "initiator_name": "string",
        "job": {
          "canceled_at": "2019-08-24T14:15:22Z",
          "completed_at": "2019-08-24T14:15:22Z",
          "created_at": "2019-08-24T14:15:22Z",
          "error": "string",
          "error_code": "MISSING_TEMPLATE_PARAMETER",
          "file_id": "8a0cfb4f-ddc9-436d-91bb-75133c583767",
          "id": "497f6eca-6276-4993-bfeb-53cbbbba6f08",
          "queue_position": 0,
          "queue_size": 0,
          "started_at": "2019-08-24T14:15:22Z",
          "status": "pending",
          "tags": {
            "property1": "string",
            "property2": "string"
          },
          "worker_id": "ae5fa6f7-c55b-40c1-b40a-b36ac467652b"
        },
        "max_deadline": "2019-08-24T14:15:22Z",
        "reason": "initiator",
        "resources": [
          {
            "agents": [
              {
                "apps": [
                  {
                    "command": "string",
                    "display_name": "string",
                    "external": true,
                    "health": "disabled",
                    "healthcheck": {},
                    "icon": "string",
                    "id": "497f6eca-6276-4993-bfeb-53cbbbba6f08",
                    "sharing_level": "owner",
                    "slug": "string",
                    "subdomain": true,
                    "url": "string"
                  }
                ],
                "architecture": "string",
                "connection_timeout_seconds": 0,
                "created_at": "2019-08-24T14:15:22Z",
                "directory": "string",
                "disconnected_at": "2019-08-24T14:15:22Z",
                "environment_variables": {
                  "property1": "string",
                  "property2": "string"
                },
                "expanded_directory": "string",
                "first_connected_at": "2019-08-24T14:15:22Z",
                "health": {
                  "healthy": false,
                  "reason": "agent has lost connection"
                },
                "id": "497f6eca-6276-4993-bfeb-53cbbbba6f08",
                "instance_id": "string",
                "last_connected_at": "2019-08-24T14:15:22Z",
                "latency": {
                  "property1": {
                    "latency_ms": 0,
                    "preferred": true
                  },
                  "property2": {
                    "latency_ms": 0,
                    "preferred": true
                  }
                },
                "lifecycle_state": "created",
                "login_before_ready": true,
                "name": "string",
                "operating_system": "string",
                "ready_at": "2019-08-24T14:15:22Z",
                "resource_id": "4d5215ed-38bb-48ed-879a-fdb9ca58522f",
                "shutdown_script": "string",
                "shutdown_script_timeout_seconds": 0,
                "started_at": "2019-08-24T14:15:22Z",
                "startup_logs_length": 0,
                "startup_logs_overflowed": true,
                "startup_script": "string",
                "startup_script_behavior": "blocking",
                "startup_script_timeout_seconds": 0,
                "status": "connecting",
                "subsystem": "envbox",
                "troubleshooting_url": "string",
                "updated_at": "2019-08-24T14:15:22Z",
                "version": "string"
              }
            ],
            "created_at": "2019-08-24T14:15:22Z",
            "daily_cost": 0,
            "hide": true,
            "icon": "string",
            "id": "497f6eca-6276-4993-bfeb-53cbbbba6f08",
            "job_id": "453bd7d7-5355-4d6d-a38e-d9e7eb218c3f",
            "metadata": [
              {
                "key": "string",
                "sensitive": true,
                "value": "string"
              }
            ],
            "name": "string",
            "type": "string",
            "workspace_transition": "start"
          }
        ],
        "status": "pending",
        "template_version_id": "0ba39c92-1f1b-4c32-aa3e-9925d7713eb1",
        "template_version_name": "string",
        "transition": "start",
        "updated_at": "2019-08-24T14:15:22Z",
        "workspace_id": "0967198e-ec7b-4c6b-b4d3-f71244cadbe9",
        "workspace_name": "string",
        "workspace_owner_id": "e7078695-5279-4c86-8774-3ac2367a2fc7",
        "workspace_owner_name": "string"
      },
      "locked_at": "2019-08-24T14:15:22Z",
      "name": "string",
      "organization_id": "7c60d51f-b44e-4682-87d6-449835ea4de6",
      "outdated": true,
      "owner_id": "8826ee2e-7933-4665-aef2-2393f84a0d05",
      "owner_name": "string",
      "template_allow_user_cancel_workspace_jobs": true,
      "template_display_name": "string",
      "template_icon": "string",
      "template_id": "c6d67e98-83ea-49f0-8812-e4abae2b68bc",
      "template_name": "string",
      "ttl_ms": 0,
      "updated_at": "2019-08-24T14:15:22Z"
    }
  ]
}
```

### Properties

| Name         | Type                                              | Required | Restrictions | Description |
| ------------ | ------------------------------------------------- | -------- | ------------ | ----------- |
| `count`      | integer                                           | false    |              |             |
| `workspaces` | array of [codersdk.Workspace](#codersdkworkspace) | false    |              |             |

## derp.ServerInfoMessage

```json
{
  "tokenBucketBytesBurst": 0,
  "tokenBucketBytesPerSecond": 0
}
```

### Properties

| Name                                                                                       | Type    | Required | Restrictions | Description                                                                                                              |
| ------------------------------------------------------------------------------------------ | ------- | -------- | ------------ | ------------------------------------------------------------------------------------------------------------------------ |
| `tokenBucketBytesBurst`                                                                    | integer | false    |              | Tokenbucketbytesburst is how many bytes the server will allow to burst, temporarily violating TokenBucketBytesPerSecond. |
| Zero means unspecified. There might be a limit, but the client need not try to respect it. |
| `tokenBucketBytesPerSecond`                                                                | integer | false    |              | Tokenbucketbytespersecond is how many bytes per second the server says it will accept, including all framing bytes.      |
| Zero means unspecified. There might be a limit, but the client need not try to respect it. |

## healthcheck.AccessURLReport

```json
{
  "access_url": "string",
  "error": "string",
  "healthy": true,
  "healthz_response": "string",
  "reachable": true,
  "status_code": 0
}
```

### Properties

| Name               | Type    | Required | Restrictions | Description |
| ------------------ | ------- | -------- | ------------ | ----------- |
| `access_url`       | string  | false    |              |             |
| `error`            | string  | false    |              |             |
| `healthy`          | boolean | false    |              |             |
| `healthz_response` | string  | false    |              |             |
| `reachable`        | boolean | false    |              |             |
| `status_code`      | integer | false    |              |             |

## healthcheck.DERPNodeReport

```json
{
  "can_exchange_messages": true,
  "client_errs": [["string"]],
  "client_logs": [["string"]],
  "error": "string",
  "healthy": true,
  "node": {
    "certName": "string",
    "derpport": 0,
    "forceHTTP": true,
    "hostName": "string",
    "insecureForTests": true,
    "ipv4": "string",
    "ipv6": "string",
    "name": "string",
    "regionID": 0,
    "stunonly": true,
    "stunport": 0,
    "stuntestIP": "string"
  },
  "node_info": {
    "tokenBucketBytesBurst": 0,
    "tokenBucketBytesPerSecond": 0
  },
  "round_trip_ping": 0,
  "stun": {
    "canSTUN": true,
    "enabled": true,
    "error": null
  },
  "uses_websocket": true
}
```

### Properties

| Name                    | Type                                                     | Required | Restrictions | Description |
| ----------------------- | -------------------------------------------------------- | -------- | ------------ | ----------- |
| `can_exchange_messages` | boolean                                                  | false    |              |             |
| `client_errs`           | array of array                                           | false    |              |             |
| `client_logs`           | array of array                                           | false    |              |             |
| `error`                 | string                                                   | false    |              |             |
| `healthy`               | boolean                                                  | false    |              |             |
| `node`                  | [tailcfg.DERPNode](#tailcfgderpnode)                     | false    |              |             |
| `node_info`             | [derp.ServerInfoMessage](#derpserverinfomessage)         | false    |              |             |
| `round_trip_ping`       | integer                                                  | false    |              |             |
| `stun`                  | [healthcheck.DERPStunReport](#healthcheckderpstunreport) | false    |              |             |
| `uses_websocket`        | boolean                                                  | false    |              |             |

## healthcheck.DERPRegionReport

```json
{
  "error": "string",
  "healthy": true,
  "node_reports": [
    {
      "can_exchange_messages": true,
      "client_errs": [["string"]],
      "client_logs": [["string"]],
      "error": "string",
      "healthy": true,
      "node": {
        "certName": "string",
        "derpport": 0,
        "forceHTTP": true,
        "hostName": "string",
        "insecureForTests": true,
        "ipv4": "string",
        "ipv6": "string",
        "name": "string",
        "regionID": 0,
        "stunonly": true,
        "stunport": 0,
        "stuntestIP": "string"
      },
      "node_info": {
        "tokenBucketBytesBurst": 0,
        "tokenBucketBytesPerSecond": 0
      },
      "round_trip_ping": 0,
      "stun": {
        "canSTUN": true,
        "enabled": true,
        "error": null
      },
      "uses_websocket": true
    }
  ],
  "region": {
    "avoid": true,
    "embeddedRelay": true,
    "nodes": [
      {
        "certName": "string",
        "derpport": 0,
        "forceHTTP": true,
        "hostName": "string",
        "insecureForTests": true,
        "ipv4": "string",
        "ipv6": "string",
        "name": "string",
        "regionID": 0,
        "stunonly": true,
        "stunport": 0,
        "stuntestIP": "string"
      }
    ],
    "regionCode": "string",
    "regionID": 0,
    "regionName": "string"
  }
}
```

### Properties

| Name           | Type                                                              | Required | Restrictions | Description |
| -------------- | ----------------------------------------------------------------- | -------- | ------------ | ----------- |
| `error`        | string                                                            | false    |              |             |
| `healthy`      | boolean                                                           | false    |              |             |
| `node_reports` | array of [healthcheck.DERPNodeReport](#healthcheckderpnodereport) | false    |              |             |
| `region`       | [tailcfg.DERPRegion](#tailcfgderpregion)                          | false    |              |             |

## healthcheck.DERPReport

```json
{
  "error": "string",
  "healthy": true,
  "netcheck": {
    "captivePortal": "string",
    "globalV4": "string",
    "globalV6": "string",
    "hairPinning": "string",
    "icmpv4": true,
    "ipv4": true,
    "ipv4CanSend": true,
    "ipv6": true,
    "ipv6CanSend": true,
    "mappingVariesByDestIP": "string",
    "oshasIPv6": true,
    "pcp": "string",
    "pmp": "string",
    "preferredDERP": 0,
    "regionLatency": {
      "property1": 0,
      "property2": 0
    },
    "regionV4Latency": {
      "property1": 0,
      "property2": 0
    },
    "regionV6Latency": {
      "property1": 0,
      "property2": 0
    },
    "udp": true,
    "upnP": "string"
  },
  "netcheck_err": "string",
  "netcheck_logs": ["string"],
  "regions": {
    "property1": {
      "error": "string",
      "healthy": true,
      "node_reports": [
        {
          "can_exchange_messages": true,
          "client_errs": [["string"]],
          "client_logs": [["string"]],
          "error": "string",
          "healthy": true,
          "node": {
            "certName": "string",
            "derpport": 0,
            "forceHTTP": true,
            "hostName": "string",
            "insecureForTests": true,
            "ipv4": "string",
            "ipv6": "string",
            "name": "string",
            "regionID": 0,
            "stunonly": true,
            "stunport": 0,
            "stuntestIP": "string"
          },
          "node_info": {
            "tokenBucketBytesBurst": 0,
            "tokenBucketBytesPerSecond": 0
          },
          "round_trip_ping": 0,
          "stun": {
            "canSTUN": true,
            "enabled": true,
            "error": null
          },
          "uses_websocket": true
        }
      ],
      "region": {
        "avoid": true,
        "embeddedRelay": true,
        "nodes": [
          {
            "certName": "string",
            "derpport": 0,
            "forceHTTP": true,
            "hostName": "string",
            "insecureForTests": true,
            "ipv4": "string",
            "ipv6": "string",
            "name": "string",
            "regionID": 0,
            "stunonly": true,
            "stunport": 0,
            "stuntestIP": "string"
          }
        ],
        "regionCode": "string",
        "regionID": 0,
        "regionName": "string"
      }
    },
    "property2": {
      "error": "string",
      "healthy": true,
      "node_reports": [
        {
          "can_exchange_messages": true,
          "client_errs": [["string"]],
          "client_logs": [["string"]],
          "error": "string",
          "healthy": true,
          "node": {
            "certName": "string",
            "derpport": 0,
            "forceHTTP": true,
            "hostName": "string",
            "insecureForTests": true,
            "ipv4": "string",
            "ipv6": "string",
            "name": "string",
            "regionID": 0,
            "stunonly": true,
            "stunport": 0,
            "stuntestIP": "string"
          },
          "node_info": {
            "tokenBucketBytesBurst": 0,
            "tokenBucketBytesPerSecond": 0
          },
          "round_trip_ping": 0,
          "stun": {
            "canSTUN": true,
            "enabled": true,
            "error": null
          },
          "uses_websocket": true
        }
      ],
      "region": {
        "avoid": true,
        "embeddedRelay": true,
        "nodes": [
          {
            "certName": "string",
            "derpport": 0,
            "forceHTTP": true,
            "hostName": "string",
            "insecureForTests": true,
            "ipv4": "string",
            "ipv6": "string",
            "name": "string",
            "regionID": 0,
            "stunonly": true,
            "stunport": 0,
            "stuntestIP": "string"
          }
        ],
        "regionCode": "string",
        "regionID": 0,
        "regionName": "string"
      }
    }
  }
}
```

### Properties

| Name               | Type                                                         | Required | Restrictions | Description |
| ------------------ | ------------------------------------------------------------ | -------- | ------------ | ----------- |
| `error`            | string                                                       | false    |              |             |
| `healthy`          | boolean                                                      | false    |              |             |
| `netcheck`         | [netcheck.Report](#netcheckreport)                           | false    |              |             |
| `netcheck_err`     | string                                                       | false    |              |             |
| `netcheck_logs`    | array of string                                              | false    |              |             |
| `regions`          | object                                                       | false    |              |             |
| » `[any property]` | [healthcheck.DERPRegionReport](#healthcheckderpregionreport) | false    |              |             |

## healthcheck.DERPStunReport

```json
{
  "canSTUN": true,
  "enabled": true,
  "error": null
}
```

### Properties

| Name      | Type    | Required | Restrictions | Description |
| --------- | ------- | -------- | ------------ | ----------- |
| `canSTUN` | boolean | false    |              |             |
| `enabled` | boolean | false    |              |             |
| `error`   | any     | false    |              |             |

## healthcheck.DatabaseReport

```json
{
  "error": "string",
  "healthy": true,
  "latency": 0,
  "reachable": true
}
```

### Properties

| Name        | Type    | Required | Restrictions | Description |
| ----------- | ------- | -------- | ------------ | ----------- |
| `error`     | string  | false    |              |             |
| `healthy`   | boolean | false    |              |             |
| `latency`   | integer | false    |              |             |
| `reachable` | boolean | false    |              |             |

## healthcheck.Report

```json
{
  "access_url": {
    "access_url": "string",
    "error": "string",
    "healthy": true,
    "healthz_response": "string",
    "reachable": true,
    "status_code": 0
  },
  "coder_version": "string",
  "database": {
    "error": "string",
    "healthy": true,
    "latency": 0,
    "reachable": true
  },
  "derp": {
    "error": "string",
    "healthy": true,
    "netcheck": {
      "captivePortal": "string",
      "globalV4": "string",
      "globalV6": "string",
      "hairPinning": "string",
      "icmpv4": true,
      "ipv4": true,
      "ipv4CanSend": true,
      "ipv6": true,
      "ipv6CanSend": true,
      "mappingVariesByDestIP": "string",
      "oshasIPv6": true,
      "pcp": "string",
      "pmp": "string",
      "preferredDERP": 0,
      "regionLatency": {
        "property1": 0,
        "property2": 0
      },
      "regionV4Latency": {
        "property1": 0,
        "property2": 0
      },
      "regionV6Latency": {
        "property1": 0,
        "property2": 0
      },
      "udp": true,
      "upnP": "string"
    },
    "netcheck_err": "string",
    "netcheck_logs": ["string"],
    "regions": {
      "property1": {
        "error": "string",
        "healthy": true,
        "node_reports": [
          {
            "can_exchange_messages": true,
            "client_errs": [["string"]],
            "client_logs": [["string"]],
            "error": "string",
            "healthy": true,
            "node": {
              "certName": "string",
              "derpport": 0,
              "forceHTTP": true,
              "hostName": "string",
              "insecureForTests": true,
              "ipv4": "string",
              "ipv6": "string",
              "name": "string",
              "regionID": 0,
              "stunonly": true,
              "stunport": 0,
              "stuntestIP": "string"
            },
            "node_info": {
              "tokenBucketBytesBurst": 0,
              "tokenBucketBytesPerSecond": 0
            },
            "round_trip_ping": 0,
            "stun": {
              "canSTUN": true,
              "enabled": true,
              "error": null
            },
            "uses_websocket": true
          }
        ],
        "region": {
          "avoid": true,
          "embeddedRelay": true,
          "nodes": [
            {
              "certName": "string",
              "derpport": 0,
              "forceHTTP": true,
              "hostName": "string",
              "insecureForTests": true,
              "ipv4": "string",
              "ipv6": "string",
              "name": "string",
              "regionID": 0,
              "stunonly": true,
              "stunport": 0,
              "stuntestIP": "string"
            }
          ],
          "regionCode": "string",
          "regionID": 0,
          "regionName": "string"
        }
      },
      "property2": {
        "error": "string",
        "healthy": true,
        "node_reports": [
          {
            "can_exchange_messages": true,
            "client_errs": [["string"]],
            "client_logs": [["string"]],
            "error": "string",
            "healthy": true,
            "node": {
              "certName": "string",
              "derpport": 0,
              "forceHTTP": true,
              "hostName": "string",
              "insecureForTests": true,
              "ipv4": "string",
              "ipv6": "string",
              "name": "string",
              "regionID": 0,
              "stunonly": true,
              "stunport": 0,
              "stuntestIP": "string"
            },
            "node_info": {
              "tokenBucketBytesBurst": 0,
              "tokenBucketBytesPerSecond": 0
            },
            "round_trip_ping": 0,
            "stun": {
              "canSTUN": true,
              "enabled": true,
              "error": null
            },
            "uses_websocket": true
          }
        ],
        "region": {
          "avoid": true,
          "embeddedRelay": true,
          "nodes": [
            {
              "certName": "string",
              "derpport": 0,
              "forceHTTP": true,
              "hostName": "string",
              "insecureForTests": true,
              "ipv4": "string",
              "ipv6": "string",
              "name": "string",
              "regionID": 0,
              "stunonly": true,
              "stunport": 0,
              "stuntestIP": "string"
            }
          ],
          "regionCode": "string",
          "regionID": 0,
          "regionName": "string"
        }
      }
    }
  },
  "failing_sections": ["string"],
  "healthy": true,
  "time": "string",
  "websocket": {
    "error": "string",
    "healthy": true,
    "response": {
      "body": "string",
      "code": 0
    }
  }
}
```

### Properties

| Name               | Type                                                       | Required | Restrictions | Description                                                                |
| ------------------ | ---------------------------------------------------------- | -------- | ------------ | -------------------------------------------------------------------------- |
| `access_url`       | [healthcheck.AccessURLReport](#healthcheckaccessurlreport) | false    |              |                                                                            |
| `coder_version`    | string                                                     | false    |              | The Coder version of the server that the report was generated on.          |
| `database`         | [healthcheck.DatabaseReport](#healthcheckdatabasereport)   | false    |              |                                                                            |
| `derp`             | [healthcheck.DERPReport](#healthcheckderpreport)           | false    |              |                                                                            |
| `failing_sections` | array of string                                            | false    |              | Failing sections is a list of sections that have failed their healthcheck. |
| `healthy`          | boolean                                                    | false    |              | Healthy is true if the report returns no errors.                           |
| `time`             | string                                                     | false    |              | Time is the time the report was generated at.                              |
| `websocket`        | [healthcheck.WebsocketReport](#healthcheckwebsocketreport) | false    |              |                                                                            |

## healthcheck.WebsocketReport

```json
{
  "error": "string",
  "healthy": true,
  "response": {
    "body": "string",
    "code": 0
  }
}
```

### Properties

| Name       | Type                                                           | Required | Restrictions | Description |
| ---------- | -------------------------------------------------------------- | -------- | ------------ | ----------- |
| `error`    | string                                                         | false    |              |             |
| `healthy`  | boolean                                                        | false    |              |             |
| `response` | [healthcheck.WebsocketResponse](#healthcheckwebsocketresponse) | false    |              |             |

## healthcheck.WebsocketResponse

```json
{
  "body": "string",
  "code": 0
}
```

### Properties

| Name   | Type    | Required | Restrictions | Description |
| ------ | ------- | -------- | ------------ | ----------- |
| `body` | string  | false    |              |             |
| `code` | integer | false    |              |             |

## netcheck.Report

```json
{
  "captivePortal": "string",
  "globalV4": "string",
  "globalV6": "string",
  "hairPinning": "string",
  "icmpv4": true,
  "ipv4": true,
  "ipv4CanSend": true,
  "ipv6": true,
  "ipv6CanSend": true,
  "mappingVariesByDestIP": "string",
  "oshasIPv6": true,
  "pcp": "string",
  "pmp": "string",
  "preferredDERP": 0,
  "regionLatency": {
    "property1": 0,
    "property2": 0
  },
  "regionV4Latency": {
    "property1": 0,
    "property2": 0
  },
  "regionV6Latency": {
    "property1": 0,
    "property2": 0
  },
  "udp": true,
  "upnP": "string"
}
```

### Properties

| Name                    | Type    | Required | Restrictions | Description                                                                                                                        |
| ----------------------- | ------- | -------- | ------------ | ---------------------------------------------------------------------------------------------------------------------------------- |
| `captivePortal`         | string  | false    |              | Captiveportal is set when we think there's a captive portal that is intercepting HTTP traffic.                                     |
| `globalV4`              | string  | false    |              | ip:port of global IPv4                                                                                                             |
| `globalV6`              | string  | false    |              | [ip]:port of global IPv6                                                                                                           |
| `hairPinning`           | string  | false    |              | Hairpinning is whether the router supports communicating between two local devices through the NATted public IP address (on IPv4). |
| `icmpv4`                | boolean | false    |              | an ICMPv4 round trip completed                                                                                                     |
| `ipv4`                  | boolean | false    |              | an IPv4 STUN round trip completed                                                                                                  |
| `ipv4CanSend`           | boolean | false    |              | an IPv4 packet was able to be sent                                                                                                 |
| `ipv6`                  | boolean | false    |              | an IPv6 STUN round trip completed                                                                                                  |
| `ipv6CanSend`           | boolean | false    |              | an IPv6 packet was able to be sent                                                                                                 |
| `mappingVariesByDestIP` | string  | false    |              | Mappingvariesbydestip is whether STUN results depend which STUN server you're talking to (on IPv4).                                |
| `oshasIPv6`             | boolean | false    |              | could bind a socket to ::1                                                                                                         |
| `pcp`                   | string  | false    |              | Pcp is whether PCP appears present on the LAN. Empty means not checked.                                                            |
| `pmp`                   | string  | false    |              | Pmp is whether NAT-PMP appears present on the LAN. Empty means not checked.                                                        |
| `preferredDERP`         | integer | false    |              | or 0 for unknown                                                                                                                   |
| `regionLatency`         | object  | false    |              | keyed by DERP Region ID                                                                                                            |
| » `[any property]`      | integer | false    |              |                                                                                                                                    |
| `regionV4Latency`       | object  | false    |              | keyed by DERP Region ID                                                                                                            |
| » `[any property]`      | integer | false    |              |                                                                                                                                    |
| `regionV6Latency`       | object  | false    |              | keyed by DERP Region ID                                                                                                            |
| » `[any property]`      | integer | false    |              |                                                                                                                                    |
| `udp`                   | boolean | false    |              | a UDP STUN round trip completed                                                                                                    |
| `upnP`                  | string  | false    |              | Upnp is whether UPnP appears present on the LAN. Empty means not checked.                                                          |

## sql.NullTime

```json
{
  "time": "string",
  "valid": true
}
```

### Properties

| Name    | Type    | Required | Restrictions | Description                       |
| ------- | ------- | -------- | ------------ | --------------------------------- |
| `time`  | string  | false    |              |                                   |
| `valid` | boolean | false    |              | Valid is true if Time is not NULL |

## tailcfg.DERPMap

```json
{
  "omitDefaultRegions": true,
  "regions": {
    "property1": {
      "avoid": true,
      "embeddedRelay": true,
      "nodes": [
        {
          "certName": "string",
          "derpport": 0,
          "forceHTTP": true,
          "hostName": "string",
          "insecureForTests": true,
          "ipv4": "string",
          "ipv6": "string",
          "name": "string",
          "regionID": 0,
          "stunonly": true,
          "stunport": 0,
          "stuntestIP": "string"
        }
      ],
      "regionCode": "string",
      "regionID": 0,
      "regionName": "string"
    },
    "property2": {
      "avoid": true,
      "embeddedRelay": true,
      "nodes": [
        {
          "certName": "string",
          "derpport": 0,
          "forceHTTP": true,
          "hostName": "string",
          "insecureForTests": true,
          "ipv4": "string",
          "ipv6": "string",
          "name": "string",
          "regionID": 0,
          "stunonly": true,
          "stunport": 0,
          "stuntestIP": "string"
        }
      ],
      "regionCode": "string",
      "regionID": 0,
      "regionName": "string"
    }
  }
}
```

### Properties

| Name                 | Type    | Required | Restrictions | Description                                                                                                                                                                    |
| -------------------- | ------- | -------- | ------------ | ------------------------------------------------------------------------------------------------------------------------------------------------------------------------------ |
| `omitDefaultRegions` | boolean | false    |              | Omitdefaultregions specifies to not use Tailscale's DERP servers, and only use those specified in this DERPMap. If there are none set outside of the defaults, this is a noop. |
| `regions`            | object  | false    |              | Regions is the set of geographic regions running DERP node(s).                                                                                                                 |

It's keyed by the DERPRegion.RegionID.
The numbers are not necessarily contiguous.|
|» `[any property]`|[tailcfg.DERPRegion](#tailcfgderpregion)|false|||

## tailcfg.DERPNode

```json
{
  "certName": "string",
  "derpport": 0,
  "forceHTTP": true,
  "hostName": "string",
  "insecureForTests": true,
  "ipv4": "string",
  "ipv6": "string",
  "name": "string",
  "regionID": 0,
  "stunonly": true,
  "stunport": 0,
  "stuntestIP": "string"
}
```

### Properties

| Name                                                                                                                  | Type    | Required | Restrictions | Description                                                                                                                                                                                                                                                       |
| --------------------------------------------------------------------------------------------------------------------- | ------- | -------- | ------------ | ----------------------------------------------------------------------------------------------------------------------------------------------------------------------------------------------------------------------------------------------------------------- |
| `certName`                                                                                                            | string  | false    |              | Certname optionally specifies the expected TLS cert common name. If empty, HostName is used. If CertName is non-empty, HostName is only used for the TCP dial (if IPv4/IPv6 are not present) + TLS ClientHello.                                                   |
| `derpport`                                                                                                            | integer | false    |              | Derpport optionally provides an alternate TLS port number for the DERP HTTPS server.                                                                                                                                                                              |
| If zero, 443 is used.                                                                                                 |
| `forceHTTP`                                                                                                           | boolean | false    |              | Forcehttp is used by unit tests to force HTTP. It should not be set by users.                                                                                                                                                                                     |
| `hostName`                                                                                                            | string  | false    |              | Hostname is the DERP node's hostname.                                                                                                                                                                                                                             |
| It is required but need not be unique; multiple nodes may have the same HostName but vary in configuration otherwise. |
| `insecureForTests`                                                                                                    | boolean | false    |              | Insecurefortests is used by unit tests to disable TLS verification. It should not be set by users.                                                                                                                                                                |
| `ipv4`                                                                                                                | string  | false    |              | Ipv4 optionally forces an IPv4 address to use, instead of using DNS. If empty, A record(s) from DNS lookups of HostName are used. If the string is not an IPv4 address, IPv4 is not used; the conventional string to disable IPv4 (and not use DNS) is "none".    |
| `ipv6`                                                                                                                | string  | false    |              | Ipv6 optionally forces an IPv6 address to use, instead of using DNS. If empty, AAAA record(s) from DNS lookups of HostName are used. If the string is not an IPv6 address, IPv6 is not used; the conventional string to disable IPv6 (and not use DNS) is "none". |
| `name`                                                                                                                | string  | false    |              | Name is a unique node name (across all regions). It is not a host name. It's typically of the form "1b", "2a", "3b", etc. (region ID + suffix within that region)                                                                                                 |
| `regionID`                                                                                                            | integer | false    |              | Regionid is the RegionID of the DERPRegion that this node is running in.                                                                                                                                                                                          |
| `stunonly`                                                                                                            | boolean | false    |              | Stunonly marks a node as only a STUN server and not a DERP server.                                                                                                                                                                                                |
| `stunport`                                                                                                            | integer | false    |              | Port optionally specifies a STUN port to use. Zero means 3478. To disable STUN on this node, use -1.                                                                                                                                                              |
| `stuntestIP`                                                                                                          | string  | false    |              | Stuntestip is used in tests to override the STUN server's IP. If empty, it's assumed to be the same as the DERP server.                                                                                                                                           |

## tailcfg.DERPRegion

```json
{
  "avoid": true,
  "embeddedRelay": true,
  "nodes": [
    {
      "certName": "string",
      "derpport": 0,
      "forceHTTP": true,
      "hostName": "string",
      "insecureForTests": true,
      "ipv4": "string",
      "ipv6": "string",
      "name": "string",
      "regionID": 0,
      "stunonly": true,
      "stunport": 0,
      "stuntestIP": "string"
    }
  ],
  "regionCode": "string",
  "regionID": 0,
  "regionName": "string"
}
```

### Properties

| Name                                                                                                                                                                                                                                                                                                        | Type                                          | Required | Restrictions | Description                                                                                                                                                                                                                                        |
| ----------------------------------------------------------------------------------------------------------------------------------------------------------------------------------------------------------------------------------------------------------------------------------------------------------- | --------------------------------------------- | -------- | ------------ | -------------------------------------------------------------------------------------------------------------------------------------------------------------------------------------------------------------------------------------------------- |
| `avoid`                                                                                                                                                                                                                                                                                                     | boolean                                       | false    |              | Avoid is whether the client should avoid picking this as its home region. The region should only be used if a peer is there. Clients already using this region as their home should migrate away to a new region without Avoid set.                |
| `embeddedRelay`                                                                                                                                                                                                                                                                                             | boolean                                       | false    |              | Embeddedrelay is true when the region is bundled with the Coder control plane.                                                                                                                                                                     |
| `nodes`                                                                                                                                                                                                                                                                                                     | array of [tailcfg.DERPNode](#tailcfgderpnode) | false    |              | Nodes are the DERP nodes running in this region, in priority order for the current client. Client TLS connections should ideally only go to the first entry (falling back to the second if necessary). STUN packets should go to the first 1 or 2. |
| If nodes within a region route packets amongst themselves, but not to other regions. That said, each user/domain should get a the same preferred node order, so if all nodes for a user/network pick the first one (as they should, when things are healthy), the inter-cluster routing is minimal to zero. |
| `regionCode`                                                                                                                                                                                                                                                                                                | string                                        | false    |              | Regioncode is a short name for the region. It's usually a popular city or airport code in the region: "nyc", "sf", "sin", "fra", etc.                                                                                                              |
| `regionID`                                                                                                                                                                                                                                                                                                  | integer                                       | false    |              | Regionid is a unique integer for a geographic region.                                                                                                                                                                                              |

It corresponds to the legacy derpN.tailscale.com hostnames used by older clients. (Older clients will continue to resolve derpN.tailscale.com when contacting peers, rather than use the server-provided DERPMap)
RegionIDs must be non-zero, positive, and guaranteed to fit in a JavaScript number.
RegionIDs in range 900-999 are reserved for end users to run their own DERP nodes.|
|`regionName`|string|false||Regionname is a long English name for the region: "New York City", "San Francisco", "Singapore", "Frankfurt", etc.|

## url.Userinfo

```json
{}
```

### Properties

_None_

## workspaceapps.AccessMethod

```json
"path"
```

### Properties

#### Enumerated Values

| Value       |
| ----------- |
| `path`      |
| `subdomain` |
| `terminal`  |

## workspaceapps.IssueTokenRequest

```json
{
  "app_hostname": "string",
  "app_path": "string",
  "app_query": "string",
  "app_request": {
    "access_method": "path",
    "agent_name_or_id": "string",
    "app_slug_or_port": "string",
    "base_path": "string",
    "username_or_id": "string",
    "workspace_name_or_id": "string"
  },
  "path_app_base_url": "string",
  "session_token": "string"
}
```

### Properties

| Name                | Type                                           | Required | Restrictions | Description                                                                                                     |
| ------------------- | ---------------------------------------------- | -------- | ------------ | --------------------------------------------------------------------------------------------------------------- |
| `app_hostname`      | string                                         | false    |              | App hostname is the optional hostname for subdomain apps on the external proxy. It must start with an asterisk. |
| `app_path`          | string                                         | false    |              | App path is the path of the user underneath the app base path.                                                  |
| `app_query`         | string                                         | false    |              | App query is the query parameters the user provided in the app request.                                         |
| `app_request`       | [workspaceapps.Request](#workspaceappsrequest) | false    |              |                                                                                                                 |
| `path_app_base_url` | string                                         | false    |              | Path app base URL is required.                                                                                  |
| `session_token`     | string                                         | false    |              | Session token is the session token provided by the user.                                                        |

## workspaceapps.Request

```json
{
  "access_method": "path",
  "agent_name_or_id": "string",
  "app_slug_or_port": "string",
  "base_path": "string",
  "username_or_id": "string",
  "workspace_name_or_id": "string"
}
```

### Properties

| Name                   | Type                                                     | Required | Restrictions | Description                                                                                                                                                                           |
| ---------------------- | -------------------------------------------------------- | -------- | ------------ | ------------------------------------------------------------------------------------------------------------------------------------------------------------------------------------- |
| `access_method`        | [workspaceapps.AccessMethod](#workspaceappsaccessmethod) | false    |              |                                                                                                                                                                                       |
| `agent_name_or_id`     | string                                                   | false    |              | Agent name or ID is not required if the workspace has only one agent.                                                                                                                 |
| `app_slug_or_port`     | string                                                   | false    |              |                                                                                                                                                                                       |
| `base_path`            | string                                                   | false    |              | Base path of the app. For path apps, this is the path prefix in the router for this particular app. For subdomain apps, this should be "/". This is used for setting the cookie path. |
| `username_or_id`       | string                                                   | false    |              | For the following fields, if the AccessMethod is AccessMethodTerminal, then only AgentNameOrID may be set and it must be a UUID. The other fields must be left blank.                 |
| `workspace_name_or_id` | string                                                   | false    |              |                                                                                                                                                                                       |

## wsproxysdk.IssueSignedAppTokenResponse

```json
{
  "signed_token_str": "string"
}
```

### Properties

| Name               | Type   | Required | Restrictions | Description                                                 |
| ------------------ | ------ | -------- | ------------ | ----------------------------------------------------------- |
| `signed_token_str` | string | false    |              | Signed token str should be set as a cookie on the response. |

## wsproxysdk.RegisterWorkspaceProxyRequest

```json
{
  "access_url": "string",
  "wildcard_hostname": "string"
}
```

### Properties

| Name                | Type   | Required | Restrictions | Description                                                                   |
| ------------------- | ------ | -------- | ------------ | ----------------------------------------------------------------------------- |
| `access_url`        | string | false    |              | Access URL that hits the workspace proxy api.                                 |
| `wildcard_hostname` | string | false    |              | Wildcard hostname that the workspace proxy api is serving for subdomain apps. |

## wsproxysdk.RegisterWorkspaceProxyResponse

```json
{
  "app_security_key": "string"
}
```

### Properties

| Name               | Type   | Required | Restrictions | Description |
| ------------------ | ------ | -------- | ------------ | ----------- |
| `app_security_key` | string | false    |              |             |<|MERGE_RESOLUTION|>--- conflicted
+++ resolved
@@ -4649,26 +4649,31 @@
 | `status` | `active`    |
 | `status` | `suspended` |
 
-<<<<<<< HEAD
+## codersdk.UserLoginType
+
+```json
+{
+  "login_type": "password"
+}
+```
+
+### Properties
+
+| Name         | Type                                     | Required | Restrictions | Description |
+| ------------ | ---------------------------------------- | -------- | ------------ | ----------- |
+| `login_type` | [codersdk.LoginType](#codersdklogintype) | false    |              |             |
+
 ## codersdk.UserQuietHoursScheduleConfig
 
 ```json
 {
   "default_schedule": "string",
   "window_duration": 0
-=======
-## codersdk.UserLoginType
-
-```json
-{
-  "login_type": "password"
->>>>>>> b73f9d8e
-}
-```
-
-### Properties
-
-<<<<<<< HEAD
+}
+```
+
+### Properties
+
 | Name               | Type    | Required | Restrictions | Description |
 | ------------------ | ------- | -------- | ------------ | ----------- |
 | `default_schedule` | string  | false    |              |             |
@@ -4697,11 +4702,6 @@
 | `time`         | string  | false    |              | Time is the time of day that the quiet hours window starts in the given Timezone each day.                             |
 | `timezone`     | string  | false    |              | raw format from the cron expression, UTC if unspecified                                                                |
 | `user_set`     | boolean | false    |              | User set is true if the user has set their own quiet hours schedule. If false, the user is using the default schedule. |
-=======
-| Name         | Type                                     | Required | Restrictions | Description |
-| ------------ | ---------------------------------------- | -------- | ------------ | ----------- |
-| `login_type` | [codersdk.LoginType](#codersdklogintype) | false    |              |             |
->>>>>>> b73f9d8e
 
 ## codersdk.UserStatus
 
