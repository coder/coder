# Enterprise

## Get appearance

### Code samples

```shell
# Example request using curl
curl -X GET http://coder-server:8080/api/v2/appearance \
  -H 'Accept: application/json' \
  -H 'Coder-Session-Token: API_KEY'
```

`GET /appearance`

### Example responses

> 200 Response

```json
{
  "application_name": "string",
  "logo_url": "string",
  "service_banner": {
    "background_color": "string",
    "enabled": true,
    "message": "string"
  },
  "support_links": [
    {
      "icon": "string",
      "name": "string",
      "target": "string"
    }
  ]
}
```

### Responses

| Status | Meaning                                                 | Description | Schema                                                           |
| ------ | ------------------------------------------------------- | ----------- | ---------------------------------------------------------------- |
| 200    | [OK](https://tools.ietf.org/html/rfc7231#section-6.3.1) | OK          | [codersdk.AppearanceConfig](schemas.md#codersdkappearanceconfig) |

To perform this operation, you must be authenticated. [Learn more](authentication.md).

## Update appearance

### Code samples

```shell
# Example request using curl
curl -X PUT http://coder-server:8080/api/v2/appearance \
  -H 'Content-Type: application/json' \
  -H 'Accept: application/json' \
  -H 'Coder-Session-Token: API_KEY'
```

`PUT /appearance`

> Body parameter

```json
{
  "application_name": "string",
  "logo_url": "string",
  "service_banner": {
    "background_color": "string",
    "enabled": true,
    "message": "string"
  }
}
```

### Parameters

| Name   | In   | Type                                                                         | Required | Description               |
| ------ | ---- | ---------------------------------------------------------------------------- | -------- | ------------------------- |
| `body` | body | [codersdk.UpdateAppearanceConfig](schemas.md#codersdkupdateappearanceconfig) | true     | Update appearance request |

### Example responses

> 200 Response

```json
{
  "application_name": "string",
  "logo_url": "string",
  "service_banner": {
    "background_color": "string",
    "enabled": true,
    "message": "string"
  }
}
```

### Responses

| Status | Meaning                                                 | Description | Schema                                                                       |
| ------ | ------------------------------------------------------- | ----------- | ---------------------------------------------------------------------------- |
| 200    | [OK](https://tools.ietf.org/html/rfc7231#section-6.3.1) | OK          | [codersdk.UpdateAppearanceConfig](schemas.md#codersdkupdateappearanceconfig) |

To perform this operation, you must be authenticated. [Learn more](authentication.md).

## Get entitlements

### Code samples

```shell
# Example request using curl
curl -X GET http://coder-server:8080/api/v2/entitlements \
  -H 'Accept: application/json' \
  -H 'Coder-Session-Token: API_KEY'
```

`GET /entitlements`

### Example responses

> 200 Response

```json
{
  "errors": ["string"],
  "features": {
    "property1": {
      "actual": 0,
      "enabled": true,
      "entitlement": "entitled",
      "limit": 0
    },
    "property2": {
      "actual": 0,
      "enabled": true,
      "entitlement": "entitled",
      "limit": 0
    }
  },
  "has_license": true,
  "refreshed_at": "2019-08-24T14:15:22Z",
  "require_telemetry": true,
  "trial": true,
  "warnings": ["string"]
}
```

### Responses

| Status | Meaning                                                 | Description | Schema                                                   |
| ------ | ------------------------------------------------------- | ----------- | -------------------------------------------------------- |
| 200    | [OK](https://tools.ietf.org/html/rfc7231#section-6.3.1) | OK          | [codersdk.Entitlements](schemas.md#codersdkentitlements) |

To perform this operation, you must be authenticated. [Learn more](authentication.md).

## Get group by ID

### Code samples

```shell
# Example request using curl
curl -X GET http://coder-server:8080/api/v2/groups/{group} \
  -H 'Accept: application/json' \
  -H 'Coder-Session-Token: API_KEY'
```

`GET /groups/{group}`

### Parameters

| Name    | In   | Type   | Required | Description |
| ------- | ---- | ------ | -------- | ----------- |
| `group` | path | string | true     | Group id    |

### Example responses

> 200 Response

```json
{
  "avatar_url": "string",
  "display_name": "string",
  "id": "497f6eca-6276-4993-bfeb-53cbbbba6f08",
  "members": [
    {
      "avatar_url": "http://example.com",
      "created_at": "2019-08-24T14:15:22Z",
      "email": "user@example.com",
      "id": "497f6eca-6276-4993-bfeb-53cbbbba6f08",
      "last_seen_at": "2019-08-24T14:15:22Z",
      "login_type": "",
      "organization_ids": ["497f6eca-6276-4993-bfeb-53cbbbba6f08"],
      "roles": [
        {
          "display_name": "string",
          "name": "string"
        }
      ],
      "status": "active",
      "username": "string"
    }
  ],
  "name": "string",
  "organization_id": "7c60d51f-b44e-4682-87d6-449835ea4de6",
  "quota_allowance": 0,
  "source": "user"
}
```

### Responses

| Status | Meaning                                                 | Description | Schema                                     |
| ------ | ------------------------------------------------------- | ----------- | ------------------------------------------ |
| 200    | [OK](https://tools.ietf.org/html/rfc7231#section-6.3.1) | OK          | [codersdk.Group](schemas.md#codersdkgroup) |

To perform this operation, you must be authenticated. [Learn more](authentication.md).

## Delete group by name

### Code samples

```shell
# Example request using curl
curl -X DELETE http://coder-server:8080/api/v2/groups/{group} \
  -H 'Accept: application/json' \
  -H 'Coder-Session-Token: API_KEY'
```

`DELETE /groups/{group}`

### Parameters

| Name    | In   | Type   | Required | Description |
| ------- | ---- | ------ | -------- | ----------- |
| `group` | path | string | true     | Group name  |

### Example responses

> 200 Response

```json
{
  "avatar_url": "string",
  "display_name": "string",
  "id": "497f6eca-6276-4993-bfeb-53cbbbba6f08",
  "members": [
    {
      "avatar_url": "http://example.com",
      "created_at": "2019-08-24T14:15:22Z",
      "email": "user@example.com",
      "id": "497f6eca-6276-4993-bfeb-53cbbbba6f08",
      "last_seen_at": "2019-08-24T14:15:22Z",
      "login_type": "",
      "organization_ids": ["497f6eca-6276-4993-bfeb-53cbbbba6f08"],
      "roles": [
        {
          "display_name": "string",
          "name": "string"
        }
      ],
      "status": "active",
      "username": "string"
    }
  ],
  "name": "string",
  "organization_id": "7c60d51f-b44e-4682-87d6-449835ea4de6",
  "quota_allowance": 0,
  "source": "user"
}
```

### Responses

| Status | Meaning                                                 | Description | Schema                                     |
| ------ | ------------------------------------------------------- | ----------- | ------------------------------------------ |
| 200    | [OK](https://tools.ietf.org/html/rfc7231#section-6.3.1) | OK          | [codersdk.Group](schemas.md#codersdkgroup) |

To perform this operation, you must be authenticated. [Learn more](authentication.md).

## Update group by name

### Code samples

```shell
# Example request using curl
curl -X PATCH http://coder-server:8080/api/v2/groups/{group} \
  -H 'Content-Type: application/json' \
  -H 'Accept: application/json' \
  -H 'Coder-Session-Token: API_KEY'
```

`PATCH /groups/{group}`

> Body parameter

```json
{
  "add_users": ["string"],
  "avatar_url": "string",
  "display_name": "string",
  "name": "string",
  "quota_allowance": 0,
  "remove_users": ["string"]
}
```

### Parameters

| Name    | In   | Type                                                               | Required | Description         |
| ------- | ---- | ------------------------------------------------------------------ | -------- | ------------------- |
| `group` | path | string                                                             | true     | Group name          |
| `body`  | body | [codersdk.PatchGroupRequest](schemas.md#codersdkpatchgrouprequest) | true     | Patch group request |

### Example responses

> 200 Response

```json
{
  "avatar_url": "string",
  "display_name": "string",
  "id": "497f6eca-6276-4993-bfeb-53cbbbba6f08",
  "members": [
    {
      "avatar_url": "http://example.com",
      "created_at": "2019-08-24T14:15:22Z",
      "email": "user@example.com",
      "id": "497f6eca-6276-4993-bfeb-53cbbbba6f08",
      "last_seen_at": "2019-08-24T14:15:22Z",
      "login_type": "",
      "organization_ids": ["497f6eca-6276-4993-bfeb-53cbbbba6f08"],
      "roles": [
        {
          "display_name": "string",
          "name": "string"
        }
      ],
      "status": "active",
      "username": "string"
    }
  ],
  "name": "string",
  "organization_id": "7c60d51f-b44e-4682-87d6-449835ea4de6",
  "quota_allowance": 0,
  "source": "user"
}
```

### Responses

| Status | Meaning                                                 | Description | Schema                                     |
| ------ | ------------------------------------------------------- | ----------- | ------------------------------------------ |
| 200    | [OK](https://tools.ietf.org/html/rfc7231#section-6.3.1) | OK          | [codersdk.Group](schemas.md#codersdkgroup) |

To perform this operation, you must be authenticated. [Learn more](authentication.md).

## Get licenses

### Code samples

```shell
# Example request using curl
curl -X GET http://coder-server:8080/api/v2/licenses \
  -H 'Accept: application/json' \
  -H 'Coder-Session-Token: API_KEY'
```

`GET /licenses`

### Example responses

> 200 Response

```json
[
  {
    "claims": {},
    "id": 0,
    "uploaded_at": "2019-08-24T14:15:22Z",
    "uuid": "095be615-a8ad-4c33-8e9c-c7612fbf6c9f"
  }
]
```

### Responses

| Status | Meaning                                                 | Description | Schema                                                  |
| ------ | ------------------------------------------------------- | ----------- | ------------------------------------------------------- |
| 200    | [OK](https://tools.ietf.org/html/rfc7231#section-6.3.1) | OK          | array of [codersdk.License](schemas.md#codersdklicense) |

<h3 id="get-licenses-responseschema">Response Schema</h3>

Status Code **200**

| Name            | Type              | Required | Restrictions | Description                                                                                                                                                                                            |
| --------------- | ----------------- | -------- | ------------ | ------------------------------------------------------------------------------------------------------------------------------------------------------------------------------------------------------ |
| `[array item]`  | array             | false    |              |                                                                                                                                                                                                        |
| `» claims`      | object            | false    |              | Claims are the JWT claims asserted by the license. Here we use a generic string map to ensure that all data from the server is parsed verbatim, not just the fields this version of Coder understands. |
| `» id`          | integer           | false    |              |                                                                                                                                                                                                        |
| `» uploaded_at` | string(date-time) | false    |              |                                                                                                                                                                                                        |
| `» uuid`        | string(uuid)      | false    |              |                                                                                                                                                                                                        |

To perform this operation, you must be authenticated. [Learn more](authentication.md).

## Delete license

### Code samples

```shell
# Example request using curl
curl -X DELETE http://coder-server:8080/api/v2/licenses/{id} \
  -H 'Coder-Session-Token: API_KEY'
```

`DELETE /licenses/{id}`

### Parameters

| Name | In   | Type           | Required | Description |
| ---- | ---- | -------------- | -------- | ----------- |
| `id` | path | string(number) | true     | License ID  |

### Responses

| Status | Meaning                                                 | Description | Schema |
| ------ | ------------------------------------------------------- | ----------- | ------ |
| 200    | [OK](https://tools.ietf.org/html/rfc7231#section-6.3.1) | OK          |        |

To perform this operation, you must be authenticated. [Learn more](authentication.md).

## Get groups by organization

### Code samples

```shell
# Example request using curl
curl -X GET http://coder-server:8080/api/v2/organizations/{organization}/groups \
  -H 'Accept: application/json' \
  -H 'Coder-Session-Token: API_KEY'
```

`GET /organizations/{organization}/groups`

### Parameters

| Name           | In   | Type         | Required | Description     |
| -------------- | ---- | ------------ | -------- | --------------- |
| `organization` | path | string(uuid) | true     | Organization ID |

### Example responses

> 200 Response

```json
[
  {
    "avatar_url": "string",
    "display_name": "string",
    "id": "497f6eca-6276-4993-bfeb-53cbbbba6f08",
    "members": [
      {
        "avatar_url": "http://example.com",
        "created_at": "2019-08-24T14:15:22Z",
        "email": "user@example.com",
        "id": "497f6eca-6276-4993-bfeb-53cbbbba6f08",
        "last_seen_at": "2019-08-24T14:15:22Z",
        "login_type": "",
        "organization_ids": ["497f6eca-6276-4993-bfeb-53cbbbba6f08"],
        "roles": [
          {
            "display_name": "string",
            "name": "string"
          }
        ],
        "status": "active",
        "username": "string"
      }
    ],
    "name": "string",
    "organization_id": "7c60d51f-b44e-4682-87d6-449835ea4de6",
    "quota_allowance": 0,
    "source": "user"
  }
]
```

### Responses

| Status | Meaning                                                 | Description | Schema                                              |
| ------ | ------------------------------------------------------- | ----------- | --------------------------------------------------- |
| 200    | [OK](https://tools.ietf.org/html/rfc7231#section-6.3.1) | OK          | array of [codersdk.Group](schemas.md#codersdkgroup) |

<h3 id="get-groups-by-organization-responseschema">Response Schema</h3>

Status Code **200**

| Name                  | Type                                                   | Required | Restrictions | Description |
| --------------------- | ------------------------------------------------------ | -------- | ------------ | ----------- |
| `[array item]`        | array                                                  | false    |              |             |
| `» avatar_url`        | string                                                 | false    |              |             |
| `» display_name`      | string                                                 | false    |              |             |
| `» id`                | string(uuid)                                           | false    |              |             |
| `» members`           | array                                                  | false    |              |             |
| `»» avatar_url`       | string(uri)                                            | false    |              |             |
| `»» created_at`       | string(date-time)                                      | true     |              |             |
| `»» email`            | string(email)                                          | true     |              |             |
| `»» id`               | string(uuid)                                           | true     |              |             |
| `»» last_seen_at`     | string(date-time)                                      | false    |              |             |
| `»» login_type`       | [codersdk.LoginType](schemas.md#codersdklogintype)     | false    |              |             |
| `»» organization_ids` | array                                                  | false    |              |             |
| `»» roles`            | array                                                  | false    |              |             |
| `»»» display_name`    | string                                                 | false    |              |             |
| `»»» name`            | string                                                 | false    |              |             |
| `»» status`           | [codersdk.UserStatus](schemas.md#codersdkuserstatus)   | false    |              |             |
| `»» username`         | string                                                 | true     |              |             |
| `» name`              | string                                                 | false    |              |             |
| `» organization_id`   | string(uuid)                                           | false    |              |             |
| `» quota_allowance`   | integer                                                | false    |              |             |
| `» source`            | [codersdk.GroupSource](schemas.md#codersdkgroupsource) | false    |              |             |

#### Enumerated Values

| Property     | Value       |
| ------------ | ----------- |
| `login_type` | ``          |
| `login_type` | `password`  |
| `login_type` | `github`    |
| `login_type` | `oidc`      |
| `login_type` | `token`     |
| `login_type` | `none`      |
| `status`     | `active`    |
| `status`     | `suspended` |
| `source`     | `user`      |
| `source`     | `oidc`      |

To perform this operation, you must be authenticated. [Learn more](authentication.md).

## Create group for organization

### Code samples

```shell
# Example request using curl
curl -X POST http://coder-server:8080/api/v2/organizations/{organization}/groups \
  -H 'Content-Type: application/json' \
  -H 'Accept: application/json' \
  -H 'Coder-Session-Token: API_KEY'
```

`POST /organizations/{organization}/groups`

> Body parameter

```json
{
  "avatar_url": "string",
  "display_name": "string",
  "name": "string",
  "quota_allowance": 0
}
```

### Parameters

| Name           | In   | Type                                                                 | Required | Description          |
| -------------- | ---- | -------------------------------------------------------------------- | -------- | -------------------- |
| `organization` | path | string                                                               | true     | Organization ID      |
| `body`         | body | [codersdk.CreateGroupRequest](schemas.md#codersdkcreategrouprequest) | true     | Create group request |

### Example responses

> 201 Response

```json
{
  "avatar_url": "string",
  "display_name": "string",
  "id": "497f6eca-6276-4993-bfeb-53cbbbba6f08",
  "members": [
    {
      "avatar_url": "http://example.com",
      "created_at": "2019-08-24T14:15:22Z",
      "email": "user@example.com",
      "id": "497f6eca-6276-4993-bfeb-53cbbbba6f08",
      "last_seen_at": "2019-08-24T14:15:22Z",
      "login_type": "",
      "organization_ids": ["497f6eca-6276-4993-bfeb-53cbbbba6f08"],
      "roles": [
        {
          "display_name": "string",
          "name": "string"
        }
      ],
      "status": "active",
      "username": "string"
    }
  ],
  "name": "string",
  "organization_id": "7c60d51f-b44e-4682-87d6-449835ea4de6",
  "quota_allowance": 0,
  "source": "user"
}
```

### Responses

| Status | Meaning                                                      | Description | Schema                                     |
| ------ | ------------------------------------------------------------ | ----------- | ------------------------------------------ |
| 201    | [Created](https://tools.ietf.org/html/rfc7231#section-6.3.2) | Created     | [codersdk.Group](schemas.md#codersdkgroup) |

To perform this operation, you must be authenticated. [Learn more](authentication.md).

## Get group by organization and group name

### Code samples

```shell
# Example request using curl
curl -X GET http://coder-server:8080/api/v2/organizations/{organization}/groups/{groupName} \
  -H 'Accept: application/json' \
  -H 'Coder-Session-Token: API_KEY'
```

`GET /organizations/{organization}/groups/{groupName}`

### Parameters

| Name           | In   | Type         | Required | Description     |
| -------------- | ---- | ------------ | -------- | --------------- |
| `organization` | path | string(uuid) | true     | Organization ID |
| `groupName`    | path | string       | true     | Group name      |

### Example responses

> 200 Response

```json
{
  "avatar_url": "string",
  "display_name": "string",
  "id": "497f6eca-6276-4993-bfeb-53cbbbba6f08",
  "members": [
    {
      "avatar_url": "http://example.com",
      "created_at": "2019-08-24T14:15:22Z",
      "email": "user@example.com",
      "id": "497f6eca-6276-4993-bfeb-53cbbbba6f08",
      "last_seen_at": "2019-08-24T14:15:22Z",
      "login_type": "",
      "organization_ids": ["497f6eca-6276-4993-bfeb-53cbbbba6f08"],
      "roles": [
        {
          "display_name": "string",
          "name": "string"
        }
      ],
      "status": "active",
      "username": "string"
    }
  ],
  "name": "string",
  "organization_id": "7c60d51f-b44e-4682-87d6-449835ea4de6",
  "quota_allowance": 0,
  "source": "user"
}
```

### Responses

| Status | Meaning                                                 | Description | Schema                                     |
| ------ | ------------------------------------------------------- | ----------- | ------------------------------------------ |
| 200    | [OK](https://tools.ietf.org/html/rfc7231#section-6.3.1) | OK          | [codersdk.Group](schemas.md#codersdkgroup) |

To perform this operation, you must be authenticated. [Learn more](authentication.md).

## Get provisioner daemons

### Code samples

```shell
# Example request using curl
curl -X GET http://coder-server:8080/api/v2/organizations/{organization}/provisionerdaemons \
  -H 'Accept: application/json' \
  -H 'Coder-Session-Token: API_KEY'
```

`GET /organizations/{organization}/provisionerdaemons`

### Parameters

| Name           | In   | Type         | Required | Description     |
| -------------- | ---- | ------------ | -------- | --------------- |
| `organization` | path | string(uuid) | true     | Organization ID |

### Example responses

> 200 Response

```json
[
  {
    "created_at": "2019-08-24T14:15:22Z",
    "id": "497f6eca-6276-4993-bfeb-53cbbbba6f08",
    "last_seen_at": "2019-08-24T14:15:22Z",
    "name": "string",
    "provisioners": ["string"],
    "tags": {
      "property1": "string",
      "property2": "string"
    },
<<<<<<< HEAD
    "updated_at": "2019-08-24T14:15:22Z"
=======
    "updated_at": {
      "time": "string",
      "valid": true
    },
    "version": "string"
>>>>>>> f0b4badf
  }
]
```

### Responses

| Status | Meaning                                                 | Description | Schema                                                                      |
| ------ | ------------------------------------------------------- | ----------- | --------------------------------------------------------------------------- |
| 200    | [OK](https://tools.ietf.org/html/rfc7231#section-6.3.1) | OK          | array of [codersdk.ProvisionerDaemon](schemas.md#codersdkprovisionerdaemon) |

<h3 id="get-provisioner-daemons-responseschema">Response Schema</h3>

Status Code **200**

<<<<<<< HEAD
| Name                | Type              | Required | Restrictions | Description |
| ------------------- | ----------------- | -------- | ------------ | ----------- |
| `[array item]`      | array             | false    |              |             |
| `» created_at`      | string(date-time) | false    |              |             |
| `» id`              | string(uuid)      | false    |              |             |
| `» name`            | string            | false    |              |             |
| `» provisioners`    | array             | false    |              |             |
| `» tags`            | object            | false    |              |             |
| `»» [any property]` | string            | false    |              |             |
| `» updated_at`      | string(date-time) | false    |              |             |
=======
| Name                | Type                                   | Required | Restrictions | Description                       |
| ------------------- | -------------------------------------- | -------- | ------------ | --------------------------------- |
| `[array item]`      | array                                  | false    |              |                                   |
| `» created_at`      | string(date-time)                      | false    |              |                                   |
| `» id`              | string(uuid)                           | false    |              |                                   |
| `» last_seen_at`    | string(date-time)                      | false    |              |                                   |
| `» name`            | string                                 | false    |              |                                   |
| `» provisioners`    | array                                  | false    |              |                                   |
| `» tags`            | object                                 | false    |              |                                   |
| `»» [any property]` | string                                 | false    |              |                                   |
| `» updated_at`      | [sql.NullTime](schemas.md#sqlnulltime) | false    |              |                                   |
| `»» time`           | string                                 | false    |              |                                   |
| `»» valid`          | boolean                                | false    |              | Valid is true if Time is not NULL |
| `» version`         | string                                 | false    |              |                                   |
>>>>>>> f0b4badf

To perform this operation, you must be authenticated. [Learn more](authentication.md).

## Serve provisioner daemon

### Code samples

```shell
# Example request using curl
curl -X GET http://coder-server:8080/api/v2/organizations/{organization}/provisionerdaemons/serve \
  -H 'Coder-Session-Token: API_KEY'
```

`GET /organizations/{organization}/provisionerdaemons/serve`

### Parameters

| Name           | In   | Type         | Required | Description     |
| -------------- | ---- | ------------ | -------- | --------------- |
| `organization` | path | string(uuid) | true     | Organization ID |

### Responses

| Status | Meaning                                                                  | Description         | Schema |
| ------ | ------------------------------------------------------------------------ | ------------------- | ------ |
| 101    | [Switching Protocols](https://tools.ietf.org/html/rfc7231#section-6.2.2) | Switching Protocols |        |

To perform this operation, you must be authenticated. [Learn more](authentication.md).

## Get active replicas

### Code samples

```shell
# Example request using curl
curl -X GET http://coder-server:8080/api/v2/replicas \
  -H 'Accept: application/json' \
  -H 'Coder-Session-Token: API_KEY'
```

`GET /replicas`

### Example responses

> 200 Response

```json
[
  {
    "created_at": "2019-08-24T14:15:22Z",
    "database_latency": 0,
    "error": "string",
    "hostname": "string",
    "id": "497f6eca-6276-4993-bfeb-53cbbbba6f08",
    "region_id": 0,
    "relay_address": "string"
  }
]
```

### Responses

| Status | Meaning                                                 | Description | Schema                                                  |
| ------ | ------------------------------------------------------- | ----------- | ------------------------------------------------------- |
| 200    | [OK](https://tools.ietf.org/html/rfc7231#section-6.3.1) | OK          | array of [codersdk.Replica](schemas.md#codersdkreplica) |

<h3 id="get-active-replicas-responseschema">Response Schema</h3>

Status Code **200**

| Name                 | Type              | Required | Restrictions | Description                                                        |
| -------------------- | ----------------- | -------- | ------------ | ------------------------------------------------------------------ |
| `[array item]`       | array             | false    |              |                                                                    |
| `» created_at`       | string(date-time) | false    |              | Created at is the timestamp when the replica was first seen.       |
| `» database_latency` | integer           | false    |              | Database latency is the latency in microseconds to the database.   |
| `» error`            | string            | false    |              | Error is the replica error.                                        |
| `» hostname`         | string            | false    |              | Hostname is the hostname of the replica.                           |
| `» id`               | string(uuid)      | false    |              | ID is the unique identifier for the replica.                       |
| `» region_id`        | integer           | false    |              | Region ID is the region of the replica.                            |
| `» relay_address`    | string            | false    |              | Relay address is the accessible address to relay DERP connections. |

To perform this operation, you must be authenticated. [Learn more](authentication.md).

## SCIM 2.0: Get users

### Code samples

```shell
# Example request using curl
curl -X GET http://coder-server:8080/api/v2/scim/v2/Users \
  -H 'Coder-Session-Token: API_KEY'
```

`GET /scim/v2/Users`

### Responses

| Status | Meaning                                                 | Description | Schema |
| ------ | ------------------------------------------------------- | ----------- | ------ |
| 200    | [OK](https://tools.ietf.org/html/rfc7231#section-6.3.1) | OK          |        |

To perform this operation, you must be authenticated. [Learn more](authentication.md).

## SCIM 2.0: Create new user

### Code samples

```shell
# Example request using curl
curl -X POST http://coder-server:8080/api/v2/scim/v2/Users \
  -H 'Content-Type: application/json' \
  -H 'Accept: application/json' \
  -H 'Coder-Session-Token: API_KEY'
```

`POST /scim/v2/Users`

> Body parameter

```json
{
  "active": true,
  "emails": [
    {
      "display": "string",
      "primary": true,
      "type": "string",
      "value": "user@example.com"
    }
  ],
  "groups": [null],
  "id": "string",
  "meta": {
    "resourceType": "string"
  },
  "name": {
    "familyName": "string",
    "givenName": "string"
  },
  "schemas": ["string"],
  "userName": "string"
}
```

### Parameters

| Name   | In   | Type                                         | Required | Description |
| ------ | ---- | -------------------------------------------- | -------- | ----------- |
| `body` | body | [coderd.SCIMUser](schemas.md#coderdscimuser) | true     | New user    |

### Example responses

> 200 Response

```json
{
  "active": true,
  "emails": [
    {
      "display": "string",
      "primary": true,
      "type": "string",
      "value": "user@example.com"
    }
  ],
  "groups": [null],
  "id": "string",
  "meta": {
    "resourceType": "string"
  },
  "name": {
    "familyName": "string",
    "givenName": "string"
  },
  "schemas": ["string"],
  "userName": "string"
}
```

### Responses

| Status | Meaning                                                 | Description | Schema                                       |
| ------ | ------------------------------------------------------- | ----------- | -------------------------------------------- |
| 200    | [OK](https://tools.ietf.org/html/rfc7231#section-6.3.1) | OK          | [coderd.SCIMUser](schemas.md#coderdscimuser) |

To perform this operation, you must be authenticated. [Learn more](authentication.md).

## SCIM 2.0: Get user by ID

### Code samples

```shell
# Example request using curl
curl -X GET http://coder-server:8080/api/v2/scim/v2/Users/{id} \
  -H 'Coder-Session-Token: API_KEY'
```

`GET /scim/v2/Users/{id}`

### Parameters

| Name | In   | Type         | Required | Description |
| ---- | ---- | ------------ | -------- | ----------- |
| `id` | path | string(uuid) | true     | User ID     |

### Responses

| Status | Meaning                                                        | Description | Schema |
| ------ | -------------------------------------------------------------- | ----------- | ------ |
| 404    | [Not Found](https://tools.ietf.org/html/rfc7231#section-6.5.4) | Not Found   |        |

To perform this operation, you must be authenticated. [Learn more](authentication.md).

## SCIM 2.0: Update user account

### Code samples

```shell
# Example request using curl
curl -X PATCH http://coder-server:8080/api/v2/scim/v2/Users/{id} \
  -H 'Content-Type: application/json' \
  -H 'Accept: application/scim+json' \
  -H 'Coder-Session-Token: API_KEY'
```

`PATCH /scim/v2/Users/{id}`

> Body parameter

```json
{
  "active": true,
  "emails": [
    {
      "display": "string",
      "primary": true,
      "type": "string",
      "value": "user@example.com"
    }
  ],
  "groups": [null],
  "id": "string",
  "meta": {
    "resourceType": "string"
  },
  "name": {
    "familyName": "string",
    "givenName": "string"
  },
  "schemas": ["string"],
  "userName": "string"
}
```

### Parameters

| Name   | In   | Type                                         | Required | Description         |
| ------ | ---- | -------------------------------------------- | -------- | ------------------- |
| `id`   | path | string(uuid)                                 | true     | User ID             |
| `body` | body | [coderd.SCIMUser](schemas.md#coderdscimuser) | true     | Update user request |

### Example responses

> 200 Response

```json
{
  "avatar_url": "http://example.com",
  "created_at": "2019-08-24T14:15:22Z",
  "email": "user@example.com",
  "id": "497f6eca-6276-4993-bfeb-53cbbbba6f08",
  "last_seen_at": "2019-08-24T14:15:22Z",
  "login_type": "",
  "organization_ids": ["497f6eca-6276-4993-bfeb-53cbbbba6f08"],
  "roles": [
    {
      "display_name": "string",
      "name": "string"
    }
  ],
  "status": "active",
  "username": "string"
}
```

### Responses

| Status | Meaning                                                 | Description | Schema                                   |
| ------ | ------------------------------------------------------- | ----------- | ---------------------------------------- |
| 200    | [OK](https://tools.ietf.org/html/rfc7231#section-6.3.1) | OK          | [codersdk.User](schemas.md#codersdkuser) |

To perform this operation, you must be authenticated. [Learn more](authentication.md).

## Get template ACLs

### Code samples

```shell
# Example request using curl
curl -X GET http://coder-server:8080/api/v2/templates/{template}/acl \
  -H 'Accept: application/json' \
  -H 'Coder-Session-Token: API_KEY'
```

`GET /templates/{template}/acl`

### Parameters

| Name       | In   | Type         | Required | Description |
| ---------- | ---- | ------------ | -------- | ----------- |
| `template` | path | string(uuid) | true     | Template ID |

### Example responses

> 200 Response

```json
[
  {
    "avatar_url": "http://example.com",
    "created_at": "2019-08-24T14:15:22Z",
    "email": "user@example.com",
    "id": "497f6eca-6276-4993-bfeb-53cbbbba6f08",
    "last_seen_at": "2019-08-24T14:15:22Z",
    "login_type": "",
    "organization_ids": ["497f6eca-6276-4993-bfeb-53cbbbba6f08"],
    "role": "admin",
    "roles": [
      {
        "display_name": "string",
        "name": "string"
      }
    ],
    "status": "active",
    "username": "string"
  }
]
```

### Responses

| Status | Meaning                                                 | Description | Schema                                                            |
| ------ | ------------------------------------------------------- | ----------- | ----------------------------------------------------------------- |
| 200    | [OK](https://tools.ietf.org/html/rfc7231#section-6.3.1) | OK          | array of [codersdk.TemplateUser](schemas.md#codersdktemplateuser) |

<h3 id="get-template-acls-responseschema">Response Schema</h3>

Status Code **200**

| Name                 | Type                                                     | Required | Restrictions | Description |
| -------------------- | -------------------------------------------------------- | -------- | ------------ | ----------- |
| `[array item]`       | array                                                    | false    |              |             |
| `» avatar_url`       | string(uri)                                              | false    |              |             |
| `» created_at`       | string(date-time)                                        | true     |              |             |
| `» email`            | string(email)                                            | true     |              |             |
| `» id`               | string(uuid)                                             | true     |              |             |
| `» last_seen_at`     | string(date-time)                                        | false    |              |             |
| `» login_type`       | [codersdk.LoginType](schemas.md#codersdklogintype)       | false    |              |             |
| `» organization_ids` | array                                                    | false    |              |             |
| `» role`             | [codersdk.TemplateRole](schemas.md#codersdktemplaterole) | false    |              |             |
| `» roles`            | array                                                    | false    |              |             |
| `»» display_name`    | string                                                   | false    |              |             |
| `»» name`            | string                                                   | false    |              |             |
| `» status`           | [codersdk.UserStatus](schemas.md#codersdkuserstatus)     | false    |              |             |
| `» username`         | string                                                   | true     |              |             |

#### Enumerated Values

| Property     | Value       |
| ------------ | ----------- |
| `login_type` | ``          |
| `login_type` | `password`  |
| `login_type` | `github`    |
| `login_type` | `oidc`      |
| `login_type` | `token`     |
| `login_type` | `none`      |
| `role`       | `admin`     |
| `role`       | `use`       |
| `status`     | `active`    |
| `status`     | `suspended` |

To perform this operation, you must be authenticated. [Learn more](authentication.md).

## Update template ACL

### Code samples

```shell
# Example request using curl
curl -X PATCH http://coder-server:8080/api/v2/templates/{template}/acl \
  -H 'Content-Type: application/json' \
  -H 'Accept: application/json' \
  -H 'Coder-Session-Token: API_KEY'
```

`PATCH /templates/{template}/acl`

> Body parameter

```json
{
  "group_perms": {
    "8bd26b20-f3e8-48be-a903-46bb920cf671": "use",
    "<user_id>>": "admin"
  },
  "user_perms": {
    "4df59e74-c027-470b-ab4d-cbba8963a5e9": "use",
    "<group_id>": "admin"
  }
}
```

### Parameters

| Name       | In   | Type                                                               | Required | Description             |
| ---------- | ---- | ------------------------------------------------------------------ | -------- | ----------------------- |
| `template` | path | string(uuid)                                                       | true     | Template ID             |
| `body`     | body | [codersdk.UpdateTemplateACL](schemas.md#codersdkupdatetemplateacl) | true     | Update template request |

### Example responses

> 200 Response

```json
{
  "detail": "string",
  "message": "string",
  "validations": [
    {
      "detail": "string",
      "field": "string"
    }
  ]
}
```

### Responses

| Status | Meaning                                                 | Description | Schema                                           |
| ------ | ------------------------------------------------------- | ----------- | ------------------------------------------------ |
| 200    | [OK](https://tools.ietf.org/html/rfc7231#section-6.3.1) | OK          | [codersdk.Response](schemas.md#codersdkresponse) |

To perform this operation, you must be authenticated. [Learn more](authentication.md).

## Get template available acl users/groups

### Code samples

```shell
# Example request using curl
curl -X GET http://coder-server:8080/api/v2/templates/{template}/acl/available \
  -H 'Accept: application/json' \
  -H 'Coder-Session-Token: API_KEY'
```

`GET /templates/{template}/acl/available`

### Parameters

| Name       | In   | Type         | Required | Description |
| ---------- | ---- | ------------ | -------- | ----------- |
| `template` | path | string(uuid) | true     | Template ID |

### Example responses

> 200 Response

```json
[
  {
    "groups": [
      {
        "avatar_url": "string",
        "display_name": "string",
        "id": "497f6eca-6276-4993-bfeb-53cbbbba6f08",
        "members": [
          {
            "avatar_url": "http://example.com",
            "created_at": "2019-08-24T14:15:22Z",
            "email": "user@example.com",
            "id": "497f6eca-6276-4993-bfeb-53cbbbba6f08",
            "last_seen_at": "2019-08-24T14:15:22Z",
            "login_type": "",
            "organization_ids": ["497f6eca-6276-4993-bfeb-53cbbbba6f08"],
            "roles": [
              {
                "display_name": "string",
                "name": "string"
              }
            ],
            "status": "active",
            "username": "string"
          }
        ],
        "name": "string",
        "organization_id": "7c60d51f-b44e-4682-87d6-449835ea4de6",
        "quota_allowance": 0,
        "source": "user"
      }
    ],
    "users": [
      {
        "avatar_url": "http://example.com",
        "created_at": "2019-08-24T14:15:22Z",
        "email": "user@example.com",
        "id": "497f6eca-6276-4993-bfeb-53cbbbba6f08",
        "last_seen_at": "2019-08-24T14:15:22Z",
        "login_type": "",
        "organization_ids": ["497f6eca-6276-4993-bfeb-53cbbbba6f08"],
        "roles": [
          {
            "display_name": "string",
            "name": "string"
          }
        ],
        "status": "active",
        "username": "string"
      }
    ]
  }
]
```

### Responses

| Status | Meaning                                                 | Description | Schema                                                            |
| ------ | ------------------------------------------------------- | ----------- | ----------------------------------------------------------------- |
| 200    | [OK](https://tools.ietf.org/html/rfc7231#section-6.3.1) | OK          | array of [codersdk.ACLAvailable](schemas.md#codersdkaclavailable) |

<h3 id="get-template-available-acl-users/groups-responseschema">Response Schema</h3>

Status Code **200**

| Name                   | Type                                                   | Required | Restrictions | Description |
| ---------------------- | ------------------------------------------------------ | -------- | ------------ | ----------- |
| `[array item]`         | array                                                  | false    |              |             |
| `» groups`             | array                                                  | false    |              |             |
| `»» avatar_url`        | string                                                 | false    |              |             |
| `»» display_name`      | string                                                 | false    |              |             |
| `»» id`                | string(uuid)                                           | false    |              |             |
| `»» members`           | array                                                  | false    |              |             |
| `»»» avatar_url`       | string(uri)                                            | false    |              |             |
| `»»» created_at`       | string(date-time)                                      | true     |              |             |
| `»»» email`            | string(email)                                          | true     |              |             |
| `»»» id`               | string(uuid)                                           | true     |              |             |
| `»»» last_seen_at`     | string(date-time)                                      | false    |              |             |
| `»»» login_type`       | [codersdk.LoginType](schemas.md#codersdklogintype)     | false    |              |             |
| `»»» organization_ids` | array                                                  | false    |              |             |
| `»»» roles`            | array                                                  | false    |              |             |
| `»»»» display_name`    | string                                                 | false    |              |             |
| `»»»» name`            | string                                                 | false    |              |             |
| `»»» status`           | [codersdk.UserStatus](schemas.md#codersdkuserstatus)   | false    |              |             |
| `»»» username`         | string                                                 | true     |              |             |
| `»» name`              | string                                                 | false    |              |             |
| `»» organization_id`   | string(uuid)                                           | false    |              |             |
| `»» quota_allowance`   | integer                                                | false    |              |             |
| `»» source`            | [codersdk.GroupSource](schemas.md#codersdkgroupsource) | false    |              |             |
| `» users`              | array                                                  | false    |              |             |

#### Enumerated Values

| Property     | Value       |
| ------------ | ----------- |
| `login_type` | ``          |
| `login_type` | `password`  |
| `login_type` | `github`    |
| `login_type` | `oidc`      |
| `login_type` | `token`     |
| `login_type` | `none`      |
| `status`     | `active`    |
| `status`     | `suspended` |
| `source`     | `user`      |
| `source`     | `oidc`      |

To perform this operation, you must be authenticated. [Learn more](authentication.md).

## Get user quiet hours schedule

### Code samples

```shell
# Example request using curl
curl -X GET http://coder-server:8080/api/v2/users/{user}/quiet-hours \
  -H 'Accept: application/json' \
  -H 'Coder-Session-Token: API_KEY'
```

`GET /users/{user}/quiet-hours`

### Parameters

| Name   | In   | Type         | Required | Description |
| ------ | ---- | ------------ | -------- | ----------- |
| `user` | path | string(uuid) | true     | User ID     |

### Example responses

> 200 Response

```json
[
  {
    "next": "2019-08-24T14:15:22Z",
    "raw_schedule": "string",
    "time": "string",
    "timezone": "string",
    "user_set": true
  }
]
```

### Responses

| Status | Meaning                                                 | Description | Schema                                                                                                |
| ------ | ------------------------------------------------------- | ----------- | ----------------------------------------------------------------------------------------------------- |
| 200    | [OK](https://tools.ietf.org/html/rfc7231#section-6.3.1) | OK          | array of [codersdk.UserQuietHoursScheduleResponse](schemas.md#codersdkuserquiethoursscheduleresponse) |

<h3 id="get-user-quiet-hours-schedule-responseschema">Response Schema</h3>

Status Code **200**

| Name             | Type              | Required | Restrictions | Description                                                                                                            |
| ---------------- | ----------------- | -------- | ------------ | ---------------------------------------------------------------------------------------------------------------------- |
| `[array item]`   | array             | false    |              |                                                                                                                        |
| `» next`         | string(date-time) | false    |              | Next is the next time that the quiet hours window will start.                                                          |
| `» raw_schedule` | string            | false    |              |                                                                                                                        |
| `» time`         | string            | false    |              | Time is the time of day that the quiet hours window starts in the given Timezone each day.                             |
| `» timezone`     | string            | false    |              | raw format from the cron expression, UTC if unspecified                                                                |
| `» user_set`     | boolean           | false    |              | User set is true if the user has set their own quiet hours schedule. If false, the user is using the default schedule. |

To perform this operation, you must be authenticated. [Learn more](authentication.md).

## Update user quiet hours schedule

### Code samples

```shell
# Example request using curl
curl -X PUT http://coder-server:8080/api/v2/users/{user}/quiet-hours \
  -H 'Content-Type: application/json' \
  -H 'Accept: application/json' \
  -H 'Coder-Session-Token: API_KEY'
```

`PUT /users/{user}/quiet-hours`

> Body parameter

```json
{
  "schedule": "string"
}
```

### Parameters

| Name   | In   | Type                                                                                                   | Required | Description             |
| ------ | ---- | ------------------------------------------------------------------------------------------------------ | -------- | ----------------------- |
| `user` | path | string(uuid)                                                                                           | true     | User ID                 |
| `body` | body | [codersdk.UpdateUserQuietHoursScheduleRequest](schemas.md#codersdkupdateuserquiethoursschedulerequest) | true     | Update schedule request |

### Example responses

> 200 Response

```json
[
  {
    "next": "2019-08-24T14:15:22Z",
    "raw_schedule": "string",
    "time": "string",
    "timezone": "string",
    "user_set": true
  }
]
```

### Responses

| Status | Meaning                                                 | Description | Schema                                                                                                |
| ------ | ------------------------------------------------------- | ----------- | ----------------------------------------------------------------------------------------------------- |
| 200    | [OK](https://tools.ietf.org/html/rfc7231#section-6.3.1) | OK          | array of [codersdk.UserQuietHoursScheduleResponse](schemas.md#codersdkuserquiethoursscheduleresponse) |

<h3 id="update-user-quiet-hours-schedule-responseschema">Response Schema</h3>

Status Code **200**

| Name             | Type              | Required | Restrictions | Description                                                                                                            |
| ---------------- | ----------------- | -------- | ------------ | ---------------------------------------------------------------------------------------------------------------------- |
| `[array item]`   | array             | false    |              |                                                                                                                        |
| `» next`         | string(date-time) | false    |              | Next is the next time that the quiet hours window will start.                                                          |
| `» raw_schedule` | string            | false    |              |                                                                                                                        |
| `» time`         | string            | false    |              | Time is the time of day that the quiet hours window starts in the given Timezone each day.                             |
| `» timezone`     | string            | false    |              | raw format from the cron expression, UTC if unspecified                                                                |
| `» user_set`     | boolean           | false    |              | User set is true if the user has set their own quiet hours schedule. If false, the user is using the default schedule. |

To perform this operation, you must be authenticated. [Learn more](authentication.md).

## Get workspace quota by user

### Code samples

```shell
# Example request using curl
curl -X GET http://coder-server:8080/api/v2/workspace-quota/{user} \
  -H 'Accept: application/json' \
  -H 'Coder-Session-Token: API_KEY'
```

`GET /workspace-quota/{user}`

### Parameters

| Name   | In   | Type   | Required | Description          |
| ------ | ---- | ------ | -------- | -------------------- |
| `user` | path | string | true     | User ID, name, or me |

### Example responses

> 200 Response

```json
{
  "budget": 0,
  "credits_consumed": 0
}
```

### Responses

| Status | Meaning                                                 | Description | Schema                                                       |
| ------ | ------------------------------------------------------- | ----------- | ------------------------------------------------------------ |
| 200    | [OK](https://tools.ietf.org/html/rfc7231#section-6.3.1) | OK          | [codersdk.WorkspaceQuota](schemas.md#codersdkworkspacequota) |

To perform this operation, you must be authenticated. [Learn more](authentication.md).

## Get workspace proxies

### Code samples

```shell
# Example request using curl
curl -X GET http://coder-server:8080/api/v2/workspaceproxies \
  -H 'Accept: application/json' \
  -H 'Coder-Session-Token: API_KEY'
```

`GET /workspaceproxies`

### Example responses

> 200 Response

```json
[
  {
    "regions": [
      {
        "created_at": "2019-08-24T14:15:22Z",
        "deleted": true,
        "derp_enabled": true,
        "derp_only": true,
        "display_name": "string",
        "healthy": true,
        "icon_url": "string",
        "id": "497f6eca-6276-4993-bfeb-53cbbbba6f08",
        "name": "string",
        "path_app_url": "string",
        "status": {
          "checked_at": "2019-08-24T14:15:22Z",
          "report": {
            "errors": ["string"],
            "warnings": ["string"]
          },
          "status": "ok"
        },
        "updated_at": "2019-08-24T14:15:22Z",
        "version": "string",
        "wildcard_hostname": "string"
      }
    ]
  }
]
```

### Responses

| Status | Meaning                                                 | Description | Schema                                                                                                                  |
| ------ | ------------------------------------------------------- | ----------- | ----------------------------------------------------------------------------------------------------------------------- |
| 200    | [OK](https://tools.ietf.org/html/rfc7231#section-6.3.1) | OK          | array of [codersdk.RegionsResponse-codersdk_WorkspaceProxy](schemas.md#codersdkregionsresponse-codersdk_workspaceproxy) |

<h3 id="get-workspace-proxies-responseschema">Response Schema</h3>

Status Code **200**

| Name                   | Type                                                                     | Required | Restrictions | Description                                                                                                                                                                        |
| ---------------------- | ------------------------------------------------------------------------ | -------- | ------------ | ---------------------------------------------------------------------------------------------------------------------------------------------------------------------------------- |
| `[array item]`         | array                                                                    | false    |              |                                                                                                                                                                                    |
| `» regions`            | array                                                                    | false    |              |                                                                                                                                                                                    |
| `»» created_at`        | string(date-time)                                                        | false    |              |                                                                                                                                                                                    |
| `»» deleted`           | boolean                                                                  | false    |              |                                                                                                                                                                                    |
| `»» derp_enabled`      | boolean                                                                  | false    |              |                                                                                                                                                                                    |
| `»» derp_only`         | boolean                                                                  | false    |              |                                                                                                                                                                                    |
| `»» display_name`      | string                                                                   | false    |              |                                                                                                                                                                                    |
| `»» healthy`           | boolean                                                                  | false    |              |                                                                                                                                                                                    |
| `»» icon_url`          | string                                                                   | false    |              |                                                                                                                                                                                    |
| `»» id`                | string(uuid)                                                             | false    |              |                                                                                                                                                                                    |
| `»» name`              | string                                                                   | false    |              |                                                                                                                                                                                    |
| `»» path_app_url`      | string                                                                   | false    |              | Path app URL is the URL to the base path for path apps. Optional unless wildcard_hostname is set. E.g. https://us.example.com                                                      |
| `»» status`            | [codersdk.WorkspaceProxyStatus](schemas.md#codersdkworkspaceproxystatus) | false    |              | Status is the latest status check of the proxy. This will be empty for deleted proxies. This value can be used to determine if a workspace proxy is healthy and ready to use.      |
| `»»» checked_at`       | string(date-time)                                                        | false    |              |                                                                                                                                                                                    |
| `»»» report`           | [codersdk.ProxyHealthReport](schemas.md#codersdkproxyhealthreport)       | false    |              | Report provides more information about the health of the workspace proxy.                                                                                                          |
| `»»»» errors`          | array                                                                    | false    |              | Errors are problems that prevent the workspace proxy from being healthy                                                                                                            |
| `»»»» warnings`        | array                                                                    | false    |              | Warnings do not prevent the workspace proxy from being healthy, but should be addressed.                                                                                           |
| `»»» status`           | [codersdk.ProxyHealthStatus](schemas.md#codersdkproxyhealthstatus)       | false    |              |                                                                                                                                                                                    |
| `»» updated_at`        | string(date-time)                                                        | false    |              |                                                                                                                                                                                    |
| `»» version`           | string                                                                   | false    |              |                                                                                                                                                                                    |
| `»» wildcard_hostname` | string                                                                   | false    |              | Wildcard hostname is the wildcard hostname for subdomain apps. E.g. _.us.example.com E.g. _--suffix.au.example.com Optional. Does not need to be on the same domain as PathAppURL. |

#### Enumerated Values

| Property | Value          |
| -------- | -------------- |
| `status` | `ok`           |
| `status` | `unreachable`  |
| `status` | `unhealthy`    |
| `status` | `unregistered` |

To perform this operation, you must be authenticated. [Learn more](authentication.md).

## Create workspace proxy

### Code samples

```shell
# Example request using curl
curl -X POST http://coder-server:8080/api/v2/workspaceproxies \
  -H 'Content-Type: application/json' \
  -H 'Accept: application/json' \
  -H 'Coder-Session-Token: API_KEY'
```

`POST /workspaceproxies`

> Body parameter

```json
{
  "display_name": "string",
  "icon": "string",
  "name": "string"
}
```

### Parameters

| Name   | In   | Type                                                                                   | Required | Description                    |
| ------ | ---- | -------------------------------------------------------------------------------------- | -------- | ------------------------------ |
| `body` | body | [codersdk.CreateWorkspaceProxyRequest](schemas.md#codersdkcreateworkspaceproxyrequest) | true     | Create workspace proxy request |

### Example responses

> 201 Response

```json
{
  "created_at": "2019-08-24T14:15:22Z",
  "deleted": true,
  "derp_enabled": true,
  "derp_only": true,
  "display_name": "string",
  "healthy": true,
  "icon_url": "string",
  "id": "497f6eca-6276-4993-bfeb-53cbbbba6f08",
  "name": "string",
  "path_app_url": "string",
  "status": {
    "checked_at": "2019-08-24T14:15:22Z",
    "report": {
      "errors": ["string"],
      "warnings": ["string"]
    },
    "status": "ok"
  },
  "updated_at": "2019-08-24T14:15:22Z",
  "version": "string",
  "wildcard_hostname": "string"
}
```

### Responses

| Status | Meaning                                                      | Description | Schema                                                       |
| ------ | ------------------------------------------------------------ | ----------- | ------------------------------------------------------------ |
| 201    | [Created](https://tools.ietf.org/html/rfc7231#section-6.3.2) | Created     | [codersdk.WorkspaceProxy](schemas.md#codersdkworkspaceproxy) |

To perform this operation, you must be authenticated. [Learn more](authentication.md).

## Get workspace proxy

### Code samples

```shell
# Example request using curl
curl -X GET http://coder-server:8080/api/v2/workspaceproxies/{workspaceproxy} \
  -H 'Accept: application/json' \
  -H 'Coder-Session-Token: API_KEY'
```

`GET /workspaceproxies/{workspaceproxy}`

### Parameters

| Name             | In   | Type         | Required | Description      |
| ---------------- | ---- | ------------ | -------- | ---------------- |
| `workspaceproxy` | path | string(uuid) | true     | Proxy ID or name |

### Example responses

> 200 Response

```json
{
  "created_at": "2019-08-24T14:15:22Z",
  "deleted": true,
  "derp_enabled": true,
  "derp_only": true,
  "display_name": "string",
  "healthy": true,
  "icon_url": "string",
  "id": "497f6eca-6276-4993-bfeb-53cbbbba6f08",
  "name": "string",
  "path_app_url": "string",
  "status": {
    "checked_at": "2019-08-24T14:15:22Z",
    "report": {
      "errors": ["string"],
      "warnings": ["string"]
    },
    "status": "ok"
  },
  "updated_at": "2019-08-24T14:15:22Z",
  "version": "string",
  "wildcard_hostname": "string"
}
```

### Responses

| Status | Meaning                                                 | Description | Schema                                                       |
| ------ | ------------------------------------------------------- | ----------- | ------------------------------------------------------------ |
| 200    | [OK](https://tools.ietf.org/html/rfc7231#section-6.3.1) | OK          | [codersdk.WorkspaceProxy](schemas.md#codersdkworkspaceproxy) |

To perform this operation, you must be authenticated. [Learn more](authentication.md).

## Delete workspace proxy

### Code samples

```shell
# Example request using curl
curl -X DELETE http://coder-server:8080/api/v2/workspaceproxies/{workspaceproxy} \
  -H 'Accept: application/json' \
  -H 'Coder-Session-Token: API_KEY'
```

`DELETE /workspaceproxies/{workspaceproxy}`

### Parameters

| Name             | In   | Type         | Required | Description      |
| ---------------- | ---- | ------------ | -------- | ---------------- |
| `workspaceproxy` | path | string(uuid) | true     | Proxy ID or name |

### Example responses

> 200 Response

```json
{
  "detail": "string",
  "message": "string",
  "validations": [
    {
      "detail": "string",
      "field": "string"
    }
  ]
}
```

### Responses

| Status | Meaning                                                 | Description | Schema                                           |
| ------ | ------------------------------------------------------- | ----------- | ------------------------------------------------ |
| 200    | [OK](https://tools.ietf.org/html/rfc7231#section-6.3.1) | OK          | [codersdk.Response](schemas.md#codersdkresponse) |

To perform this operation, you must be authenticated. [Learn more](authentication.md).

## Update workspace proxy

### Code samples

```shell
# Example request using curl
curl -X PATCH http://coder-server:8080/api/v2/workspaceproxies/{workspaceproxy} \
  -H 'Content-Type: application/json' \
  -H 'Accept: application/json' \
  -H 'Coder-Session-Token: API_KEY'
```

`PATCH /workspaceproxies/{workspaceproxy}`

> Body parameter

```json
{
  "display_name": "string",
  "icon": "string",
  "id": "497f6eca-6276-4993-bfeb-53cbbbba6f08",
  "name": "string",
  "regenerate_token": true
}
```

### Parameters

| Name             | In   | Type                                                                   | Required | Description                    |
| ---------------- | ---- | ---------------------------------------------------------------------- | -------- | ------------------------------ |
| `workspaceproxy` | path | string(uuid)                                                           | true     | Proxy ID or name               |
| `body`           | body | [codersdk.PatchWorkspaceProxy](schemas.md#codersdkpatchworkspaceproxy) | true     | Update workspace proxy request |

### Example responses

> 200 Response

```json
{
  "created_at": "2019-08-24T14:15:22Z",
  "deleted": true,
  "derp_enabled": true,
  "derp_only": true,
  "display_name": "string",
  "healthy": true,
  "icon_url": "string",
  "id": "497f6eca-6276-4993-bfeb-53cbbbba6f08",
  "name": "string",
  "path_app_url": "string",
  "status": {
    "checked_at": "2019-08-24T14:15:22Z",
    "report": {
      "errors": ["string"],
      "warnings": ["string"]
    },
    "status": "ok"
  },
  "updated_at": "2019-08-24T14:15:22Z",
  "version": "string",
  "wildcard_hostname": "string"
}
```

### Responses

| Status | Meaning                                                 | Description | Schema                                                       |
| ------ | ------------------------------------------------------- | ----------- | ------------------------------------------------------------ |
| 200    | [OK](https://tools.ietf.org/html/rfc7231#section-6.3.1) | OK          | [codersdk.WorkspaceProxy](schemas.md#codersdkworkspaceproxy) |

To perform this operation, you must be authenticated. [Learn more](authentication.md).<|MERGE_RESOLUTION|>--- conflicted
+++ resolved
@@ -707,15 +707,8 @@
       "property1": "string",
       "property2": "string"
     },
-<<<<<<< HEAD
-    "updated_at": "2019-08-24T14:15:22Z"
-=======
-    "updated_at": {
-      "time": "string",
-      "valid": true
-    },
+    "updated_at": "2019-08-24T14:15:22Z",
     "version": "string"
->>>>>>> f0b4badf
   }
 ]
 ```
@@ -730,33 +723,18 @@
 
 Status Code **200**
 
-<<<<<<< HEAD
 | Name                | Type              | Required | Restrictions | Description |
 | ------------------- | ----------------- | -------- | ------------ | ----------- |
 | `[array item]`      | array             | false    |              |             |
 | `» created_at`      | string(date-time) | false    |              |             |
 | `» id`              | string(uuid)      | false    |              |             |
+| `» last_seen_at`    | string(date-time) | false    |              |             |
 | `» name`            | string            | false    |              |             |
 | `» provisioners`    | array             | false    |              |             |
 | `» tags`            | object            | false    |              |             |
 | `»» [any property]` | string            | false    |              |             |
 | `» updated_at`      | string(date-time) | false    |              |             |
-=======
-| Name                | Type                                   | Required | Restrictions | Description                       |
-| ------------------- | -------------------------------------- | -------- | ------------ | --------------------------------- |
-| `[array item]`      | array                                  | false    |              |                                   |
-| `» created_at`      | string(date-time)                      | false    |              |                                   |
-| `» id`              | string(uuid)                           | false    |              |                                   |
-| `» last_seen_at`    | string(date-time)                      | false    |              |                                   |
-| `» name`            | string                                 | false    |              |                                   |
-| `» provisioners`    | array                                  | false    |              |                                   |
-| `» tags`            | object                                 | false    |              |                                   |
-| `»» [any property]` | string                                 | false    |              |                                   |
-| `» updated_at`      | [sql.NullTime](schemas.md#sqlnulltime) | false    |              |                                   |
-| `»» time`           | string                                 | false    |              |                                   |
-| `»» valid`          | boolean                                | false    |              | Valid is true if Time is not NULL |
-| `» version`         | string                                 | false    |              |                                   |
->>>>>>> f0b4badf
+| `» version`         | string            | false    |              |             |
 
 To perform this operation, you must be authenticated. [Learn more](authentication.md).
 
