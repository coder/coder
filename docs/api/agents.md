# Agents

## Get DERP map updates

### Code samples

```shell
# Example request using curl
curl -X GET http://coder-server:8080/api/v2/derp-map \
  -H 'Coder-Session-Token: API_KEY'
```

`GET /derp-map`

### Responses

| Status | Meaning                                                                  | Description         | Schema |
| ------ | ------------------------------------------------------------------------ | ------------------- | ------ |
| 101    | [Switching Protocols](https://tools.ietf.org/html/rfc7231#section-6.2.2) | Switching Protocols |        |

To perform this operation, you must be authenticated. [Learn more](authentication.md).

## Authenticate agent on AWS instance

### Code samples

```shell
# Example request using curl
curl -X POST http://coder-server:8080/api/v2/workspaceagents/aws-instance-identity \
  -H 'Content-Type: application/json' \
  -H 'Accept: application/json' \
  -H 'Coder-Session-Token: API_KEY'
```

`POST /workspaceagents/aws-instance-identity`

> Body parameter

```json
{
  "document": "string",
  "signature": "string"
}
```

### Parameters

| Name   | In   | Type                                                                             | Required | Description             |
| ------ | ---- | -------------------------------------------------------------------------------- | -------- | ----------------------- |
| `body` | body | [agentsdk.AWSInstanceIdentityToken](schemas.md#agentsdkawsinstanceidentitytoken) | true     | Instance identity token |

### Example responses

> 200 Response

```json
{
  "session_token": "string"
}
```

### Responses

| Status | Meaning                                                 | Description | Schema                                                                   |
| ------ | ------------------------------------------------------- | ----------- | ------------------------------------------------------------------------ |
| 200    | [OK](https://tools.ietf.org/html/rfc7231#section-6.3.1) | OK          | [agentsdk.AuthenticateResponse](schemas.md#agentsdkauthenticateresponse) |

To perform this operation, you must be authenticated. [Learn more](authentication.md).

## Authenticate agent on Azure instance

### Code samples

```shell
# Example request using curl
curl -X POST http://coder-server:8080/api/v2/workspaceagents/azure-instance-identity \
  -H 'Content-Type: application/json' \
  -H 'Accept: application/json' \
  -H 'Coder-Session-Token: API_KEY'
```

`POST /workspaceagents/azure-instance-identity`

> Body parameter

```json
{
  "encoding": "string",
  "signature": "string"
}
```

### Parameters

| Name   | In   | Type                                                                                 | Required | Description             |
| ------ | ---- | ------------------------------------------------------------------------------------ | -------- | ----------------------- |
| `body` | body | [agentsdk.AzureInstanceIdentityToken](schemas.md#agentsdkazureinstanceidentitytoken) | true     | Instance identity token |

### Example responses

> 200 Response

```json
{
  "session_token": "string"
}
```

### Responses

| Status | Meaning                                                 | Description | Schema                                                                   |
| ------ | ------------------------------------------------------- | ----------- | ------------------------------------------------------------------------ |
| 200    | [OK](https://tools.ietf.org/html/rfc7231#section-6.3.1) | OK          | [agentsdk.AuthenticateResponse](schemas.md#agentsdkauthenticateresponse) |

To perform this operation, you must be authenticated. [Learn more](authentication.md).

## Authenticate agent on Google Cloud instance

### Code samples

```shell
# Example request using curl
curl -X POST http://coder-server:8080/api/v2/workspaceagents/google-instance-identity \
  -H 'Content-Type: application/json' \
  -H 'Accept: application/json' \
  -H 'Coder-Session-Token: API_KEY'
```

`POST /workspaceagents/google-instance-identity`

> Body parameter

```json
{
  "json_web_token": "string"
}
```

### Parameters

| Name   | In   | Type                                                                                   | Required | Description             |
| ------ | ---- | -------------------------------------------------------------------------------------- | -------- | ----------------------- |
| `body` | body | [agentsdk.GoogleInstanceIdentityToken](schemas.md#agentsdkgoogleinstanceidentitytoken) | true     | Instance identity token |

### Example responses

> 200 Response

```json
{
  "session_token": "string"
}
```

### Responses

| Status | Meaning                                                 | Description | Schema                                                                   |
| ------ | ------------------------------------------------------- | ----------- | ------------------------------------------------------------------------ |
| 200    | [OK](https://tools.ietf.org/html/rfc7231#section-6.3.1) | OK          | [agentsdk.AuthenticateResponse](schemas.md#agentsdkauthenticateresponse) |

To perform this operation, you must be authenticated. [Learn more](authentication.md).

## Submit workspace agent application health

### Code samples

```shell
# Example request using curl
curl -X POST http://coder-server:8080/api/v2/workspaceagents/me/app-health \
  -H 'Content-Type: application/json' \
  -H 'Coder-Session-Token: API_KEY'
```

`POST /workspaceagents/me/app-health`

> Body parameter

```json
{
  "healths": {
    "property1": "disabled",
    "property2": "disabled"
  }
}
```

### Parameters

| Name   | In   | Type                                                                       | Required | Description                |
| ------ | ---- | -------------------------------------------------------------------------- | -------- | -------------------------- |
| `body` | body | [agentsdk.PostAppHealthsRequest](schemas.md#agentsdkpostapphealthsrequest) | true     | Application health request |

### Responses

| Status | Meaning                                                 | Description | Schema |
| ------ | ------------------------------------------------------- | ----------- | ------ |
| 200    | [OK](https://tools.ietf.org/html/rfc7231#section-6.3.1) | OK          |        |

To perform this operation, you must be authenticated. [Learn more](authentication.md).

## Coordinate workspace agent via Tailnet

### Code samples

```shell
# Example request using curl
curl -X GET http://coder-server:8080/api/v2/workspaceagents/me/coordinate \
  -H 'Coder-Session-Token: API_KEY'
```

`GET /workspaceagents/me/coordinate`

It accepts a WebSocket connection to an agent that listens to
incoming connections and publishes node updates.

### Responses

| Status | Meaning                                                                  | Description         | Schema |
| ------ | ------------------------------------------------------------------------ | ------------------- | ------ |
| 101    | [Switching Protocols](https://tools.ietf.org/html/rfc7231#section-6.2.2) | Switching Protocols |        |

To perform this operation, you must be authenticated. [Learn more](authentication.md).

## Get workspace agent external auth

### Code samples

```shell
# Example request using curl
curl -X GET http://coder-server:8080/api/v2/workspaceagents/me/external-auth?match=string&id=string \
  -H 'Accept: application/json' \
  -H 'Coder-Session-Token: API_KEY'
```

`GET /workspaceagents/me/external-auth`

### Parameters

| Name     | In    | Type    | Required | Description                       |
| -------- | ----- | ------- | -------- | --------------------------------- |
| `match`  | query | string  | true     | Match                             |
| `id`     | query | string  | true     | Provider ID                       |
| `listen` | query | boolean | false    | Wait for a new token to be issued |

### Example responses

> 200 Response

```json
{
  "access_token": "string",
  "password": "string",
<<<<<<< HEAD
=======
  "token_extra": {},
>>>>>>> db8592fa
  "type": "string",
  "url": "string",
  "username": "string"
}
```

### Responses

| Status | Meaning                                                 | Description | Schema                                                                   |
| ------ | ------------------------------------------------------- | ----------- | ------------------------------------------------------------------------ |
| 200    | [OK](https://tools.ietf.org/html/rfc7231#section-6.3.1) | OK          | [agentsdk.ExternalAuthResponse](schemas.md#agentsdkexternalauthresponse) |

To perform this operation, you must be authenticated. [Learn more](authentication.md).

## Removed: Get workspace agent git auth

### Code samples

```shell
# Example request using curl
curl -X GET http://coder-server:8080/api/v2/workspaceagents/me/gitauth?match=string&id=string \
  -H 'Accept: application/json' \
  -H 'Coder-Session-Token: API_KEY'
```

`GET /workspaceagents/me/gitauth`

### Parameters

| Name     | In    | Type    | Required | Description                       |
| -------- | ----- | ------- | -------- | --------------------------------- |
| `match`  | query | string  | true     | Match                             |
| `id`     | query | string  | true     | Provider ID                       |
| `listen` | query | boolean | false    | Wait for a new token to be issued |

### Example responses

> 200 Response

```json
{
  "access_token": "string",
  "password": "string",
<<<<<<< HEAD
=======
  "token_extra": {},
>>>>>>> db8592fa
  "type": "string",
  "url": "string",
  "username": "string"
}
```

### Responses

| Status | Meaning                                                 | Description | Schema                                                                   |
| ------ | ------------------------------------------------------- | ----------- | ------------------------------------------------------------------------ |
| 200    | [OK](https://tools.ietf.org/html/rfc7231#section-6.3.1) | OK          | [agentsdk.ExternalAuthResponse](schemas.md#agentsdkexternalauthresponse) |

To perform this operation, you must be authenticated. [Learn more](authentication.md).

## Get workspace agent Git SSH key

### Code samples

```shell
# Example request using curl
curl -X GET http://coder-server:8080/api/v2/workspaceagents/me/gitsshkey \
  -H 'Accept: application/json' \
  -H 'Coder-Session-Token: API_KEY'
```

`GET /workspaceagents/me/gitsshkey`

### Example responses

> 200 Response

```json
{
  "private_key": "string",
  "public_key": "string"
}
```

### Responses

| Status | Meaning                                                 | Description | Schema                                             |
| ------ | ------------------------------------------------------- | ----------- | -------------------------------------------------- |
| 200    | [OK](https://tools.ietf.org/html/rfc7231#section-6.3.1) | OK          | [agentsdk.GitSSHKey](schemas.md#agentsdkgitsshkey) |

To perform this operation, you must be authenticated. [Learn more](authentication.md).

## Patch workspace agent logs

### Code samples

```shell
# Example request using curl
curl -X PATCH http://coder-server:8080/api/v2/workspaceagents/me/logs \
  -H 'Content-Type: application/json' \
  -H 'Accept: application/json' \
  -H 'Coder-Session-Token: API_KEY'
```

`PATCH /workspaceagents/me/logs`

> Body parameter

```json
{
  "log_source_id": "string",
  "logs": [
    {
      "created_at": "string",
      "level": "trace",
      "output": "string"
    }
  ]
}
```

### Parameters

| Name   | In   | Type                                               | Required | Description |
| ------ | ---- | -------------------------------------------------- | -------- | ----------- |
| `body` | body | [agentsdk.PatchLogs](schemas.md#agentsdkpatchlogs) | true     | logs        |

### Example responses

> 200 Response

```json
{
  "detail": "string",
  "message": "string",
  "validations": [
    {
      "detail": "string",
      "field": "string"
    }
  ]
}
```

### Responses

| Status | Meaning                                                 | Description | Schema                                           |
| ------ | ------------------------------------------------------- | ----------- | ------------------------------------------------ |
| 200    | [OK](https://tools.ietf.org/html/rfc7231#section-6.3.1) | OK          | [codersdk.Response](schemas.md#codersdkresponse) |

To perform this operation, you must be authenticated. [Learn more](authentication.md).

## Get authorized workspace agent manifest

### Code samples

```shell
# Example request using curl
curl -X GET http://coder-server:8080/api/v2/workspaceagents/me/manifest \
  -H 'Accept: application/json' \
  -H 'Coder-Session-Token: API_KEY'
```

`GET /workspaceagents/me/manifest`

### Example responses

> 200 Response

```json
{
  "agent_id": "string",
  "apps": [
    {
      "command": "string",
      "display_name": "string",
      "external": true,
      "health": "disabled",
      "healthcheck": {
        "interval": 0,
        "threshold": 0,
        "url": "string"
      },
      "icon": "string",
      "id": "497f6eca-6276-4993-bfeb-53cbbbba6f08",
      "sharing_level": "owner",
      "slug": "string",
      "subdomain": true,
      "subdomain_name": "string",
      "url": "string"
    }
  ],
  "derp_force_websockets": true,
  "derpmap": {
    "homeParams": {
      "regionScore": {
        "property1": 0,
        "property2": 0
      }
    },
    "omitDefaultRegions": true,
    "regions": {
      "property1": {
        "avoid": true,
        "embeddedRelay": true,
        "nodes": [
          {
            "canPort80": true,
            "certName": "string",
            "derpport": 0,
            "forceHTTP": true,
            "hostName": "string",
            "insecureForTests": true,
            "ipv4": "string",
            "ipv6": "string",
            "name": "string",
            "regionID": 0,
            "stunonly": true,
            "stunport": 0,
            "stuntestIP": "string"
          }
        ],
        "regionCode": "string",
        "regionID": 0,
        "regionName": "string"
      },
      "property2": {
        "avoid": true,
        "embeddedRelay": true,
        "nodes": [
          {
            "canPort80": true,
            "certName": "string",
            "derpport": 0,
            "forceHTTP": true,
            "hostName": "string",
            "insecureForTests": true,
            "ipv4": "string",
            "ipv6": "string",
            "name": "string",
            "regionID": 0,
            "stunonly": true,
            "stunport": 0,
            "stuntestIP": "string"
          }
        ],
        "regionCode": "string",
        "regionID": 0,
        "regionName": "string"
      }
    }
  },
  "directory": "string",
  "disable_direct_connections": true,
  "environment_variables": {
    "property1": "string",
    "property2": "string"
  },
  "git_auth_configs": 0,
  "metadata": [
    {
      "display_name": "string",
      "interval": 0,
      "key": "string",
      "script": "string",
      "timeout": 0
    }
  ],
  "motd_file": "string",
  "scripts": [
    {
      "cron": "string",
      "log_path": "string",
      "log_source_id": "4197ab25-95cf-4b91-9c78-f7f2af5d353a",
      "run_on_start": true,
      "run_on_stop": true,
      "script": "string",
      "start_blocks_login": true,
      "timeout": 0
    }
  ],
  "vscode_port_proxy_uri": "string"
}
```

### Responses

| Status | Meaning                                                 | Description | Schema                                           |
| ------ | ------------------------------------------------------- | ----------- | ------------------------------------------------ |
| 200    | [OK](https://tools.ietf.org/html/rfc7231#section-6.3.1) | OK          | [agentsdk.Manifest](schemas.md#agentsdkmanifest) |

To perform this operation, you must be authenticated. [Learn more](authentication.md).

## Submit workspace agent stats

### Code samples

```shell
# Example request using curl
curl -X POST http://coder-server:8080/api/v2/workspaceagents/me/report-stats \
  -H 'Content-Type: application/json' \
  -H 'Accept: application/json' \
  -H 'Coder-Session-Token: API_KEY'
```

`POST /workspaceagents/me/report-stats`

> Body parameter

```json
{
  "connection_count": 0,
  "connection_median_latency_ms": 0,
  "connections_by_proto": {
    "property1": 0,
    "property2": 0
  },
  "metrics": [
    {
      "labels": [
        {
          "name": "string",
          "value": "string"
        }
      ],
      "name": "string",
      "type": "counter",
      "value": 0
    }
  ],
  "rx_bytes": 0,
  "rx_packets": 0,
  "session_count_jetbrains": 0,
  "session_count_reconnecting_pty": 0,
  "session_count_ssh": 0,
  "session_count_vscode": 0,
  "tx_bytes": 0,
  "tx_packets": 0
}
```

### Parameters

| Name   | In   | Type                                       | Required | Description   |
| ------ | ---- | ------------------------------------------ | -------- | ------------- |
| `body` | body | [agentsdk.Stats](schemas.md#agentsdkstats) | true     | Stats request |

### Example responses

> 200 Response

```json
{
  "report_interval": 0
}
```

### Responses

| Status | Meaning                                                 | Description | Schema                                                     |
| ------ | ------------------------------------------------------- | ----------- | ---------------------------------------------------------- |
| 200    | [OK](https://tools.ietf.org/html/rfc7231#section-6.3.1) | OK          | [agentsdk.StatsResponse](schemas.md#agentsdkstatsresponse) |

To perform this operation, you must be authenticated. [Learn more](authentication.md).

## Removed: Patch workspace agent logs

### Code samples

```shell
# Example request using curl
curl -X PATCH http://coder-server:8080/api/v2/workspaceagents/me/startup-logs \
  -H 'Content-Type: application/json' \
  -H 'Accept: application/json' \
  -H 'Coder-Session-Token: API_KEY'
```

`PATCH /workspaceagents/me/startup-logs`

> Body parameter

```json
{
  "log_source_id": "string",
  "logs": [
    {
      "created_at": "string",
      "level": "trace",
      "output": "string"
    }
  ]
}
```

### Parameters

| Name   | In   | Type                                               | Required | Description |
| ------ | ---- | -------------------------------------------------- | -------- | ----------- |
| `body` | body | [agentsdk.PatchLogs](schemas.md#agentsdkpatchlogs) | true     | logs        |

### Example responses

> 200 Response

```json
{
  "detail": "string",
  "message": "string",
  "validations": [
    {
      "detail": "string",
      "field": "string"
    }
  ]
}
```

### Responses

| Status | Meaning                                                 | Description | Schema                                           |
| ------ | ------------------------------------------------------- | ----------- | ------------------------------------------------ |
| 200    | [OK](https://tools.ietf.org/html/rfc7231#section-6.3.1) | OK          | [codersdk.Response](schemas.md#codersdkresponse) |

To perform this operation, you must be authenticated. [Learn more](authentication.md).

## Get workspace agent by ID

### Code samples

```shell
# Example request using curl
curl -X GET http://coder-server:8080/api/v2/workspaceagents/{workspaceagent} \
  -H 'Accept: application/json' \
  -H 'Coder-Session-Token: API_KEY'
```

`GET /workspaceagents/{workspaceagent}`

### Parameters

| Name             | In   | Type         | Required | Description        |
| ---------------- | ---- | ------------ | -------- | ------------------ |
| `workspaceagent` | path | string(uuid) | true     | Workspace agent ID |

### Example responses

> 200 Response

```json
{
  "apps": [
    {
      "command": "string",
      "display_name": "string",
      "external": true,
      "health": "disabled",
      "healthcheck": {
        "interval": 0,
        "threshold": 0,
        "url": "string"
      },
      "icon": "string",
      "id": "497f6eca-6276-4993-bfeb-53cbbbba6f08",
      "sharing_level": "owner",
      "slug": "string",
      "subdomain": true,
      "subdomain_name": "string",
      "url": "string"
    }
  ],
  "architecture": "string",
  "connection_timeout_seconds": 0,
  "created_at": "2019-08-24T14:15:22Z",
  "directory": "string",
  "disconnected_at": "2019-08-24T14:15:22Z",
  "display_apps": ["vscode"],
  "environment_variables": {
    "property1": "string",
    "property2": "string"
  },
  "expanded_directory": "string",
  "first_connected_at": "2019-08-24T14:15:22Z",
  "health": {
    "healthy": false,
    "reason": "agent has lost connection"
  },
  "id": "497f6eca-6276-4993-bfeb-53cbbbba6f08",
  "instance_id": "string",
  "last_connected_at": "2019-08-24T14:15:22Z",
  "latency": {
    "property1": {
      "latency_ms": 0,
      "preferred": true
    },
    "property2": {
      "latency_ms": 0,
      "preferred": true
    }
  },
  "lifecycle_state": "created",
  "log_sources": [
    {
      "created_at": "2019-08-24T14:15:22Z",
      "display_name": "string",
      "icon": "string",
      "id": "497f6eca-6276-4993-bfeb-53cbbbba6f08",
      "workspace_agent_id": "7ad2e618-fea7-4c1a-b70a-f501566a72f1"
    }
  ],
  "logs_length": 0,
  "logs_overflowed": true,
  "name": "string",
  "operating_system": "string",
  "ready_at": "2019-08-24T14:15:22Z",
  "resource_id": "4d5215ed-38bb-48ed-879a-fdb9ca58522f",
  "scripts": [
    {
      "cron": "string",
      "log_path": "string",
      "log_source_id": "4197ab25-95cf-4b91-9c78-f7f2af5d353a",
      "run_on_start": true,
      "run_on_stop": true,
      "script": "string",
      "start_blocks_login": true,
      "timeout": 0
    }
  ],
  "started_at": "2019-08-24T14:15:22Z",
  "startup_script_behavior": "blocking",
  "status": "connecting",
  "subsystems": ["envbox"],
  "troubleshooting_url": "string",
  "updated_at": "2019-08-24T14:15:22Z",
  "version": "string"
}
```

### Responses

| Status | Meaning                                                 | Description | Schema                                                       |
| ------ | ------------------------------------------------------- | ----------- | ------------------------------------------------------------ |
| 200    | [OK](https://tools.ietf.org/html/rfc7231#section-6.3.1) | OK          | [codersdk.WorkspaceAgent](schemas.md#codersdkworkspaceagent) |

To perform this operation, you must be authenticated. [Learn more](authentication.md).

## Get connection info for workspace agent

### Code samples

```shell
# Example request using curl
curl -X GET http://coder-server:8080/api/v2/workspaceagents/{workspaceagent}/connection \
  -H 'Accept: application/json' \
  -H 'Coder-Session-Token: API_KEY'
```

`GET /workspaceagents/{workspaceagent}/connection`

### Parameters

| Name             | In   | Type         | Required | Description        |
| ---------------- | ---- | ------------ | -------- | ------------------ |
| `workspaceagent` | path | string(uuid) | true     | Workspace agent ID |

### Example responses

> 200 Response

```json
{
  "derp_force_websockets": true,
  "derp_map": {
    "homeParams": {
      "regionScore": {
        "property1": 0,
        "property2": 0
      }
    },
    "omitDefaultRegions": true,
    "regions": {
      "property1": {
        "avoid": true,
        "embeddedRelay": true,
        "nodes": [
          {
            "canPort80": true,
            "certName": "string",
            "derpport": 0,
            "forceHTTP": true,
            "hostName": "string",
            "insecureForTests": true,
            "ipv4": "string",
            "ipv6": "string",
            "name": "string",
            "regionID": 0,
            "stunonly": true,
            "stunport": 0,
            "stuntestIP": "string"
          }
        ],
        "regionCode": "string",
        "regionID": 0,
        "regionName": "string"
      },
      "property2": {
        "avoid": true,
        "embeddedRelay": true,
        "nodes": [
          {
            "canPort80": true,
            "certName": "string",
            "derpport": 0,
            "forceHTTP": true,
            "hostName": "string",
            "insecureForTests": true,
            "ipv4": "string",
            "ipv6": "string",
            "name": "string",
            "regionID": 0,
            "stunonly": true,
            "stunport": 0,
            "stuntestIP": "string"
          }
        ],
        "regionCode": "string",
        "regionID": 0,
        "regionName": "string"
      }
    }
  },
  "disable_direct_connections": true
}
```

### Responses

| Status | Meaning                                                 | Description | Schema                                                                                   |
| ------ | ------------------------------------------------------- | ----------- | ---------------------------------------------------------------------------------------- |
| 200    | [OK](https://tools.ietf.org/html/rfc7231#section-6.3.1) | OK          | [codersdk.WorkspaceAgentConnectionInfo](schemas.md#codersdkworkspaceagentconnectioninfo) |

To perform this operation, you must be authenticated. [Learn more](authentication.md).

## Coordinate workspace agent

### Code samples

```shell
# Example request using curl
curl -X GET http://coder-server:8080/api/v2/workspaceagents/{workspaceagent}/coordinate \
  -H 'Coder-Session-Token: API_KEY'
```

`GET /workspaceagents/{workspaceagent}/coordinate`

### Parameters

| Name             | In   | Type         | Required | Description        |
| ---------------- | ---- | ------------ | -------- | ------------------ |
| `workspaceagent` | path | string(uuid) | true     | Workspace agent ID |

### Responses

| Status | Meaning                                                                  | Description         | Schema |
| ------ | ------------------------------------------------------------------------ | ------------------- | ------ |
| 101    | [Switching Protocols](https://tools.ietf.org/html/rfc7231#section-6.2.2) | Switching Protocols |        |

To perform this operation, you must be authenticated. [Learn more](authentication.md).

## Get listening ports for workspace agent

### Code samples

```shell
# Example request using curl
curl -X GET http://coder-server:8080/api/v2/workspaceagents/{workspaceagent}/listening-ports \
  -H 'Accept: application/json' \
  -H 'Coder-Session-Token: API_KEY'
```

`GET /workspaceagents/{workspaceagent}/listening-ports`

### Parameters

| Name             | In   | Type         | Required | Description        |
| ---------------- | ---- | ------------ | -------- | ------------------ |
| `workspaceagent` | path | string(uuid) | true     | Workspace agent ID |

### Example responses

> 200 Response

```json
{
  "ports": [
    {
      "network": "string",
      "port": 0,
      "process_name": "string"
    }
  ]
}
```

### Responses

| Status | Meaning                                                 | Description | Schema                                                                                                   |
| ------ | ------------------------------------------------------- | ----------- | -------------------------------------------------------------------------------------------------------- |
| 200    | [OK](https://tools.ietf.org/html/rfc7231#section-6.3.1) | OK          | [codersdk.WorkspaceAgentListeningPortsResponse](schemas.md#codersdkworkspaceagentlisteningportsresponse) |

To perform this operation, you must be authenticated. [Learn more](authentication.md).

## Get logs by workspace agent

### Code samples

```shell
# Example request using curl
curl -X GET http://coder-server:8080/api/v2/workspaceagents/{workspaceagent}/logs \
  -H 'Accept: application/json' \
  -H 'Coder-Session-Token: API_KEY'
```

`GET /workspaceagents/{workspaceagent}/logs`

### Parameters

| Name             | In    | Type         | Required | Description                                  |
| ---------------- | ----- | ------------ | -------- | -------------------------------------------- |
| `workspaceagent` | path  | string(uuid) | true     | Workspace agent ID                           |
| `before`         | query | integer      | false    | Before log id                                |
| `after`          | query | integer      | false    | After log id                                 |
| `follow`         | query | boolean      | false    | Follow log stream                            |
| `no_compression` | query | boolean      | false    | Disable compression for WebSocket connection |

### Example responses

> 200 Response

```json
[
  {
    "created_at": "2019-08-24T14:15:22Z",
    "id": 0,
    "level": "trace",
    "output": "string",
    "source_id": "ae50a35c-df42-4eff-ba26-f8bc28d2af81"
  }
]
```

### Responses

| Status | Meaning                                                 | Description | Schema                                                                      |
| ------ | ------------------------------------------------------- | ----------- | --------------------------------------------------------------------------- |
| 200    | [OK](https://tools.ietf.org/html/rfc7231#section-6.3.1) | OK          | array of [codersdk.WorkspaceAgentLog](schemas.md#codersdkworkspaceagentlog) |

<h3 id="get-logs-by-workspace-agent-responseschema">Response Schema</h3>

Status Code **200**

| Name           | Type                                             | Required | Restrictions | Description |
| -------------- | ------------------------------------------------ | -------- | ------------ | ----------- |
| `[array item]` | array                                            | false    |              |             |
| `» created_at` | string(date-time)                                | false    |              |             |
| `» id`         | integer                                          | false    |              |             |
| `» level`      | [codersdk.LogLevel](schemas.md#codersdkloglevel) | false    |              |             |
| `» output`     | string                                           | false    |              |             |
| `» source_id`  | string(uuid)                                     | false    |              |             |

#### Enumerated Values

| Property | Value   |
| -------- | ------- |
| `level`  | `trace` |
| `level`  | `debug` |
| `level`  | `info`  |
| `level`  | `warn`  |
| `level`  | `error` |

To perform this operation, you must be authenticated. [Learn more](authentication.md).

## Open PTY to workspace agent

### Code samples

```shell
# Example request using curl
curl -X GET http://coder-server:8080/api/v2/workspaceagents/{workspaceagent}/pty \
  -H 'Coder-Session-Token: API_KEY'
```

`GET /workspaceagents/{workspaceagent}/pty`

### Parameters

| Name             | In   | Type         | Required | Description        |
| ---------------- | ---- | ------------ | -------- | ------------------ |
| `workspaceagent` | path | string(uuid) | true     | Workspace agent ID |

### Responses

| Status | Meaning                                                                  | Description         | Schema |
| ------ | ------------------------------------------------------------------------ | ------------------- | ------ |
| 101    | [Switching Protocols](https://tools.ietf.org/html/rfc7231#section-6.2.2) | Switching Protocols |        |

To perform this operation, you must be authenticated. [Learn more](authentication.md).

## Removed: Get logs by workspace agent

### Code samples

```shell
# Example request using curl
curl -X GET http://coder-server:8080/api/v2/workspaceagents/{workspaceagent}/startup-logs \
  -H 'Accept: application/json' \
  -H 'Coder-Session-Token: API_KEY'
```

`GET /workspaceagents/{workspaceagent}/startup-logs`

### Parameters

| Name             | In    | Type         | Required | Description                                  |
| ---------------- | ----- | ------------ | -------- | -------------------------------------------- |
| `workspaceagent` | path  | string(uuid) | true     | Workspace agent ID                           |
| `before`         | query | integer      | false    | Before log id                                |
| `after`          | query | integer      | false    | After log id                                 |
| `follow`         | query | boolean      | false    | Follow log stream                            |
| `no_compression` | query | boolean      | false    | Disable compression for WebSocket connection |

### Example responses

> 200 Response

```json
[
  {
    "created_at": "2019-08-24T14:15:22Z",
    "id": 0,
    "level": "trace",
    "output": "string",
    "source_id": "ae50a35c-df42-4eff-ba26-f8bc28d2af81"
  }
]
```

### Responses

| Status | Meaning                                                 | Description | Schema                                                                      |
| ------ | ------------------------------------------------------- | ----------- | --------------------------------------------------------------------------- |
| 200    | [OK](https://tools.ietf.org/html/rfc7231#section-6.3.1) | OK          | array of [codersdk.WorkspaceAgentLog](schemas.md#codersdkworkspaceagentlog) |

<h3 id="removed:-get-logs-by-workspace-agent-responseschema">Response Schema</h3>

Status Code **200**

| Name           | Type                                             | Required | Restrictions | Description |
| -------------- | ------------------------------------------------ | -------- | ------------ | ----------- |
| `[array item]` | array                                            | false    |              |             |
| `» created_at` | string(date-time)                                | false    |              |             |
| `» id`         | integer                                          | false    |              |             |
| `» level`      | [codersdk.LogLevel](schemas.md#codersdkloglevel) | false    |              |             |
| `» output`     | string                                           | false    |              |             |
| `» source_id`  | string(uuid)                                     | false    |              |             |

#### Enumerated Values

| Property | Value   |
| -------- | ------- |
| `level`  | `trace` |
| `level`  | `debug` |
| `level`  | `info`  |
| `level`  | `warn`  |
| `level`  | `error` |

To perform this operation, you must be authenticated. [Learn more](authentication.md).<|MERGE_RESOLUTION|>--- conflicted
+++ resolved
@@ -250,10 +250,7 @@
 {
   "access_token": "string",
   "password": "string",
-<<<<<<< HEAD
-=======
   "token_extra": {},
->>>>>>> db8592fa
   "type": "string",
   "url": "string",
   "username": "string"
@@ -297,10 +294,7 @@
 {
   "access_token": "string",
   "password": "string",
-<<<<<<< HEAD
-=======
   "token_extra": {},
->>>>>>> db8592fa
   "type": "string",
   "url": "string",
   "username": "string"
