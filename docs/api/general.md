# General

## API root handler

### Code samples

```shell
# Example request using curl
curl -X GET http://coder-server:8080/api/v2/ \
  -H 'Accept: application/json'
```

`GET /`

### Example responses

> 200 Response

```json
{
  "detail": "string",
  "message": "string",
  "validations": [
    {
      "detail": "string",
      "field": "string"
    }
  ]
}
```

### Responses

| Status | Meaning                                                 | Description | Schema                                           |
| ------ | ------------------------------------------------------- | ----------- | ------------------------------------------------ |
| 200    | [OK](https://tools.ietf.org/html/rfc7231#section-6.3.1) | OK          | [codersdk.Response](schemas.md#codersdkresponse) |

## Build info

### Code samples

```shell
# Example request using curl
curl -X GET http://coder-server:8080/api/v2/buildinfo \
  -H 'Accept: application/json'
```

`GET /buildinfo`

### Example responses

> 200 Response

```json
{
  "dashboard_url": "string",
  "external_url": "string",
  "version": "string",
  "workspace_proxy": true
}
```

### Responses

| Status | Meaning                                                 | Description | Schema                                                             |
| ------ | ------------------------------------------------------- | ----------- | ------------------------------------------------------------------ |
| 200    | [OK](https://tools.ietf.org/html/rfc7231#section-6.3.1) | OK          | [codersdk.BuildInfoResponse](schemas.md#codersdkbuildinforesponse) |

## Report CSP violations

### Code samples

```shell
# Example request using curl
curl -X POST http://coder-server:8080/api/v2/csp/reports \
  -H 'Content-Type: application/json' \
  -H 'Coder-Session-Token: API_KEY'
```

`POST /csp/reports`

> Body parameter

```json
{
  "csp-report": {}
}
```

### Parameters

| Name   | In   | Type                                                 | Required | Description      |
| ------ | ---- | ---------------------------------------------------- | -------- | ---------------- |
| `body` | body | [coderd.cspViolation](schemas.md#coderdcspviolation) | true     | Violation report |

### Responses

| Status | Meaning                                                 | Description | Schema |
| ------ | ------------------------------------------------------- | ----------- | ------ |
| 200    | [OK](https://tools.ietf.org/html/rfc7231#section-6.3.1) | OK          |        |

To perform this operation, you must be authenticated. [Learn more](authentication.md).

## Get deployment config

### Code samples

```shell
# Example request using curl
curl -X GET http://coder-server:8080/api/v2/deployment/config \
  -H 'Accept: application/json' \
  -H 'Coder-Session-Token: API_KEY'
```

`GET /deployment/config`

### Example responses

> 200 Response

```json
{
  "config": {
    "access_url": {
      "forceQuery": true,
      "fragment": "string",
      "host": "string",
      "omitHost": true,
      "opaque": "string",
      "path": "string",
      "rawFragment": "string",
      "rawPath": "string",
      "rawQuery": "string",
      "scheme": "string",
      "user": {}
    },
    "address": {
      "host": "string",
      "port": "string"
    },
    "agent_fallback_troubleshooting_url": {
      "forceQuery": true,
      "fragment": "string",
      "host": "string",
      "omitHost": true,
      "opaque": "string",
      "path": "string",
      "rawFragment": "string",
      "rawPath": "string",
      "rawQuery": "string",
      "scheme": "string",
      "user": {}
    },
    "agent_stat_refresh_interval": 0,
    "autobuild_poll_interval": 0,
    "browser_only": true,
    "cache_directory": "string",
    "config": "string",
    "config_ssh": {
      "deploymentName": "string",
      "sshconfigOptions": ["string"]
    },
    "dangerous": {
      "allow_all_cors": true,
      "allow_path_app_sharing": true,
      "allow_path_app_site_owner_access": true
    },
    "derp": {
      "config": {
        "block_direct": true,
        "path": "string",
        "url": "string"
      },
      "server": {
        "enable": true,
        "region_code": "string",
        "region_id": 0,
        "region_name": "string",
        "relay_url": {
          "forceQuery": true,
          "fragment": "string",
          "host": "string",
          "omitHost": true,
          "opaque": "string",
          "path": "string",
          "rawFragment": "string",
          "rawPath": "string",
          "rawQuery": "string",
          "scheme": "string",
          "user": {}
        },
        "stun_addresses": ["string"]
      }
    },
    "disable_owner_workspace_exec": true,
    "disable_password_auth": true,
    "disable_path_apps": true,
    "disable_session_expiry_refresh": true,
<<<<<<< HEAD
    "enable_oauth_account_conversion": true,
=======
    "enable_terraform_debug_mode": true,
>>>>>>> 7072b8ef
    "experiments": ["string"],
    "git_auth": {
      "value": [
        {
          "auth_url": "string",
          "client_id": "string",
          "id": "string",
          "no_refresh": true,
          "regex": "string",
          "scopes": ["string"],
          "token_url": "string",
          "type": "string",
          "validate_url": "string"
        }
      ]
    },
    "http_address": "string",
    "in_memory_database": true,
    "job_hang_detector_interval": 0,
    "logging": {
      "human": "string",
      "json": "string",
      "stackdriver": "string"
    },
    "max_session_expiry": 0,
    "max_token_lifetime": 0,
    "metrics_cache_refresh_interval": 0,
    "oauth2": {
      "github": {
        "allow_everyone": true,
        "allow_signups": true,
        "allowed_orgs": ["string"],
        "allowed_teams": ["string"],
        "client_id": "string",
        "client_secret": "string",
        "enterprise_base_url": "string"
      }
    },
    "oidc": {
      "allow_signups": true,
      "auth_url_params": {},
      "client_id": "string",
      "client_secret": "string",
      "email_domain": ["string"],
      "email_field": "string",
      "group_mapping": {},
      "groups_field": "string",
      "icon_url": {
        "forceQuery": true,
        "fragment": "string",
        "host": "string",
        "omitHost": true,
        "opaque": "string",
        "path": "string",
        "rawFragment": "string",
        "rawPath": "string",
        "rawQuery": "string",
        "scheme": "string",
        "user": {}
      },
      "ignore_email_verified": true,
      "ignore_user_info": true,
      "issuer_url": "string",
      "scopes": ["string"],
      "sign_in_text": "string",
      "username_field": "string"
    },
    "pg_connection_url": "string",
    "pprof": {
      "address": {
        "host": "string",
        "port": "string"
      },
      "enable": true
    },
    "prometheus": {
      "address": {
        "host": "string",
        "port": "string"
      },
      "collect_agent_stats": true,
      "collect_db_metrics": true,
      "enable": true
    },
    "provisioner": {
      "daemon_poll_interval": 0,
      "daemon_poll_jitter": 0,
      "daemons": 0,
      "daemons_echo": true,
      "force_cancel_interval": 0
    },
    "proxy_health_status_interval": 0,
    "proxy_trusted_headers": ["string"],
    "proxy_trusted_origins": ["string"],
    "rate_limit": {
      "api": 0,
      "disable_all": true
    },
    "redirect_to_access_url": true,
    "scim_api_key": "string",
    "secure_auth_cookie": true,
    "ssh_keygen_algorithm": "string",
    "strict_transport_security": 0,
    "strict_transport_security_options": ["string"],
    "support": {
      "links": {
        "value": [
          {
            "icon": "string",
            "name": "string",
            "target": "string"
          }
        ]
      }
    },
    "swagger": {
      "enable": true
    },
    "telemetry": {
      "enable": true,
      "trace": true,
      "url": {
        "forceQuery": true,
        "fragment": "string",
        "host": "string",
        "omitHost": true,
        "opaque": "string",
        "path": "string",
        "rawFragment": "string",
        "rawPath": "string",
        "rawQuery": "string",
        "scheme": "string",
        "user": {}
      }
    },
    "tls": {
      "address": {
        "host": "string",
        "port": "string"
      },
      "cert_file": ["string"],
      "client_auth": "string",
      "client_ca_file": "string",
      "client_cert_file": "string",
      "client_key_file": "string",
      "enable": true,
      "key_file": ["string"],
      "min_version": "string",
      "redirect_http": true
    },
    "trace": {
      "capture_logs": true,
      "enable": true,
      "honeycomb_api_key": "string"
    },
    "update_check": true,
    "verbose": true,
    "wgtunnel_host": "string",
    "wildcard_access_url": {
      "forceQuery": true,
      "fragment": "string",
      "host": "string",
      "omitHost": true,
      "opaque": "string",
      "path": "string",
      "rawFragment": "string",
      "rawPath": "string",
      "rawQuery": "string",
      "scheme": "string",
      "user": {}
    },
    "write_config": true
  },
  "options": [
    {
      "annotations": {
        "property1": "string",
        "property2": "string"
      },
      "default": "string",
      "description": "string",
      "env": "string",
      "flag": "string",
      "flag_shorthand": "string",
      "group": {
        "description": "string",
        "name": "string",
        "parent": {
          "description": "string",
          "name": "string",
          "parent": {},
          "yaml": "string"
        },
        "yaml": "string"
      },
      "hidden": true,
      "name": "string",
      "use_instead": [{}],
      "value": null,
      "value_source": "",
      "yaml": "string"
    }
  ]
}
```

### Responses

| Status | Meaning                                                 | Description | Schema                                                           |
| ------ | ------------------------------------------------------- | ----------- | ---------------------------------------------------------------- |
| 200    | [OK](https://tools.ietf.org/html/rfc7231#section-6.3.1) | OK          | [codersdk.DeploymentConfig](schemas.md#codersdkdeploymentconfig) |

To perform this operation, you must be authenticated. [Learn more](authentication.md).

## SSH Config

### Code samples

```shell
# Example request using curl
curl -X GET http://coder-server:8080/api/v2/deployment/ssh \
  -H 'Accept: application/json' \
  -H 'Coder-Session-Token: API_KEY'
```

`GET /deployment/ssh`

### Example responses

> 200 Response

```json
{
  "hostname_prefix": "string",
  "ssh_config_options": {
    "property1": "string",
    "property2": "string"
  }
}
```

### Responses

| Status | Meaning                                                 | Description | Schema                                                             |
| ------ | ------------------------------------------------------- | ----------- | ------------------------------------------------------------------ |
| 200    | [OK](https://tools.ietf.org/html/rfc7231#section-6.3.1) | OK          | [codersdk.SSHConfigResponse](schemas.md#codersdksshconfigresponse) |

To perform this operation, you must be authenticated. [Learn more](authentication.md).

## Get deployment stats

### Code samples

```shell
# Example request using curl
curl -X GET http://coder-server:8080/api/v2/deployment/stats \
  -H 'Accept: application/json' \
  -H 'Coder-Session-Token: API_KEY'
```

`GET /deployment/stats`

### Example responses

> 200 Response

```json
{
  "aggregated_from": "2019-08-24T14:15:22Z",
  "collected_at": "2019-08-24T14:15:22Z",
  "next_update_at": "2019-08-24T14:15:22Z",
  "session_count": {
    "jetbrains": 0,
    "reconnecting_pty": 0,
    "ssh": 0,
    "vscode": 0
  },
  "workspaces": {
    "building": 0,
    "connection_latency_ms": {
      "p50": 0,
      "p95": 0
    },
    "failed": 0,
    "pending": 0,
    "running": 0,
    "rx_bytes": 0,
    "stopped": 0,
    "tx_bytes": 0
  }
}
```

### Responses

| Status | Meaning                                                 | Description | Schema                                                         |
| ------ | ------------------------------------------------------- | ----------- | -------------------------------------------------------------- |
| 200    | [OK](https://tools.ietf.org/html/rfc7231#section-6.3.1) | OK          | [codersdk.DeploymentStats](schemas.md#codersdkdeploymentstats) |

To perform this operation, you must be authenticated. [Learn more](authentication.md).

## Get experiments

### Code samples

```shell
# Example request using curl
curl -X GET http://coder-server:8080/api/v2/experiments \
  -H 'Accept: application/json' \
  -H 'Coder-Session-Token: API_KEY'
```

`GET /experiments`

### Example responses

> 200 Response

```json
["moons"]
```

### Responses

| Status | Meaning                                                 | Description | Schema                                                        |
| ------ | ------------------------------------------------------- | ----------- | ------------------------------------------------------------- |
| 200    | [OK](https://tools.ietf.org/html/rfc7231#section-6.3.1) | OK          | array of [codersdk.Experiment](schemas.md#codersdkexperiment) |

<h3 id="get-experiments-responseschema">Response Schema</h3>

Status Code **200**

| Name           | Type  | Required | Restrictions | Description |
| -------------- | ----- | -------- | ------------ | ----------- |
| `[array item]` | array | false    |              |             |

To perform this operation, you must be authenticated. [Learn more](authentication.md).

## Update check

### Code samples

```shell
# Example request using curl
curl -X GET http://coder-server:8080/api/v2/updatecheck \
  -H 'Accept: application/json'
```

`GET /updatecheck`

### Example responses

> 200 Response

```json
{
  "current": true,
  "url": "string",
  "version": "string"
}
```

### Responses

| Status | Meaning                                                 | Description | Schema                                                                 |
| ------ | ------------------------------------------------------- | ----------- | ---------------------------------------------------------------------- |
| 200    | [OK](https://tools.ietf.org/html/rfc7231#section-6.3.1) | OK          | [codersdk.UpdateCheckResponse](schemas.md#codersdkupdatecheckresponse) |

## Get token config

### Code samples

```shell
# Example request using curl
curl -X GET http://coder-server:8080/api/v2/users/{user}/keys/tokens/tokenconfig \
  -H 'Accept: application/json' \
  -H 'Coder-Session-Token: API_KEY'
```

`GET /users/{user}/keys/tokens/tokenconfig`

### Parameters

| Name   | In   | Type   | Required | Description          |
| ------ | ---- | ------ | -------- | -------------------- |
| `user` | path | string | true     | User ID, name, or me |

### Example responses

> 200 Response

```json
{
  "max_token_lifetime": 0
}
```

### Responses

| Status | Meaning                                                 | Description | Schema                                                 |
| ------ | ------------------------------------------------------- | ----------- | ------------------------------------------------------ |
| 200    | [OK](https://tools.ietf.org/html/rfc7231#section-6.3.1) | OK          | [codersdk.TokenConfig](schemas.md#codersdktokenconfig) |

To perform this operation, you must be authenticated. [Learn more](authentication.md).<|MERGE_RESOLUTION|>--- conflicted
+++ resolved
@@ -196,11 +196,8 @@
     "disable_password_auth": true,
     "disable_path_apps": true,
     "disable_session_expiry_refresh": true,
-<<<<<<< HEAD
     "enable_oauth_account_conversion": true,
-=======
     "enable_terraform_debug_mode": true,
->>>>>>> 7072b8ef
     "experiments": ["string"],
     "git_auth": {
       "value": [
