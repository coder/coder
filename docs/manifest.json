{
  "versions": [
    "main",
    "v0.8.1",
    "v0.7.12"
  ],
  "routes": [
    {
      "title": "About",
      "description": "About Coder",
      "path": "./README.md",
      "icon_path": "./images/icons/home.svg",
      "children": [
        {
          "title": "Architecture",
          "description": "Learn how Coder works",
          "icon_path": "./images/icons/protractor.svg",
          "path": "./architecture.md"
        }
      ]
    },
    {
      "title": "Installation",
      "description": "How to install and deploy Coder",
      "icon_path": "./images/icons/wrench.svg",
      "path": "./install.md",
      "children": [
        {
<<<<<<< HEAD
          "title": "Postgres",
          "description": "Learn how to create and use your own Postgres database.",
          "path": "./install/postgres.md"
        },
        {
          "title": "GitHub OAuth",
          "description": "Learn how to set up OAuth using your GitHub organization.",
          "path": "./install/oauth.md"
=======
          "title": "Authentication",
          "description": "Learn how to set up authentication using GitHub or OpenID Connect.",
          "path": "./install/auth.md"
>>>>>>> 66a5b0f7
        }
      ]
    },
    {
      "title": "Quickstart",
      "description": "Create your first template and workspace",
      "icon_path": "./images/icons/star.svg",
      "path": "./quickstart.md",
      "children": [
        {
          "title": "Docker",
          "description": "Setup Coder with Docker",
          "icon_path": "./images/icons/docker.svg",
          "path": "./quickstart/docker.md"
        },
        {
          "title": "Generic",
          "description": "Setup Coder on anything",
          "icon_path": "./images/icons/generic.svg",
          "path": "./quickstart/generic.md"
        }
      ]
    },
    {
      "title": "Templates",
      "description": "Learn about templates, which define the infrastructure underlying workspaces",
      "path": "./templates.md",
      "icon_path": "./images/icons/picture.svg",
      "children": [
        {
          "title": "Provider Authentication",
          "description": "Learn how to authenticate the provisioner",
          "path": "./templates/authentication.md"
        }
      ]
    },
    {
      "title": "Workspaces",
      "description": "Learn about Coder workspaces.",
      "icon_path": "./images/icons/layers.svg",
      "path": "./workspaces.md"
    },
    {
      "title": "IDEs",
      "description": "Learn how to use your IDE of choice with Coder",
      "path": "./ides.md",
      "icon_path": "./images/icons/terminal.svg",
      "children": [
        {
          "title": "Configuring Web IDEs",
          "description": "Learn how to configure web IDEs in your templates",
          "path": "./ides/configuring-web-ides.md"
        },
        {
<<<<<<< HEAD
          "title": "Configuring Emacs",
          "description": "Learn how to configure Emacs with TRAMP in Coder",
          "path": "./ides/configuring-emacs-tramp.md"
=======
          "title": "Configuring JetBrains Gateway",
          "description": "Learn how to configure JetBrains Gateway for your workspaces",
          "path": "./ides/configuring-gateway.md"
>>>>>>> 66a5b0f7
        }
      ]
    },
    {
      "title": "Dotfiles",
      "description": "Learn how to personalize your workspace",
      "icon_path": "./images/icons/art-pad.svg",
      "path": "./dotfiles.md"
    },
    {
      "title": "Secrets",
      "description": "Learn how to use secrets in your worskpace",
      "icon_path": "./images/icons/secrets.svg",
      "path": "./secrets.md"
    },
    {
      "title": "User Management",
      "description": "Learn about user roles available in Coder and how to create and manage users",
      "icon_path": "./images/icons/users.svg",
      "path": "./users.md"
    },
    {
      "title": "Contributing",
      "description": "Learn how to contribute to Coder",
      "icon_path": "./images/icons/contributing.svg",
      "path": "./CONTRIBUTING.md",
      "children": [
        {
          "title": "Code of Conduct",
          "description": "See the code of conduct for contributing to Coder",
          "path": "./contributing/CODE_OF_CONDUCT.md"
        },
        {
          "title": "Security",
          "description": "How to report vulnerabilities in Coder",
          "path": "./contributing/SECURITY.md"
        }
      ]
    }
  ]
}<|MERGE_RESOLUTION|>--- conflicted
+++ resolved
@@ -26,20 +26,9 @@
       "path": "./install.md",
       "children": [
         {
-<<<<<<< HEAD
-          "title": "Postgres",
-          "description": "Learn how to create and use your own Postgres database.",
-          "path": "./install/postgres.md"
-        },
-        {
-          "title": "GitHub OAuth",
-          "description": "Learn how to set up OAuth using your GitHub organization.",
-          "path": "./install/oauth.md"
-=======
           "title": "Authentication",
           "description": "Learn how to set up authentication using GitHub or OpenID Connect.",
           "path": "./install/auth.md"
->>>>>>> 66a5b0f7
         }
       ]
     },
@@ -94,15 +83,14 @@
           "path": "./ides/configuring-web-ides.md"
         },
         {
-<<<<<<< HEAD
+          "title": "Configuring JetBrains Gateway",
+          "description": "Learn how to configure JetBrains Gateway for your workspaces",
+          "path": "./ides/configuring-gateway.md"
+        },
+        {
           "title": "Configuring Emacs",
           "description": "Learn how to configure Emacs with TRAMP in Coder",
           "path": "./ides/configuring-emacs-tramp.md"
-=======
-          "title": "Configuring JetBrains Gateway",
-          "description": "Learn how to configure JetBrains Gateway for your workspaces",
-          "path": "./ides/configuring-gateway.md"
->>>>>>> 66a5b0f7
         }
       ]
     },
