--- conflicted
+++ resolved
@@ -326,17 +326,12 @@
       "icon_path": "./images/icons/api.svg",
       "children": [
         {
-<<<<<<< HEAD
+          "title": "General",
+          "path": "./api/general.md"
+        },
+        {
           "title": "Agents",
           "path": "./api/agents.md"
-=======
-          "title": "General",
-          "path": "./api/general.md"
->>>>>>> d9436fab
-        },
-        {
-          "title": "Agents",
-          "path": "./api/agents.md"
         },
         {
           "title": "Applications",
@@ -357,7 +352,6 @@
         {
           "title": "Builds",
           "path": "./api/builds.md"
-<<<<<<< HEAD
         },
         {
           "title": "Enterprise",
@@ -368,27 +362,10 @@
           "path": "./api/files.md"
         },
         {
-          "title": "General",
-          "path": "./api/general.md"
-=======
-        },
-        {
-          "title": "Enterprise",
-          "path": "./api/enterprise.md"
->>>>>>> d9436fab
-        },
-        {
-          "title": "Files",
-          "path": "./api/files.md"
-        },
-        {
-<<<<<<< HEAD
-=======
           "title": "Members",
           "path": "./api/members.md"
         },
         {
->>>>>>> d9436fab
           "title": "Organizations",
           "path": "./api/organizations.md"
         },
