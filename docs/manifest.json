{
  "versions": ["main"],
  "routes": [
    {
      "title": "About",
      "description": "About Coder",
      "path": "./README.md",
      "icon_path": "./images/icons/home.svg",
      "children": [
        {
          "title": "Architecture",
          "description": "Learn how Coder works",
          "path": "./about/architecture.md",
          "icon_path": "./images/icons/protractor.svg"
        }
      ]
    },
    {
      "title": "Installation",
      "description": "How to install and deploy Coder",
      "path": "./install/index.md",
      "icon_path": "./images/icons/download.svg",
      "children": [
        {
          "title": "Install script",
          "description": "One-line install script for macOS and Linux",
          "path": "./install/install.sh.md"
        },
        {
          "title": "System packages",
          "description": "System packages for Debian, Ubuntu, Fedora, CentOS, RHEL, SUSE, and Alpine",
          "path": "./install/packages.md"
        },
        {
          "title": "macOS",
          "description": "Install Coder using our Homebrew tap",
          "path": "./install/macos.md"
        },
        {
          "title": "Kubernetes",
          "description": "Install Coder with Kubernetes via Helm",
          "path": "./install/kubernetes.md"
        },
        {
          "title": "OpenShift",
          "description": "Install Coder on OpenShift",
          "path": "./install/openshift.md"
        },
        {
          "title": "Docker",
          "description": "Install Coder with Docker / docker-compose",
          "path": "./install/docker.md"
        },
        {
          "title": "Windows",
          "description": "Install Coder on Windows",
          "path": "./install/windows.md"
        },
        {
          "title": "Standalone binaries",
          "description": "Download binaries for macOS, Windows, and Linux",
          "path": "./install/binary.md"
        },
        {
          "title": "Offline deployments",
          "description": "Run Coder in offline / air-gapped environments",
          "path": "./install/offline.md"
        },
        {
          "title": "External database",
          "description": "Use external PostgreSQL database",
          "path": "./install/database.md"
        },
        {
          "title": "Uninstall",
          "description": "Learn how to uninstall Coder",
          "path": "./install/uninstall.md"
        }
      ]
    },
    {
      "title": "Platforms",
      "description": "Platform-specific guides using Coder",
      "path": "./platforms/README.md",
      "icon_path": "./images/icons/star.svg",
      "children": [
        {
          "title": "AWS",
          "description": "Set up Coder on an AWS EC2 VM",
          "path": "./platforms/aws.md",
          "icon_path": "./images/aws.svg"
        },
        {
          "title": "Azure",
          "description": "Set up Coder on an Azure VM",
          "path": "./platforms/azure.md",
          "icon_path": "./images/azure.svg"
        },
        {
          "title": "Docker",
          "description": "Set up Coder with Docker",
          "path": "./platforms/docker.md",
          "icon_path": "./images/icons/docker.svg"
        },
        {
          "title": "GCP",
          "description": "Set up Coder on a GCP Compute Engine VM",
          "path": "./platforms/gcp.md",
          "icon_path": "./images/google-cloud.svg"
        },
        {
          "title": "JFrog",
          "description": "Integrate Coder with JFrog",
          "path": "./platforms/jfrog.md"
        },
        {
          "title": "Kubernetes",
          "description": "Set up Coder on Kubernetes",
          "path": "./platforms/kubernetes/index.md",
          "children": [
            {
              "title": "Additional clusters",
              "description": "Deploy workspaces on additional Kubernetes clusters",
              "path": "./platforms/kubernetes/additional-clusters.md"
            },
            {
              "title": "Deployment logs",
              "description": "Stream K8s event logs on workspace startup",
              "path": "./platforms/kubernetes/deployment-logs.md"
            }
          ]
        },
        {
          "title": "Other platforms",
          "description": "Set up Coder on an another provider",
          "path": "./platforms/other.md"
        }
      ]
    },
    {
      "title": "Templates",
      "description": "Templates define the infrastructure for workspaces",
      "path": "./templates/index.md",
      "icon_path": "./images/icons/picture.svg",
      "children": [
        {
          "title": "Working with templates",
          "description": "Creating, editing, and updating templates",
          "path": "./templates/creating.md"
        },
        {
          "title": "Your first template",
          "description": "A tutorial for creating and editing your first template",
          "path": "./templates/tutorial.md"
        },
        {
          "title": "Guided tour",
          "description": "Create a template from scratch",
          "path": "./templates/tour.md"
        },
        {
          "title": "Setting up templates",
          "description": "Best practices for writing templates",
          "path": "./templates/best-practices.md",
          "children": [
            {
              "title": "Change management",
              "description": "Versioning templates with git and CI",
              "path": "./templates/change-management.md",
              "icon_path": "./images/icons/git.svg"
            },
            {
              "title": "Provider authentication",
              "description": "Authenticate the provisioner",
              "path": "./templates/authentication.md",
              "icon_path": "./images/icons/key.svg"
            },
            {
              "title": "Resource persistence",
              "description": "How resource persistence works in Coder",
              "path": "./templates/resource-persistence.md",
              "icon_path": "./images/icons/infinity.svg"
            },
            {
              "title": "Terraform modules",
              "description": "Reuse code across Coder templates",
              "path": "./templates/modules.md"
            }
          ]
        },
        {
          "title": "Customizing templates",
          "description": "Give information and options to workspace users",
          "path": "./templates/customizing.md",
          "children": [
            {
              "title": "Agent metadata",
              "description": "Show operational metrics in the workspace",
              "path": "./templates/agent-metadata.md"
            },
            {
              "title": "Resource metadata",
              "description": "Show information in the workspace about template resources",
              "path": "./templates/resource-metadata.md"
            },
            {
              "title": "Parameters",
              "description": "Prompt the user for additional information about a workspace",
              "path": "./templates/parameters.md"
            }
          ]
        },
        {
          "title": "Open in Coder",
          "description": "Add an \"Open in Coder\" button to your repos",
          "path": "./templates/open-in-coder.md",
          "icon_path": "./images/icons/key.svg"
        },
        {
          "title": "Docker in workspaces",
          "description": "Use Docker inside containerized templates",
          "path": "./templates/docker-in-workspaces.md",
          "icon_path": "./images/icons/docker.svg"
        },
        {
          "title": "Devcontainers",
          "description": "Use devcontainers in workspaces",
          "path": "./templates/devcontainers.md",
          "state": "alpha"
        },
        {
          "title": "Troubleshooting templates",
          "description": "Fix common template problems",
          "path": "./templates/troubleshooting.md"
        },
        {
          "title": "Process Logging",
          "description": "Audit commands in workspaces with exectrace",
          "path": "./templates/process-logging.md",
          "state": "enterprise"
        },
        {
<<<<<<< HEAD
          "title": "Workspace Scheduling",
          "description": "Set workspace scheduling policies",
          "path": "./templates/schedule.md"
=======
          "title": "Icons",
          "description": "Coder includes icons for popular cloud providers and programming languages for you to use",
          "path": "./templates/icons.md"
>>>>>>> 1ad998ee
        }
      ]
    },
    {
      "title": "Workspaces",
      "description": "Learn about Coder workspaces.",
      "path": "./workspaces.md",
      "icon_path": "./images/icons/layers.svg"
    },
    {
      "title": "IDEs",
      "description": "Learn how to use your IDE of choice with Coder",
      "path": "./ides.md",
      "icon_path": "./images/icons/code.svg",
      "children": [
        {
          "title": "Web IDEs",
          "description": "Learn how to configure web IDEs in your templates",
          "path": "./ides/web-ides.md"
        },
        {
          "title": "JetBrains Gateway",
          "description": "Learn how to configure JetBrains Gateway for your workspaces",
          "path": "./ides/gateway.md"
        },
        {
          "title": "Emacs",
          "description": "Learn how to configure Emacs with TRAMP in Coder",
          "path": "./ides/emacs-tramp.md"
        },
        {
          "title": "Remote Desktops",
          "description": "Learn how to use Remote Desktops with Coder",
          "path": "./ides/remote-desktops.md"
        }
      ]
    },
    {
      "title": "Networking",
      "description": "Learn about networking in Coder",
      "path": "./networking/index.md",
      "icon_path": "./images/icons/networking.svg",
      "children": [
        {
          "title": "Port Forwarding",
          "description": "Learn how to forward ports in Coder",
          "path": "./networking/port-forwarding.md"
        }
      ]
    },
    {
      "title": "Dotfiles",
      "description": "Learn how to personalize your workspace",
      "path": "./dotfiles.md",
      "icon_path": "./images/icons/art-pad.svg"
    },
    {
      "title": "Secrets",
      "description": "Learn how to use secrets in your workspace",
      "path": "./secrets.md",
      "icon_path": "./images/icons/secrets.svg"
    },
    {
      "title": "Administration",
      "description": "How to install and deploy Coder",
      "path": "./admin/README.md",
      "icon_path": "./images/icons/wrench.svg",
      "children": [
        {
          "title": "Authentication",
          "description": "Learn how to set up authentication using GitHub or OpenID Connect",
          "path": "./admin/auth.md",
          "icon_path": "./images/icons/key.svg"
        },
        {
          "title": "Users",
          "description": "Learn about user roles available in Coder and how to create and manage users",
          "path": "./admin/users.md",
          "icon_path": "./images/icons/users.svg"
        },
        {
          "title": "Groups",
          "description": "Learn how to manage user groups",
          "path": "./admin/groups.md",
          "icon_path": "./images/icons/group.svg",
          "state": "enterprise"
        },
        {
          "title": "RBAC",
          "description": "Learn how to use the role based access control",
          "path": "./admin/rbac.md",
          "icon_path": "./images/icons/rbac.svg",
          "state": "enterprise"
        },
        {
          "title": "Configuration",
          "description": "Learn how to configure Coder",
          "path": "./admin/configure.md",
          "icon_path": "./images/icons/toggle_on.svg"
        },
        {
          "title": "External Auth",
          "description": "Learn how connect Coder with external auth providers",
          "path": "./admin/external-auth.md",
          "icon_path": "./images/icons/git.svg"
        },
        {
          "title": "Upgrading",
          "description": "Learn how to upgrade Coder",
          "path": "./admin/upgrade.md",
          "icon_path": "./images/icons/upgrade.svg"
        },
        {
          "title": "Automation",
          "description": "Learn how to automate Coder with the CLI and API",
          "path": "./admin/automation.md",
          "icon_path": "./images/icons/plug.svg"
        },
        {
          "title": "Scaling Coder",
          "description": "Reference architecture and load testing tools",
          "path": "./admin/scale.md",
          "icon_path": "./images/icons/scale.svg"
        },
        {
          "title": "External Provisioners",
          "description": "Run provisioners isolated from the Coder server",
          "path": "./admin/provisioners.md",
          "icon_path": "./images/icons/queue.svg",
          "state": "enterprise"
        },
        {
          "title": "Workspace Proxies",
          "description": "Run geo distributed workspace proxies",
          "path": "./admin/workspace-proxies.md",
          "icon_path": "./images/icons/networking.svg",
          "state": "enterprise"
        },
        {
          "title": "Application Logs",
          "description": "Learn how to use Application Logs in your Coder deployment",
          "path": "./admin/app-logs.md",
          "icon_path": "./images/icons/notes.svg"
        },
        {
          "title": "Audit Logs",
          "description": "Learn how to use Audit Logs in your Coder deployment",
          "path": "./admin/audit-logs.md",
          "icon_path": "./images/icons/radar.svg",
          "state": "enterprise"
        },
        {
          "title": "Quotas",
          "description": "Learn how to use Workspace Quotas in Coder",
          "path": "./admin/quotas.md",
          "icon_path": "./images/icons/dollar.svg",
          "state": "enterprise"
        },
        {
          "title": "High Availability",
          "description": "Learn how to configure Coder for High Availability",
          "path": "./admin/high-availability.md",
          "icon_path": "./images/icons/hydra.svg",
          "state": "enterprise"
        },
        {
          "title": "Prometheus",
          "description": "Learn how to collect Prometheus metrics",
          "path": "./admin/prometheus.md",
          "icon_path": "./images/icons/speed.svg"
        },
        {
          "title": "Appearance",
          "description": "Learn how to configure the appearance of Coder",
          "path": "./admin/appearance.md",
          "icon_path": "./images/icons/info.svg",
          "state": "enterprise"
        },
        {
          "title": "Telemetry",
          "description": "Learn what usage telemetry Coder collects",
          "path": "./admin/telemetry.md",
          "icon_path": "./images/icons/science.svg"
        },
        {
          "title": "Database Encryption",
          "description": "Learn how to encrypt sensitive data at rest in Coder",
          "path": "./admin/encryption.md",
          "icon_path": "./images/icons/lock.svg",
          "state": "enterprise"
        }
      ]
    },
    {
      "title": "Enterprise",
      "description": "Learn how to enable Enterprise features",
      "path": "./enterprise.md",
      "icon_path": "./images/icons/group.svg"
    },
    {
      "title": "Contributing",
      "description": "Learn how to contribute to Coder",
      "path": "./CONTRIBUTING.md",
      "icon_path": "./images/icons/contributing.svg",
      "children": [
        {
          "title": "Code of Conduct",
          "description": "See the code of conduct for contributing to Coder",
          "path": "./contributing/CODE_OF_CONDUCT.md"
        },
        {
          "title": "Feature stages",
          "description": "Policies for Alpha and Experimental features.",
          "path": "./contributing/feature-stages.md"
        },
        {
          "title": "Documentation",
          "description": "Our style guide for use when authoring documentation",
          "path": "./contributing/documentation.md"
        },
        {
          "title": "Security",
          "description": "How to report vulnerabilities in Coder",
          "path": "./contributing/SECURITY.md"
        },
        {
          "title": "Frontend",
          "description": "Our guide for frontend development",
          "path": "./contributing/frontend.md"
        }
      ]
    },
    {
      "title": "API",
      "description": "Learn how to use Coderd API",
      "path": "./api/index.md",
      "icon_path": "./images/icons/api.svg",
      "children": [
        {
          "title": "General",
          "path": "./api/general.md"
        },
        {
          "title": "Agents",
          "path": "./api/agents.md"
        },
        {
          "title": "Applications",
          "path": "./api/applications.md"
        },
        {
          "title": "Applications Enterprise",
          "path": "./api/applications enterprise.md"
        },
        {
          "title": "Audit",
          "path": "./api/audit.md"
        },
        {
          "title": "Authentication",
          "path": "./api/authentication.md"
        },
        {
          "title": "Authorization",
          "path": "./api/authorization.md"
        },
        {
          "title": "Builds",
          "path": "./api/builds.md"
        },
        {
          "title": "Debug",
          "path": "./api/debug.md"
        },
        {
          "title": "Enterprise",
          "path": "./api/enterprise.md"
        },
        {
          "title": "Files",
          "path": "./api/files.md"
        },
        {
          "title": "Git",
          "path": "./api/git.md"
        },
        {
          "title": "Insights",
          "path": "./api/insights.md"
        },
        {
          "title": "Members",
          "path": "./api/members.md"
        },
        {
          "title": "Organizations",
          "path": "./api/organizations.md"
        },
        {
          "title": "Schemas",
          "path": "./api/schemas.md"
        },
        {
          "title": "Templates",
          "path": "./api/templates.md"
        },
        {
          "title": "Users",
          "path": "./api/users.md"
        },
        {
          "title": "WorkspaceProxies",
          "path": "./api/workspaceproxies.md"
        },
        {
          "title": "Workspaces",
          "path": "./api/workspaces.md"
        }
      ]
    },
    {
      "title": "Command Line",
      "description": "Learn how to use Coder CLI",
      "path": "./cli.md",
      "icon_path": "./images/icons/terminal.svg",
      "children": [
        {
          "title": "coder",
          "path": "cli.md"
        },
        {
          "title": "config-ssh",
          "description": "Add an SSH Host entry for your workspaces \"ssh coder.workspace\"",
          "path": "cli/config-ssh.md"
        },
        {
          "title": "create",
          "description": "Create a workspace",
          "path": "cli/create.md"
        },
        {
          "title": "delete",
          "description": "Delete a workspace",
          "path": "cli/delete.md"
        },
        {
          "title": "dotfiles",
          "description": "Personalize your workspace by applying a canonical dotfiles repository",
          "path": "cli/dotfiles.md"
        },
        {
          "title": "external-auth",
          "description": "Manage external authentication",
          "path": "cli/external-auth.md"
        },
        {
          "title": "external-auth access-token",
          "description": "Print auth for an external provider",
          "path": "cli/external-auth_access-token.md"
        },
        {
          "title": "features",
          "description": "List Enterprise features",
          "path": "cli/features.md"
        },
        {
          "title": "features list",
          "path": "cli/features_list.md"
        },
        {
          "title": "groups",
          "description": "Manage groups",
          "path": "cli/groups.md"
        },
        {
          "title": "groups create",
          "description": "Create a user group",
          "path": "cli/groups_create.md"
        },
        {
          "title": "groups delete",
          "description": "Delete a user group",
          "path": "cli/groups_delete.md"
        },
        {
          "title": "groups edit",
          "description": "Edit a user group",
          "path": "cli/groups_edit.md"
        },
        {
          "title": "groups list",
          "description": "List user groups",
          "path": "cli/groups_list.md"
        },
        {
          "title": "licenses",
          "description": "Add, delete, and list licenses",
          "path": "cli/licenses.md"
        },
        {
          "title": "licenses add",
          "description": "Add license to Coder deployment",
          "path": "cli/licenses_add.md"
        },
        {
          "title": "licenses delete",
          "description": "Delete license by ID",
          "path": "cli/licenses_delete.md"
        },
        {
          "title": "licenses list",
          "description": "List licenses (including expired)",
          "path": "cli/licenses_list.md"
        },
        {
          "title": "list",
          "description": "List workspaces",
          "path": "cli/list.md"
        },
        {
          "title": "login",
          "description": "Authenticate with Coder deployment",
          "path": "cli/login.md"
        },
        {
          "title": "logout",
          "description": "Unauthenticate your local session",
          "path": "cli/logout.md"
        },
        {
          "title": "netcheck",
          "description": "Print network debug information for DERP and STUN",
          "path": "cli/netcheck.md"
        },
        {
          "title": "ping",
          "description": "Ping a workspace",
          "path": "cli/ping.md"
        },
        {
          "title": "port-forward",
          "description": "Forward ports from a workspace to the local machine. For reverse port forwarding, use \"coder ssh -R\".",
          "path": "cli/port-forward.md"
        },
        {
          "title": "provisionerd",
          "description": "Manage provisioner daemons",
          "path": "cli/provisionerd.md"
        },
        {
          "title": "provisionerd start",
          "description": "Run a provisioner daemon",
          "path": "cli/provisionerd_start.md"
        },
        {
          "title": "publickey",
          "description": "Output your Coder public key used for Git operations",
          "path": "cli/publickey.md"
        },
        {
          "title": "rename",
          "description": "Rename a workspace",
          "path": "cli/rename.md"
        },
        {
          "title": "reset-password",
          "description": "Directly connect to the database to reset a user's password",
          "path": "cli/reset-password.md"
        },
        {
          "title": "restart",
          "description": "Restart a workspace",
          "path": "cli/restart.md"
        },
        {
          "title": "schedule",
          "description": "Schedule automated start and stop times for workspaces",
          "path": "cli/schedule.md"
        },
        {
          "title": "schedule override-stop",
          "description": "Override the stop time of a currently running workspace instance.",
          "path": "cli/schedule_override-stop.md"
        },
        {
          "title": "schedule show",
          "description": "Show workspace schedule",
          "path": "cli/schedule_show.md"
        },
        {
          "title": "schedule start",
          "description": "Edit workspace start schedule",
          "path": "cli/schedule_start.md"
        },
        {
          "title": "schedule stop",
          "description": "Edit workspace stop schedule",
          "path": "cli/schedule_stop.md"
        },
        {
          "title": "server",
          "description": "Start a Coder server",
          "path": "cli/server.md"
        },
        {
          "title": "server create-admin-user",
          "description": "Create a new admin user with the given username, email and password and adds it to every organization.",
          "path": "cli/server_create-admin-user.md"
        },
        {
          "title": "server dbcrypt",
          "description": "Manage database encryption.",
          "path": "cli/server_dbcrypt.md"
        },
        {
          "title": "server dbcrypt decrypt",
          "description": "Decrypt a previously encrypted database.",
          "path": "cli/server_dbcrypt_decrypt.md"
        },
        {
          "title": "server dbcrypt delete",
          "description": "Delete all encrypted data from the database. THIS IS A DESTRUCTIVE OPERATION.",
          "path": "cli/server_dbcrypt_delete.md"
        },
        {
          "title": "server dbcrypt rotate",
          "description": "Rotate database encryption keys.",
          "path": "cli/server_dbcrypt_rotate.md"
        },
        {
          "title": "server postgres-builtin-serve",
          "description": "Run the built-in PostgreSQL deployment.",
          "path": "cli/server_postgres-builtin-serve.md"
        },
        {
          "title": "server postgres-builtin-url",
          "description": "Output the connection URL for the built-in PostgreSQL deployment.",
          "path": "cli/server_postgres-builtin-url.md"
        },
        {
          "title": "show",
          "description": "Display details of a workspace's resources and agents",
          "path": "cli/show.md"
        },
        {
          "title": "speedtest",
          "description": "Run upload and download tests from your machine to a workspace",
          "path": "cli/speedtest.md"
        },
        {
          "title": "ssh",
          "description": "Start a shell into a workspace",
          "path": "cli/ssh.md"
        },
        {
          "title": "start",
          "description": "Start a workspace",
          "path": "cli/start.md"
        },
        {
          "title": "stat",
          "description": "Show resource usage for the current workspace.",
          "path": "cli/stat.md"
        },
        {
          "title": "stat cpu",
          "description": "Show CPU usage, in cores.",
          "path": "cli/stat_cpu.md"
        },
        {
          "title": "stat disk",
          "description": "Show disk usage, in gigabytes.",
          "path": "cli/stat_disk.md"
        },
        {
          "title": "stat mem",
          "description": "Show memory usage, in gigabytes.",
          "path": "cli/stat_mem.md"
        },
        {
          "title": "state",
          "description": "Manually manage Terraform state to fix broken workspaces",
          "path": "cli/state.md"
        },
        {
          "title": "state pull",
          "description": "Pull a Terraform state file from a workspace.",
          "path": "cli/state_pull.md"
        },
        {
          "title": "state push",
          "description": "Push a Terraform state file to a workspace.",
          "path": "cli/state_push.md"
        },
        {
          "title": "stop",
          "description": "Stop a workspace",
          "path": "cli/stop.md"
        },
        {
          "title": "templates",
          "description": "Manage templates",
          "path": "cli/templates.md"
        },
        {
          "title": "templates archive",
          "description": "Archive unused or failed template versions from a given template(s)",
          "path": "cli/templates_archive.md"
        },
        {
          "title": "templates create",
          "description": "Create a template from the current directory or as specified by flag",
          "path": "cli/templates_create.md"
        },
        {
          "title": "templates delete",
          "description": "Delete templates",
          "path": "cli/templates_delete.md"
        },
        {
          "title": "templates edit",
          "description": "Edit the metadata of a template by name.",
          "path": "cli/templates_edit.md"
        },
        {
          "title": "templates init",
          "description": "Get started with a templated template.",
          "path": "cli/templates_init.md"
        },
        {
          "title": "templates list",
          "description": "List all the templates available for the organization",
          "path": "cli/templates_list.md"
        },
        {
          "title": "templates pull",
          "description": "Download the active, latest, or specified version of a template to a path.",
          "path": "cli/templates_pull.md"
        },
        {
          "title": "templates push",
          "description": "Push a new template version from the current directory or as specified by flag",
          "path": "cli/templates_push.md"
        },
        {
          "title": "templates versions",
          "description": "Manage different versions of the specified template",
          "path": "cli/templates_versions.md"
        },
        {
          "title": "templates versions archive",
          "description": "Archive a template version(s).",
          "path": "cli/templates_versions_archive.md"
        },
        {
          "title": "templates versions list",
          "description": "List all the versions of the specified template",
          "path": "cli/templates_versions_list.md"
        },
        {
          "title": "templates versions unarchive",
          "description": "Unarchive a template version(s).",
          "path": "cli/templates_versions_unarchive.md"
        },
        {
          "title": "tokens",
          "description": "Manage personal access tokens",
          "path": "cli/tokens.md"
        },
        {
          "title": "tokens create",
          "description": "Create a token",
          "path": "cli/tokens_create.md"
        },
        {
          "title": "tokens list",
          "description": "List tokens",
          "path": "cli/tokens_list.md"
        },
        {
          "title": "tokens remove",
          "description": "Delete a token",
          "path": "cli/tokens_remove.md"
        },
        {
          "title": "update",
          "description": "Will update and start a given workspace if it is out of date",
          "path": "cli/update.md"
        },
        {
          "title": "users",
          "description": "Manage users",
          "path": "cli/users.md"
        },
        {
          "title": "users activate",
          "description": "Update a user's status to 'active'. Active users can fully interact with the platform",
          "path": "cli/users_activate.md"
        },
        {
          "title": "users create",
          "path": "cli/users_create.md"
        },
        {
          "title": "users delete",
          "description": "Delete a user by username or user_id.",
          "path": "cli/users_delete.md"
        },
        {
          "title": "users list",
          "path": "cli/users_list.md"
        },
        {
          "title": "users show",
          "description": "Show a single user. Use 'me' to indicate the currently authenticated user.",
          "path": "cli/users_show.md"
        },
        {
          "title": "users suspend",
          "description": "Update a user's status to 'suspended'. A suspended user cannot log into the platform",
          "path": "cli/users_suspend.md"
        },
        {
          "title": "version",
          "description": "Show coder version",
          "path": "cli/version.md"
        }
      ]
    },
    {
      "title": "Security",
      "description": "Security advisories",
      "path": "./security/index.md",
      "icon_path": "./images/icons/security.svg",
      "children": [
        {
          "title": "API tokens of deleted users not invalidated",
          "description": "Fixed in v0.23.0 (Apr 25, 2023)",
          "path": "./security/0001_user_apikeys_invalidation.md"
        }
      ]
    }
  ]
}<|MERGE_RESOLUTION|>--- conflicted
+++ resolved
@@ -240,15 +240,14 @@
           "state": "enterprise"
         },
         {
-<<<<<<< HEAD
           "title": "Workspace Scheduling",
           "description": "Set workspace scheduling policies",
           "path": "./templates/schedule.md"
-=======
+        },
+        {
           "title": "Icons",
           "description": "Coder includes icons for popular cloud providers and programming languages for you to use",
           "path": "./templates/icons.md"
->>>>>>> 1ad998ee
         }
       ]
     },
