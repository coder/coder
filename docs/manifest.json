--- conflicted
+++ resolved
@@ -813,11 +813,7 @@
         },
         {
           "title": "templates archive",
-<<<<<<< HEAD
-          "description": "Archive unused failed template versions from a given template(s)",
-=======
           "description": "Archive unused or failed template versions from a given template(s)",
->>>>>>> 1e950fa9
           "path": "cli/templates_archive.md"
         },
         {
