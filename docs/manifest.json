{
	"versions": ["main"],
	"routes": [
		{
			"title": "Home",
			"description": "Landing Page",
			"path": "./README.md",
			"icon_path": "./images/icons/home.svg",
			"children": [
				{
					"title": "Tour Coder",
					"description": "Tour Coder by creating a deployment with Docker",
					"path": "./start/coder-tour.md"
				},
				{
					"title": "Screenshots",
					"description": "View screenshots of the Coder platform",
					"path": "./start/screenshots.md"
				}
			]
		},
		{
			"title": "Install",
			"description": "Installing Coder",
			"path": "./install/README.md",
			"icon_path": "./images/icons/download.svg",
			"children": [
				{
					"title": "Coder CLI",
					"description": "Install the standalone binary",
					"path": "./install/cli.md",
					"icon_path": "./images/icons/terminal.svg"
				},
				{
					"title": "Docker",
					"description": "Install Coder using Docker",
					"path": "./install/docker.md",
					"icon_path": "./images/icons/docker.svg"
				},
				{
					"title": "Kubernetes",
					"description": "Install Coder on Kubernetes",
					"path": "./install/kubernetes.md",
					"icon_path": "./images/icons/kubernetes.svg"
				},
				{
					"title": "OpenShift",
					"description": "Install Coder on OpenShift",
					"path": "./install/openshift.md",
					"icon_path": "./images/icons/openshift.svg"
				},
				{
					"title": "Cloud Providers",
					"description": "Install Coder on cloud providers",
					"path": "./install/cloud/README.md",
					"icon_path": "./images/icons/cloud.svg",
					"children": [
						{
							"title": "AWS EC2",
							"description": "Install Coder on AWS EC2",
							"path": "./install/cloud/ec2.md"
						},
						{
							"title": "GCP Compute Engine",
							"description": "Install Coder on GCP Compute Engine",
							"path": "./install/cloud/compute-engine.md"
						},
						{
							"title": "Azure VM",
							"description": "Install Coder on an Azure VM",
							"path": "./install/cloud/azure-vm.md"
						}
					]
				},
				{
					"title": "Unofficial Install Methods",
					"description": "Other installation methods",
					"path": "./install/other/README.md",
					"icon_path": "./images/icons/generic.svg"
				},
				{
					"title": "Upgrading",
					"description": "Learn how to upgrade Coder",
					"path": "./install/upgrade.md",
					"icon_path": "./images/icons/upgrade.svg"
				}
			]
		},
		{
			"title": "User Guides",
			"description": "Guides for end-users of Coder",
			"path": "./user-guides/README.md",
			"icon_path": "./images/icons/users.svg",
			"children": [
				{
					"title": "Access Workspaces",
					"description": "Connect to your Coder workspaces",
					"path": "./user-guides/workspace-access/README.md",
					"icon_path": "./images/icons/access.svg",
					"children": [
						{
							"title": "Visual Studio Code",
							"description": "Use VSCode with Coder in the desktop or browser",
							"path": "./user-guides/workspace-access/vscode.md"
						},
						{
							"title": "JetBrains IDEs",
							"description": "Use JetBrains IDEs with Gateway",
							"path": "./user-guides/workspace-access/jetbrains.md"
						},
						{
							"title": "Remote desktop",
							"description": "Use RDP in Coder",
							"path": "./user-guides/workspace-access/remote-desktops.md"
						},
						{
							"title": "Emacs TRAMP",
							"description": "Use Emacs TRAMP in Coder",
							"path": "./user-guides/workspace-access/emacs-tramp.md"
						},
						{
							"title": "Port Forwarding",
							"description": "Access ports on your workspace",
							"path": "./user-guides/workspace-access/port-forwarding.md"
						},
						{
							"title": "Filebrowser",
							"description": "Access your workspace files",
							"path": "./user-guides/workspace-access/filebrowser.md"
						}
					]
				},
				{
					"title": "Workspace Scheduling",
					"description": "Cost control with workspace schedules",
					"path": "./user-guides/workspace-scheduling.md",
					"icon_path": "./images/icons/stopwatch.svg"
				},
				{
					"title": "Dotfiles",
					"description": "Personalize your environment with dotfiles",
					"path": "./user-guides/workspace-dotfiles.md",
					"icon_path": "./images/icons/art-pad.svg"
				}
			]
		},
		{
			"title": "Administration",
			"description": "Guides for template and deployment administrators",
			"path": "./admin/README.md",
			"icon_path": "./images/icons/wrench.svg",
			"children": [
				{
					"title": "Setup",
					"description": "Configure user access to your control plane.",
					"path": "./admin/setup/README.md",
					"icon_path": "./images/icons/toggle_on.svg",
					"children": [
						{
							"title": "Appearance",
							"description": "Learn how to configure the appearance of Coder",
							"path": "./admin/setup/appearance.md",
							"state": ["enterprise", "premium"]
						},
						{
							"title": "Telemetry",
							"description": "Learn what usage telemetry Coder collects",
							"path": "./admin/setup/telemetry.md"
						}
					]
				},
				{
					"title": "Infrastructure",
					"description": "How to integrate Coder with your organization's compute",
					"path": "./admin/infrastructure/README.md",
					"icon_path": "./images/icons/container.svg",
					"children": [
						{
							"title": "Architecture",
							"description": "Learn about Coder's architecture",
							"path": "./admin/infrastructure/architecture.md"
						},
						{
							"title": "Validated Architectures",
							"description": "Architectures for large Coder deployments",
							"path": "./admin/infrastructure/validated-architectures/README.md",
							"children": [
								{
									"title": "Up to 1,000 Users",
									"path": "./admin/infrastructure/validated-architectures/1k-users.md"
								},
								{
									"title": "Up to 2,000 Users",
									"path": "./admin/infrastructure/validated-architectures/2k-users.md"
								},
								{
									"title": "Up to 3,000 Users",
									"path": "./admin/infrastructure/validated-architectures/3k-users.md"
								}
							]
						},
						{
							"title": "Scale Testing",
							"description": "Ensure your deployment can handle your organization's needs",
							"path": "./admin/infrastructure/scale-testing.md"
						},
						{
							"title": "Scaling Utilities",
							"description": "Tools to help you scale your deployment",
							"path": "./admin/infrastructure/scale-utility.md"
						}
					]
				},
				{
					"title": "Users",
					"description": "Learn how to manage and audit users",
					"path": "./admin/users/README.md",
					"icon_path": "./images/icons/users.svg",
					"children": [
						{
							"title": "OIDC Authentication",
							"path": "./admin/users/oidc-auth.md"
						},
						{
							"title": "GitHub Authentication",
							"path": "./admin/users/github-auth.md"
						},
						{
							"title": "Password Authentication",
							"path": "./admin/users/password-auth.md"
						},
						{
							"title": "Headless Authentication",
							"path": "./admin/users/headless-auth.md"
						},
						{
							"title": "Groups \u0026 Roles",
							"path": "./admin/users/groups-roles.md"
						},
						{
							"title": "Organizations",
							"path": "./admin/users/organizations.md",
							"state": "enterprise"
						},
						{
							"title": "Quotas",
							"path": "./admin/users/quotas.md",
							"state": "enterprise"
						},
						{
							"title": "Sessions \u0026 API Tokens",
							"path": "./admin/users/sessions-tokens.md"
						}
					]
				},
				{
					"title": "Templates",
					"description": "Learn how to author and maintain Coder templates",
					"path": "./admin/templates/README.md",
					"icon_path": "./images/icons/picture.svg",
					"children": [
						{
							"title": "Creating Templates",
							"description": "Learn how to create templates with Terraform",
							"path": "./admin/templates/creating-templates.md"
						},
						{
							"title": "Managing Templates",
							"description": "Learn how to manage templates and best practices",
							"path": "./admin/templates/managing-templates/README.md",
							"children": [
								{
									"title": "Image Management",
									"description": "Learn about template image management",
									"path": "./admin/templates/managing-templates/image-management.md"
								},
								{
									"title": "Change Management",
									"description": "Learn about template change management and versioning",
									"path": "./admin/templates/managing-templates/change-management.md"
								},
								{
									"title": "Devcontainers",
									"description": "Learn about using devcontainers in templates",
									"path": "./admin/templates/managing-templates/devcontainers.md"
								}
							]
						},
						{
							"title": "Extending Templates",
							"description": "Learn best practices in extending templates",
							"path": "./admin/templates/extending-templates/README.md",
							"children": [
								{
									"title": "Agent Metadata",
									"description": "Retrieve real-time stats from the workspace agent",
									"path": "./admin/templates/extending-templates/agent-metadata.md"
								},
								{
									"title": "Build Parameters",
									"description": "Use parameters to customize workspaces at build",
									"path": "./admin/templates/extending-templates/parameters.md"
								},
								{
									"title": "Icons",
									"description": "Customize your template with built-in icons",
									"path": "./admin/templates/extending-templates/icons.md"
								},
								{
									"title": "Resource Metadata",
									"description": "Display resource state in the workspace dashboard",
									"path": "./admin/templates/extending-templates/resource-metadata.md"
								},
								{
									"title": "Resource Ordering",
									"description": "Design the UI of workspaces in Terraform",
									"path": "./admin/templates/extending-templates/resource-ordering.md"
								},
								{
									"title": "Terraform Variables",
									"description": "Use variables to manage template state",
									"path": "./admin/templates/extending-templates/variables.md"
								},
								{
									"title": "Terraform Modules",
									"description": "Reuse terraform code across templates",
									"path": "./admin/templates/extending-templates/modules.md"
								},
								{
									"title": "Web IDEs and Coder Apps",
									"description": "Add and configure Web IDEs in your templates as coder apps",
									"path": "./admin/templates/extending-templates/web-ides.md"
								},
								{
									"title": "Docker in Workspaces",
									"description": "Use Docker in your workspaces",
									"path": "./admin/templates/extending-templates/docker-in-workspaces.md"
								},
								{
									"title": "Workspace Tags",
									"description": "Control provisioning using Workspace Tags and Parameters",
									"path": "./admin/templates/extending-templates/workspace-tags.md"
								},
								{
									"title": "Provider Authentication",
									"description": "Authenticate with provider APIs to provision workspaces",
									"path": "./admin/templates/extending-templates/provider-authentication.md"
								}
							]
						},
						{
							"title": "Permissions \u0026 Policies",
							"description": "Learn how to create templates with Terraform",
							"path": "./admin/templates/template-permissions.md",
							"state": ["enterprise", "premium"]
						},
						{
							"title": "Troubleshooting Templates",
							"description": "Learn how to troubleshoot template issues",
							"path": "./admin/templates/troubleshooting.md"
						}
					]
				},
				{
					"title": "Provisioners",
					"description": "Learn how to run external provisioners with Coder",
					"path": "./admin/provisioners.md",
					"icon_path": "./images/icons/key.svg"
				},
				{
					"title": "External Auth",
					"description": "Learn how to configure external authentication",
					"path": "./admin/external-auth.md",
					"icon_path": "./images/icons/plug.svg"
				},
				{
					"title": "Integrations",
					"description": "Use integrations to extend Coder",
					"path": "./admin/integrations/README.md",
					"icon_path": "./images/icons/puzzle.svg",
					"children": [
						{
							"title": "Prometheus",
							"description": "Collect deployment metrics with Prometheus",
							"path": "./admin/integrations/prometheus.md"
						},
						{
							"title": "Kubernetes Logging",
							"description": "Stream K8s event logs on workspace startup",
							"path": "./admin/integrations/kubernetes-logs.md"
						},
						{
							"title": "Additional Kubernetes Clusters",
							"description": "Deploy workspaces on additional Kubernetes clusters",
							"path": "./admin/integrations/multiple-kube-clusters.md"
						},
						{
							"title": "JFrog Artifactory",
							"description": "Integrate Coder with JFrog Artifactory",
							"path": "./admin/integrations/jfrog-artifactory.md"
						},
						{
							"title": "JFrog Xray",
							"description": "Integrate Coder with JFrog Xray",
							"path": "./admin/integrations/jfrog-xray.md"
						},
						{
							"title": "Island Secure Browser",
							"description": "Integrate Coder with Island's Secure Browser",
							"path": "./admin/integrations/island.md"
						},
						{
							"title": "Hashicorp Vault",
							"description": "Integrate Coder with Hashicorp Vault",
							"path": "./admin/integrations/vault.md"
						}
					]
				},
				{
					"title": "Workspaces",
					"description": "Learn how to manage \u0026 audit workspaces",
					"path": "./admin/workspaces/README.md",
					"icon_path": "./images/icons/layers.svg",
					"children": [
						{
							"title": "Workspace Lifecycle",
							"description": "Understand the lifecycle of a workspace",
							"path": "./admin/workspaces/lifecycle.md"
						}
					]
				},
				{
					"title": "Networking",
					"description": "Understand Coder's networking layer",
					"path": "./admin/networking/README.md",
					"icon_path": "./images/icons/networking.svg",
					"children": [
						{
							"title": "Port Forwarding",
							"description": "Learn how to forward ports in Coder",
							"path": "./admin/networking/port-forwarding.md"
						},
						{
							"title": "STUN and NAT",
							"description": "Learn how to forward ports in Coder",
							"path": "./admin/networking/stun.md"
						},
						{
							"title": "Workspace Proxies",
							"description": "Run geo distributed workspace proxies",
							"path": "./admin/networking/workspace-proxies.md"
						},
						{
							"title": "High Availability",
							"description": "Learn how to configure Coder for High Availability",
							"path": "./admin/high-availability.md"
						},
						{
							"title": "Troubleshooting",
							"description": "Troubleshoot networking issues in Coder",
							"path": "./admin/networking/troubleshooting.md"
						}
					]
				},
				{
<<<<<<< HEAD
					"title": "Monitoring",
					"description": "Configure security policy and audit your deployment",
					"path": "./admin/monitoring/README.md",
					"icon_path": "./images/icons/speed.svg",
					"children": [
						{
							"title": "Logs",
							"description": "Learn about Coder's logs",
							"path": "./admin/monitoring/logs.md"
						},
						{
							"title": "Metrics",
							"description": "Learn about Coder's logs",
							"path": "./admin/monitoring/metrics.md"
						},
						{
							"title": "Health Check",
							"description": "Learn about Coder's automated health checks",
							"path": "./admin/monitoring/health-check.md"
						},
						{
							"title": "Notifications",
							"description": "Configure notifications for your deployment",
							"path": "./admin/monitoring/notifications/README.md",
							"children": [
								{
									"title": "Slack Notifications",
									"description": "Learn how to setup Slack notifications",
									"path": "./admin/monitoring/notifications/slack.md",
									"state": "beta"
								},
								{
									"title": "Microsoft Teams Notifications",
									"description": "Learn how to setup Microsoft Teams notifications",
									"path": "./admin/monitoring/notifications/teams.md",
									"state": "beta"
								}
							]
						}
					]
=======
					"title": "Process Logging",
					"description": "Audit commands in workspaces with exectrace",
					"path": "./templates/process-logging.md",
					"state": ["enterprise", "premium"]
>>>>>>> d0a84248
				},
				{
					"title": "Security",
					"description": "Configure security policy and audit your deployment",
					"path": "./admin/security/README.md",
					"icon_path": "./images/icons/lock.svg",
					"children": [
						{
							"title": "Audit Logs",
							"description": "Audit actions taken inside Coder",
							"path": "./admin/security/audit-logs.md"
						},
						{
							"title": "Secrets",
							"description": "Use sensitive variables in your workspaces",
							"path": "./admin/security/secrets.md"
						},
						{
							"title": "Database Encryption",
							"description": "Encrypt the database to prevent unauthorized access",
							"path": "./admin/security/database-encryption.md"
						}
					]
				}
			]
		},
		{
			"title": "Contributing",
			"description": "Learn how to contribute to Coder",
			"path": "./CONTRIBUTING.md",
			"icon_path": "./images/icons/contributing.svg",
			"children": [
				{
					"title": "Code of Conduct",
					"description": "See the code of conduct for contributing to Coder",
					"path": "./contributing/CODE_OF_CONDUCT.md"
				},
				{
					"title": "Feature stages",
					"description": "Policies for Alpha and Experimental features.",
					"path": "./contributing/feature-stages.md"
				},
				{
					"title": "Documentation",
					"description": "Our style guide for use when authoring documentation",
					"path": "./contributing/documentation.md"
				},
				{
					"title": "Frontend",
					"description": "Our guide for frontend development",
					"path": "./contributing/frontend.md"
				}
			]
		},
		{
			"title": "Tutorials",
			"description": "Coder knowledgebase for administrating your deployment",
			"path": "./tutorials/README.md",
			"icon_path": "./images/icons/generic.svg",
			"children": [
				{
<<<<<<< HEAD
					"title": "Write a Template from Scratch",
					"description": "Learn how to author Coder templates",
					"path": "./tutorials/template-from-scratch.md"
				},
				{
					"title": "Image Management",
					"description": "Learn about image management with Coder",
					"path": "./admin/templates/managing-templates/image-management.md"
				},
				{
					"title": "Generate a Support Bundle",
					"description": "Generate and upload a Support Bundle to Coder Support",
					"path": "./tutorials/support-bundle.md"
=======
					"title": "Authentication",
					"description": "Learn how to set up authentication using GitHub or OpenID Connect",
					"path": "./admin/auth.md",
					"icon_path": "./images/icons/key.svg"
				},
				{
					"title": "Users",
					"description": "Learn about user roles available in Coder and how to create and manage users",
					"path": "./admin/users.md",
					"icon_path": "./images/icons/users.svg"
				},
				{
					"title": "Groups",
					"description": "Learn how to manage user groups",
					"path": "./admin/groups.md",
					"icon_path": "./images/icons/group.svg",
					"state": ["enterprise", "premium"]
				},
				{
					"title": "Organizations",
					"description": "Learn how to manage organizations",
					"path": "./admin/organizations.md",
					"icon_path": "./images/icons/orgs.svg",
					"state": ["premium"]
				},
				{
					"title": "Template RBAC",
					"description": "Learn how to use the role based access control against templates",
					"path": "./admin/rbac.md",
					"icon_path": "./images/icons/rbac.svg",
					"state": ["enterprise", "beta"]
				},
				{
					"title": "Configuration",
					"description": "Learn how to configure Coder",
					"path": "./admin/configure.md",
					"icon_path": "./images/icons/toggle_on.svg"
				},
				{
					"title": "External Auth",
					"description": "Learn how connect Coder with external auth providers",
					"path": "./admin/external-auth.md",
					"icon_path": "./images/icons/git.svg"
				},
				{
					"title": "Upgrading",
					"description": "Learn how to upgrade Coder",
					"path": "./admin/upgrade.md",
					"icon_path": "./images/icons/upgrade.svg"
				},
				{
					"title": "Automation",
					"description": "Learn how to automate Coder with the CLI and API",
					"path": "./admin/automation.md",
					"icon_path": "./images/icons/plug.svg"
				},
				{
					"title": "Scaling Coder",
					"description": "Learn how to use load testing tools",
					"path": "./admin/scaling/scale-testing.md",
					"icon_path": "./images/icons/scale.svg",
					"children": [
						{
							"title": "Scaling Utility",
							"path": "./admin/scaling/scale-utility.md"
						}
					]
				},
				{
					"title": "External Provisioners",
					"description": "Run provisioners isolated from the Coder server",
					"path": "./admin/provisioners.md",
					"icon_path": "./images/icons/queue.svg",
					"state": ["enterprise", "premium"]
				},
				{
					"title": "Workspace Proxies",
					"description": "Run geo distributed workspace proxies",
					"path": "./admin/workspace-proxies.md",
					"icon_path": "./images/icons/networking.svg",
					"state": ["enterprise", "premium"]
				},
				{
					"title": "Application Logs",
					"description": "Learn how to use Application Logs in your Coder deployment",
					"path": "./admin/app-logs.md",
					"icon_path": "./images/icons/notes.svg"
				},
				{
					"title": "Audit Logs",
					"description": "Learn how to use Audit Logs in your Coder deployment",
					"path": "./admin/audit-logs.md",
					"icon_path": "./images/icons/radar.svg",
					"state": ["enterprise", "premium"]
				},
				{
					"title": "Quotas",
					"description": "Learn how to use Workspace Quotas in Coder",
					"path": "./admin/quotas.md",
					"icon_path": "./images/icons/dollar.svg",
					"state": ["enterprise", "premium"]
				},
				{
					"title": "High Availability",
					"description": "Learn how to configure Coder for High Availability",
					"path": "./admin/high-availability.md",
					"icon_path": "./images/icons/hydra.svg",
					"state": ["enterprise", "premium"]
>>>>>>> d0a84248
				},
				{
					"title": "Configuring Okta",
					"description": "Custom claims/scopes with Okta for group/role sync",
					"path": "./tutorials/configuring-okta.md"
				},
				{
<<<<<<< HEAD
					"title": "Google to AWS Federation",
					"description": "Federating a Google Cloud service account to AWS",
					"path": "./tutorials/gcp-to-aws.md"
=======
					"title": "Appearance",
					"description": "Learn how to configure the appearance of Coder",
					"path": "./admin/appearance.md",
					"icon_path": "./images/icons/info.svg",
					"state": ["enterprise", "premium"]
>>>>>>> d0a84248
				},
				{
					"title": "JFrog Artifactory Integration",
					"description": "Integrate Coder with JFrog Artifactory",
					"path": "./admin/integrations/jfrog-artifactory.md"
				},
				{
<<<<<<< HEAD
					"title": "Island Secure Browser Integration",
					"description": "Integrate Coder with Island's Secure Browser",
					"path": "./admin/integrations/island.md"
=======
					"title": "Database Encryption",
					"description": "Learn how to encrypt sensitive data at rest in Coder",
					"path": "./admin/encryption.md",
					"icon_path": "./images/icons/lock.svg",
					"state": ["enterprise", "premium"]
>>>>>>> d0a84248
				},
				{
					"title": "Template ImagePullSecrets",
					"description": "Creating ImagePullSecrets for private registries",
					"path": "./tutorials/image-pull-secret.md"
				},
				{
<<<<<<< HEAD
					"title": "Postgres SSL",
					"description": "Configure Coder to connect to Postgres over SSL",
					"path": "./tutorials/postgres-ssl.md"
=======
					"title": "Notifications",
					"description": "Learn how to configure notifications",
					"path": "./admin/notifications.md",
					"icon_path": "./images/icons/info.svg",
					"children": [
						{
							"title": "Slack Notifications",
							"description": "Learn how to setup Slack notifications",
							"path": "./admin/notifications/slack.md",
							"state": ["beta"]
						},
						{
							"title": "Microsoft Teams Notifications",
							"description": "Learn how to setup Microsoft Teams notifications",
							"path": "./admin/notifications/teams.md",
							"state": ["beta"]
						}
					]
				}
			]
		},
		{
			"title": "Licensing",
			"description": "Learn how to enable Premium features",
			"path": "./licensing.md",
			"icon_path": "./images/icons/licensing.svg"
		},
		{
			"title": "Contributing",
			"description": "Learn how to contribute to Coder",
			"path": "./CONTRIBUTING.md",
			"icon_path": "./images/icons/contributing.svg",
			"children": [
				{
					"title": "Code of Conduct",
					"description": "See the code of conduct for contributing to Coder",
					"path": "./contributing/CODE_OF_CONDUCT.md"
>>>>>>> d0a84248
				},
				{
					"title": "Azure Federation",
					"description": "Federating Coder to Azure",
					"path": "./tutorials/azure-federation.md"
				},
				{
					"title": "Scanning Workspaces with JFrog Xray",
					"description": "Integrate Coder with JFrog Xray",
					"path": "./admin/integrations/jfrog-xray.md"
				},
				{
					"title": "Cloning Git Repositories",
					"description": "Learn how to clone Git repositories in Coder",
					"path": "./tutorials/cloning-git-repositories.md"
				},
				{
					"title": "FAQs",
					"description": "Miscellaneous FAQs from our community",
					"path": "./tutorials/faqs.md"
				}
			]
		},
		{
			"title": "Reference",
			"description": "Reference",
			"path": "./reference/README.md",
			"icon_path": "./images/icons/notes.svg",
			"children": [
				{
					"title": "REST API",
					"description": "Learn how to use Coderd API",
					"path": "./reference/api/README.md",
					"icon_path": "./images/icons/api.svg",
					"children": [
						{
							"title": "General",
							"path": "./reference/api/general.md"
						},
						{
							"title": "Agents",
							"path": "./reference/api/agents.md"
						},
						{
							"title": "Applications",
							"path": "./reference/api/applications.md"
						},
						{
							"title": "Audit",
							"path": "./reference/api/audit.md"
						},
						{
							"title": "Authentication",
							"path": "./reference/api/authentication.md"
						},
						{
							"title": "Authorization",
							"path": "./reference/api/authorization.md"
						},
						{
							"title": "Builds",
							"path": "./reference/api/builds.md"
						},
						{
							"title": "Debug",
							"path": "./reference/api/debug.md"
						},
						{
							"title": "Enterprise",
							"path": "./reference/api/enterprise.md"
						},
						{
							"title": "Files",
							"path": "./reference/api/files.md"
						},
						{
							"title": "Git",
							"path": "./reference/api/git.md"
						},
						{
							"title": "Insights",
							"path": "./reference/api/insights.md"
						},
						{
							"title": "Members",
							"path": "./reference/api/members.md"
						},
						{
							"title": "Organizations",
							"path": "./reference/api/organizations.md"
						},
						{
							"title": "PortSharing",
							"path": "./reference/api/portsharing.md"
						},
						{
							"title": "Schemas",
							"path": "./reference/api/schemas.md"
						},
						{
							"title": "Templates",
							"path": "./reference/api/templates.md"
						},
						{
							"title": "Users",
							"path": "./reference/api/users.md"
						},
						{
							"title": "WorkspaceProxies",
							"path": "./reference/api/workspaceproxies.md"
						},
						{
							"title": "Workspaces",
							"path": "./reference/api/workspaces.md"
						}
					]
				},
				{
					"title": "Command Line",
					"description": "Learn how to use Coder CLI",
					"path": "./reference/cli/README.md",
					"icon_path": "./images/icons/terminal.svg",
					"children": [
						{
							"title": "autoupdate",
							"description": "Toggle auto-update policy for a workspace",
							"path": "reference/cli/autoupdate.md"
						},
						{
							"title": "coder",
							"path": "reference/cli/README.md"
						},
						{
							"title": "completion",
							"description": "Install or update shell completion scripts for the detected or chosen shell.",
							"path": "reference/cli/completion.md"
						},
						{
							"title": "config-ssh",
							"description": "Add an SSH Host entry for your workspaces \"ssh coder.workspace\"",
							"path": "reference/cli/config-ssh.md"
						},
						{
							"title": "create",
							"description": "Create a workspace",
							"path": "reference/cli/create.md"
						},
						{
							"title": "delete",
							"description": "Delete a workspace",
							"path": "reference/cli/delete.md"
						},
						{
							"title": "dotfiles",
							"description": "Personalize your workspace by applying a canonical dotfiles repository",
							"path": "reference/cli/dotfiles.md"
						},
						{
							"title": "external-auth",
							"description": "Manage external authentication",
							"path": "reference/cli/external-auth.md"
						},
						{
							"title": "external-auth access-token",
							"description": "Print auth for an external provider",
							"path": "reference/cli/external-auth_access-token.md"
						},
						{
							"title": "favorite",
							"description": "Add a workspace to your favorites",
							"path": "reference/cli/favorite.md"
						},
						{
							"title": "features",
							"description": "List Enterprise features",
							"path": "reference/cli/features.md"
						},
						{
							"title": "features list",
							"path": "reference/cli/features_list.md"
						},
						{
							"title": "groups",
							"description": "Manage groups",
							"path": "reference/cli/groups.md"
						},
						{
							"title": "groups create",
							"description": "Create a user group",
							"path": "reference/cli/groups_create.md"
						},
						{
							"title": "groups delete",
							"description": "Delete a user group",
							"path": "reference/cli/groups_delete.md"
						},
						{
							"title": "groups edit",
							"description": "Edit a user group",
							"path": "reference/cli/groups_edit.md"
						},
						{
							"title": "groups list",
							"description": "List user groups",
							"path": "reference/cli/groups_list.md"
						},
						{
							"title": "licenses",
							"description": "Add, delete, and list licenses",
							"path": "reference/cli/licenses.md"
						},
						{
							"title": "licenses add",
							"description": "Add license to Coder deployment",
							"path": "reference/cli/licenses_add.md"
						},
						{
							"title": "licenses delete",
							"description": "Delete license by ID",
							"path": "reference/cli/licenses_delete.md"
						},
						{
							"title": "licenses list",
							"description": "List licenses (including expired)",
							"path": "reference/cli/licenses_list.md"
						},
						{
							"title": "list",
							"description": "List workspaces",
							"path": "reference/cli/list.md"
						},
						{
							"title": "login",
							"description": "Authenticate with Coder deployment",
							"path": "reference/cli/login.md"
						},
						{
							"title": "logout",
							"description": "Unauthenticate your local session",
							"path": "reference/cli/logout.md"
						},
						{
							"title": "netcheck",
							"description": "Print network debug information for DERP and STUN",
							"path": "reference/cli/netcheck.md"
						},
						{
							"title": "notifications",
							"description": "Manage Coder notifications",
							"path": "reference/cli/notifications.md"
						},
						{
							"title": "notifications pause",
							"description": "Pause notifications",
							"path": "reference/cli/notifications_pause.md"
						},
						{
							"title": "notifications resume",
							"description": "Resume notifications",
							"path": "reference/cli/notifications_resume.md"
						},
						{
							"title": "open",
							"description": "Open a workspace",
							"path": "reference/cli/open.md"
						},
						{
							"title": "open vscode",
							"description": "Open a workspace in VS Code Desktop",
							"path": "reference/cli/open_vscode.md"
						},
						{
							"title": "organizations",
							"description": "Organization related commands",
							"path": "reference/cli/organizations.md"
						},
						{
							"title": "organizations create",
							"description": "Create a new organization.",
							"path": "reference/cli/organizations_create.md"
						},
						{
							"title": "organizations members",
							"description": "Manage organization members",
							"path": "reference/cli/organizations_members.md"
						},
						{
							"title": "organizations members add",
							"description": "Add a new member to the current organization",
							"path": "reference/cli/organizations_members_add.md"
						},
						{
							"title": "organizations members edit-roles",
							"description": "Edit organization member's roles",
							"path": "reference/cli/organizations_members_edit-roles.md"
						},
						{
							"title": "organizations members list",
							"description": "List all organization members",
							"path": "reference/cli/organizations_members_list.md"
						},
						{
							"title": "organizations members remove",
							"description": "Remove a new member to the current organization",
							"path": "reference/cli/organizations_members_remove.md"
						},
						{
							"title": "organizations roles",
							"description": "Manage organization roles.",
							"path": "reference/cli/organizations_roles.md"
						},
						{
							"title": "organizations roles edit",
							"description": "Edit an organization custom role",
							"path": "reference/cli/organizations_roles_edit.md"
						},
						{
							"title": "organizations roles show",
							"description": "Show role(s)",
							"path": "reference/cli/organizations_roles_show.md"
						},
						{
							"title": "organizations settings",
							"description": "Manage organization settings.",
							"path": "reference/cli/organizations_settings.md"
						},
						{
							"title": "organizations settings set",
							"description": "Update specified organization setting.",
							"path": "reference/cli/organizations_settings_set.md"
						},
						{
							"title": "organizations settings set group-sync",
							"description": "Group sync settings to sync groups from an IdP.",
							"path": "reference/cli/organizations_settings_set_group-sync.md"
						},
						{
							"title": "organizations settings set role-sync",
							"description": "Role sync settings to sync organization roles from an IdP.",
							"path": "reference/cli/organizations_settings_set_role-sync.md"
						},
						{
							"title": "organizations settings show",
							"description": "Outputs specified organization setting.",
							"path": "reference/cli/organizations_settings_show.md"
						},
						{
							"title": "organizations settings show group-sync",
							"description": "Group sync settings to sync groups from an IdP.",
							"path": "reference/cli/organizations_settings_show_group-sync.md"
						},
						{
							"title": "organizations settings show role-sync",
							"description": "Role sync settings to sync organization roles from an IdP.",
							"path": "reference/cli/organizations_settings_show_role-sync.md"
						},
						{
							"title": "organizations show",
							"description": "Show the organization. Using \"selected\" will show the selected organization from the \"--org\" flag. Using \"me\" will show all organizations you are a member of.",
							"path": "reference/cli/organizations_show.md"
						},
						{
							"title": "ping",
							"description": "Ping a workspace",
							"path": "reference/cli/ping.md"
						},
						{
							"title": "port-forward",
							"description": "Forward ports from a workspace to the local machine. For reverse port forwarding, use \"coder ssh -R\".",
							"path": "reference/cli/port-forward.md"
						},
						{
							"title": "provisioner",
							"description": "Manage provisioner daemons",
							"path": "reference/cli/provisioner.md"
						},
						{
							"title": "provisioner keys",
							"description": "Manage provisioner keys",
							"path": "reference/cli/provisioner_keys.md"
						},
						{
							"title": "provisioner keys create",
							"description": "Create a new provisioner key",
							"path": "reference/cli/provisioner_keys_create.md"
						},
						{
							"title": "provisioner keys delete",
							"description": "Delete a provisioner key",
							"path": "reference/cli/provisioner_keys_delete.md"
						},
						{
							"title": "provisioner keys list",
							"description": "List provisioner keys in an organization",
							"path": "reference/cli/provisioner_keys_list.md"
						},
						{
							"title": "provisioner start",
							"description": "Run a provisioner daemon",
							"path": "reference/cli/provisioner_start.md"
						},
						{
							"title": "publickey",
							"description": "Output your Coder public key used for Git operations",
							"path": "reference/cli/publickey.md"
						},
						{
							"title": "rename",
							"description": "Rename a workspace",
							"path": "reference/cli/rename.md"
						},
						{
							"title": "reset-password",
							"description": "Directly connect to the database to reset a user's password",
							"path": "reference/cli/reset-password.md"
						},
						{
							"title": "restart",
							"description": "Restart a workspace",
							"path": "reference/cli/restart.md"
						},
						{
							"title": "schedule",
							"description": "Schedule automated start and stop times for workspaces",
							"path": "reference/cli/schedule.md"
						},
						{
							"title": "schedule override-stop",
							"description": "Override the stop time of a currently running workspace instance.",
							"path": "reference/cli/schedule_override-stop.md"
						},
						{
							"title": "schedule show",
							"description": "Show workspace schedules",
							"path": "reference/cli/schedule_show.md"
						},
						{
							"title": "schedule start",
							"description": "Edit workspace start schedule",
							"path": "reference/cli/schedule_start.md"
						},
						{
							"title": "schedule stop",
							"description": "Edit workspace stop schedule",
							"path": "reference/cli/schedule_stop.md"
						},
						{
							"title": "server",
							"description": "Start a Coder server",
							"path": "reference/cli/server.md"
						},
						{
							"title": "server create-admin-user",
							"description": "Create a new admin user with the given username, email and password and adds it to every organization.",
							"path": "reference/cli/server_create-admin-user.md"
						},
						{
							"title": "server dbcrypt",
							"description": "Manage database encryption.",
							"path": "reference/cli/server_dbcrypt.md"
						},
						{
							"title": "server dbcrypt decrypt",
							"description": "Decrypt a previously encrypted database.",
							"path": "reference/cli/server_dbcrypt_decrypt.md"
						},
						{
							"title": "server dbcrypt delete",
							"description": "Delete all encrypted data from the database. THIS IS A DESTRUCTIVE OPERATION.",
							"path": "reference/cli/server_dbcrypt_delete.md"
						},
						{
							"title": "server dbcrypt rotate",
							"description": "Rotate database encryption keys.",
							"path": "reference/cli/server_dbcrypt_rotate.md"
						},
						{
							"title": "server postgres-builtin-serve",
							"description": "Run the built-in PostgreSQL deployment.",
							"path": "reference/cli/server_postgres-builtin-serve.md"
						},
						{
							"title": "server postgres-builtin-url",
							"description": "Output the connection URL for the built-in PostgreSQL deployment.",
							"path": "reference/cli/server_postgres-builtin-url.md"
						},
						{
							"title": "show",
							"description": "Display details of a workspace's resources and agents",
							"path": "reference/cli/show.md"
						},
						{
							"title": "speedtest",
							"description": "Run upload and download tests from your machine to a workspace",
							"path": "reference/cli/speedtest.md"
						},
						{
							"title": "ssh",
							"description": "Start a shell into a workspace",
							"path": "reference/cli/ssh.md"
						},
						{
							"title": "start",
							"description": "Start a workspace",
							"path": "reference/cli/start.md"
						},
						{
							"title": "stat",
							"description": "Show resource usage for the current workspace.",
							"path": "reference/cli/stat.md"
						},
						{
							"title": "stat cpu",
							"description": "Show CPU usage, in cores.",
							"path": "reference/cli/stat_cpu.md"
						},
						{
							"title": "stat disk",
							"description": "Show disk usage, in gigabytes.",
							"path": "reference/cli/stat_disk.md"
						},
						{
							"title": "stat mem",
							"description": "Show memory usage, in gigabytes.",
							"path": "reference/cli/stat_mem.md"
						},
						{
							"title": "state",
							"description": "Manually manage Terraform state to fix broken workspaces",
							"path": "reference/cli/state.md"
						},
						{
							"title": "state pull",
							"description": "Pull a Terraform state file from a workspace.",
							"path": "reference/cli/state_pull.md"
						},
						{
							"title": "state push",
							"description": "Push a Terraform state file to a workspace.",
							"path": "reference/cli/state_push.md"
						},
						{
							"title": "stop",
							"description": "Stop a workspace",
							"path": "reference/cli/stop.md"
						},
						{
							"title": "support",
							"description": "Commands for troubleshooting issues with a Coder deployment.",
							"path": "reference/cli/support.md"
						},
						{
							"title": "support bundle",
							"description": "Generate a support bundle to troubleshoot issues connecting to a workspace.",
							"path": "reference/cli/support_bundle.md"
						},
						{
							"title": "templates",
							"description": "Manage templates",
							"path": "reference/cli/templates.md"
						},
						{
							"title": "templates archive",
							"description": "Archive unused or failed template versions from a given template(s)",
							"path": "reference/cli/templates_archive.md"
						},
						{
							"title": "templates create",
							"description": "DEPRECATED: Create a template from the current directory or as specified by flag",
							"path": "reference/cli/templates_create.md"
						},
						{
							"title": "templates delete",
							"description": "Delete templates",
							"path": "reference/cli/templates_delete.md"
						},
						{
							"title": "templates edit",
							"description": "Edit the metadata of a template by name.",
							"path": "reference/cli/templates_edit.md"
						},
						{
							"title": "templates init",
							"description": "Get started with a templated template.",
							"path": "reference/cli/templates_init.md"
						},
						{
							"title": "templates list",
							"description": "List all the templates available for the organization",
							"path": "reference/cli/templates_list.md"
						},
						{
							"title": "templates pull",
							"description": "Download the active, latest, or specified version of a template to a path.",
							"path": "reference/cli/templates_pull.md"
						},
						{
							"title": "templates push",
							"description": "Create or update a template from the current directory or as specified by flag",
							"path": "reference/cli/templates_push.md"
						},
						{
							"title": "templates versions",
							"description": "Manage different versions of the specified template",
							"path": "reference/cli/templates_versions.md"
						},
						{
							"title": "templates versions archive",
							"description": "Archive a template version(s).",
							"path": "reference/cli/templates_versions_archive.md"
						},
						{
							"title": "templates versions list",
							"description": "List all the versions of the specified template",
							"path": "reference/cli/templates_versions_list.md"
						},
						{
							"title": "templates versions unarchive",
							"description": "Unarchive a template version(s).",
							"path": "reference/cli/templates_versions_unarchive.md"
						},
						{
							"title": "tokens",
							"description": "Manage personal access tokens",
							"path": "reference/cli/tokens.md"
						},
						{
							"title": "tokens create",
							"description": "Create a token",
							"path": "reference/cli/tokens_create.md"
						},
						{
							"title": "tokens list",
							"description": "List tokens",
							"path": "reference/cli/tokens_list.md"
						},
						{
							"title": "tokens remove",
							"description": "Delete a token",
							"path": "reference/cli/tokens_remove.md"
						},
						{
							"title": "unfavorite",
							"description": "Remove a workspace from your favorites",
							"path": "reference/cli/unfavorite.md"
						},
						{
							"title": "update",
							"description": "Will update and start a given workspace if it is out of date",
							"path": "reference/cli/update.md"
						},
						{
							"title": "users",
							"description": "Manage users",
							"path": "reference/cli/users.md"
						},
						{
							"title": "users activate",
							"description": "Update a user's status to 'active'. Active users can fully interact with the platform",
							"path": "reference/cli/users_activate.md"
						},
						{
							"title": "users create",
							"path": "reference/cli/users_create.md"
						},
						{
							"title": "users delete",
							"description": "Delete a user by username or user_id.",
							"path": "reference/cli/users_delete.md"
						},
						{
							"title": "users list",
							"path": "reference/cli/users_list.md"
						},
						{
							"title": "users show",
							"description": "Show a single user. Use 'me' to indicate the currently authenticated user.",
							"path": "reference/cli/users_show.md"
						},
						{
							"title": "users suspend",
							"description": "Update a user's status to 'suspended'. A suspended user cannot log into the platform",
							"path": "reference/cli/users_suspend.md"
						},
						{
							"title": "version",
							"description": "Show coder version",
							"path": "reference/cli/version.md"
						},
						{
							"title": "whoami",
							"description": "Fetch authenticated user info for Coder deployment",
							"path": "reference/cli/whoami.md"
						}
					]
				},
				{
					"title": "Agent API",
					"description": "Learn how to use Coder Agent API",
					"path": "./reference/agent-api/README.md",
					"icon_path": "./images/icons/api.svg",
					"children": [
						{
							"title": "Debug",
							"path": "./reference/agent-api/debug.md"
						},
						{
							"title": "Schemas",
							"path": "./reference/agent-api/schemas.md"
						}
					]
				}
			]
<<<<<<< HEAD
=======
		},
		{
			"title": "Security",
			"description": "Security advisories",
			"path": "./security/index.md",
			"icon_path": "./images/icons/security.svg",
			"children": [
				{
					"title": "API tokens of deleted users not invalidated",
					"description": "Fixed in v0.23.0 (Apr 25, 2023)",
					"path": "./security/0001_user_apikeys_invalidation.md"
				}
			]
		},
		{
			"title": "FAQs",
			"description": "Frequently asked questions",
			"path": "./faqs.md",
			"icon_path": "./images/icons/info.svg"
		},
		{
			"title": "Guides",
			"description": "Employee-authored tutorials",
			"path": "./guides/index.md",
			"icon_path": "./images/icons/notes.svg",
			"children": [
				{
					"title": "Generate a Support Bundle",
					"description": "Generate and upload a Support Bundle to Coder Support",
					"path": "./guides/support-bundle.md"
				},
				{
					"title": "Configuring Okta",
					"description": "Custom claims/scopes with Okta for group/role sync",
					"path": "./guides/configuring-okta.md"
				},
				{
					"title": "Google to AWS Federation",
					"description": "Federating a Google Cloud service account to AWS",
					"path": "./guides/gcp-to-aws.md"
				},
				{
					"title": "JFrog Artifactory Integration",
					"description": "Integrate Coder with JFrog Artifactory",
					"path": "./guides/artifactory-integration.md"
				},
				{
					"title": "Island Enterprise Browser Integration",
					"description": "Integrate Coder with Island's Enterprise Browser",
					"path": "./guides/island-integration.md"
				},
				{
					"title": "Template ImagePullSecrets",
					"description": "Creating ImagePullSecrets for private registries",
					"path": "./guides/image-pull-secret.md"
				},
				{
					"title": "Postgres SSL",
					"description": "Configure Coder to connect to Postgres over SSL",
					"path": "./guides/postgres-ssl.md"
				},
				{
					"title": "Azure Federation",
					"description": "Federating Coder to Azure",
					"path": "./guides/azure-federation.md"
				},
				{
					"title": "Scanning Coder Workspaces with JFrog Xray",
					"description": "Integrate Coder with JFrog Xray",
					"path": "./guides/xray-integration.md"
				},
				{
					"title": "Cloning Git Repositories",
					"description": "Automatically clone Git repositories into your workspace",
					"path": "./guides/cloning-git-repositories.md"
				}
			]
>>>>>>> d0a84248
		}
	]
}<|MERGE_RESOLUTION|>--- conflicted
+++ resolved
@@ -83,6 +83,264 @@
 					"description": "Learn how to upgrade Coder",
 					"path": "./install/upgrade.md",
 					"icon_path": "./images/icons/upgrade.svg"
+				}
+			]
+		},
+		{
+			"title": "Templates",
+			"description": "Templates define the infrastructure for workspaces",
+			"path": "./templates/index.md",
+			"icon_path": "./images/icons/picture.svg",
+			"children": [
+				{
+					"title": "Working with templates",
+					"description": "Creating, editing, and updating templates",
+					"path": "./templates/creating.md"
+				},
+				{
+					"title": "Your first template",
+					"description": "A tutorial for creating and editing your first template",
+					"path": "./templates/tutorial.md"
+				},
+				{
+					"title": "Guided tour",
+					"description": "Create a template from scratch",
+					"path": "./templates/tour.md"
+				},
+				{
+					"title": "Setting up templates",
+					"description": "Best practices for writing templates",
+					"path": "./templates/best-practices.md",
+					"children": [
+						{
+							"title": "Template Dependencies",
+							"description": "Manage dependencies of your templates",
+							"path": "./templates/dependencies.md",
+							"icon_path": "./images/icons/dependency.svg"
+						},
+						{
+							"title": "Change management",
+							"description": "Versioning templates with git and CI",
+							"path": "./templates/change-management.md",
+							"icon_path": "./images/icons/git.svg"
+						},
+						{
+							"title": "Provider authentication",
+							"description": "Authenticate the provisioner",
+							"path": "./templates/authentication.md",
+							"icon_path": "./images/icons/key.svg"
+						},
+						{
+							"title": "Resource persistence",
+							"description": "How resource persistence works in Coder",
+							"path": "./templates/resource-persistence.md",
+							"icon_path": "./images/icons/infinity.svg"
+						},
+						{
+							"title": "Terraform modules",
+							"description": "Reuse code across Coder templates",
+							"path": "./templates/modules.md"
+						}
+					]
+				},
+				{
+					"title": "Customizing templates",
+					"description": "Give information and options to workspace users",
+					"path": "./templates/customizing.md",
+					"children": [
+						{
+							"title": "Agent metadata",
+							"description": "Show operational metrics in the workspace",
+							"path": "./templates/agent-metadata.md"
+						},
+						{
+							"title": "Resource metadata",
+							"description": "Show information in the workspace about template resources",
+							"path": "./templates/resource-metadata.md"
+						},
+						{
+							"title": "UI Resource Ordering",
+							"description": "Learn how to manage the order of Terraform resources in UI",
+							"path": "./templates/resource-ordering.md"
+						}
+					]
+				},
+				{
+					"title": "Parameters",
+					"description": "Prompt the user for additional information about a workspace",
+					"path": "./templates/parameters.md"
+				},
+				{
+					"title": "Variables",
+					"description": "Prompt the template administrator for additional information about a template",
+					"path": "./templates/variables.md"
+				},
+				{
+					"title": "Workspace Tags",
+					"description": "Control provisioning using Workspace Tags and Parameters",
+					"path": "./templates/workspace-tags.md"
+				},
+				{
+					"title": "Administering templates",
+					"description": "Configuration settings for template admins",
+					"path": "./templates/configuration.md",
+					"children": [
+						{
+							"title": "General settings",
+							"description": "Configure name, display info, and update polices",
+							"path": "./templates/general-settings.md"
+						},
+						{
+							"title": "Permissions",
+							"description": "Configure who can access a template",
+							"path": "./templates/permissions.md"
+						},
+						{
+							"title": "Workspace Scheduling",
+							"description": "Configure when workspaces start, stop, and delete",
+							"path": "./templates/schedule.md"
+						}
+					]
+				},
+				{
+					"title": "Open in Coder",
+					"description": "Add an \"Open in Coder\" button to your repos",
+					"path": "./templates/open-in-coder.md",
+					"icon_path": "./images/icons/key.svg"
+				},
+				{
+					"title": "Docker in workspaces",
+					"description": "Use Docker inside containerized templates",
+					"path": "./templates/docker-in-workspaces.md",
+					"icon_path": "./images/icons/docker.svg"
+				},
+				{
+					"title": "Dev Containers",
+					"description": "Use Dev Containers in workspaces",
+					"path": "./templates/dev-containers.md"
+				},
+				{
+					"title": "Troubleshooting templates",
+					"description": "Fix common template problems",
+					"path": "./templates/troubleshooting.md"
+				},
+				{
+					"title": "Process Logging",
+					"description": "Audit commands in workspaces with exectrace",
+					"path": "./templates/process-logging.md",
+					"state": ["enterprise", "premium"]
+				},
+				{
+					"title": "Icons",
+					"description": "Coder includes icons for popular cloud providers and programming languages for you to use",
+					"path": "./templates/icons.md"
+				}
+			]
+		},
+		{
+			"title": "Workspaces",
+			"description": "Learn about Coder workspaces.",
+			"path": "./workspaces.md",
+			"icon_path": "./images/icons/layers.svg"
+		},
+		{
+			"title": "IDEs",
+			"description": "Learn how to use your IDE of choice with Coder",
+			"path": "./ides.md",
+			"icon_path": "./images/icons/code.svg",
+			"children": [
+				{
+					"title": "Web IDEs",
+					"description": "Learn how to configure web IDEs in your templates",
+					"path": "./ides/web-ides.md"
+				},
+				{
+					"title": "JetBrains Gateway",
+					"description": "Learn how to configure JetBrains Gateway for your workspaces",
+					"path": "./ides/gateway.md"
+				},
+				{
+					"title": "JetBrains Fleet",
+					"description": "Learn how to configure JetBrains Fleet for your workspaces",
+					"path": "./ides/fleet.md"
+				},
+				{
+					"title": "Emacs",
+					"description": "Learn how to configure Emacs with TRAMP in Coder",
+					"path": "./ides/emacs-tramp.md"
+				},
+				{
+					"title": "Remote Desktops",
+					"description": "Learn how to use Remote Desktops with Coder",
+					"path": "./ides/remote-desktops.md"
+				},
+				{
+					"title": "VSCode Extensions",
+					"description": "Learn how to use extensions in VSCode with Coder",
+					"path": "./ides/vscode-extensions.md"
+				}
+			]
+		},
+		{
+			"title": "Networking",
+			"description": "Learn about networking in Coder",
+			"path": "./networking/index.md",
+			"icon_path": "./images/icons/networking.svg",
+			"children": [
+				{
+					"title": "Port Forwarding",
+					"description": "Learn how to forward ports in Coder",
+					"path": "./networking/port-forwarding.md"
+				},
+				{
+					"title": "STUN and NAT",
+					"description": "Learn how Coder establishes direct connections",
+					"path": "./networking/stun.md"
+				},
+				{
+					"title": "Troubleshooting",
+					"description": "Troubleshoot networking issues in Coder",
+					"path": "./networking/troubleshooting.md"
+				}
+			]
+		},
+		{
+			"title": "Dotfiles",
+			"description": "Learn how to personalize your workspace",
+			"path": "./dotfiles.md",
+			"icon_path": "./images/icons/art-pad.svg"
+		},
+		{
+			"title": "Secrets",
+			"description": "Learn how to use secrets in your workspace",
+			"path": "./secrets.md",
+			"icon_path": "./images/icons/secrets.svg"
+		},
+		{
+			"title": "Contributing",
+			"description": "Learn how to contribute to Coder",
+			"path": ".CONTRIBUTING.md",
+			"icon_path": "./images/icons/contributing.svg",
+			"children": [
+				{
+					"title": "Code of Conduct",
+					"description": "See the code of conduct for contributing to Coder",
+					"path": "./contributing/CODE_OF_CONDUCT.md"
+				},
+				{
+					"title": "Feature stages",
+					"description": "Policies for Alpha and Experimental features.",
+					"path": "./contributing/feature-stages.md"
+				},
+				{
+					"title": "Documentation",
+					"description": "Our style guide for use when authoring documentation",
+					"path": "./contributing/documentation.md"
+				},
+				{
+					"title": "Frontend",
+					"description": "Our guide for frontend development",
+					"path": "./contributing/frontend.md"
 				}
 			]
 		},
@@ -165,7 +423,8 @@
 						{
 							"title": "Telemetry",
 							"description": "Learn what usage telemetry Coder collects",
-							"path": "./admin/setup/telemetry.md"
+							"path": "./admin/setup/telemetry.md",
+							"icon_path": "./images/icons/science.svg"
 						}
 					]
 				},
@@ -235,17 +494,19 @@
 						},
 						{
 							"title": "Groups \u0026 Roles",
-							"path": "./admin/users/groups-roles.md"
+							"path": "./admin/users/groups-roles.md",
+							"icon_path": "./images/icons/group.svg",
+							"state": ["enterprise", "premium"]
 						},
 						{
 							"title": "Organizations",
 							"path": "./admin/users/organizations.md",
-							"state": "enterprise"
-						},
+							"icon_path": "./images/icons/orgs.svg",
+							"state": ["premium"]						},
 						{
 							"title": "Quotas",
 							"path": "./admin/users/quotas.md",
-							"state": "enterprise"
+							"state": ["enterprise", "premium"]
 						},
 						{
 							"title": "Sessions \u0026 API Tokens",
@@ -365,11 +626,12 @@
 					"title": "Provisioners",
 					"description": "Learn how to run external provisioners with Coder",
 					"path": "./admin/provisioners.md",
-					"icon_path": "./images/icons/key.svg"
+					"icon_path": "./images/icons/key.svg",
+					"state": ["enterprise", "premium"]
 				},
 				{
 					"title": "External Auth",
-					"description": "Learn how to configure external authentication",
+					"description": "Learn how connect Coder with external auth providers",
 					"path": "./admin/external-auth.md",
 					"icon_path": "./images/icons/plug.svg"
 				},
@@ -448,12 +710,14 @@
 						{
 							"title": "Workspace Proxies",
 							"description": "Run geo distributed workspace proxies",
-							"path": "./admin/networking/workspace-proxies.md"
+							"path": "./admin/networking/workspace-proxies.md",
+							"state": ["enterprise", "premium"]
 						},
 						{
 							"title": "High Availability",
 							"description": "Learn how to configure Coder for High Availability",
-							"path": "./admin/high-availability.md"
+							"path": "./admin/high-availability.md",
+							"state": ["enterprise", "premium"]
 						},
 						{
 							"title": "Troubleshooting",
@@ -463,7 +727,6 @@
 					]
 				},
 				{
-<<<<<<< HEAD
 					"title": "Monitoring",
 					"description": "Configure security policy and audit your deployment",
 					"path": "./admin/monitoring/README.md",
@@ -482,7 +745,8 @@
 						{
 							"title": "Health Check",
 							"description": "Learn about Coder's automated health checks",
-							"path": "./admin/monitoring/health-check.md"
+							"path": "./admin/monitoring/health-check.md",
+							"icon_path": "./images/icons/health.svg"
 						},
 						{
 							"title": "Notifications",
@@ -493,23 +757,17 @@
 									"title": "Slack Notifications",
 									"description": "Learn how to setup Slack notifications",
 									"path": "./admin/monitoring/notifications/slack.md",
-									"state": "beta"
+									"state": ["beta"]
 								},
 								{
 									"title": "Microsoft Teams Notifications",
 									"description": "Learn how to setup Microsoft Teams notifications",
 									"path": "./admin/monitoring/notifications/teams.md",
-									"state": "beta"
+									"state": ["beta"]
 								}
 							]
 						}
 					]
-=======
-					"title": "Process Logging",
-					"description": "Audit commands in workspaces with exectrace",
-					"path": "./templates/process-logging.md",
-					"state": ["enterprise", "premium"]
->>>>>>> d0a84248
 				},
 				{
 					"title": "Security",
@@ -520,7 +778,8 @@
 						{
 							"title": "Audit Logs",
 							"description": "Audit actions taken inside Coder",
-							"path": "./admin/security/audit-logs.md"
+							"path": "./admin/security/audit-logs.md",
+							"state": ["enterprise", "premium"]
 						},
 						{
 							"title": "Secrets",
@@ -530,39 +789,17 @@
 						{
 							"title": "Database Encryption",
 							"description": "Encrypt the database to prevent unauthorized access",
-							"path": "./admin/security/database-encryption.md"
+							"path": "./admin/security/database-encryption.md",
+							"icon_path": "./images/icons/lock.svg",
+							"state": ["enterprise", "premium"]
 						}
 					]
 				}
-			]
-		},
-		{
-			"title": "Contributing",
-			"description": "Learn how to contribute to Coder",
-			"path": "./CONTRIBUTING.md",
-			"icon_path": "./images/icons/contributing.svg",
-			"children": [
-				{
-					"title": "Code of Conduct",
-					"description": "See the code of conduct for contributing to Coder",
-					"path": "./contributing/CODE_OF_CONDUCT.md"
-				},
-				{
-					"title": "Feature stages",
-					"description": "Policies for Alpha and Experimental features.",
-					"path": "./contributing/feature-stages.md"
-				},
-				{
-					"title": "Documentation",
-					"description": "Our style guide for use when authoring documentation",
-					"path": "./contributing/documentation.md"
-				},
-				{
-					"title": "Frontend",
-					"description": "Our guide for frontend development",
-					"path": "./contributing/frontend.md"
-				}
-			]
+			],
+			"title": "Licensing",
+			"description": "Learn how to enable Premium features",
+			"path": "./licensing.md",
+			"icon_path": "./images/icons/licensing.svg"
 		},
 		{
 			"title": "Tutorials",
@@ -571,7 +808,6 @@
 			"icon_path": "./images/icons/generic.svg",
 			"children": [
 				{
-<<<<<<< HEAD
 					"title": "Write a Template from Scratch",
 					"description": "Learn how to author Coder templates",
 					"path": "./tutorials/template-from-scratch.md"
@@ -585,116 +821,6 @@
 					"title": "Generate a Support Bundle",
 					"description": "Generate and upload a Support Bundle to Coder Support",
 					"path": "./tutorials/support-bundle.md"
-=======
-					"title": "Authentication",
-					"description": "Learn how to set up authentication using GitHub or OpenID Connect",
-					"path": "./admin/auth.md",
-					"icon_path": "./images/icons/key.svg"
-				},
-				{
-					"title": "Users",
-					"description": "Learn about user roles available in Coder and how to create and manage users",
-					"path": "./admin/users.md",
-					"icon_path": "./images/icons/users.svg"
-				},
-				{
-					"title": "Groups",
-					"description": "Learn how to manage user groups",
-					"path": "./admin/groups.md",
-					"icon_path": "./images/icons/group.svg",
-					"state": ["enterprise", "premium"]
-				},
-				{
-					"title": "Organizations",
-					"description": "Learn how to manage organizations",
-					"path": "./admin/organizations.md",
-					"icon_path": "./images/icons/orgs.svg",
-					"state": ["premium"]
-				},
-				{
-					"title": "Template RBAC",
-					"description": "Learn how to use the role based access control against templates",
-					"path": "./admin/rbac.md",
-					"icon_path": "./images/icons/rbac.svg",
-					"state": ["enterprise", "beta"]
-				},
-				{
-					"title": "Configuration",
-					"description": "Learn how to configure Coder",
-					"path": "./admin/configure.md",
-					"icon_path": "./images/icons/toggle_on.svg"
-				},
-				{
-					"title": "External Auth",
-					"description": "Learn how connect Coder with external auth providers",
-					"path": "./admin/external-auth.md",
-					"icon_path": "./images/icons/git.svg"
-				},
-				{
-					"title": "Upgrading",
-					"description": "Learn how to upgrade Coder",
-					"path": "./admin/upgrade.md",
-					"icon_path": "./images/icons/upgrade.svg"
-				},
-				{
-					"title": "Automation",
-					"description": "Learn how to automate Coder with the CLI and API",
-					"path": "./admin/automation.md",
-					"icon_path": "./images/icons/plug.svg"
-				},
-				{
-					"title": "Scaling Coder",
-					"description": "Learn how to use load testing tools",
-					"path": "./admin/scaling/scale-testing.md",
-					"icon_path": "./images/icons/scale.svg",
-					"children": [
-						{
-							"title": "Scaling Utility",
-							"path": "./admin/scaling/scale-utility.md"
-						}
-					]
-				},
-				{
-					"title": "External Provisioners",
-					"description": "Run provisioners isolated from the Coder server",
-					"path": "./admin/provisioners.md",
-					"icon_path": "./images/icons/queue.svg",
-					"state": ["enterprise", "premium"]
-				},
-				{
-					"title": "Workspace Proxies",
-					"description": "Run geo distributed workspace proxies",
-					"path": "./admin/workspace-proxies.md",
-					"icon_path": "./images/icons/networking.svg",
-					"state": ["enterprise", "premium"]
-				},
-				{
-					"title": "Application Logs",
-					"description": "Learn how to use Application Logs in your Coder deployment",
-					"path": "./admin/app-logs.md",
-					"icon_path": "./images/icons/notes.svg"
-				},
-				{
-					"title": "Audit Logs",
-					"description": "Learn how to use Audit Logs in your Coder deployment",
-					"path": "./admin/audit-logs.md",
-					"icon_path": "./images/icons/radar.svg",
-					"state": ["enterprise", "premium"]
-				},
-				{
-					"title": "Quotas",
-					"description": "Learn how to use Workspace Quotas in Coder",
-					"path": "./admin/quotas.md",
-					"icon_path": "./images/icons/dollar.svg",
-					"state": ["enterprise", "premium"]
-				},
-				{
-					"title": "High Availability",
-					"description": "Learn how to configure Coder for High Availability",
-					"path": "./admin/high-availability.md",
-					"icon_path": "./images/icons/hydra.svg",
-					"state": ["enterprise", "premium"]
->>>>>>> d0a84248
 				},
 				{
 					"title": "Configuring Okta",
@@ -702,17 +828,9 @@
 					"path": "./tutorials/configuring-okta.md"
 				},
 				{
-<<<<<<< HEAD
 					"title": "Google to AWS Federation",
 					"description": "Federating a Google Cloud service account to AWS",
 					"path": "./tutorials/gcp-to-aws.md"
-=======
-					"title": "Appearance",
-					"description": "Learn how to configure the appearance of Coder",
-					"path": "./admin/appearance.md",
-					"icon_path": "./images/icons/info.svg",
-					"state": ["enterprise", "premium"]
->>>>>>> d0a84248
 				},
 				{
 					"title": "JFrog Artifactory Integration",
@@ -720,17 +838,9 @@
 					"path": "./admin/integrations/jfrog-artifactory.md"
 				},
 				{
-<<<<<<< HEAD
 					"title": "Island Secure Browser Integration",
 					"description": "Integrate Coder with Island's Secure Browser",
 					"path": "./admin/integrations/island.md"
-=======
-					"title": "Database Encryption",
-					"description": "Learn how to encrypt sensitive data at rest in Coder",
-					"path": "./admin/encryption.md",
-					"icon_path": "./images/icons/lock.svg",
-					"state": ["enterprise", "premium"]
->>>>>>> d0a84248
 				},
 				{
 					"title": "Template ImagePullSecrets",
@@ -738,49 +848,9 @@
 					"path": "./tutorials/image-pull-secret.md"
 				},
 				{
-<<<<<<< HEAD
 					"title": "Postgres SSL",
 					"description": "Configure Coder to connect to Postgres over SSL",
 					"path": "./tutorials/postgres-ssl.md"
-=======
-					"title": "Notifications",
-					"description": "Learn how to configure notifications",
-					"path": "./admin/notifications.md",
-					"icon_path": "./images/icons/info.svg",
-					"children": [
-						{
-							"title": "Slack Notifications",
-							"description": "Learn how to setup Slack notifications",
-							"path": "./admin/notifications/slack.md",
-							"state": ["beta"]
-						},
-						{
-							"title": "Microsoft Teams Notifications",
-							"description": "Learn how to setup Microsoft Teams notifications",
-							"path": "./admin/notifications/teams.md",
-							"state": ["beta"]
-						}
-					]
-				}
-			]
-		},
-		{
-			"title": "Licensing",
-			"description": "Learn how to enable Premium features",
-			"path": "./licensing.md",
-			"icon_path": "./images/icons/licensing.svg"
-		},
-		{
-			"title": "Contributing",
-			"description": "Learn how to contribute to Coder",
-			"path": "./CONTRIBUTING.md",
-			"icon_path": "./images/icons/contributing.svg",
-			"children": [
-				{
-					"title": "Code of Conduct",
-					"description": "See the code of conduct for contributing to Coder",
-					"path": "./contributing/CODE_OF_CONDUCT.md"
->>>>>>> d0a84248
 				},
 				{
 					"title": "Azure Federation",
@@ -1494,13 +1564,11 @@
 					]
 				}
 			]
-<<<<<<< HEAD
-=======
 		},
 		{
 			"title": "Security",
 			"description": "Security advisories",
-			"path": "./security/index.md",
+			"path": "./admin/security/README.md",
 			"icon_path": "./images/icons/security.svg",
 			"children": [
 				{
@@ -1509,71 +1577,6 @@
 					"path": "./security/0001_user_apikeys_invalidation.md"
 				}
 			]
-		},
-		{
-			"title": "FAQs",
-			"description": "Frequently asked questions",
-			"path": "./faqs.md",
-			"icon_path": "./images/icons/info.svg"
-		},
-		{
-			"title": "Guides",
-			"description": "Employee-authored tutorials",
-			"path": "./guides/index.md",
-			"icon_path": "./images/icons/notes.svg",
-			"children": [
-				{
-					"title": "Generate a Support Bundle",
-					"description": "Generate and upload a Support Bundle to Coder Support",
-					"path": "./guides/support-bundle.md"
-				},
-				{
-					"title": "Configuring Okta",
-					"description": "Custom claims/scopes with Okta for group/role sync",
-					"path": "./guides/configuring-okta.md"
-				},
-				{
-					"title": "Google to AWS Federation",
-					"description": "Federating a Google Cloud service account to AWS",
-					"path": "./guides/gcp-to-aws.md"
-				},
-				{
-					"title": "JFrog Artifactory Integration",
-					"description": "Integrate Coder with JFrog Artifactory",
-					"path": "./guides/artifactory-integration.md"
-				},
-				{
-					"title": "Island Enterprise Browser Integration",
-					"description": "Integrate Coder with Island's Enterprise Browser",
-					"path": "./guides/island-integration.md"
-				},
-				{
-					"title": "Template ImagePullSecrets",
-					"description": "Creating ImagePullSecrets for private registries",
-					"path": "./guides/image-pull-secret.md"
-				},
-				{
-					"title": "Postgres SSL",
-					"description": "Configure Coder to connect to Postgres over SSL",
-					"path": "./guides/postgres-ssl.md"
-				},
-				{
-					"title": "Azure Federation",
-					"description": "Federating Coder to Azure",
-					"path": "./guides/azure-federation.md"
-				},
-				{
-					"title": "Scanning Coder Workspaces with JFrog Xray",
-					"description": "Integrate Coder with JFrog Xray",
-					"path": "./guides/xray-integration.md"
-				},
-				{
-					"title": "Cloning Git Repositories",
-					"description": "Automatically clone Git repositories into your workspace",
-					"path": "./guides/cloning-git-repositories.md"
-				}
-			]
->>>>>>> d0a84248
 		}
 	]
 }