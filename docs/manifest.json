{
	"versions": ["main"],
	"routes": [
		{
			"title": "Home",
			"description": "Landing Page",
			"path": "./README.md",
			"icon_path": "./images/icons/home.svg",
			"children": [
				{
					"title": "Tour Coder",
					"description": "Tour Coder by creating a deployment with Docker",
					"path": "./start/coder-tour.md"
				},
				{
					"title": "Screenshots",
					"description": "View screenshots of the Coder platform",
					"path": "./start/screenshots.md"
				}
			]
		},
		{
			"title": "Install",
			"description": "Installing Coder",
			"path": "./install/README.md",
			"icon_path": "./images/icons/download.svg",
			"children": [
				{
					"title": "Coder CLI",
					"description": "Install the standalone binary",
					"path": "./install/cli.md",
					"icon_path": "./images/icons/terminal.svg"
				},
				{
					"title": "Docker",
					"description": "Install Coder using Docker",
					"path": "./install/docker.md",
					"icon_path": "./images/icons/docker.svg"
				},
				{
					"title": "Kubernetes",
					"description": "Install Coder on Kubernetes",
					"path": "./install/kubernetes.md",
					"icon_path": "./images/icons/kubernetes.svg"
				},
				{
					"title": "OpenShift",
					"description": "Install Coder on OpenShift",
					"path": "./install/openshift.md",
					"icon_path": "./images/icons/openshift.svg"
				},
				{
					"title": "Cloud Providers",
					"description": "Install Coder on cloud providers",
					"path": "./install/cloud/README.md",
					"icon_path": "./images/icons/cloud.svg",
					"children": [
						{
							"title": "AWS EC2",
							"description": "Install Coder on AWS EC2",
							"path": "./install/cloud/ec2.md"
						},
						{
							"title": "GCP Compute Engine",
							"description": "Install Coder on GCP Compute Engine",
							"path": "./install/cloud/compute-engine.md"
						},
						{
							"title": "Azure VM",
							"description": "Install Coder on an Azure VM",
							"path": "./install/cloud/azure-vm.md"
						}
					]
				},
				{
					"title": "Unofficial Install Methods",
					"description": "Other installation methods",
					"path": "./install/other/README.md",
					"icon_path": "./images/icons/generic.svg"
				}
			]
		},
		{
			"title": "User Guides",
			"description": "Guides for end-users of Coder",
			"path": "./user-guides/README.md",
			"icon_path": "./images/icons/users.svg",
			"children": [
				{
					"title": "Access Workspaces",
					"description": "Connect to your Coder workspaces",
					"path": "./user-guides/workspace-access/README.md",
					"icon_path": "./images/icons/access.svg",
					"children": [
						{
							"title": "Visual Studio Code",
							"description": "Use VSCode with Coder in the desktop or browser",
							"path": "./user-guides/workspace-access/vscode.md"
						},
						{
							"title": "JetBrains IDEs",
							"description": "Use JetBrains IDEs with Gateway",
							"path": "./user-guides/workspace-access/jetbrains.md"
						},
						{
							"title": "Remote desktop",
							"description": "Use RDP in Coder",
							"path": "./user-guides/workspace-access/remote-desktops.md"
						},
						{
							"title": "Emacs TRAMP",
							"description": "Use Emacs TRAMP in Coder",
							"path": "./user-guides/workspace-access/emacs-tramp.md"
						},
						{
							"title": "Port Forwarding",
							"description": "Access ports on your workspace",
							"path": "./user-guides/workspace-access/port-forwarding.md"
						},
						{
							"title": "Filebrowser",
							"description": "Access your workspace files",
							"path": "./user-guides/workspace-access/filebrowser.md"
						}
					]
				},
				{
					"title": "Workspace Scheduling",
					"description": "Cost control with workspace schedules",
					"path": "./user-guides/workspace-scheduling.md",
					"icon_path": "./images/icons/stopwatch.svg"
				},
				{
					"title": "Dotfiles",
					"description": "Personalize your environment with dotfiles",
					"path": "./user-guides/workspace-dotfiles.md",
					"icon_path": "./images/icons/art-pad.svg"
				}
			]
		},
		{
			"title": "Administration",
			"description": "Guides for template and deployment administrators",
			"path": "./admin/README.md",
			"icon_path": "./images/icons/wrench.svg",
			"children": [
				{
					"title": "Setup",
					"description": "Configure user access to your control plane.",
					"path": "./admin/setup.md",
					"icon_path": "./images/icons/toggle_on.svg"
				},
				{
					"title": "Infrastructure",
					"description": "How to integrate Coder with your organization's compute",
					"path": "./admin/infrastructure/README.md",
					"icon_path": "./images/icons/container.svg",
					"children": [
						{
							"title": "Architecture",
							"description": "Learn about Coder's architecture",
							"path": "./admin/infrastructure/architecture.md"
						},
						{
							"title": "Validated Architectures",
							"description": "Architectures for large Coder deployments",
							"path": "./admin/infrastructure/validated-architectures/README.md",
							"children": [
								{
									"title": "Up to 1,000 Users",
									"path": "./admin/infrastructure/validated-architectures/1k-users.md"
								},
								{
									"title": "Up to 2,000 Users",
									"path": "./admin/infrastructure/validated-architectures/2k-users.md"
								},
								{
									"title": "Up to 3,000 Users",
									"path": "./admin/infrastructure/validated-architectures/3k-users.md"
								}
							]
						},
						{
							"title": "Scale Testing",
							"description": "Ensure your deployment can handle your organization's needs",
							"path": "./admin/infrastructure/scale-testing.md"
						},
						{
							"title": "Scaling Utilities",
							"description": "Tools to help you scale your deployment",
							"path": "./admin/infrastructure/scale-utility.md"
						}
					]
				},
				{
					"title": "Users",
					"description": "Learn how to manage and audit users",
					"path": "./admin/users/README.md",
					"icon_path": "./images/icons/users.svg",
					"children": [
						{
							"title": "OIDC Authentication",
							"path": "./admin/users/oidc-auth.md"
						},
						{
							"title": "GitHub Authentication",
							"path": "./admin/users/github-auth.md"
						},
						{
							"title": "Password Authentication",
							"path": "./admin/users/password-auth.md"
						},
						{
							"title": "Headless Authentication",
							"path": "./admin/users/headless-auth.md"
						},
						{
							"title": "Groups \u0026 Roles",
							"path": "./admin/users/groups-roles.md"
						},
						{
							"title": "Organizations",
							"path": "./admin/users/organizations.md",
							"state": "enterprise"
						},
						{
							"title": "Sessions \u0026 API Tokens",
							"path": "./admin/users/sessions-tokens.md"
						}
					]
				},
				{
					"title": "Templates",
					"description": "Learn how to author and maintain Coder templates",
					"path": "./admin/templates/README.md",
					"icon_path": "./images/icons/picture.svg",
					"children": [
						{
							"title": "Creating Templates",
							"description": "Learn how to create templates with Terraform",
							"path": "./admin/templates/creating-templates.md"
						},
						{
							"title": "Managing Templates",
							"description": "Learn how to manage templates and best practices",
							"path": "./admin/templates/managing-templates/README.md",
							"children": [
								{
									"title": "Image Management",
									"description": "Learn about template image management",
									"path": "./admin/templates/managing-templates/image-management.md"
								},
								{
									"title": "Change Management",
									"description": "Learn about template change management and versioning",
									"path": "./admin/templates/managing-templates/change-management.md"
								},
								{
									"title": "Devcontainers",
									"description": "Learn about using devcontainers in templates",
									"path": "./admin/templates/managing-templates/devcontainers.md"
								}
							]
						},
						{
							"title": "Extending Templates",
							"description": "Learn best practices in extending templates",
							"path": "./admin/templates/extending-templates/README.md",
							"children": [
								{
									"title": "Agent Metadata",
									"description": "Retrieve real-time stats from the workspace agent",
									"path": "./admin/templates/extending-templates/agent-metadata.md"
								},
								{
									"title": "Build Parameters",
									"description": "Use parameters to customize workspaces at build",
									"path": "./admin/templates/extending-templates/parameters.md"
								},
								{
									"title": "Icons",
									"description": "Customize your template with built-in icons",
									"path": "./admin/templates/extending-templates/icons.md"
								},
								{
									"title": "Resource Metadata",
									"description": "Display resource state in the workspace dashboard",
									"path": "./admin/templates/extending-templates/resource-metadata.md"
								},
								{
									"title": "Resource Ordering",
									"description": "Design the UI of workspaces in Terraform",
									"path": "./admin/templates/extending-templates/resource-ordering.md"
								},
								{
									"title": "Terraform Variables",
									"description": "Use variables to manage template state",
									"path": "./admin/templates/extending-templates/variables.md"
								},
								{
									"title": "Terraform Modules",
									"description": "Reuse terraform code across templates",
									"path": "./admin/templates/extending-templates/modules.md"
								},
								{
									"title": "Web IDEs and Coder Apps",
									"description": "Add and configure Web IDEs in your templates as coder apps",
									"path": "./admin/templates/extending-templates/web-ides.md"
								},
								{
									"title": "Docker in Workspaces",
									"description": "Use Docker in your workspaces",
									"path": "./admin/templates/extending-templates/docker-in-workspaces.md"
								},
								{
									"title": "Workspace Tags",
									"description": "Control provisioning using Workspace Tags and Parameters",
									"path": "./admin/templates/extending-templates/workspace-tags.md"
								}
							]
						},
						{
							"title": "Permissions \u0026 Policies",
							"description": "Learn how to create templates with Terraform",
							"path": "./admin/templates/template-permissions.md"
						},
						{
							"title": "Troubleshooting Templates",
							"description": "Learn how to troubleshoot template issues",
							"path": "./admin/templates/troubleshooting.md"
						}
					]
				},
				{
					"title": "Provisioners",
					"description": "Learn how to run external provisioners with Coder",
					"path": "./admin/provisioners.md",
					"icon_path": "./images/icons/key.svg"
				},
				{
					"title": "External Authentication",
					"description": "Learn how to configure external authentication",
					"path": "./admin/external-auth.md",
					"icon_path": "./images/icons/plug.svg"
				},
				{
					"title": "Integrations",
					"description": "Use integrations to extend Coder",
					"path": "./admin/integrations/README.md",
					"icon_path": "./images/icons/puzzle.svg",
					"children": [
						{
							"title": "Prometheus",
							"description": "Collect deployment metrics with Prometheus",
							"path": "./admin/integrations/prometheus.md"
						},
						{
							"title": "Kubernetes Logging",
							"description": "Stream K8s event logs on workspace startup",
							"path": "./admin/integrations/kubernetes-logs.md"
						},
						{
							"title": "Additional Kubernetes Clusters",
							"description": "Deploy workspaces on additional Kubernetes clusters",
							"path": "./admin/integrations/multiple-kube-clusters.md"
						},
						{
							"title": "JFrog Artifactory",
							"description": "Integrate Coder with JFrog Artifactory",
							"path": "./admin/integrations/jfrog-artifactory.md"
						},
						{
							"title": "JFrog Xray",
							"description": "Integrate Coder with JFrog Xray",
							"path": "./admin/integrations/jfrog-xray.md"
						},
						{
							"title": "Island Secure Browser",
							"description": "Integrate Coder with Island's Secure Browser",
							"path": "./admin/integrations/island.md"
						},
						{
							"title": "Hashicorp Vault",
							"description": "Integrate Coder with Hashicorp Vault",
							"path": "./admin/integrations/vault.md"
						}
					]
				},
				{
<<<<<<< HEAD
					"title": "Workspaces",
					"description": "Learn how to manage \u0026 audit workspaces",
					"path": "./admin/workspaces/README.md",
					"icon_path": "./images/icons/layers.svg",
=======
					"title": "Open in Coder",
					"description": "Add an \"Open in Coder\" button to your repos",
					"path": "./templates/open-in-coder.md",
					"icon_path": "./images/icons/key.svg"
				},
				{
					"title": "Docker in workspaces",
					"description": "Use Docker inside containerized templates",
					"path": "./templates/docker-in-workspaces.md",
					"icon_path": "./images/icons/docker.svg"
				},
				{
					"title": "Dev Containers",
					"description": "Use Dev Containers in workspaces",
					"path": "./templates/dev-containers.md"
				},
				{
					"title": "Troubleshooting templates",
					"description": "Fix common template problems",
					"path": "./templates/troubleshooting.md"
				},
				{
					"title": "Process Logging",
					"description": "Audit commands in workspaces with exectrace",
					"path": "./templates/process-logging.md",
					"state": "enterprise"
				},
				{
					"title": "Icons",
					"description": "Coder includes icons for popular cloud providers and programming languages for you to use",
					"path": "./templates/icons.md"
				}
			]
		},
		{
			"title": "Workspaces",
			"description": "Learn about Coder workspaces.",
			"path": "./workspaces.md",
			"icon_path": "./images/icons/layers.svg"
		},
		{
			"title": "IDEs",
			"description": "Learn how to use your IDE of choice with Coder",
			"path": "./ides.md",
			"icon_path": "./images/icons/code.svg",
			"children": [
				{
					"title": "Web IDEs",
					"description": "Learn how to configure web IDEs in your templates",
					"path": "./ides/web-ides.md"
				},
				{
					"title": "JetBrains Gateway",
					"description": "Learn how to configure JetBrains Gateway for your workspaces",
					"path": "./ides/gateway.md"
				},
				{
					"title": "JetBrains Fleet",
					"description": "Learn how to configure JetBrains Fleet for your workspaces",
					"path": "./ides/fleet.md"
				},
				{
					"title": "Emacs",
					"description": "Learn how to configure Emacs with TRAMP in Coder",
					"path": "./ides/emacs-tramp.md"
				},
				{
					"title": "Remote Desktops",
					"description": "Learn how to use Remote Desktops with Coder",
					"path": "./ides/remote-desktops.md"
				},
				{
					"title": "VSCode Extensions",
					"description": "Learn how to use extensions in VSCode with Coder",
					"path": "./ides/vscode-extensions.md"
				}
			]
		},
		{
			"title": "Networking",
			"description": "Learn about networking in Coder",
			"path": "./networking/index.md",
			"icon_path": "./images/icons/networking.svg",
			"children": [
				{
					"title": "Port Forwarding",
					"description": "Learn how to forward ports in Coder",
					"path": "./networking/port-forwarding.md"
				},
				{
					"title": "STUN and NAT",
					"description": "Learn how Coder establishes direct connections",
					"path": "./networking/stun.md"
				},
				{
					"title": "Troubleshooting",
					"description": "Troubleshoot networking issues in Coder",
					"path": "./networking/troubleshooting.md"
				}
			]
		},
		{
			"title": "Dotfiles",
			"description": "Learn how to personalize your workspace",
			"path": "./dotfiles.md",
			"icon_path": "./images/icons/art-pad.svg"
		},
		{
			"title": "Secrets",
			"description": "Learn how to use secrets in your workspace",
			"path": "./secrets.md",
			"icon_path": "./images/icons/secrets.svg"
		},
		{
			"title": "Administration",
			"description": "How to install and deploy Coder",
			"path": "./admin/README.md",
			"icon_path": "./images/icons/wrench.svg",
			"children": [
				{
					"title": "Authentication",
					"description": "Learn how to set up authentication using GitHub or OpenID Connect",
					"path": "./admin/auth.md",
					"icon_path": "./images/icons/key.svg"
				},
				{
					"title": "Users",
					"description": "Learn about user roles available in Coder and how to create and manage users",
					"path": "./admin/users.md",
					"icon_path": "./images/icons/users.svg"
				},
				{
					"title": "Groups",
					"description": "Learn how to manage user groups",
					"path": "./admin/groups.md",
					"icon_path": "./images/icons/group.svg",
					"state": "enterprise"
				},
				{
					"title": "RBAC",
					"description": "Learn how to use the role based access control",
					"path": "./admin/rbac.md",
					"icon_path": "./images/icons/rbac.svg",
					"state": "enterprise"
				},
				{
					"title": "Configuration",
					"description": "Learn how to configure Coder",
					"path": "./admin/configure.md",
					"icon_path": "./images/icons/toggle_on.svg"
				},
				{
					"title": "External Auth",
					"description": "Learn how connect Coder with external auth providers",
					"path": "./admin/external-auth.md",
					"icon_path": "./images/icons/git.svg"
				},
				{
					"title": "Upgrading",
					"description": "Learn how to upgrade Coder",
					"path": "./admin/upgrade.md",
					"icon_path": "./images/icons/upgrade.svg"
				},
				{
					"title": "Automation",
					"description": "Learn how to automate Coder with the CLI and API",
					"path": "./admin/automation.md",
					"icon_path": "./images/icons/plug.svg"
				},
				{
					"title": "Scaling Coder",
					"description": "Learn how to use load testing tools",
					"path": "./admin/scaling/scale-testing.md",
					"icon_path": "./images/icons/scale.svg",
>>>>>>> 33988fed
					"children": [
						{
							"title": "Workspace Lifecycle",
							"description": "Understand the lifecycle of a workspace",
							"path": "./admin/workspaces/lifecycle.md"
						}
					]
				},
				{
					"title": "Networking",
					"description": "Understand Coder's networking layer",
					"path": "./admin/networking/README.md",
					"icon_path": "./images/icons/networking.svg",
					"children": [
						{
							"title": "Port Forwarding",
							"description": "Learn how to forward ports in Coder",
							"path": "./admin/networking/port-forwarding.md"
						},
						{
							"title": "STUN and NAT",
							"description": "Learn how to forward ports in Coder",
							"path": "./admin/networking/stun.md"
						},
						{
							"title": "Troubleshooting",
							"description": "Troubleshoot networking issues in Coder",
							"path": "./admin/networking/troubleshooting.md"
						}
					]
				},
				{
					"title": "Monitoring",
					"description": "Configure security policy and audit your deployment",
					"path": "./admin/monitoring/README.md",
					"icon_path": "./images/icons/speed.svg",
					"children": [
						{
							"title": "Logs",
							"description": "Learn about Coder's logs",
							"path": "./admin/monitoring/logs.md"
						},
						{
							"title": "Metrics",
							"description": "Learn about Coder's logs",
							"path": "./admin/monitoring/metrics.md"
						},
						{
							"title": "Health Check",
							"description": "Learn about Coder's automated health checks",
							"path": "./admin/monitoring/health-check.md"
						},
						{
							"title": "Notifications",
							"description": "Configure notifications for your deployment",
							"path": "./admin/monitoring/notifications.md",
							"icon_path": "./images/icons/info.svg"
						}
					]
				},
				{
					"title": "Security",
					"description": "Configure security policy and audit your deployment",
					"path": "./admin/security/README.md",
					"icon_path": "./images/icons/lock.svg",
					"children": [
						{
							"title": "Audit Logs",
							"description": "Audit actions taken inside Coder",
							"path": "./admin/security/audit-logs.md"
						},
						{
							"title": "Secrets",
							"description": "Use sensitive variables in your workspaces",
							"path": "./admin/security/secrets.md"
						}
					]
				}
			]
		},
		{
			"title": "Tutorials",
			"description": "Coder knowledgebase for administrating your deployment",
			"path": "./tutorials/README.md",
			"icon_path": "./images/icons/generic.svg",
			"children": [
				{
					"title": "Write a Template from Scratch",
					"description": "Learn how to author Coder templates",
					"path": "./tutorials/template-from-scratch.md"
				},
				{
					"title": "Image Management",
					"description": "Learn about image management with Coder",
					"path": "./admin/templates/managing-templates/image-management.md"
				},
				{
					"title": "Generate a Support Bundle",
					"description": "Generate and upload a Support Bundle to Coder Support",
					"path": "./tutorials/support-bundle.md"
				},
				{
					"title": "Configuring Okta",
					"description": "Custom claims/scopes with Okta for group/role sync",
					"path": "./tutorials/configuring-okta.md"
				},
				{
					"title": "Google to AWS Federation",
					"description": "Federating a Google Cloud service account to AWS",
					"path": "./tutorials/gcp-to-aws.md"
				},
				{
					"title": "JFrog Artifactory Integration",
					"description": "Integrate Coder with JFrog Artifactory",
					"path": "./admin/integrations/jfrog-artifactory.md"
				},
				{
					"title": "Island Secure Browser Integration",
					"description": "Integrate Coder with Island's Secure Browser",
					"path": "./admin/integrations/island.md"
				},
				{
<<<<<<< HEAD
					"title": "Template ImagePullSecrets",
					"description": "Creating ImagePullSecrets for private registries",
					"path": "./tutorials/image-pull-secret.md"
=======
					"title": "Notifications",
					"description": "Learn how to configure notifications",
					"path": "./admin/notifications.md",
					"icon_path": "./images/icons/info.svg",
					"children": [
						{
							"title": "Slack Notifications",
							"description": "Learn how to setup Slack notifications",
							"path": "./admin/notifications/slack.md",
							"state": "beta"
						},
						{
							"title": "Microsoft Teams Notifications",
							"description": "Learn how to setup Microsoft Teams notifications",
							"path": "./admin/notifications/teams.md",
							"state": "beta"
						}
					]
				}
			]
		},
		{
			"title": "Enterprise",
			"description": "Learn how to enable Enterprise features",
			"path": "./enterprise.md",
			"icon_path": "./images/icons/group.svg"
		},
		{
			"title": "Contributing",
			"description": "Learn how to contribute to Coder",
			"path": "./CONTRIBUTING.md",
			"icon_path": "./images/icons/contributing.svg",
			"children": [
				{
					"title": "Code of Conduct",
					"description": "See the code of conduct for contributing to Coder",
					"path": "./contributing/CODE_OF_CONDUCT.md"
>>>>>>> 33988fed
				},
				{
					"title": "Postgres SSL",
					"description": "Configure Coder to connect to Postgres over SSL",
					"path": "./tutorials/postgres-ssl.md"
				},
				{
					"title": "Azure Federation",
					"description": "Federating Coder to Azure",
					"path": "./tutorials/azure-federation.md"
				},
				{
					"title": "Scanning Workspaces with JFrog Xray",
					"description": "Integrate Coder with JFrog Xray",
					"path": "./admin/integrations/jfrog-xray.md"
				},
				{
					"title": "FAQs",
					"description": "Miscellaneous FAQs from our community",
					"path": "./tutorials/faqs.md"
				}
			]
		},
		{
			"title": "Reference",
			"description": "Reference",
			"path": "./reference/README.md",
			"icon_path": "./images/icons/notes.svg",
			"children": [
				{
					"title": "REST API",
					"description": "Learn how to use Coderd API",
					"path": "./reference/api/README.md",
					"icon_path": "./images/icons/api.svg",
					"children": [
						{
							"title": "General",
							"path": "./reference/api/general.md"
						},
						{
							"title": "Agents",
							"path": "./reference/api/agents.md"
						},
						{
							"title": "Applications",
							"path": "./reference/api/applications.md"
						},
						{
							"title": "Audit",
							"path": "./reference/api/audit.md"
						},
						{
							"title": "Authentication",
							"path": "./reference/api/authentication.md"
						},
						{
							"title": "Authorization",
							"path": "./reference/api/authorization.md"
						},
						{
							"title": "Builds",
							"path": "./reference/api/builds.md"
						},
						{
							"title": "Debug",
							"path": "./reference/api/debug.md"
						},
						{
							"title": "Enterprise",
							"path": "./reference/api/enterprise.md"
						},
						{
							"title": "Files",
							"path": "./reference/api/files.md"
						},
						{
							"title": "Git",
							"path": "./reference/api/git.md"
						},
						{
							"title": "Insights",
							"path": "./reference/api/insights.md"
						},
						{
							"title": "Members",
							"path": "./reference/api/members.md"
						},
						{
							"title": "Organizations",
							"path": "./reference/api/organizations.md"
						},
						{
							"title": "PortSharing",
							"path": "./reference/api/portsharing.md"
						},
						{
							"title": "Schemas",
							"path": "./reference/api/schemas.md"
						},
						{
							"title": "Templates",
							"path": "./reference/api/templates.md"
						},
						{
							"title": "Users",
							"path": "./reference/api/users.md"
						},
						{
							"title": "WorkspaceProxies",
							"path": "./reference/api/workspaceproxies.md"
						},
						{
							"title": "Workspaces",
							"path": "./reference/api/workspaces.md"
						}
					]
				},
				{
					"title": "Command Line",
					"description": "Learn how to use Coder CLI",
					"path": "./reference/cli/README.md",
					"icon_path": "./images/icons/terminal.svg",
					"children": [
						{
							"title": "autoupdate",
							"description": "Toggle auto-update policy for a workspace",
							"path": "reference/cli/autoupdate.md"
						},
						{
							"title": "coder",
							"path": "reference/cli/README.md"
						},
						{
							"title": "completion",
							"description": "Install or update shell completion scripts for the detected or chosen shell.",
							"path": "reference/cli/completion.md"
						},
						{
							"title": "config-ssh",
							"description": "Add an SSH Host entry for your workspaces \"ssh coder.workspace\"",
							"path": "reference/cli/config-ssh.md"
						},
						{
							"title": "create",
							"description": "Create a workspace",
							"path": "reference/cli/create.md"
						},
						{
							"title": "delete",
							"description": "Delete a workspace",
							"path": "reference/cli/delete.md"
						},
						{
							"title": "dotfiles",
							"description": "Personalize your workspace by applying a canonical dotfiles repository",
							"path": "reference/cli/dotfiles.md"
						},
						{
							"title": "external-auth",
							"description": "Manage external authentication",
							"path": "reference/cli/external-auth.md"
						},
						{
							"title": "external-auth access-token",
							"description": "Print auth for an external provider",
							"path": "reference/cli/external-auth_access-token.md"
						},
						{
							"title": "favorite",
							"description": "Add a workspace to your favorites",
							"path": "reference/cli/favorite.md"
						},
						{
							"title": "features",
							"description": "List Enterprise features",
							"path": "reference/cli/features.md"
						},
						{
							"title": "features list",
							"path": "reference/cli/features_list.md"
						},
						{
							"title": "groups",
							"description": "Manage groups",
							"path": "reference/cli/groups.md"
						},
						{
							"title": "groups create",
							"description": "Create a user group",
							"path": "reference/cli/groups_create.md"
						},
						{
							"title": "groups delete",
							"description": "Delete a user group",
							"path": "reference/cli/groups_delete.md"
						},
						{
							"title": "groups edit",
							"description": "Edit a user group",
							"path": "reference/cli/groups_edit.md"
						},
						{
							"title": "groups list",
							"description": "List user groups",
							"path": "reference/cli/groups_list.md"
						},
						{
							"title": "licenses",
							"description": "Add, delete, and list licenses",
							"path": "reference/cli/licenses.md"
						},
						{
							"title": "licenses add",
							"description": "Add license to Coder deployment",
							"path": "reference/cli/licenses_add.md"
						},
						{
							"title": "licenses delete",
							"description": "Delete license by ID",
							"path": "reference/cli/licenses_delete.md"
						},
						{
							"title": "licenses list",
							"description": "List licenses (including expired)",
							"path": "reference/cli/licenses_list.md"
						},
						{
							"title": "list",
							"description": "List workspaces",
							"path": "reference/cli/list.md"
						},
						{
							"title": "login",
							"description": "Authenticate with Coder deployment",
							"path": "reference/cli/login.md"
						},
						{
							"title": "logout",
							"description": "Unauthenticate your local session",
							"path": "reference/cli/logout.md"
						},
						{
							"title": "netcheck",
							"description": "Print network debug information for DERP and STUN",
							"path": "reference/cli/netcheck.md"
						},
						{
							"title": "notifications",
							"description": "Manage Coder notifications",
							"path": "reference/cli/notifications.md"
						},
						{
							"title": "notifications pause",
							"description": "Pause notifications",
							"path": "reference/cli/notifications_pause.md"
						},
						{
							"title": "notifications resume",
							"description": "Resume notifications",
							"path": "reference/cli/notifications_resume.md"
						},
						{
							"title": "open",
							"description": "Open a workspace",
							"path": "reference/cli/open.md"
						},
						{
							"title": "open vscode",
							"description": "Open a workspace in VS Code Desktop",
							"path": "reference/cli/open_vscode.md"
						},
						{
							"title": "organizations",
							"description": "Organization related commands",
							"path": "reference/cli/organizations.md"
						},
						{
							"title": "organizations create",
							"description": "Create a new organization.",
							"path": "reference/cli/organizations_create.md"
						},
						{
							"title": "organizations members",
							"description": "Manage organization members",
							"path": "reference/cli/organizations_members.md"
						},
						{
							"title": "organizations members add",
							"description": "Add a new member to the current organization",
							"path": "reference/cli/organizations_members_add.md"
						},
						{
							"title": "organizations members edit-roles",
							"description": "Edit organization member's roles",
							"path": "reference/cli/organizations_members_edit-roles.md"
						},
						{
							"title": "organizations members list",
							"description": "List all organization members",
							"path": "reference/cli/organizations_members_list.md"
						},
						{
							"title": "organizations members remove",
							"description": "Remove a new member to the current organization",
							"path": "reference/cli/organizations_members_remove.md"
						},
						{
							"title": "organizations roles",
							"description": "Manage organization roles.",
							"path": "reference/cli/organizations_roles.md"
						},
						{
							"title": "organizations roles edit",
							"description": "Edit an organization custom role",
							"path": "reference/cli/organizations_roles_edit.md"
						},
						{
							"title": "organizations roles show",
							"description": "Show role(s)",
							"path": "reference/cli/organizations_roles_show.md"
						},
						{
							"title": "organizations settings",
							"description": "Manage organization settings.",
							"path": "reference/cli/organizations_settings.md"
						},
						{
							"title": "organizations settings set",
							"description": "Update specified organization setting.",
							"path": "reference/cli/organizations_settings_set.md"
						},
						{
							"title": "organizations settings set group-sync",
							"description": "Group sync settings to sync groups from an IdP.",
							"path": "reference/cli/organizations_settings_set_group-sync.md"
						},
						{
							"title": "organizations settings set role-sync",
							"description": "Role sync settings to sync organization roles from an IdP.",
							"path": "reference/cli/organizations_settings_set_role-sync.md"
						},
						{
							"title": "organizations settings show",
							"description": "Outputs specified organization setting.",
							"path": "reference/cli/organizations_settings_show.md"
						},
						{
							"title": "organizations settings show group-sync",
							"description": "Group sync settings to sync groups from an IdP.",
							"path": "reference/cli/organizations_settings_show_group-sync.md"
						},
						{
							"title": "organizations settings show role-sync",
							"description": "Role sync settings to sync organization roles from an IdP.",
							"path": "reference/cli/organizations_settings_show_role-sync.md"
						},
						{
							"title": "organizations show",
							"description": "Show the organization. Using \"selected\" will show the selected organization from the \"--org\" flag. Using \"me\" will show all organizations you are a member of.",
							"path": "reference/cli/organizations_show.md"
						},
						{
							"title": "ping",
							"description": "Ping a workspace",
							"path": "reference/cli/ping.md"
						},
						{
							"title": "port-forward",
							"description": "Forward ports from a workspace to the local machine. For reverse port forwarding, use \"coder ssh -R\".",
							"path": "reference/cli/port-forward.md"
						},
						{
							"title": "provisioner",
							"description": "Manage provisioner daemons",
							"path": "reference/cli/provisioner.md"
						},
						{
							"title": "provisioner keys",
							"description": "Manage provisioner keys",
							"path": "reference/cli/provisioner_keys.md"
						},
						{
							"title": "provisioner keys create",
							"description": "Create a new provisioner key",
							"path": "reference/cli/provisioner_keys_create.md"
						},
						{
							"title": "provisioner keys delete",
							"description": "Delete a provisioner key",
							"path": "reference/cli/provisioner_keys_delete.md"
						},
						{
							"title": "provisioner keys list",
							"description": "List provisioner keys in an organization",
							"path": "reference/cli/provisioner_keys_list.md"
						},
						{
							"title": "provisioner start",
							"description": "Run a provisioner daemon",
							"path": "reference/cli/provisioner_start.md"
						},
						{
							"title": "publickey",
							"description": "Output your Coder public key used for Git operations",
							"path": "reference/cli/publickey.md"
						},
						{
							"title": "rename",
							"description": "Rename a workspace",
							"path": "reference/cli/rename.md"
						},
						{
							"title": "reset-password",
							"description": "Directly connect to the database to reset a user's password",
							"path": "reference/cli/reset-password.md"
						},
						{
							"title": "restart",
							"description": "Restart a workspace",
							"path": "reference/cli/restart.md"
						},
						{
							"title": "schedule",
							"description": "Schedule automated start and stop times for workspaces",
							"path": "reference/cli/schedule.md"
						},
						{
							"title": "schedule override-stop",
							"description": "Override the stop time of a currently running workspace instance.",
							"path": "reference/cli/schedule_override-stop.md"
						},
						{
							"title": "schedule show",
							"description": "Show workspace schedules",
							"path": "reference/cli/schedule_show.md"
						},
						{
							"title": "schedule start",
							"description": "Edit workspace start schedule",
							"path": "reference/cli/schedule_start.md"
						},
						{
							"title": "schedule stop",
							"description": "Edit workspace stop schedule",
							"path": "reference/cli/schedule_stop.md"
						},
						{
							"title": "server",
							"description": "Start a Coder server",
							"path": "reference/cli/server.md"
						},
						{
							"title": "server create-admin-user",
							"description": "Create a new admin user with the given username, email and password and adds it to every organization.",
							"path": "reference/cli/server_create-admin-user.md"
						},
						{
							"title": "server dbcrypt",
							"description": "Manage database encryption.",
							"path": "reference/cli/server_dbcrypt.md"
						},
						{
							"title": "server dbcrypt decrypt",
							"description": "Decrypt a previously encrypted database.",
							"path": "reference/cli/server_dbcrypt_decrypt.md"
						},
						{
							"title": "server dbcrypt delete",
							"description": "Delete all encrypted data from the database. THIS IS A DESTRUCTIVE OPERATION.",
							"path": "reference/cli/server_dbcrypt_delete.md"
						},
						{
							"title": "server dbcrypt rotate",
							"description": "Rotate database encryption keys.",
							"path": "reference/cli/server_dbcrypt_rotate.md"
						},
						{
							"title": "server postgres-builtin-serve",
							"description": "Run the built-in PostgreSQL deployment.",
							"path": "reference/cli/server_postgres-builtin-serve.md"
						},
						{
							"title": "server postgres-builtin-url",
							"description": "Output the connection URL for the built-in PostgreSQL deployment.",
							"path": "reference/cli/server_postgres-builtin-url.md"
						},
						{
							"title": "show",
							"description": "Display details of a workspace's resources and agents",
							"path": "reference/cli/show.md"
						},
						{
							"title": "speedtest",
							"description": "Run upload and download tests from your machine to a workspace",
							"path": "reference/cli/speedtest.md"
						},
						{
							"title": "ssh",
							"description": "Start a shell into a workspace",
							"path": "reference/cli/ssh.md"
						},
						{
							"title": "start",
							"description": "Start a workspace",
							"path": "reference/cli/start.md"
						},
						{
							"title": "stat",
							"description": "Show resource usage for the current workspace.",
							"path": "reference/cli/stat.md"
						},
						{
							"title": "stat cpu",
							"description": "Show CPU usage, in cores.",
							"path": "reference/cli/stat_cpu.md"
						},
						{
							"title": "stat disk",
							"description": "Show disk usage, in gigabytes.",
							"path": "reference/cli/stat_disk.md"
						},
						{
							"title": "stat mem",
							"description": "Show memory usage, in gigabytes.",
							"path": "reference/cli/stat_mem.md"
						},
						{
							"title": "state",
							"description": "Manually manage Terraform state to fix broken workspaces",
							"path": "reference/cli/state.md"
						},
						{
							"title": "state pull",
							"description": "Pull a Terraform state file from a workspace.",
							"path": "reference/cli/state_pull.md"
						},
						{
							"title": "state push",
							"description": "Push a Terraform state file to a workspace.",
							"path": "reference/cli/state_push.md"
						},
						{
							"title": "stop",
							"description": "Stop a workspace",
							"path": "reference/cli/stop.md"
						},
						{
							"title": "support",
							"description": "Commands for troubleshooting issues with a Coder deployment.",
							"path": "reference/cli/support.md"
						},
						{
							"title": "support bundle",
							"description": "Generate a support bundle to troubleshoot issues connecting to a workspace.",
							"path": "reference/cli/support_bundle.md"
						},
						{
							"title": "templates",
							"description": "Manage templates",
							"path": "reference/cli/templates.md"
						},
						{
							"title": "templates archive",
							"description": "Archive unused or failed template versions from a given template(s)",
							"path": "reference/cli/templates_archive.md"
						},
						{
							"title": "templates create",
							"description": "DEPRECATED: Create a template from the current directory or as specified by flag",
							"path": "reference/cli/templates_create.md"
						},
						{
							"title": "templates delete",
							"description": "Delete templates",
							"path": "reference/cli/templates_delete.md"
						},
						{
							"title": "templates edit",
							"description": "Edit the metadata of a template by name.",
							"path": "reference/cli/templates_edit.md"
						},
						{
							"title": "templates init",
							"description": "Get started with a templated template.",
							"path": "reference/cli/templates_init.md"
						},
						{
							"title": "templates list",
							"description": "List all the templates available for the organization",
							"path": "reference/cli/templates_list.md"
						},
						{
							"title": "templates pull",
							"description": "Download the active, latest, or specified version of a template to a path.",
							"path": "reference/cli/templates_pull.md"
						},
						{
							"title": "templates push",
							"description": "Create or update a template from the current directory or as specified by flag",
							"path": "reference/cli/templates_push.md"
						},
						{
							"title": "templates versions",
							"description": "Manage different versions of the specified template",
							"path": "reference/cli/templates_versions.md"
						},
						{
							"title": "templates versions archive",
							"description": "Archive a template version(s).",
							"path": "reference/cli/templates_versions_archive.md"
						},
						{
							"title": "templates versions list",
							"description": "List all the versions of the specified template",
							"path": "reference/cli/templates_versions_list.md"
						},
						{
							"title": "templates versions unarchive",
							"description": "Unarchive a template version(s).",
							"path": "reference/cli/templates_versions_unarchive.md"
						},
						{
							"title": "tokens",
							"description": "Manage personal access tokens",
							"path": "reference/cli/tokens.md"
						},
						{
							"title": "tokens create",
							"description": "Create a token",
							"path": "reference/cli/tokens_create.md"
						},
						{
							"title": "tokens list",
							"description": "List tokens",
							"path": "reference/cli/tokens_list.md"
						},
						{
							"title": "tokens remove",
							"description": "Delete a token",
							"path": "reference/cli/tokens_remove.md"
						},
						{
							"title": "unfavorite",
							"description": "Remove a workspace from your favorites",
							"path": "reference/cli/unfavorite.md"
						},
						{
							"title": "update",
							"description": "Will update and start a given workspace if it is out of date",
							"path": "reference/cli/update.md"
						},
						{
							"title": "users",
							"description": "Manage users",
							"path": "reference/cli/users.md"
						},
						{
							"title": "users activate",
							"description": "Update a user's status to 'active'. Active users can fully interact with the platform",
							"path": "reference/cli/users_activate.md"
						},
						{
							"title": "users create",
							"path": "reference/cli/users_create.md"
						},
						{
							"title": "users delete",
							"description": "Delete a user by username or user_id.",
							"path": "reference/cli/users_delete.md"
						},
						{
							"title": "users list",
							"path": "reference/cli/users_list.md"
						},
						{
							"title": "users show",
							"description": "Show a single user. Use 'me' to indicate the currently authenticated user.",
							"path": "reference/cli/users_show.md"
						},
						{
							"title": "users suspend",
							"description": "Update a user's status to 'suspended'. A suspended user cannot log into the platform",
							"path": "reference/cli/users_suspend.md"
						},
						{
							"title": "version",
							"description": "Show coder version",
							"path": "reference/cli/version.md"
						},
						{
							"title": "whoami",
							"description": "Fetch authenticated user info for Coder deployment",
							"path": "reference/cli/whoami.md"
						}
					]
				},
				{
					"title": "Agent API",
					"description": "Learn how to use Coder Agent API",
					"path": "./reference/agent-api/README.md",
					"icon_path": "./images/icons/api.svg",
					"children": [
						{
							"title": "Debug",
							"path": "./reference/agent-api/debug.md"
						},
						{
							"title": "Schemas",
							"path": "./reference/agent-api/schemas.md"
						}
					]
				}
			]
		}
	]
}<|MERGE_RESOLUTION|>--- conflicted
+++ resolved
@@ -387,187 +387,10 @@
 					]
 				},
 				{
-<<<<<<< HEAD
 					"title": "Workspaces",
 					"description": "Learn how to manage \u0026 audit workspaces",
 					"path": "./admin/workspaces/README.md",
 					"icon_path": "./images/icons/layers.svg",
-=======
-					"title": "Open in Coder",
-					"description": "Add an \"Open in Coder\" button to your repos",
-					"path": "./templates/open-in-coder.md",
-					"icon_path": "./images/icons/key.svg"
-				},
-				{
-					"title": "Docker in workspaces",
-					"description": "Use Docker inside containerized templates",
-					"path": "./templates/docker-in-workspaces.md",
-					"icon_path": "./images/icons/docker.svg"
-				},
-				{
-					"title": "Dev Containers",
-					"description": "Use Dev Containers in workspaces",
-					"path": "./templates/dev-containers.md"
-				},
-				{
-					"title": "Troubleshooting templates",
-					"description": "Fix common template problems",
-					"path": "./templates/troubleshooting.md"
-				},
-				{
-					"title": "Process Logging",
-					"description": "Audit commands in workspaces with exectrace",
-					"path": "./templates/process-logging.md",
-					"state": "enterprise"
-				},
-				{
-					"title": "Icons",
-					"description": "Coder includes icons for popular cloud providers and programming languages for you to use",
-					"path": "./templates/icons.md"
-				}
-			]
-		},
-		{
-			"title": "Workspaces",
-			"description": "Learn about Coder workspaces.",
-			"path": "./workspaces.md",
-			"icon_path": "./images/icons/layers.svg"
-		},
-		{
-			"title": "IDEs",
-			"description": "Learn how to use your IDE of choice with Coder",
-			"path": "./ides.md",
-			"icon_path": "./images/icons/code.svg",
-			"children": [
-				{
-					"title": "Web IDEs",
-					"description": "Learn how to configure web IDEs in your templates",
-					"path": "./ides/web-ides.md"
-				},
-				{
-					"title": "JetBrains Gateway",
-					"description": "Learn how to configure JetBrains Gateway for your workspaces",
-					"path": "./ides/gateway.md"
-				},
-				{
-					"title": "JetBrains Fleet",
-					"description": "Learn how to configure JetBrains Fleet for your workspaces",
-					"path": "./ides/fleet.md"
-				},
-				{
-					"title": "Emacs",
-					"description": "Learn how to configure Emacs with TRAMP in Coder",
-					"path": "./ides/emacs-tramp.md"
-				},
-				{
-					"title": "Remote Desktops",
-					"description": "Learn how to use Remote Desktops with Coder",
-					"path": "./ides/remote-desktops.md"
-				},
-				{
-					"title": "VSCode Extensions",
-					"description": "Learn how to use extensions in VSCode with Coder",
-					"path": "./ides/vscode-extensions.md"
-				}
-			]
-		},
-		{
-			"title": "Networking",
-			"description": "Learn about networking in Coder",
-			"path": "./networking/index.md",
-			"icon_path": "./images/icons/networking.svg",
-			"children": [
-				{
-					"title": "Port Forwarding",
-					"description": "Learn how to forward ports in Coder",
-					"path": "./networking/port-forwarding.md"
-				},
-				{
-					"title": "STUN and NAT",
-					"description": "Learn how Coder establishes direct connections",
-					"path": "./networking/stun.md"
-				},
-				{
-					"title": "Troubleshooting",
-					"description": "Troubleshoot networking issues in Coder",
-					"path": "./networking/troubleshooting.md"
-				}
-			]
-		},
-		{
-			"title": "Dotfiles",
-			"description": "Learn how to personalize your workspace",
-			"path": "./dotfiles.md",
-			"icon_path": "./images/icons/art-pad.svg"
-		},
-		{
-			"title": "Secrets",
-			"description": "Learn how to use secrets in your workspace",
-			"path": "./secrets.md",
-			"icon_path": "./images/icons/secrets.svg"
-		},
-		{
-			"title": "Administration",
-			"description": "How to install and deploy Coder",
-			"path": "./admin/README.md",
-			"icon_path": "./images/icons/wrench.svg",
-			"children": [
-				{
-					"title": "Authentication",
-					"description": "Learn how to set up authentication using GitHub or OpenID Connect",
-					"path": "./admin/auth.md",
-					"icon_path": "./images/icons/key.svg"
-				},
-				{
-					"title": "Users",
-					"description": "Learn about user roles available in Coder and how to create and manage users",
-					"path": "./admin/users.md",
-					"icon_path": "./images/icons/users.svg"
-				},
-				{
-					"title": "Groups",
-					"description": "Learn how to manage user groups",
-					"path": "./admin/groups.md",
-					"icon_path": "./images/icons/group.svg",
-					"state": "enterprise"
-				},
-				{
-					"title": "RBAC",
-					"description": "Learn how to use the role based access control",
-					"path": "./admin/rbac.md",
-					"icon_path": "./images/icons/rbac.svg",
-					"state": "enterprise"
-				},
-				{
-					"title": "Configuration",
-					"description": "Learn how to configure Coder",
-					"path": "./admin/configure.md",
-					"icon_path": "./images/icons/toggle_on.svg"
-				},
-				{
-					"title": "External Auth",
-					"description": "Learn how connect Coder with external auth providers",
-					"path": "./admin/external-auth.md",
-					"icon_path": "./images/icons/git.svg"
-				},
-				{
-					"title": "Upgrading",
-					"description": "Learn how to upgrade Coder",
-					"path": "./admin/upgrade.md",
-					"icon_path": "./images/icons/upgrade.svg"
-				},
-				{
-					"title": "Automation",
-					"description": "Learn how to automate Coder with the CLI and API",
-					"path": "./admin/automation.md",
-					"icon_path": "./images/icons/plug.svg"
-				},
-				{
-					"title": "Scaling Coder",
-					"description": "Learn how to use load testing tools",
-					"path": "./admin/scaling/scale-testing.md",
-					"icon_path": "./images/icons/scale.svg",
->>>>>>> 33988fed
 					"children": [
 						{
 							"title": "Workspace Lifecycle",
@@ -625,6 +448,18 @@
 							"description": "Configure notifications for your deployment",
 							"path": "./admin/monitoring/notifications.md",
 							"icon_path": "./images/icons/info.svg"
+						},
+						{
+							"title": "Slack Notifications",
+							"description": "Learn how to setup Slack notifications",
+							"path": "./admin/notifications/slack.md",
+							"state": "beta"
+						},
+						{
+							"title": "Microsoft Teams Notifications",
+							"description": "Learn how to setup Microsoft Teams notifications",
+							"path": "./admin/notifications/teams.md",
+							"state": "beta"
 						}
 					]
 				},
@@ -690,49 +525,9 @@
 					"path": "./admin/integrations/island.md"
 				},
 				{
-<<<<<<< HEAD
 					"title": "Template ImagePullSecrets",
 					"description": "Creating ImagePullSecrets for private registries",
 					"path": "./tutorials/image-pull-secret.md"
-=======
-					"title": "Notifications",
-					"description": "Learn how to configure notifications",
-					"path": "./admin/notifications.md",
-					"icon_path": "./images/icons/info.svg",
-					"children": [
-						{
-							"title": "Slack Notifications",
-							"description": "Learn how to setup Slack notifications",
-							"path": "./admin/notifications/slack.md",
-							"state": "beta"
-						},
-						{
-							"title": "Microsoft Teams Notifications",
-							"description": "Learn how to setup Microsoft Teams notifications",
-							"path": "./admin/notifications/teams.md",
-							"state": "beta"
-						}
-					]
-				}
-			]
-		},
-		{
-			"title": "Enterprise",
-			"description": "Learn how to enable Enterprise features",
-			"path": "./enterprise.md",
-			"icon_path": "./images/icons/group.svg"
-		},
-		{
-			"title": "Contributing",
-			"description": "Learn how to contribute to Coder",
-			"path": "./CONTRIBUTING.md",
-			"icon_path": "./images/icons/contributing.svg",
-			"children": [
-				{
-					"title": "Code of Conduct",
-					"description": "See the code of conduct for contributing to Coder",
-					"path": "./contributing/CODE_OF_CONDUCT.md"
->>>>>>> 33988fed
 				},
 				{
 					"title": "Postgres SSL",
