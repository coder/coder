{
  "versions": [
    "0.7.3"
  ],
  "routes": [
    {
      "title": "About",
      "description": "About Coder",
      "path": "./README.md",
      "icon": "<svg xmlns=\"http://www.w3.org/2000/svg\" xmlns:xlink=\"http://www.w3.org/1999/xlink\" version=\"1.1\" viewBox=\"0 0 16 16\" width=\"16px\" xml:space=\"preserve\"><path d=\"M15.45,7L14,5.551V2c0-0.55-0.45-1-1-1h-1c-0.55,0-1,0.45-1,1v0.553L9,0.555C8.727,0.297,8.477,0,8,0S7.273,0.297,7,0.555  L0.55,7C0.238,7.325,0,7.562,0,8c0,0.563,0.432,1,1,1h1v6c0,0.55,0.45,1,1,1h3v-5c0-0.55,0.45-1,1-1h2c0.55,0,1,0.45,1,1v5h3  c0.55,0,1-0.45,1-1V9h1c0.568,0,1-0.437,1-1C16,7.562,15.762,7.325,15.45,7z\"></path></svg>",
      "children": [
        {
          "title": "Architecture",
          "description": "Learn how Coder works",
          "icon": "<svg xmlns=\"http:\/\/www.w3.org\/2000\/svg\" enable-background=\"new 0 0 24 24\" height=\"24\" viewBox=\"0 0 24 24\" width=\"24\"><g><rect fill=\"none\" height=\"24\" width=\"24\"\/><\/g><g><g><path d=\"M6.36,18.78L6.61,21l1.62-1.54l2.77-7.6c-0.68-0.17-1.28-0.51-1.77-0.98L6.36,18.78z\"\/><path d=\"M14.77,10.88c-0.49,0.47-1.1,0.81-1.77,0.98l2.77,7.6L17.39,21l0.26-2.22L14.77,10.88z\"\/><path d=\"M15,8c0-1.3-0.84-2.4-2-2.82V3h-2v2.18C9.84,5.6,9,6.7,9,8c0,1.66,1.34,3,3,3S15,9.66,15,8z M12,9c-0.55,0-1-0.45-1-1 c0-0.55,0.45-1,1-1s1,0.45,1,1C13,8.55,12.55,9,12,9z\"\/><\/g><\/g><\/svg>",
          "path": "./architecture.md"
        }
      ]
    },
    {
      "title": "Installation",
      "description": "How to install and deploy Coder",
      "icon": "<svg class=\"MuiSvgIcon-root jss172\" focusable=\"false\" viewBox=\"0 0 24 24\" aria-hidden=\"true\"><path d=\"M22.7 19l-9.1-9.1c.9-2.3.4-5-1.5-6.9-2-2-5-2.4-7.4-1.3L9 6 6 9 1.6 4.7C.4 7.1.9 10.1 2.9 12.1c1.9 1.9 4.6 2.4 6.9 1.5l9.1 9.1c.4.4 1 .4 1.4 0l2.3-2.3c.5-.4.5-1.1.1-1.4z\"></path></svg>",
      "path": "./install.md",
      "children": [
        {
          "title": "Postgres",
<<<<<<< HEAD
          "description": "Learn how to create and use your own Postgres database.",
          "path": "./install/postgres.md"
        },
        {
          "title": "GitHub OAuth",
          "description": "Learn how to set up OAuth using your GitHub organization.",
          "path": "./install/oauth.md"
        } 
=======
          "description": "Learn how to create and use your own Postgres database",
          "path": "./postgres.md"
        }
>>>>>>> 69b7eed7
      ]
    },
    {
      "title": "Quickstart",
      "description": "Create your first template and workspace",
      "icon": "<svg class=\"MuiSvgIcon-root MuiSvgIcon-fontSizeMedium MuiBox-root css-uqopch\" focusable=\"false\" aria-hidden=\"true\" viewBox=\"0 0 24 24\"><path d=\"M12 17.27 18.18 21l-1.64-7.03L22 9.24l-7.19-.61L12 2 9.19 8.63 2 9.24l5.46 4.73L5.82 21z\"></path></svg>",
      "path": "./quickstart.md"
    },
    {
      "title": "Templates",
      "description": "Learn about templates, which define the infrastructure underlying workspaces",
      "path": "./templates.md",
      "icon": "<svg viewBox=\"0 0 16 16\" xmlns=\"http://www.w3.org/2000/svg\"> <path d=\"M15.0017 4.0017H1.0017C0.868289 3.99368 0.734692 4.01405 0.609732 4.06147C0.484772 4.10889 0.371292 4.18228 0.276784 4.27678C0.182276 4.37129 0.108891 4.48477 0.0614728 4.60973C0.0140548 4.73469 -0.00631686 4.86829 0.00170278 5.0017V15.0017C-0.00631686 15.1351 0.0140548 15.2687 0.0614728 15.3937C0.108891 15.5186 0.182276 15.6321 0.276784 15.7266C0.371292 15.8211 0.484772 15.8945 0.609732 15.9419C0.734692 15.9894 0.868289 16.0097 1.0017 16.0017H15.0017C15.1351 16.0097 15.2687 15.9894 15.3937 15.9419C15.5186 15.8945 15.6321 15.8211 15.7266 15.7266C15.8211 15.6321 15.8945 15.5186 15.9419 15.3937C15.9894 15.2687 16.0097 15.1351 16.0017 15.0017V5.0017C16.0097 4.86829 15.9894 4.73469 15.9419 4.60973C15.8945 4.48477 15.8211 4.37129 15.7266 4.27678C15.6321 4.18228 15.5186 4.10889 15.3937 4.06147C15.2687 4.01405 15.1351 3.99368 15.0017 4.0017ZM14.0017 14.0017H2.0017V6.0017H14.0017V14.0017Z\" /> <path d=\"M14 0H2V2H14V0Z\" fill=\"#333333\"/> <path d=\"M5 13L10 8L13 13H5Z\" /> <path d=\"M5 10C5.55228 10 6 9.55228 6 9C6 8.44772 5.55228 8 5 8C4.44772 8 4 8.44772 4 9C4 9.55228 4.44772 10 5 10Z\" /> </svg>",
      "children": [
        {
          "title": "Authentication & Secrets",
          "description": "Learn how to authenticate the provisioner",
          "path": "./templates/authentication.md"
        }
      ]
    },
    {
      "title": "Workspaces",
      "description": "Learn about Coder workspaces.",
      "icon": "<svg viewBox=\"0 0 16 16\" xmlns=\"http://www.w3.org/2000/svg\">\n<path d=\"M7.6 0.0984375L0.4 3.49844C0.2 3.59844 0.2 3.89844 0.4 3.99844L7.7 7.29844C7.9 7.39844 8.2 7.39844 8.4 7.29844L15.6 3.99844C15.8 3.89844 15.8 3.59844 15.6 3.49844L8.4 0.0984375C8.1 -0.0015625 7.9 -0.0015625 7.6 0.0984375Z\" />\n<path d=\"M15.6 7.79844L14.1 7.09844C13.9 6.99844 13.6 6.99844 13.4 7.09844L8.3 9.39844C8.1 9.49844 7.8 9.49844 7.6 9.39844L2.6 7.09844C2.3 6.99844 2.1 6.99844 1.9 7.09844L0.4 7.79844C0.2 7.89844 0.2 8.19844 0.4 8.29844L7.7 11.5984C7.9 11.6984 8.2 11.6984 8.4 11.5984L15.7 8.29844C15.8 8.19844 15.8 7.89844 15.6 7.79844Z\" />\n<path d=\"M15.5984 12.0984L14.0984 11.3984C13.8984 11.2984 13.5984 11.2984 13.3984 11.3984L8.29844 13.6984C8.09844 13.7984 7.79844 13.7984 7.59844 13.6984L2.49844 11.3984C2.29844 11.2984 1.99844 11.2984 1.79844 11.3984L0.298438 12.0984C0.0984375 12.1984 0.0984375 12.4984 0.298438 12.5984L7.59844 15.8984C7.79844 15.9984 8.09844 15.9984 8.29844 15.8984L15.5984 12.5984C15.7984 12.4984 15.7984 12.1984 15.5984 12.0984Z\"/></svg>",
      "path": "./workspaces.md"
    },
    {
      "title": "IDEs",
      "description": "Learn how to use your IDE of choice with Coder",
      "path": "./ides.md",
      "icon": "<svg viewBox=\"0 0 512 466\" xmlns=\"http://www.w3.org/2000/svg\">\n<path d=\"M46.5 0.837754C20.5 0.837754 0 22.3052 0 49.5321V122.94V196.348V221.062V245.776V270.489V343.898V417.306C0 444.533 20.5 466 46.5 466H256H465.5C491.5 466 512 444.533 512 417.306V343.898V244.205V195.511V122.102V48.6944C512 21.4674 491.5 0 465.5 0H256H46.5V0.837754Z\" />\n<path d=\"M70.1 73.1V99.1L140.2 140.1L70.1 181.1V207.1L186.7 140.1L70.1 73.1ZM185.9 186.5V210.1H302.5V186.5H185.9Z\" fill=\"white\" />\n</svg>",
      "children": [
        {
          "title": "Configuring Web IDEs",
          "description": "Learn how to configure web IDEs in your templates",
          "path": "./ides/configuring-web-ides.md"
        }
      ]
    },
    {
      "title": "Dotfiles",
      "description": "Learn how to personalize your workspace",
      "icon": "<svg xmlns=\"http:\/\/www.w3.org\/2000\/svg\" enable-background=\"new 0 0 24 24\" height=\"24\" viewBox=\"0 0 24 24\" width=\"24\"><g><rect fill=\"none\" height=\"24\" width=\"24\"\/><\/g><g><path d=\"M12,2C6.49,2,2,6.49,2,12s4.49,10,10,10c1.38,0,2.5-1.12,2.5-2.5c0-0.61-0.23-1.2-0.64-1.67c-0.08-0.1-0.13-0.21-0.13-0.33 c0-0.28,0.22-0.5,0.5-0.5H16c3.31,0,6-2.69,6-6C22,6.04,17.51,2,12,2z M17.5,13c-0.83,0-1.5-0.67-1.5-1.5c0-0.83,0.67-1.5,1.5-1.5 s1.5,0.67,1.5,1.5C19,12.33,18.33,13,17.5,13z M14.5,9C13.67,9,13,8.33,13,7.5C13,6.67,13.67,6,14.5,6S16,6.67,16,7.5 C16,8.33,15.33,9,14.5,9z M5,11.5C5,10.67,5.67,10,6.5,10S8,10.67,8,11.5C8,12.33,7.33,13,6.5,13S5,12.33,5,11.5z M11,7.5 C11,8.33,10.33,9,9.5,9S8,8.33,8,7.5C8,6.67,8.67,6,9.5,6S11,6.67,11,7.5z\"\/><\/g><\/svg>",
      "path": "./dotfiles.md"
    },
    {
      "title": "User management",
      "description": "Learn about user roles available in Coder and how to create and manage users",
      "icon": "<svg xmlns=\"http:\/\/www.w3.org\/2000\/svg\" height=\"24\" viewBox=\"0 0 24 24\" width=\"24\"><path d=\"M0 0h24v24H0z\" fill=\"none\"\/><path d=\"M16 11c1.66 0 2.99-1.34 2.99-3S17.66 5 16 5c-1.66 0-3 1.34-3 3s1.34 3 3 3zm-8 0c1.66 0 2.99-1.34 2.99-3S9.66 5 8 5C6.34 5 5 6.34 5 8s1.34 3 3 3zm0 2c-2.33 0-7 1.17-7 3.5V19h14v-2.5c0-2.33-4.67-3.5-7-3.5zm8 0c-.29 0-.62.02-.97.05 1.16.84 1.97 1.97 1.97 3.45V19h6v-2.5c0-2.33-4.67-3.5-7-3.5z\"\/><\/svg>",
      "path": "./users.md"
    },
    {
      "title": "Contributing",
      "description": "Learn how to contribute to Coder",
      "icon": "<svg width=\"20\" height=\"20\" fill=\"none\" viewBox=\"0 0 20 20\" xmlns=\"http://www.w3.org/2000/svg\"><path d=\"M5 2.5V12.5\" stroke=\"currentColor\" fill=\"none\" stroke-width=\"2\" stroke-linecap=\"round\" stroke-linejoin=\"round\"/><path d=\"M15 7.5C16.3807 7.5 17.5 6.38071 17.5 5C17.5 3.61929 16.3807 2.5 15 2.5C13.6193 2.5 12.5 3.61929 12.5 5C12.5 6.38071 13.6193 7.5 15 7.5Z\" stroke=\"currentColor\" fill=\"none\" stroke-width=\"2\" stroke-linecap=\"round\" stroke-linejoin=\"round\"/><path d=\"M5 17.5C6.38071 17.5 7.5 16.3807 7.5 15C7.5 13.6193 6.38071 12.5 5 12.5C3.61929 12.5 2.5 13.6193 2.5 15C2.5 16.3807 3.61929 17.5 5 17.5Z\" stroke=\"currentColor\" fill=\"none\" stroke-width=\"2\" stroke-linecap=\"round\" stroke-linejoin=\"round\"/><path d=\"M15 7.5C15 9.48912 14.2098 11.3968 12.8033 12.8033C11.3968 14.2098 9.48912 15 7.5 15\" stroke=\"currentColor\" fill=\"none\" stroke-width=\"2\" stroke-linecap=\"round\" stroke-linejoin=\"round\"/></svg>",
      "path": "./CONTRIBUTING.md",
      "children": [
        {
          "title": "Code of Conduct",
          "description": "See the code of conduct for contributing to Coder",
          "path": "./contributing/CODE_OF_CONDUCT.md"
        },
        {
          "title": "Security",
          "description": "How to report vulnerabilities in Coder",
          "path": "./contributing/SECURITY.md"
        }
      ]
    }
  ]
}<|MERGE_RESOLUTION|>--- conflicted
+++ resolved
@@ -25,7 +25,6 @@
       "children": [
         {
           "title": "Postgres",
-<<<<<<< HEAD
           "description": "Learn how to create and use your own Postgres database.",
           "path": "./install/postgres.md"
         },
@@ -34,11 +33,6 @@
           "description": "Learn how to set up OAuth using your GitHub organization.",
           "path": "./install/oauth.md"
         } 
-=======
-          "description": "Learn how to create and use your own Postgres database",
-          "path": "./postgres.md"
-        }
->>>>>>> 69b7eed7
       ]
     },
     {
