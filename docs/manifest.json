{
  "versions": [
    "main"
  ],
  "routes": [
    {
      "title": "About",
      "description": "About Coder",
      "path": "./README.md",
      "icon_path": "./images/icons/home.svg",
      "children": [
        {
          "title": "Architecture",
          "description": "Learn how Coder works",
          "path": "./about/architecture.md",
          "icon_path": "./images/icons/protractor.svg"
        }
      ]
    },
    {
      "title": "Installation",
      "description": "How to install and deploy Coder",
      "path": "./install/index.md",
      "icon_path": "./images/icons/download.svg",
      "children": [
        {
          "title": "Install script",
          "description": "One-line install script for macOS and Linux",
          "path": "./install/install.sh.md"
        },
        {
          "title": "System packages",
          "description": "System packages for Debian, Ubuntu, Fedora, CentOS, RHEL, SUSE, and Alpine",
          "path": "./install/packages.md"
        },
        {
          "title": "macOS",
          "description": "Install Coder using our Homebrew tap",
          "path": "./install/macos.md"
        },
        {
          "title": "Kubernetes",
          "description": "Install Coder with Kubernetes via Helm",
          "path": "./install/kubernetes.md"
        },
        {
          "title": "OpenShift",
          "description": "Install Coder on OpenShift",
          "path": "./install/openshift.md"
        },
        {
          "title": "Docker",
          "description": "Install Coder with Docker / docker-compose",
          "path": "./install/docker.md"
        },
        {
          "title": "Windows",
          "description": "Install Coder on Windows",
          "path": "./install/windows.md"
        },
        {
          "title": "Standalone binaries",
          "description": "Download binaries for macOS, Windows, and Linux",
          "path": "./install/binary.md"
        },
        {
          "title": "Offline deployments",
          "description": "Run Coder in offline / air-gapped environments",
          "path": "./install/offline.md"
        },
        {
          "title": "External database",
          "description": "Use external PostgreSQL database",
          "path": "./install/database.md"
        },
        {
          "title": "Uninstall",
          "description": "Learn how to uninstall Coder",
          "path": "./install/uninstall.md"
        }
      ]
    },
    {
      "title": "Platforms",
      "description": "Platform-specific guides using Coder",
      "path": "./platforms/README.md",
      "icon_path": "./images/icons/star.svg",
      "children": [
        {
          "title": "AWS",
          "description": "Set up Coder on an AWS EC2 VM",
          "path": "./platforms/aws.md",
          "icon_path": "./images/aws.svg"
        },
        {
          "title": "Azure",
          "description": "Set up Coder on an Azure VM",
          "path": "./platforms/azure.md",
          "icon_path": "./images/azure.svg"
        },
        {
          "title": "Docker",
          "description": "Set up Coder with Docker",
          "path": "./platforms/docker.md",
          "icon_path": "./images/icons/docker.svg"
        },
        {
          "title": "GCP",
          "description": "Set up Coder on a GCP Compute Engine VM",
          "path": "./platforms/gcp.md",
          "icon_path": "./images/google-cloud.svg"
        },
        {
          "title": "JFrog",
          "description": "Integrate Coder with JFrog",
          "path": "./platforms/jfrog.md"
        },
        {
          "title": "Kubernetes",
          "description": "Set up Coder on Kubernetes",
          "path": "./platforms/kubernetes/index.md",
          "children": [
            {
              "title": "Additional clusters",
              "description": "Deploy workspaces on additional Kubernetes clusters",
              "path": "./platforms/kubernetes/additional-clusters.md"
            },
            {
              "title": "Deployment logs",
              "description": "Stream K8s event logs on workspace startup",
              "path": "./platforms/kubernetes/deployment-logs.md"
            }
          ]
        },
        {
          "title": "Other platforms",
          "description": "Set up Coder on an another provider",
          "path": "./platforms/other.md"
        }
      ]
    },
    {
      "title": "Templates",
      "description": "Templates define the infrastructure for workspaces",
      "path": "./templates/index.md",
      "icon_path": "./images/icons/picture.svg",
      "children": [
        {
          "title": "Working with templates",
          "description": "Creating, editing, and updating templates",
          "path": "./templates/creating.md"
        },
        {
          "title": "Your first template",
          "description": "A tutorial for creating and editing your first template",
          "path": "./templates/tutorial.md"
        },
        {
          "title": "Guided tour",
          "description": "Create a template from scratch",
          "path": "./templates/tour.md"
        },
        {
          "title": "Setting up templates",
          "description": "Best practices for writing templates",
          "path": "./templates/best-practices.md",
          "children": [
            {
              "title": "Change management",
              "description": "Versioning templates with git and CI",
              "path": "./templates/change-management.md",
              "icon_path": "./images/icons/git.svg"
            },
            {
              "title": "Provider authentication",
              "description": "Authenticate the provisioner",
              "path": "./templates/authentication.md",
              "icon_path": "./images/icons/key.svg"
            },
            {
              "title": "Resource persistence",
              "description": "How resource persistence works in Coder",
              "path": "./templates/resource-persistence.md",
              "icon_path": "./images/icons/infinity.svg"
            },
            {
              "title": "Terraform modules",
              "description": "Reuse code across Coder templates",
              "path": "./templates/modules.md"
            }
          ]
        },
        {
          "title": "Customizing templates",
          "description": "Give information and options to workspace users",
          "path": "./templates/customizing.md",
          "children": [
            {
              "title": "Agent metadata",
              "description": "Show operational metrics in the workspace",
              "path": "./templates/agent-metadata.md"
            },
            {
              "title": "Resource metadata",
              "description": "Show information in the workspace about template resources",
              "path": "./templates/resource-metadata.md"
            },
            {
              "title": "Parameters",
              "description": "Prompt the user for additional information about a workspace",
              "path": "./templates/parameters.md"
            }
          ]
        },
        {
          "title": "Open in Coder",
          "description": "Add an \"Open in Coder\" button to your repos",
          "path": "./templates/open-in-coder.md",
          "icon_path": "./images/icons/key.svg"
        },
        {
          "title": "Docker in workspaces",
          "description": "Use Docker inside containerized templates",
          "path": "./templates/docker-in-workspaces.md",
          "icon_path": "./images/icons/docker.svg"
        },
        {
          "title": "Devcontainers",
          "description": "Use devcontainers in workspaces",
          "path": "./templates/devcontainers.md",
          "state": "alpha"
        },
        {
          "title": "Troubleshooting templates",
          "description": "Fix common template problems",
          "path": "./templates/troubleshooting.md"
<<<<<<< HEAD
        },
        {
          "title": "Terraform Modules",
          "description": "Reuse code across Coder templates",
          "path": "./templates/modules.md"
=======
>>>>>>> 2b5e02f5
        },
        {
          "title": "Process Logging",
          "description": "Audit commands in workspaces with exectrace",
          "path": "./templates/process-logging.md",
          "state": "enterprise"
        },
        {
          "title": "Icons",
          "description": "Coder includes icons for popular cloud providers and programming languages for you to use",
          "path": "./templates/icons.md"
        }
      ]
    },
    {
      "title": "Workspaces",
      "description": "Learn about Coder workspaces.",
      "path": "./workspaces.md",
      "icon_path": "./images/icons/layers.svg"
    },
    {
      "title": "IDEs",
      "description": "Learn how to use your IDE of choice with Coder",
      "path": "./ides.md",
      "icon_path": "./images/icons/code.svg",
      "children": [
        {
          "title": "Web IDEs",
          "description": "Learn how to configure web IDEs in your templates",
          "path": "./ides/web-ides.md"
        },
        {
          "title": "JetBrains Gateway",
          "description": "Learn how to configure JetBrains Gateway for your workspaces",
          "path": "./ides/gateway.md"
        },
        {
          "title": "Emacs",
          "description": "Learn how to configure Emacs with TRAMP in Coder",
          "path": "./ides/emacs-tramp.md"
        },
        {
          "title": "Remote Desktops",
          "description": "Learn how to use Remote Desktops with Coder",
          "path": "./ides/remote-desktops.md"
        }
      ]
    },
    {
      "title": "Networking",
      "description": "Learn about networking in Coder",
      "path": "./networking/index.md",
      "icon_path": "./images/icons/networking.svg",
      "children": [
        {
          "title": "Port Forwarding",
          "description": "Learn how to forward ports in Coder",
          "path": "./networking/port-forwarding.md"
        }
      ]
    },
    {
      "title": "Dotfiles",
      "description": "Learn how to personalize your workspace",
      "path": "./dotfiles.md",
      "icon_path": "./images/icons/art-pad.svg"
    },
    {
      "title": "Secrets",
      "description": "Learn how to use secrets in your workspace",
      "path": "./secrets.md",
      "icon_path": "./images/icons/secrets.svg"
    },
    {
      "title": "Administration",
      "description": "How to install and deploy Coder",
      "path": "./admin/README.md",
      "icon_path": "./images/icons/wrench.svg",
      "children": [
        {
          "title": "Authentication",
          "description": "Learn how to set up authentication using GitHub or OpenID Connect",
          "path": "./admin/auth.md",
          "icon_path": "./images/icons/key.svg"
        },
        {
          "title": "Users",
          "description": "Learn about user roles available in Coder and how to create and manage users",
          "path": "./admin/users.md",
          "icon_path": "./images/icons/users.svg"
        },
        {
          "title": "Groups",
          "description": "Learn how to manage user groups",
          "path": "./admin/groups.md",
          "icon_path": "./images/icons/group.svg",
          "state": "enterprise"
        },
        {
          "title": "RBAC",
          "description": "Learn how to use the role based access control",
          "path": "./admin/rbac.md",
          "icon_path": "./images/icons/rbac.svg",
          "state": "enterprise"
        },
        {
          "title": "Configuration",
          "description": "Learn how to configure Coder",
          "path": "./admin/configure.md",
          "icon_path": "./images/icons/toggle_on.svg"
        },
        {
          "title": "External Auth",
          "description": "Learn how connect Coder with external auth providers",
          "path": "./admin/external-auth.md",
          "icon_path": "./images/icons/git.svg"
        },
        {
          "title": "Upgrading",
          "description": "Learn how to upgrade Coder",
          "path": "./admin/upgrade.md",
          "icon_path": "./images/icons/upgrade.svg"
        },
        {
          "title": "Automation",
          "description": "Learn how to automate Coder with the CLI and API",
          "path": "./admin/automation.md",
          "icon_path": "./images/icons/plug.svg"
        },
        {
          "title": "Scaling Coder",
          "description": "Reference architecture and load testing tools",
          "path": "./admin/scale.md",
          "icon_path": "./images/icons/scale.svg"
        },
        {
          "title": "External Provisioners",
          "description": "Run provisioners isolated from the Coder server",
          "path": "./admin/provisioners.md",
          "icon_path": "./images/icons/queue.svg",
          "state": "enterprise"
        },
        {
          "title": "Workspace Proxies",
          "description": "Run geo distributed workspace proxies",
          "path": "./admin/workspace-proxies.md",
          "icon_path": "./images/icons/networking.svg",
          "state": "enterprise"
        },
        {
          "title": "Application Logs",
          "description": "Learn how to use Application Logs in your Coder deployment",
          "path": "./admin/app-logs.md",
          "icon_path": "./images/icons/notes.svg"
        },
        {
          "title": "Audit Logs",
          "description": "Learn how to use Audit Logs in your Coder deployment",
          "path": "./admin/audit-logs.md",
          "icon_path": "./images/icons/radar.svg",
          "state": "enterprise"
        },
        {
          "title": "Quotas",
          "description": "Learn how to use Workspace Quotas in Coder",
          "path": "./admin/quotas.md",
          "icon_path": "./images/icons/dollar.svg",
          "state": "enterprise"
        },
        {
          "title": "High Availability",
          "description": "Learn how to configure Coder for High Availability",
          "path": "./admin/high-availability.md",
          "icon_path": "./images/icons/hydra.svg",
          "state": "enterprise"
        },
        {
          "title": "Prometheus",
          "description": "Learn how to collect Prometheus metrics",
          "path": "./admin/prometheus.md",
          "icon_path": "./images/icons/speed.svg"
        },
        {
          "title": "Appearance",
          "description": "Learn how to configure the appearance of Coder",
          "path": "./admin/appearance.md",
          "icon_path": "./images/icons/info.svg",
          "state": "enterprise"
        },
        {
          "title": "Telemetry",
          "description": "Learn what usage telemetry Coder collects",
          "path": "./admin/telemetry.md",
          "icon_path": "./images/icons/science.svg"
        },
        {
          "title": "Database Encryption",
          "description": "Learn how to encrypt sensitive data at rest in Coder",
          "path": "./admin/encryption.md",
          "icon_path": "./images/icons/lock.svg",
          "state": "enterprise"
        }
      ]
    },
    {
      "title": "Enterprise",
      "description": "Learn how to enable Enterprise features",
      "path": "./enterprise.md",
      "icon_path": "./images/icons/group.svg"
    },
    {
      "title": "Contributing",
      "description": "Learn how to contribute to Coder",
      "path": "./CONTRIBUTING.md",
      "icon_path": "./images/icons/contributing.svg",
      "children": [
        {
          "title": "Code of Conduct",
          "description": "See the code of conduct for contributing to Coder",
          "path": "./contributing/CODE_OF_CONDUCT.md"
        },
        {
          "title": "Feature stages",
          "description": "Policies for Alpha and Experimental features.",
          "path": "./contributing/feature-stages.md"
        },
        {
          "title": "Documentation",
          "description": "Our style guide for use when authoring documentation",
          "path": "./contributing/documentation.md"
        },
        {
          "title": "Security",
          "description": "How to report vulnerabilities in Coder",
          "path": "./contributing/SECURITY.md"
        },
        {
          "title": "Frontend",
          "description": "Our guide for frontend development",
          "path": "./contributing/frontend.md"
        }
      ]
    },
    {
      "title": "API",
      "description": "Learn how to use Coderd API",
      "path": "./api/index.md",
      "icon_path": "./images/icons/api.svg",
      "children": [
        {
          "title": "General",
          "path": "./api/general.md"
        },
        {
          "title": "Agents",
          "path": "./api/agents.md"
        },
        {
          "title": "Applications",
          "path": "./api/applications.md"
        },
        {
          "title": "Applications Enterprise",
          "path": "./api/applications enterprise.md"
        },
        {
          "title": "Audit",
          "path": "./api/audit.md"
        },
        {
          "title": "Authentication",
          "path": "./api/authentication.md"
        },
        {
          "title": "Authorization",
          "path": "./api/authorization.md"
        },
        {
          "title": "Builds",
          "path": "./api/builds.md"
        },
        {
          "title": "Debug",
          "path": "./api/debug.md"
        },
        {
          "title": "Enterprise",
          "path": "./api/enterprise.md"
        },
        {
          "title": "Files",
          "path": "./api/files.md"
        },
        {
          "title": "Git",
          "path": "./api/git.md"
        },
        {
          "title": "Insights",
          "path": "./api/insights.md"
        },
        {
          "title": "Members",
          "path": "./api/members.md"
        },
        {
          "title": "Organizations",
          "path": "./api/organizations.md"
        },
        {
          "title": "Schemas",
          "path": "./api/schemas.md"
        },
        {
          "title": "Templates",
          "path": "./api/templates.md"
        },
        {
          "title": "Users",
          "path": "./api/users.md"
        },
        {
          "title": "WorkspaceProxies",
          "path": "./api/workspaceproxies.md"
        },
        {
          "title": "Workspaces",
          "path": "./api/workspaces.md"
        }
      ]
    },
    {
      "title": "Command Line",
      "description": "Learn how to use Coder CLI",
      "path": "./cli.md",
      "icon_path": "./images/icons/terminal.svg",
      "children": [
        {
          "title": "coder",
          "path": "cli.md"
        },
        {
          "title": "config-ssh",
          "description": "Add an SSH Host entry for your workspaces \"ssh coder.workspace\"",
          "path": "cli/config-ssh.md"
        },
        {
          "title": "create",
          "description": "Create a workspace",
          "path": "cli/create.md"
        },
        {
          "title": "delete",
          "description": "Delete a workspace",
          "path": "cli/delete.md"
        },
        {
          "title": "dotfiles",
          "description": "Personalize your workspace by applying a canonical dotfiles repository",
          "path": "cli/dotfiles.md"
        },
        {
          "title": "external-auth",
          "description": "Manage external authentication",
          "path": "cli/external-auth.md"
        },
        {
          "title": "external-auth access-token",
          "description": "Print auth for an external provider",
          "path": "cli/external-auth_access-token.md"
        },
        {
          "title": "features",
          "description": "List Enterprise features",
          "path": "cli/features.md"
        },
        {
          "title": "features list",
          "path": "cli/features_list.md"
        },
        {
          "title": "groups",
          "description": "Manage groups",
          "path": "cli/groups.md"
        },
        {
          "title": "groups create",
          "description": "Create a user group",
          "path": "cli/groups_create.md"
        },
        {
          "title": "groups delete",
          "description": "Delete a user group",
          "path": "cli/groups_delete.md"
        },
        {
          "title": "groups edit",
          "description": "Edit a user group",
          "path": "cli/groups_edit.md"
        },
        {
          "title": "groups list",
          "description": "List user groups",
          "path": "cli/groups_list.md"
        },
        {
          "title": "licenses",
          "description": "Add, delete, and list licenses",
          "path": "cli/licenses.md"
        },
        {
          "title": "licenses add",
          "description": "Add license to Coder deployment",
          "path": "cli/licenses_add.md"
        },
        {
          "title": "licenses delete",
          "description": "Delete license by ID",
          "path": "cli/licenses_delete.md"
        },
        {
          "title": "licenses list",
          "description": "List licenses (including expired)",
          "path": "cli/licenses_list.md"
        },
        {
          "title": "list",
          "description": "List workspaces",
          "path": "cli/list.md"
        },
        {
          "title": "login",
          "description": "Authenticate with Coder deployment",
          "path": "cli/login.md"
        },
        {
          "title": "logout",
          "description": "Unauthenticate your local session",
          "path": "cli/logout.md"
        },
        {
          "title": "netcheck",
          "description": "Print network debug information for DERP and STUN",
          "path": "cli/netcheck.md"
        },
        {
          "title": "ping",
          "description": "Ping a workspace",
          "path": "cli/ping.md"
        },
        {
          "title": "port-forward",
          "description": "Forward ports from a workspace to the local machine. For reverse port forwarding, use \"coder ssh -R\".",
          "path": "cli/port-forward.md"
        },
        {
          "title": "provisionerd",
          "description": "Manage provisioner daemons",
          "path": "cli/provisionerd.md"
        },
        {
          "title": "provisionerd start",
          "description": "Run a provisioner daemon",
          "path": "cli/provisionerd_start.md"
        },
        {
          "title": "publickey",
          "description": "Output your Coder public key used for Git operations",
          "path": "cli/publickey.md"
        },
        {
          "title": "rename",
          "description": "Rename a workspace",
          "path": "cli/rename.md"
        },
        {
          "title": "reset-password",
          "description": "Directly connect to the database to reset a user's password",
          "path": "cli/reset-password.md"
        },
        {
          "title": "restart",
          "description": "Restart a workspace",
          "path": "cli/restart.md"
        },
        {
          "title": "schedule",
          "description": "Schedule automated start and stop times for workspaces",
          "path": "cli/schedule.md"
        },
        {
          "title": "schedule override-stop",
          "description": "Override the stop time of a currently running workspace instance.",
          "path": "cli/schedule_override-stop.md"
        },
        {
          "title": "schedule show",
          "description": "Show workspace schedule",
          "path": "cli/schedule_show.md"
        },
        {
          "title": "schedule start",
          "description": "Edit workspace start schedule",
          "path": "cli/schedule_start.md"
        },
        {
          "title": "schedule stop",
          "description": "Edit workspace stop schedule",
          "path": "cli/schedule_stop.md"
        },
        {
          "title": "server",
          "description": "Start a Coder server",
          "path": "cli/server.md"
        },
        {
          "title": "server create-admin-user",
          "description": "Create a new admin user with the given username, email and password and adds it to every organization.",
          "path": "cli/server_create-admin-user.md"
        },
        {
          "title": "server dbcrypt",
          "description": "Manage database encryption.",
          "path": "cli/server_dbcrypt.md"
        },
        {
          "title": "server dbcrypt decrypt",
          "description": "Decrypt a previously encrypted database.",
          "path": "cli/server_dbcrypt_decrypt.md"
        },
        {
          "title": "server dbcrypt delete",
          "description": "Delete all encrypted data from the database. THIS IS A DESTRUCTIVE OPERATION.",
          "path": "cli/server_dbcrypt_delete.md"
        },
        {
          "title": "server dbcrypt rotate",
          "description": "Rotate database encryption keys.",
          "path": "cli/server_dbcrypt_rotate.md"
        },
        {
          "title": "server postgres-builtin-serve",
          "description": "Run the built-in PostgreSQL deployment.",
          "path": "cli/server_postgres-builtin-serve.md"
        },
        {
          "title": "server postgres-builtin-url",
          "description": "Output the connection URL for the built-in PostgreSQL deployment.",
          "path": "cli/server_postgres-builtin-url.md"
        },
        {
          "title": "show",
          "description": "Display details of a workspace's resources and agents",
          "path": "cli/show.md"
        },
        {
          "title": "speedtest",
          "description": "Run upload and download tests from your machine to a workspace",
          "path": "cli/speedtest.md"
        },
        {
          "title": "ssh",
          "description": "Start a shell into a workspace",
          "path": "cli/ssh.md"
        },
        {
          "title": "start",
          "description": "Start a workspace",
          "path": "cli/start.md"
        },
        {
          "title": "stat",
          "description": "Show resource usage for the current workspace.",
          "path": "cli/stat.md"
        },
        {
          "title": "stat cpu",
          "description": "Show CPU usage, in cores.",
          "path": "cli/stat_cpu.md"
        },
        {
          "title": "stat disk",
          "description": "Show disk usage, in gigabytes.",
          "path": "cli/stat_disk.md"
        },
        {
          "title": "stat mem",
          "description": "Show memory usage, in gigabytes.",
          "path": "cli/stat_mem.md"
        },
        {
          "title": "state",
          "description": "Manually manage Terraform state to fix broken workspaces",
          "path": "cli/state.md"
        },
        {
          "title": "state pull",
          "description": "Pull a Terraform state file from a workspace.",
          "path": "cli/state_pull.md"
        },
        {
          "title": "state push",
          "description": "Push a Terraform state file to a workspace.",
          "path": "cli/state_push.md"
        },
        {
          "title": "stop",
          "description": "Stop a workspace",
          "path": "cli/stop.md"
        },
        {
          "title": "templates",
          "description": "Manage templates",
          "path": "cli/templates.md"
        },
        {
          "title": "templates archive",
          "description": "Archive unused or failed template versions from a given template(s)",
          "path": "cli/templates_archive.md"
        },
        {
          "title": "templates create",
          "description": "Create a template from the current directory or as specified by flag",
          "path": "cli/templates_create.md"
        },
        {
          "title": "templates delete",
          "description": "Delete templates",
          "path": "cli/templates_delete.md"
        },
        {
          "title": "templates edit",
          "description": "Edit the metadata of a template by name.",
          "path": "cli/templates_edit.md"
        },
        {
          "title": "templates init",
          "description": "Get started with a templated template.",
          "path": "cli/templates_init.md"
        },
        {
          "title": "templates list",
          "description": "List all the templates available for the organization",
          "path": "cli/templates_list.md"
        },
        {
          "title": "templates pull",
          "description": "Download the active, latest, or specified version of a template to a path.",
          "path": "cli/templates_pull.md"
        },
        {
          "title": "templates push",
          "description": "Push a new template version from the current directory or as specified by flag",
          "path": "cli/templates_push.md"
        },
        {
          "title": "templates versions",
          "description": "Manage different versions of the specified template",
          "path": "cli/templates_versions.md"
        },
        {
          "title": "templates versions archive",
          "description": "Archive a template version(s).",
          "path": "cli/templates_versions_archive.md"
        },
        {
          "title": "templates versions list",
          "description": "List all the versions of the specified template",
          "path": "cli/templates_versions_list.md"
        },
        {
          "title": "templates versions unarchive",
          "description": "Unarchive a template version(s).",
          "path": "cli/templates_versions_unarchive.md"
        },
        {
          "title": "tokens",
          "description": "Manage personal access tokens",
          "path": "cli/tokens.md"
        },
        {
          "title": "tokens create",
          "description": "Create a token",
          "path": "cli/tokens_create.md"
        },
        {
          "title": "tokens list",
          "description": "List tokens",
          "path": "cli/tokens_list.md"
        },
        {
          "title": "tokens remove",
          "description": "Delete a token",
          "path": "cli/tokens_remove.md"
        },
        {
          "title": "update",
          "description": "Will update and start a given workspace if it is out of date",
          "path": "cli/update.md"
        },
        {
          "title": "users",
          "description": "Manage users",
          "path": "cli/users.md"
        },
        {
          "title": "users activate",
          "description": "Update a user's status to 'active'. Active users can fully interact with the platform",
          "path": "cli/users_activate.md"
        },
        {
          "title": "users create",
          "path": "cli/users_create.md"
        },
        {
          "title": "users delete",
          "description": "Delete a user by username or user_id.",
          "path": "cli/users_delete.md"
        },
        {
          "title": "users list",
          "path": "cli/users_list.md"
        },
        {
          "title": "users show",
          "description": "Show a single user. Use 'me' to indicate the currently authenticated user.",
          "path": "cli/users_show.md"
        },
        {
          "title": "users suspend",
          "description": "Update a user's status to 'suspended'. A suspended user cannot log into the platform",
          "path": "cli/users_suspend.md"
        },
        {
          "title": "version",
          "description": "Show coder version",
          "path": "cli/version.md"
        }
      ]
    },
    {
      "title": "Security",
      "description": "Security advisories",
      "path": "./security/index.md",
      "icon_path": "./images/icons/security.svg",
      "children": [
        {
          "title": "API tokens of deleted users not invalidated",
          "description": "Fixed in v0.23.0 (Apr 25, 2023)",
          "path": "./security/0001_user_apikeys_invalidation.md"
        }
      ]
    }
  ]
}<|MERGE_RESOLUTION|>--- conflicted
+++ resolved
@@ -234,14 +234,6 @@
           "title": "Troubleshooting templates",
           "description": "Fix common template problems",
           "path": "./templates/troubleshooting.md"
-<<<<<<< HEAD
-        },
-        {
-          "title": "Terraform Modules",
-          "description": "Reuse code across Coder templates",
-          "path": "./templates/modules.md"
-=======
->>>>>>> 2b5e02f5
         },
         {
           "title": "Process Logging",
