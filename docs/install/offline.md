--- conflicted
+++ resolved
@@ -217,21 +217,6 @@
 2. Download the documentation files from the "Assets" section. It is named as
    `coder_docs_<version>.tgz`.
 3. Extract the file and move its contents to your server folder.
-<<<<<<< HEAD
-4. If you are using NodeJS, you can execute the following command: `cd docs && npx http-server .`
-5. Set the [CODER_DOCS_URL](../cli/server.md#--docs-url) environment variable to use the URL of your hosted docs. This way, the Coder UI will reference the documentation from your specified URL.
-
-With these steps, you'll have the Coder documentation hosted on your server and accessible for your team to use.
-
-## Firewall exceptions
-
-In restricted internet networks, Coder may require connection to internet. Ensure that the following web addresses are accessible from the machine where Coder is installed.
-
-- code-server.dev (install via AUR)
-- open-vsx.org (optional if someone would use code-server)
-- registry.terraform.io (to create and push template)
-- v2-licensor.coder.com (developing Coder in Coder)
-=======
 4. If you are using NodeJS, you can execute the following command:
    `cd docs && npx http-server .`
 5. Set the [CODER_DOCS_URL](../cli/server.md#--docs-url) environment variable to
@@ -240,4 +225,12 @@
 
 With these steps, you'll have the Coder documentation hosted on your server and
 accessible for your team to use.
->>>>>>> aed891b4
+
+## Firewall exceptions
+
+In restricted internet networks, Coder may require connection to internet. Ensure that the following web addresses are accessible from the machine where Coder is installed.
+
+- code-server.dev (install via AUR)
+- open-vsx.org (optional if someone would use code-server)
+- registry.terraform.io (to create and push template)
+- v2-licensor.coder.com (developing Coder in Coder)