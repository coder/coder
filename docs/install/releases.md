# Releases

Coder releases are cut directly from main in our
[GitHub](https://github.com/coder/coder) on the first Tuesday of each month.

We recommend enterprise customers test the compatibility of new releases with
their infrastructure on a staging environment before upgrading a production
deployment.

## Release channels

We support two release channels:
[mainline](https://github.com/coder/coder/releases/tag/v2.16.0) for the bleeding
edge version of Coder and
[stable](https://github.com/coder/coder/releases/latest) for those with lower
tolerance for fault. We field our mainline releases publicly for one month
before promoting them to stable. The version prior to stable receives patches
only for security issues or CVEs.

### Mainline releases

- Intended for customers with a staging environment
- Gives earliest access to new features
- May include minor bugs
- All bugfixes and security patches are supported

### Stable releases

- Safest upgrade/installation path
- May not include the latest features
- All bugfixes and security patches are supported

### Security Support

- In-product security vulnerabilities and CVEs are supported

> For more information on feature rollout, see our
> [feature stages documentation](../contributing/feature-stages.md).

## Installing stable

When installing Coder, we generally advise specifying the desired version from
our GitHub [releases page](https://github.com/coder/coder/releases).

You can also use our `install.sh` script with the `stable` flag to install the
latest stable release:

```shell
curl -fsSL https://coder.com/install.sh | sh -s -- --stable
```

Best practices for installing Coder can be found on our [install](./index.md)
pages.

## Release schedule

| Release name | Release Date       | Status           |
<<<<<<< HEAD
|--------------|--------------------|------------------|
| 2.11.x       | May 07, 2024       | Not Supported    |
=======
| ------------ | ------------------ | ---------------- |
>>>>>>> badebc79
| 2.12.x       | June 04, 2024      | Not Supported    |
| 2.13.x       | July 02, 2024      | Not Supported    |
| 2.14.x       | August 06, 2024    | Not Supported    |
| 2.15.x       | September 03, 2024 | Not Supported    |
| 2.16.x       | October 01, 2024   | Security Support |
| 2.17.x       | November 05, 2024  | Stable           |
| 2.18.x       | December 03, 2024  | Mainline         |
| 2.19.x       | January 07, 2024   | Not Released     |

> **Tip**: We publish a
> [`preview`](https://github.com/coder/coder/pkgs/container/coder-preview) image
> `ghcr.io/coder/coder-preview` on each commit to the `main` branch. This can be
> used to test under-development features and bug fixes that have not yet been
> released to [`mainline`](#mainline-releases) or [`stable`](#stable-releases).
>
> > **Important**: The `preview` image is not intended for production use.<|MERGE_RESOLUTION|>--- conflicted
+++ resolved
@@ -55,12 +55,7 @@
 ## Release schedule
 
 | Release name | Release Date       | Status           |
-<<<<<<< HEAD
-|--------------|--------------------|------------------|
-| 2.11.x       | May 07, 2024       | Not Supported    |
-=======
 | ------------ | ------------------ | ---------------- |
->>>>>>> badebc79
 | 2.12.x       | June 04, 2024      | Not Supported    |
 | 2.13.x       | July 02, 2024      | Not Supported    |
 | 2.14.x       | August 06, 2024    | Not Supported    |
