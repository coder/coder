# Releases

Coder releases are cut directly from main in our
[Github](https://github.com/coder/coder) on the first Tuesday of each month.

We recommend enterprise customers test the compatibility of new releases with
their infrastructure on a staging environment before upgrading a production
deployment.

We support two release channels: [mainline](#mainline-releases) for the bleeding
edge version of Coder and [stable](#stable-releases) for those with lower
tolerance for fault. We field our mainline releases publicly for one month
before promoting them to stable.

### Mainline releases

- Intended for customers with a staging environment
- Gives earliest access to new features
- May include minor bugs
- All bugfixes and security patches are supported

### Stable releases

- Safest upgrade/installation path
- May not include the latest features
- Security vulnerabilities and major bugfixes are supported

> Note: We support major security vulnerabilities (CVEs) for the past three
> versions of Coder.

## Installing stable

When installing Coder, we generally advise specifying the desired version from
our Github [releases page](https://github.com/coder/coder/releases).

You can also use our `install.sh` script with the `stable` flag to install the
latest stable release:

```shell
curl -fsSL https://coder.com/install.sh | sh -s -- --stable
```

Best practices for installing Coder can be found on our [install](./README.md)
pages.

## Release schedule

| Release name | Release Date       | Status           |
| ------------ | ------------------ | ---------------- |
| 2.9.x        | March 07, 2024     | Not Supported    |
| 2.10.x       | April 03, 2024     | Not Supported    |
| 2.11.x       | May 07, 2024       | Not Supported    |
| 2.12.x       | June 04, 2024      | Not Supported    |
<<<<<<< HEAD
| 2.13.x       | July 02, 2024      | Not Supported    |
| 2.14.x       | August 06, 2024    | Security Support |
| 2.15.x       | September 03, 2024 | Stable           |
| 2.16.x       | October 01, 2024   | Mainline         |
| 2.17.x       | November 05, 2024  | Not Released     |
=======
| 2.13.x       | July 02, 2024      | Security Support |
| 2.14.x       | August 06, 2024    | Stable           |
| 2.15.x       | September 03, 2024 | Mainline         |
| 2.16.x       | October 01, 2024   | Not Released     |
>>>>>>> eecaacdc

> **Tip**: We publish a
> [`preview`](https://github.com/coder/coder/pkgs/container/coder-preview) image
> `ghcr.io/coder/coder-preview` on each commit to the `main` branch. This can be
> used to test under-development features and bug fixes that have not yet been
> released to [`mainline`](#mainline-releases) or [`stable`](#stable-releases).
>
> > **Important**: The `preview` image is not intended for production use.<|MERGE_RESOLUTION|>--- conflicted
+++ resolved
@@ -51,18 +51,11 @@
 | 2.10.x       | April 03, 2024     | Not Supported    |
 | 2.11.x       | May 07, 2024       | Not Supported    |
 | 2.12.x       | June 04, 2024      | Not Supported    |
-<<<<<<< HEAD
 | 2.13.x       | July 02, 2024      | Not Supported    |
 | 2.14.x       | August 06, 2024    | Security Support |
 | 2.15.x       | September 03, 2024 | Stable           |
 | 2.16.x       | October 01, 2024   | Mainline         |
 | 2.17.x       | November 05, 2024  | Not Released     |
-=======
-| 2.13.x       | July 02, 2024      | Security Support |
-| 2.14.x       | August 06, 2024    | Stable           |
-| 2.15.x       | September 03, 2024 | Mainline         |
-| 2.16.x       | October 01, 2024   | Not Released     |
->>>>>>> eecaacdc
 
 > **Tip**: We publish a
 > [`preview`](https://github.com/coder/coder/pkgs/container/coder-preview) image
