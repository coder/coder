# Enterprise Features

Coder is free to use and includes some features that are only accessible with a paid license.
[Contact Sales](https://coder.com/contact) for pricing or [get a free
trial](https://coder.com/trial).

<<<<<<< HEAD
| Category        | Feature                                                                   | Open Source | Enterprise |
| --------------- | ------------------------------------------------------------------------- | :---------: | :--------: |
| User Management | [Groups](./admin/groups.md)                                               |     ❌      |     ✅     |
| User Management | [SCIM](./admin/auth.md#scim)                                              |     ❌      |     ✅     |
| Governance      | [Audit Logging](./admin/audit-logs.md)                                    |     ❌      |     ✅     |
| Governance      | [Browser Only Connections](./networking.md#browser-only-connections)      |     ❌      |     ✅     |
| Governance      | [Template Access Control](./admin/rbac.md)                                |     ❌      |     ✅     |
| Cost Control    | [Quotas](./admin/quotas.md)                                               |     ❌      |     ✅     |
| Cost Control    | [Max Workspace Autostop](./templates.md#configure-max-workspace-autostop) |     ❌      |     ✅     |
| Deployment      | [High Availability](./admin/high-availability.md)                         |     ❌      |     ✅     |
| Deployment      | [Service Banners](./admin/service-banners.md)                             |     ❌      |     ✅     |
| Deployment      | Isolated Terraform Runners                                                |     ❌      |     ✅     |
| Deployment      | [Support links](./admin/support-links.md)                                 |     ❌      |     ✅     |
=======
| Category        | Feature                                                                     | Open Source | Enterprise |
| --------------- | --------------------------------------------------------------------------- | :---------: | :--------: |
| User Management | [Groups](./admin/groups.md)                                                 |     ❌      |     ✅     |
| User Management | [SCIM](./admin/auth.md#scim)                                                |     ❌      |     ✅     |
| Governance      | [Audit Logging](./admin/audit-logs.md)                                      |     ❌      |     ✅     |
| Governance      | [Browser Only Connections](./networking.md#browser-only-connections)        |     ❌      |     ✅     |
| Governance      | [Template Access Control](./admin/rbac.md)                                  |     ❌      |     ✅     |
| Cost Control    | [Quotas](./admin/quotas.md)                                                 |     ❌      |     ✅     |
| Cost Control    | [Max Workspace Auto-Stop](./templates.md#configure-max-workspace-auto-stop) |     ❌      |     ✅     |
| Deployment      | [High Availability](./admin/high-availability.md)                           |     ❌      |     ✅     |
| Deployment      | [Service Banners](./admin/service-banners.md)                               |     ❌      |     ✅     |
| Deployment      | Isolated Terraform Runners                                                  |     ❌      |     ✅     |
>>>>>>> e84061e2

> Previous plans to restrict OIDC and Git Auth features in OSS have been removed
> as of 2023-01-11

## Adding your license key

### Requirements

- Your license key
- Coder CLI installed

### Instructions

1. Save your license key to disk and make note of the path
2. Open a terminal
3. Ensure you are logged into your Coder deployment

   `coder login <access url>`

4. Run

   `coder licenses add -f <path to your license key>`

## Up Next

- [Learn how to contribute to Coder](./CONTRIBUTING.md).<|MERGE_RESOLUTION|>--- conflicted
+++ resolved
@@ -4,7 +4,6 @@
 [Contact Sales](https://coder.com/contact) for pricing or [get a free
 trial](https://coder.com/trial).
 
-<<<<<<< HEAD
 | Category        | Feature                                                                   | Open Source | Enterprise |
 | --------------- | ------------------------------------------------------------------------- | :---------: | :--------: |
 | User Management | [Groups](./admin/groups.md)                                               |     ❌      |     ✅     |
@@ -17,21 +16,6 @@
 | Deployment      | [High Availability](./admin/high-availability.md)                         |     ❌      |     ✅     |
 | Deployment      | [Service Banners](./admin/service-banners.md)                             |     ❌      |     ✅     |
 | Deployment      | Isolated Terraform Runners                                                |     ❌      |     ✅     |
-| Deployment      | [Support links](./admin/support-links.md)                                 |     ❌      |     ✅     |
-=======
-| Category        | Feature                                                                     | Open Source | Enterprise |
-| --------------- | --------------------------------------------------------------------------- | :---------: | :--------: |
-| User Management | [Groups](./admin/groups.md)                                                 |     ❌      |     ✅     |
-| User Management | [SCIM](./admin/auth.md#scim)                                                |     ❌      |     ✅     |
-| Governance      | [Audit Logging](./admin/audit-logs.md)                                      |     ❌      |     ✅     |
-| Governance      | [Browser Only Connections](./networking.md#browser-only-connections)        |     ❌      |     ✅     |
-| Governance      | [Template Access Control](./admin/rbac.md)                                  |     ❌      |     ✅     |
-| Cost Control    | [Quotas](./admin/quotas.md)                                                 |     ❌      |     ✅     |
-| Cost Control    | [Max Workspace Auto-Stop](./templates.md#configure-max-workspace-auto-stop) |     ❌      |     ✅     |
-| Deployment      | [High Availability](./admin/high-availability.md)                           |     ❌      |     ✅     |
-| Deployment      | [Service Banners](./admin/service-banners.md)                               |     ❌      |     ✅     |
-| Deployment      | Isolated Terraform Runners                                                  |     ❌      |     ✅     |
->>>>>>> e84061e2
 
 > Previous plans to restrict OIDC and Git Auth features in OSS have been removed
 > as of 2023-01-11
