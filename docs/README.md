--- conflicted
+++ resolved
@@ -103,17 +103,11 @@
 
 <!--- Add your row by date (mm/dd/yyyy), most recent date at end of list --->
 
-<<<<<<< HEAD
-| Name                | Start Date | First PR Date |           Organization            |                        GitHub User Link |
-| ------------------- | :--------: | :-----------: | :-------------------------------: | --------------------------------------: |
-| Mathias Fredriksson | 04/25/2022 |  04/25/2022   | [Coder](https://github.com/coder) | [mafredri](https://github.com/mafredri) |
-| Ben Potter          | 08/10/2022 |  03/31/2022   | [Coder](https://github.com/coder) | [bpmct](https://github.com/bpmct)       |
-=======
 | Name                | Start Date | First PR Date |           Organization            |                              GitHub User Link |
 | ------------------- | :--------: | :-----------: | :-------------------------------: | --------------------------------------------: |
 | Grey Barkans        | 01/13/2020 |  03/13/2022   | [Coder](https://github.com/coder) |   [vapurrmaid](https://github.com/vapurrmaid) |
+| Ben Potter          | 08/10/2020 |  03/31/2022   | [Coder](https://github.com/coder) | [bpmct](https://github.com/bpmct)       |
 | Mathias Fredriksson | 04/25/2022 |  04/25/2022   | [Coder](https://github.com/coder) |       [mafredri](https://github.com/mafredri) |
 | Spike Curtis        | 05/02/2022 |  05/06/2022   | [Coder](https://github.com/coder) | [spikecurtis](https://github.com/spikecurtis) |
 | Kira Pilot          | 05/09/2022 |  05/09/2022   | [Coder](https://github.com/coder) |   [Kira-Pilot](https://github.com/Kira-Pilot) |
-| David Wahler        | 05/09/2022 |  04/05/2022   | [Coder](https://github.com/coder) |         [dwahler](https://github.com/dwahler) |
->>>>>>> 86cba4d3
+| David Wahler        | 05/09/2022 |  04/05/2022   | [Coder](https://github.com/coder) |         [dwahler](https://github.com/dwahler) |