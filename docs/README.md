# Coder

[!["GitHub
Discussions"](https://img.shields.io/badge/%20GitHub-%20Discussions-gray.svg?longCache=true&logo=github&colorB=purple)](https://github.com/coder/coder/discussions)
[!["Join us on
Slack"](https://img.shields.io/badge/join-us%20on%20slack-gray.svg?longCache=true&logo=slack&colorB=brightgreen)](https://coder.com/community)
[![Twitter
Follow](https://img.shields.io/twitter/follow/CoderHQ?label=%40CoderHQ&style=social)](https://twitter.com/coderhq)
[![codecov](https://codecov.io/gh/coder/coder/branch/main/graph/badge.svg?token=TNLW3OAP6G)](https://codecov.io/gh/coder/coder)

Provision remote development environments with Terraform.

## Highlights

- Automate development environments for Linux, Windows, and macOS
- Start writing code with a single command
- Get started quickly using one of the [examples](./examples) provided

## Installing Coder

<<<<<<< HEAD
Install [the latest release](https://github.com/coder/coder/releases) on a
system with at least 2 CPU cores and 2 GB RAM.
=======
Install [the latest release](https://github.com/coder/coder/releases) on a system with
at least 1 CPU core and 2 GB RAM.
>>>>>>> 75af45b3

To test, start with dev mode (all data is in-memory and is destroyed on exit):

```bash
coder server --dev
```

To run a production deployment with PostgreSQL:

```bash
CODER_PG_CONNECTION_URL="postgres://<username>@<host>/<database>?password=<password>" \
    coder server
```

To run as a system service, install with `.deb` (Debian, Ubuntu) or `.rpm`
(Fedora, CentOS, RHEL, SUSE):

```bash
# Edit the configuration!
sudo vim /etc/coder.d/coder.env
sudo service coder restart
```

Use `coder start --help` to get a complete list of flags and environment
variables.

### Your first workspace

<<<<<<< HEAD
In a new terminal, create a template (e.g., a template to **Develop in Linux on
Google Cloud**):
=======
In a new terminal, create a template (eg. Develop in Linux on Google Cloud):
>>>>>>> 75af45b3

```bash
coder templates init
coder templates create
```

Create a workspace and connect to it via SSH:

```bash
coder workspaces create my-first-workspace
coder ssh my-first-workspace
```

### Modifying templates

You can edit the Terraform template using a sample template:

```sh
coder templates init
cd gcp-linux/
vim main.tf
coder templates update gcp-linux
```

## Documentation

- [About Coder](./about.md#about-coder)
  - [Why remote development](about.md#why-remote-development)
  - [Why Coder](about.md#why-coder)
  - [What Coder is not](about.md#what-coder-is-not)
- [Templates](./templates.md)
  - [Manage templates](./templates.md#manage-templates)
  - [Persistent and ephemeral
    resources](./templates.md#persistent-and-ephemeral-resources)
  - [Variables](./templates.md#variables)
- [Workspaces](./workspaces.md)
  - [Create workspaces](./workspaces.md#create-workspaces)
  - [Connect with SSH](./workspaces.md#connect-with-ssh)
  - [Editors and IDEs](./workspaces.md#editors-and-ides)
  - [Workspace lifecycle](./workspaces.md#workspace-lifecycle)
  - [Updating workspaces](./workspaces.md#updating-workspaces)

## Contributing

Read the [contributing docs](./CONTRIBUTING.md).
<|MERGE_RESOLUTION|>--- conflicted
+++ resolved
@@ -18,13 +18,8 @@
 
 ## Installing Coder
 
-<<<<<<< HEAD
-Install [the latest release](https://github.com/coder/coder/releases) on a
-system with at least 2 CPU cores and 2 GB RAM.
-=======
 Install [the latest release](https://github.com/coder/coder/releases) on a system with
 at least 1 CPU core and 2 GB RAM.
->>>>>>> 75af45b3
 
 To test, start with dev mode (all data is in-memory and is destroyed on exit):
 
@@ -53,12 +48,8 @@
 
 ### Your first workspace
 
-<<<<<<< HEAD
 In a new terminal, create a template (e.g., a template to **Develop in Linux on
 Google Cloud**):
-=======
-In a new terminal, create a template (eg. Develop in Linux on Google Cloud):
->>>>>>> 75af45b3
 
 ```bash
 coder templates init
@@ -103,4 +94,4 @@
 
 ## Contributing
 
-Read the [contributing docs](./CONTRIBUTING.md).
+Read the [contributing docs](./CONTRIBUTING.md).