--- conflicted
+++ resolved
@@ -35,11 +35,7 @@
 
 | Name                                             | Purpose                                                                        |
 | ------------------------------------------------ | ------------------------------------------------------------------------------ |
-<<<<<<< HEAD
-| [<code>archive</code>](./templates_archive.md)   | Archive unused failed template versions from a given template(s)               |
-=======
 | [<code>archive</code>](./templates_archive.md)   | Archive unused or failed template versions from a given template(s)            |
->>>>>>> 1e950fa9
 | [<code>create</code>](./templates_create.md)     | Create a template from the current directory or as specified by flag           |
 | [<code>delete</code>](./templates_delete.md)     | Delete templates                                                               |
 | [<code>edit</code>](./templates_edit.md)         | Edit the metadata of a template by name.                                       |
