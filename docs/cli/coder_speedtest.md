--- conflicted
+++ resolved
@@ -10,7 +10,6 @@
 ```
 
 
-<<<<<<< HEAD
 ## Flags
 ### --direct, -d
 Specifies whether to wait for a direct connection before testing speed.
@@ -21,20 +20,12 @@
 
 
 
-### --reverse, -r
-Specifies whether to run in reverse mode where the client receives and the server sends.
+### --direction
+Specifies whether to run in reverse mode where the client receives and the server sends. (up|down)
 <br/>
 | | |
 | --- | --- |
-| Default |     <code>false</code> |
-=======
-```
-  -d, --direct             Specifies whether to wait for a direct connection before testing speed.
-      --direction string   Specifies whether to run in reverse mode where the client receives and the server sends. (up|down) (default "down")
-  -h, --help               help for speedtest
-  -t, --time duration      Specifies the duration to monitor traffic. (default 5s)
-```
->>>>>>> 2a8a147e
+| Default |     <code>down</code> |
 
 
 
