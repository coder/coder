--- conflicted
+++ resolved
@@ -10,22 +10,19 @@
 coder tokens list [flags]
 ```
 
-<<<<<<< HEAD
-### Options
+## Flags
 
-```
-  -a, --all              Specifies whether all users' tokens will be listed or not (must have Owner role to see all tokens).
-  -c, --column strings   Columns to display in table output. Available columns: id, last used, expires at, created at, owner (default [id,last used,expires at,created at])
-  -h, --help             help for list
-  -o, --output string    Output format. Available formats: table, json (default "table")
-```
-=======
-## Flags
->>>>>>> 7a52a9cf
+### --all, -a
+
+Specifies whether all users' tokens will be listed or not (must have Owner role to see all tokens).
+<br/>
+| | |
+| --- | --- |
+| Default | <code>false</code> |
 
 ### --column, -c
 
-Columns to display in table output. Available columns: id, last used, expires at, created at
+Columns to display in table output. Available columns: id, last used, expires at, created at, owner
 <br/>
 | | |
 | --- | --- |
