--- conflicted
+++ resolved
@@ -10,12 +10,8 @@
 
 Migrating from local developer machines to remote servers is an increasingly common solution for developers[^1] and organizations[^2] alike. Remote development has a number of benefits:
 
-<<<<<<< HEAD
-- Speed: Server-grade compute speeds up operations in software development such as IDE loads, compiles, builds, and running large workloads (monolyth or microservice applications). 
-=======
 - Speed: Server-grade compute speeds up operations in software development such as IDE loads, compiles, builds, and running large workloads (monolith or microservice applications). 
 
->>>>>>> ebcb8665
 - Environment management: Onboarding & troubleshooting development environments is automated using tools such as Terraform, nix, Docker, devcontainers, etc.
 - Security: Source code and other data can be centralized on private servers or cloud, instead of local developer machines.
 - Compatibility: Remote workspaces share infrastructure configuration with other developer, staging, and production environments, reducing configuration drift.
