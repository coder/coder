--- conflicted
+++ resolved
@@ -46,7 +46,6 @@
 
 ### Option 2&rpar; Create or Duplicate Your Own Template
 
-<<<<<<< HEAD
 A template becomes a Task template if it defines a `coder_ai_task` resource and a `coder_parameter` named `"AI Prompt"`. Coder analyzes template files during template version import to determine if these requirements are met.
 
 ```hcl
@@ -71,11 +70,7 @@
 > [!NOTE]
 > This definition is not final and may change while Tasks is in beta. After any changes, we guarantee backwards compatibility for one minor Coder version. After that, you may need to update your template to continue using it with Tasks.
 
-=======
->>>>>>> b36c2ddd
-Because Tasks run unpredictable AI agents, often for background tasks, we recommend creating a separate template for Coder Tasks with limited permissions.
-
-You can always duplicate your existing template, then apply separate network policies/firewalls/permissions to the template. From there, follow the docs for one of our [built-in modules for agents](https://registry.coder.com/modules?search=tag%3Aagent) in order to add it to your template, configure your LLM provider.
+Because Tasks run unpredictable AI agents, often for background tasks, we recommend creating a separate template for Coder Tasks with limited permissions. You can always duplicate your existing template, then apply separate network policies/firewalls/permissions to the template. From there, follow the docs for one of our [built-in modules for agents](https://registry.coder.com/modules?search=tag%3Aagent) in order to add it to your template, configure your LLM provider.
 
 Alternatively, follow our guide for [custom agents](./custom-agents.md)
 
