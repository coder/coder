--- conflicted
+++ resolved
@@ -87,10 +87,6 @@
         
         methods: [GET, HEAD]
     ```
-<<<<<<< HEAD
-=======
-
->>>>>>> 3a7da3c8
 1. Run a `boundary` command. For example:
     
     ```hcl
