--- conflicted
+++ resolved
@@ -8,13 +8,9 @@
 
 Run this command to generate release notes:
 
-<<<<<<< HEAD
 ```shell
-=======
-```sh
 export CODER_IGNORE_MISSING_COMMIT_METADATA=1
 export BRANCH=main
->>>>>>> 6214117d
 ./scripts/release/generate_release_notes.sh \
   --old-version=v2.1.0 \
   --new-version=v2.1.1 \
