--- conflicted
+++ resolved
@@ -110,18 +110,11 @@
     # Automatically sets up an external access URL on *.try.coder.app
     coder server --tunnel
 
-<<<<<<< HEAD
     # Requires a PostgreSQL instance and external access URL
     coder server --postgres-url <url> --access-url <url>
     ```
-=======
-   ```bash
-   CODER_PG_CONNECTION_URL="postgres://<username>@<host>/<database>?password=<password>" \
-      coder server
-   ```
 
 ## Next steps
 
 Once you've installed and started Coder, see the [quickstart](./quickstart.md)
-for instructions on creating your first template and workspace.
->>>>>>> bb4ecd72
+for instructions on creating your first template and workspace.