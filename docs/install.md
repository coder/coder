# Install

This article walks you through the various ways of installing and deploying Coder.

## install.sh

The easiest way to install Coder is to use our [install script](https://github.com/coder/coder/main/install.sh) for Linux and macOS. The install script
attempts to use the system package manager detection-reference if possible.

You can preview what occurs during the install process:

```bash
curl -L https://coder.com/install.sh | sh -s -- --dry-run
```

To install, run:

```bash
curl -L https://coder.com/install.sh | sh
```

> If you're concerned about the install script's use of `curl | sh` and the
> security implications, please see [this blog
> post](https://sandstorm.io/news/2015-09-24-is-curl-bash-insecure-pgp-verified-install)
> by [sandstorm.io](https://sandstorm.io).

You can modify the installation process by including flags. Run the help command for reference:

```bash
curl -L https://coder.com/install.sh | sh -s -- --help
```

## System packages

Coder publishes the following system packages [in GitHub releases](https://github.com/coder/coder/releases):

- .deb (Debian, Ubuntu)
- .rpm (Fedora, CentOS, RHEL, SUSE)
- .apk (Alpine)

Once installed, you can run Coder as a system service:

```sh
# Setup PostgreSQL and an external access URL
sudo vim /etc/coder.d/coder.env
sudo service coder restart
```

<<<<<<< HEAD
=======
Or run a **temporary deployment** with dev mode (all data is in-memory and destroyed on exit):

```sh
coder server --dev
```

>>>>>>> 0f44048f
## docker-compose

Before proceeding, please ensure that you have both Docker and the [latest version of
Coder](https://github.com/coder/coder/releases) installed.

1. Clone the `coder` repository:

   ```console
   git clone git@github.com:coder/coder.git
   ```

1. Navigate into the `coder` folder. Coder requires a non-`localhost` access URL
   for non-Docker-based examples; if you have a public IP or a domain/reverse
   proxy, you can provide this value before running `docker-compose up` to
   start the service:

   ```console
   cd coder
   CODER_ACCESS_URL=https://coder.mydomain.com
   docker-compose up
   ```

   Otherwise, you can start the service:

   ```console
   cd coder
   docker-compose up
   ```

   Alternatively, if you would like to start a **temporary deployment**:

   ```console
   docker run --rm -it \
   -e CODER_DEV_MODE=true \
   -v /var/run/docker.sock:/var/run/docker.sock \
   ghcr.io/coder/coder:v0.5.10
   ```

1. Follow the on-screen instructions to create your first template and workspace

## Manual

We publish self-contained .zip and .tar.gz archives in [GitHub releases](https://github.com/coder/coder/releases). The archives bundle `coder` binary.

1. Download the [release archive](https://github.com/coder/coder/releases) appropriate for your operating system

1. Unzip the folder you just downloaded, and move the `coder` executable to a location that's on your `PATH`

   ```sh
   # ex. MacOS and Linux
   mv coder /usr/local/bin
   ```

   > Windows users: see [this guide](https://answers.microsoft.com/en-us/windows/forum/all/adding-path-variable/97300613-20cb-4d85-8d0e-cc9d3549ba23) for adding folders to `PATH`.

1. Start a Coder server

<<<<<<< HEAD
    ```sh
    # Automatically sets up an external access URL on *.try.coder.app
    coder server --tunnel

    # Requires a PostgreSQL instance and external access URL
    coder server --postgres-url <url> --access-url <url>
    ```
=======
   To run a **temporary deployment**, start with dev mode (all data is in-memory and destroyed on exit):

   ```bash
   coder server --dev
   ```

   To run a **production deployment** with PostgreSQL:

   ```bash
   CODER_PG_CONNECTION_URL="postgres://<username>@<host>/<database>?password=<password>" \
     coder server
   ```
>>>>>>> 0f44048f
<|MERGE_RESOLUTION|>--- conflicted
+++ resolved
@@ -41,20 +41,14 @@
 Once installed, you can run Coder as a system service:
 
 ```sh
-# Setup PostgreSQL and an external access URL
+ # Set up an external access URL or enable CODER_TUNNEL
 sudo vim /etc/coder.d/coder.env
-sudo service coder restart
+# Use systemd to start Coder now and on reboot
+sudo systemctl enable --now coder
+# View the logs to ensure a successful start
+journalctl -u coder.service -b
 ```
 
-<<<<<<< HEAD
-=======
-Or run a **temporary deployment** with dev mode (all data is in-memory and destroyed on exit):
-
-```sh
-coder server --dev
-```
-
->>>>>>> 0f44048f
 ## docker-compose
 
 Before proceeding, please ensure that you have both Docker and the [latest version of
@@ -112,25 +106,10 @@
 
 1. Start a Coder server
 
-<<<<<<< HEAD
     ```sh
     # Automatically sets up an external access URL on *.try.coder.app
     coder server --tunnel
 
     # Requires a PostgreSQL instance and external access URL
     coder server --postgres-url <url> --access-url <url>
-    ```
-=======
-   To run a **temporary deployment**, start with dev mode (all data is in-memory and destroyed on exit):
-
-   ```bash
-   coder server --dev
-   ```
-
-   To run a **production deployment** with PostgreSQL:
-
-   ```bash
-   CODER_PG_CONNECTION_URL="postgres://<username>@<host>/<database>?password=<password>" \
-     coder server
-   ```
->>>>>>> 0f44048f
+    ```