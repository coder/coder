--- conflicted
+++ resolved
@@ -118,19 +118,12 @@
 
    To run a **production deployment** with PostgreSQL:
 
-<<<<<<< HEAD
-    ```bash
-    CODER_PG_CONNECTION_URL="postgres://<username>@<host>/<database>?password=<password>" \
+   ```bash
+   CODER_PG_CONNECTION_URL="postgres://<username>@<host>/<database>?password=<password>" \
       coder server
-    ```
+   ```
 
 ## Next steps
 
 Once you've installed and started Coder, see the [quickstart](./quickstart.md)
-for instructions on creating your first template and workspace.
-=======
-   ```bash
-   CODER_PG_CONNECTION_URL="postgres://<username>@<host>/<database>?password=<password>" \
-     coder server
-   ```
->>>>>>> 2e625c1d
+for instructions on creating your first template and workspace.