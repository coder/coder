# FAQs

Frequently asked questions on Coder OSS and Enterprise deployments. These FAQs
come from our community and enterprise customers, feel free to
[contribute to this page](https://github.com/coder/coder/edit/main/docs/faqs.md).

## How do I add an enterprise license?

Visit https://coder.com/trial or contact
[sales@coder.com](mailto:sales@coder.com?subject=License) to get a v2 enterprise
trial key.

You can add a license through the UI or CLI.

In the UI, click the Deployment tab -> Licenses and upload the `jwt` license
file.

> To add the license with the CLI, first
> [install the Coder CLI](https://coder.com/docs/v2/latest/install/install.sh)
> and server to the latest release.

If the license is a text string:

```sh
coder licenses add -l 1f5...765
```

If the license is in a file:

```sh
coder licenses add -f <path/filename>
```

## I'm experiencing networking issues, so want to disable Tailscale, STUN, Direct connections and force use of websockets

The primary developer use case is a local IDE connecting over SSH to a Coder
workspace.

Coder's networking stack has intelligence to attempt a peer-to-peer or
[Direct connection](https://coder.com/docs/v2/latest/networking#direct-connections)
between the local IDE and the workspace. However, this requires some additional
protocols like UDP and being able to reach a STUN server to echo the IP
addresses of the local IDE machine and workspace, for sharing using a Wireguard
Coordination Server. By default, Coder assumes Internet and attempts to reach
Google's STUN servers to perform this IP echo.

Operators experimenting with Coder may run into networking issues if UDP (which
STUN requires) or the STUN servers are unavailable, potentially resulting in
lengthy local IDE and SSH connection times as the Coder control plane attempts
to establish these direct connections.

Setting the following flags as shown disables this logic to simplify
troubleshooting.

| Flag                                                                                                           | Value       | Meaning                               |
| -------------------------------------------------------------------------------------------------------------- | ----------- | ------------------------------------- |
| [`CODER_BLOCK_DIRECT`](https://coder.com/docs/v2/latest/cli/server#--block-direct-connections)                 | `true`      | Blocks direct connections             |
| [`CODER_DERP_SERVER_STUN_ADDRESSES`](https://coder.com/docs/v2/latest/cli/server#--derp-server-stun-addresses) | `"disable"` | Disables STUN                         |
| [`CODER_DERP_FORCE_WEBSOCKETS`](https://coder.com/docs/v2/latest/cli/server#--derp-force-websockets)           | `true`      | Forces websockets over Tailscale DERP |

## How do I configure NGINX as the reverse proxy in front of Coder?

[This doc](https://github.com/coder/coder/tree/main/examples/web-server/nginx#configure-nginx)
in our repo explains in detail how to configure NGINX with Coder so that our
Tailscale Wireguard networking functions properly.

## How do I hide some of the default icons in a workspace like VS Code Desktop, Terminal, SSH, Ports?

The visibility of Coder apps is configurable in the template. To change the
default (shows all), add this block inside the
[`coder_agent`](https://registry.terraform.io/providers/coder/coder/latest/docs/resources/app)
of a template and configure as needed:

```hcl
  display_apps {
    vscode = false
    vscode_insiders = false
    ssh_helper = false
    port_forwarding_helper = false
    web_terminal = true
  }
```

This example will hide all built-in coder_app icons except the web terminal.

## I want to allow code-server to be accessible by other users in my deployment.

> It is **not** recommended to share a web IDE, but if required, the following
> deployment environment variable settings are required.

Set deployment (Kubernetes) to allow path app sharing

```yaml
# allow authenticated users to access path-based workspace apps
- name: CODER_DANGEROUS_ALLOW_PATH_APP_SHARING
  value: "true"
# allow Coder owner roles to access path-based workspace apps
- name: CODER_DANGEROUS_ALLOW_PATH_APP_SITE_OWNER_ACCESS
  value: "true"
```

In the template, set
[`coder_app`](https://registry.terraform.io/providers/coder/coder/latest/docs/resources/app)
[`share`](https://registry.terraform.io/providers/coder/coder/latest/docs/resources/app#share)
option to `authenticated` and when a workspace is built with this template, the
pretty globe shows up next to path-based `code-server`:

```hcl
resource "coder_app" "code-server" {
  ...
  share        = "authenticated"
  ...
}
```

## I installed Coder and created a workspace but the icons do not load.

An important concept to understand is that Coder creates workspaces which have
an agent that must be able to reach the `coder server`.

If the
[`CODER_ACCESS_URL`](https://coder.com/docs/v2/latest/admin/configure#access-url)
is not accessible from a workspace, the workspace may build, but the agent
cannot reach Coder, and thus the missing icons. e.g., Terminal, IDEs, Apps.

> By default, `coder server` automatically creates an Internet-accessible
> reverse proxy so that workspaces you create can reach the server.

If you are doing a standalone install, e.g., on a Macbook and want to build
workspaces in Docker Desktop, everything is self-contained and workspaces
(containers in Docker Desktop) can reach the Coder server.

```sh
coder server --access-url http://localhost:3000 --address 0.0.0.0:3000
```

> Even `coder server` which creates a reverse proxy, will let you use
> http://localhost to access Coder from a browser.

## I updated a template, and an existing workspace based on that template fails to start.

When updating a template, be aware of potential issues with input variables. For
example, if a template prompts users to choose options like a
[code-server](https://github.com/coder/code-server)
[VS Code](https://code.visualstudio.com/) IDE release, a
[container image](https://hub.docker.com/u/codercom), or a
[VS Code extension](https://marketplace.visualstudio.com/vscode), removing any
of these values can lead to existing workspaces failing to start. This issue
occurs because the Terraform state will not be in sync with the new template.

However, a lesser-known CLI sub-command,
[`coder update`](https://coder.com/docs/v2/latest/cli/update), can resolve this
issue. This command re-prompts users to re-enter the input variables,
potentially saving the workspace from a failed status.

```sh
coder update --always-prompt <workspace name>
```

## I'm running coder on a VM with systemd but latest release installed isn't showing up.

Take, for example, a Coder deployment on a VM with a 2 shared vCPU systemd
service. In this scenario, it's necessary to reload the daemon and then restart
the Coder service. This prevents the `systemd` daemon from trying to reference
the previous Coder release service since the unit file has changed.

The following commands can be used to update Coder and refresh the service:

```sh
curl -fsSL https://coder.com/install.sh | sh
sudo systemctl daemon-reload
sudo systemctl restart coder.service
```

## I'm using the built-in Postgres database and forgot admin email I set up.

1. Run the `coder server` command below to retrieve the `psql` connection URL
   which includes the database user and password.
2. `psql` into Postgres, and do a select query on the `users` table.
3. Restart the `coder server`, pull up the Coder UI and log in (you will still
   need your password)

```sh
coder server postgres-builtin-url
psql "postgres://coder@localhost:53737/coder?sslmode=disable&password=I2S...pTk"
```

## How to find out Coder's latest Terraform provider version?

[Coder is on the HashiCorp's Terraform registry](https://registry.terraform.io/providers/coder/coder/latest).
Check this frequently to make sure you are on the latest version.

Sometimes, the version may change and `resource` configurations will either
become deprecated or new ones will be added when you get warnings or errors
creating and pushing templates.

## How can I set up TLS for my deployment and not create a signed certificate?

Caddy is an easy-to-configure reverse proxy that also automatically creates
certificates from Let's Encrypt.
[Install docs here](https://caddyserver.com/docs/quick-starts/reverse-proxy) You
can start Caddy as a `systemd` service.

The Caddyfile configuration will appear like this where `127.0.0.1:3000` is your
`CODER_ACCESS_URL`:

```text
coder.example.com {

  reverse_proxy 127.0.0.1:3000

	tls {

		issuer acme {
			email user@example.com
		}

	}
}
```

## I'm using Caddy as my reverse proxy in front of Coder. How do I set up a wildcard domain for port forwarding?

Caddy requires your DNS provider's credentials to create wildcard certificates.
This involves building the Caddy binary
[from source](https://github.com/caddyserver/caddy) with the DNS provider plugin
added. e.g.,
[Google Cloud DNS provider here](https://github.com/caddy-dns/googleclouddns)

To compile Caddy, the host running Coder requires Go. Once installed, replace
the existing Caddy binary in `usr/bin` and restart the Caddy service.

The updated Caddyfile configuration will look like this:

```text
*.coder.example.com, coder.example.com {

	reverse_proxy 127.0.0.1:3000

	tls {
		issuer acme {
			email user@example.com
			dns googleclouddns {
				gcp_project my-gcp-project
			}
		}
	}

}
```

## Can I use local or remote Terraform Modules in Coder templates?

One way is to reference a Terraform module from a GitHub repo to avoid
duplication and then just extend it or pass template-specific
parameters/resources:

```hcl
# template1/main.tf
module "central-coder-module" {
  source = "github.com/yourorg/central-coder-module"
  myparam = "custom-for-template1"
}

resource "ebs_volume" "custom_template1_only_resource" {
}
```

```hcl
# template2/main.tf
module "central-coder-module" {
  source = "github.com/yourorg/central-coder-module"
  myparam = "custom-for-template2"
  myparam2 = "bar"
}

resource "aws_instance" "custom_template2_only_resource" {
}
```

Another way using local modules is to symlink the module directory inside the
template directory and then `tar` the template.

```sh
ln -s modules template_1/modules
tar -cvh -C ./template_1 | coder templates <push|create> -d - <name>
```

References:

- [Public Github Issue 6117](https://github.com/coder/coder/issues/6117)
- [Public Github Issue 5677](https://github.com/coder/coder/issues/5677)
- [Coder docs: Templates/Change Management](https://coder.com/docs/v2/latest/templates/change-management)

## Can I run Coder in an air-gapped or offline mode? (no Internet)?

Yes, Coder can be deployed in air-gapped or offline mode.
https://coder.com/docs/v2/latest/install/offline

Our product bundles with the Terraform binary so assume access to terraform.io
during installation. The docs outline rebuilding the Coder container with
Terraform built-in as well as any required Terraform providers.

Direct networking from local SSH to a Coder workspace needs a STUN server. Coder
defaults to Google's STUN servers, so you can either create your STUN server in
your network or disable and force all traffic through the control plane's DERP
proxy.

## Create a randomized computer_name for an Azure VM

Azure VMs have a 15 character limit for the `computer_name` which can lead to
duplicate name errors.

This code produces a hashed value that will be difficult to replicate.

```hcl
locals {
  concatenated_string = "${data.coder_workspace.me.name}+${data.coder_workspace.me.owner}"
  hashed_string = md5(local.concatenated_string)
  truncated_hash = substr(local.hashed_string, 0, 16)
}
```

## Do you have example JetBrains Gateway templates?

In August 2023, JetBrains certified the Coder plugin signifying enhanced
stability and reliability.

The Coder plugin will appear in the Gateway UI when opened.

Selecting the most suitable template depends on how the deployment manages
JetBrains IDE versions. If downloading from
[jetbrains.com](https://www.jetbrains.com/remote-development/gateway/) is
acceptable, see the example templates below which specifies the product code,
IDE version and build number in the
[`coder_app`](https://registry.terraform.io/providers/coder/coder/latest/docs/resources/app#share)
resource. This will present an icon in the workspace dashboard which when
clicked, will look for a locally installed Gateway, and open it. Alternatively,
the IDE can be baked into the container image and manually open Gateway (or
IntelliJ which has Gateway built-in), using a session token to Coder and then
open the IDE.

- [IntelliJ IDEA](https://github.com/sharkymark/v2-templates/tree/main/pod-idea)
- [IntelliJ IDEA with Icon](https://github.com/sharkymark/v2-templates/tree/main/pod-idea-icon)

## What options do I have for adding VS Code extensions into code-server, VS Code Desktop or Microsoft's Code Server?

Coder has an open-source project called
[`code-marketplace`](https://github.com/coder/code-marketplace) which is a
private VS Code extension marketplace. There is even integration with JFrog
Artifactory.

- [Blog post](https://coder.com/blog/running-a-private-vs-code-extension-marketplace)
- [OSS project](https://github.com/coder/code-marketplace)

[See this example template](https://github.com/sharkymark/v2-templates/blob/main/code-marketplace/main.tf#L229C1-L232C12)
where the agent specifies the URL and config environment variables which
code-server picks up and points the developer to.

Another option is to use Microsoft's code-server - which is like Coder's, but it
can connect to Microsoft's extension marketplace so Copilot and chat can be
retrieved there.
[See a sample template here](https://github.com/sharkymark/v2-templates/blob/main/vs-code-server/main.tf).

Another option is to use VS Code Desktop (local) and that connects to
Microsoft's marketplace.
https://github.com/sharkymark/v2-templates/blob/main/vs-code-server/main.tf

> Note: these are example templates with no SLAs on them and are not guaranteed
> for long-term support.

## I want to run Docker for my workspaces but not install Docker Desktop.

[Colima](https://github.com/abiosoft/colima) is a Docker Desktop alternative.

This example is meant for a users who want to try out Coder on a macOS device.

Install Colima and docker with:

```sh
brew install colima
brew install docker
```

Start Colima:

```sh
colima start
```

Start Colima with specific compute options:

```sh
colima start --cpu 4 --memory 8
```

Starting Colima on a M3 Macbook Pro:

```sh
colima start --arch x86_64  --cpu 4 --memory 8 --disk 10
```

Colima will show the path to the docker socket so I have a
[Coder template](./docker-code-server/main.tf) that prompts the Coder admin to
enter the docker socket as a Terraform variable.

<<<<<<< HEAD
## How to make a `coder_app` optional?

An example use case is the user should decide if they want a browser-based IDE
like code-server when creating the workspace.

1. Add a `coder_parameter` with type `bool` to ask the user if they want the
   code-server IDE

```hcl
data "coder_parameter" "code_server" {
  name        = "Do you want code-server in your workspace?"
  description = "Use VS Code in a browser."
  type        = "bool"
  default     = false
  mutable     = true
  icon        = "/icon/code.svg"
  order       = 6
}
```

2. Add conditional logic to the `startup_script` to install and start
   code-server depending on the value of the added `coder_parameter`

```sh
# install and start code-server, VS Code in a browser

if [ ${data.coder_parameter.code_server.value} = true ]; then
  echo "🧑🏼‍💻 Downloading and installing the latest code-server IDE..."
  curl -fsSL https://code-server.dev/install.sh | sh
  code-server --auth none --port 13337 >/dev/null 2>&1 &
fi
```

3. Add a Terraform meta-argument
   [`count`](https://developer.hashicorp.com/terraform/language/meta-arguments/count)
   in the `coder_app` resource so it will only create the resource if the
   `coder_parameter` is `true`

```hcl
# code-server
resource "coder_app" "code-server" {
  count         = data.coder_parameter.code_server.value ? 1 : 0
  agent_id      = coder_agent.coder.id
  slug          = "code-server"
  display_name  = "code-server"
  icon          = "/icon/code.svg"
  url           = "http://localhost:13337?folder=/home/coder"
  subdomain = false
  share     = "owner"

  healthcheck {
    url       = "http://localhost:13337/healthz"
    interval  = 3
    threshold = 10
  }
}
```
=======
## Why am I getting this "remote host doesn't meet VS Code Server's prerequisites" error when opening up VSCode remote in a Linux environment?

![VS Code Server prerequisite](https://github.com/coder/coder/assets/10648092/150c5996-18b1-4fae-afd0-be2b386a3239)

It is because, more than likely, the supported OS of either the container image
or VM/VPS doesn't have the proper C libraries to run the VS Code Server. For
instance, Alpine is not supported at all. If so, you need to find a container
image or supported OS for the VS Code Server. For more information on OS
prerequisites for Linux, please look at the VSCode docs.
https://code.visualstudio.com/docs/remote/linux#_local-linux-prerequisites
>>>>>>> d708ac7c
<|MERGE_RESOLUTION|>--- conflicted
+++ resolved
@@ -404,7 +404,7 @@
 [Coder template](./docker-code-server/main.tf) that prompts the Coder admin to
 enter the docker socket as a Terraform variable.
 
-<<<<<<< HEAD
+
 ## How to make a `coder_app` optional?
 
 An example use case is the user should decide if they want a browser-based IDE
@@ -462,7 +462,7 @@
   }
 }
 ```
-=======
+
 ## Why am I getting this "remote host doesn't meet VS Code Server's prerequisites" error when opening up VSCode remote in a Linux environment?
 
 ![VS Code Server prerequisite](https://github.com/coder/coder/assets/10648092/150c5996-18b1-4fae-afd0-be2b386a3239)
@@ -473,4 +473,3 @@
 image or supported OS for the VS Code Server. For more information on OS
 prerequisites for Linux, please look at the VSCode docs.
 https://code.visualstudio.com/docs/remote/linux#_local-linux-prerequisites
->>>>>>> d708ac7c
