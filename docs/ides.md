--- conflicted
+++ resolved
@@ -12,14 +12,9 @@
   - Rider
   - RubyMine
   - WebStorm
-<<<<<<< HEAD
 - Web IDEs (code-server, JupyterLab, Jetbrains Projector)
   - Note: These are [configured in the template](./ides/configuring-web-ides.md)
 - [Emacs](./ides/configuring-emacs-tramp.md)
-=======
-- Web IDEs (code-server, JupyterLab, JetBrains Projector)
-  - Note: These are [configured in the template](./ides/configuring-web-ides.md)
->>>>>>> 66a5b0f7
 
 ## SSH configuration
 
@@ -64,42 +59,6 @@
 
 ## JetBrains Gateway
 
-<<<<<<< HEAD
-Gateway operates in a client-server model, using an SSH connection to the remote host to install
-and start the server.
-
-Setting up Gateway also involves picking a project directory, so if you have not already done so,
-you may wish to open a terminal on your Coder workspace and check out a copy of the project you
-intend to work on.
-
-After installing Gateway on your local system, you may connect to a Coder workspace as follows
-
-1. Open Gateway, make sure "SSH" is selected under "Remote Development"
-2. Click "New Connection"
-3. In the resulting dialog, click the gear icon to the right of "Connection:"
-4. Hit the "+" button to add a new SSH connection
-   1. For the Host, enter `coder.<workspace name>`
-   2. For the Port, enter `22` (this is ignored by Coder)
-   3. For the Username, enter `coder`
-   4. For the Authentication Type, select "OpenSSH config and authentication agent"
-   5. Make sure the checkbox for "Parse config file ~/.ssh/config" is checked.
-   6. Click "Test Connection" to ensure you setting are ok.
-   7. Click "OK"
-5. Select the connection you just added.
-6. Click "Check Connection and Continue"
-7. Select the JetBrains IDE for your project and the project directory
-   1. Use an SSH terminal to your workspace to create a directory or check out code if you haven't
-      already.
-8. Click "Download and Start IDE" to connect.
-
-| Version   | Status      | Notes                                                      |
-| --------- | ----------- | ---------------------------------------------------------- |
-| 2021.3.2  | Working     |                                                            |
-| 2022.1.1  | Working     | Windows clients are unable to connect to Linux workspace   |
-| 2022.2 RC | Not working | [GitHub Issue](https://github.com/coder/coder/issues/3125) |
-
-## Web IDEs (Jupyter, code-server, Jetbrains Projector)
-=======
 Gateway operates in a client-server model, using an SSH connection to the remote
 host to install and start the server.
 
@@ -117,6 +76,5 @@
 | 2022.2 RC | Working | Version >= 222.3345.108                                  |
 
 ## Web IDEs (Jupyter, code-server, JetBrains Projector)
->>>>>>> 66a5b0f7
 
 Web IDEs (code-server, JetBrains Projector, VNC, etc.) are defined in the template. See [configuring IDEs](./ides/configuring-web-ides.md).