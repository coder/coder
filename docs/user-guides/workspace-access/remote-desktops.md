--- conflicted
+++ resolved
@@ -22,31 +22,7 @@
 
 ![RDP Desktop Button](../../images/user-guides/remote-desktops/rdp-button.gif)
 
-<<<<<<< HEAD
-[Coder Desktop](../desktop/index.md)'s Coder Connect feature creates a connection to your workspaces in the background.
-There is no need for port forwarding when it is enabled.
-
-Use your favorite RDP client to connect to `<workspace-name>.coder` instead of `localhost:3399`.
-
-> [!NOTE]
-> Some versions of Windows, including Windows Server 2022, do not communicate correctly over UDP
-> when using Coder Connect because they do not respect the maximum transmission unit (MTU) of the link.
-> When this happens, the RDP client will appear to connect, but displays a blank screen.
->
-> To avoid this error, Coder's [Windows RDP](https://registry.coder.com/modules/coder/windows-rdp) module
-> [disables RDP over UDP automatically](https://github.com/coder/registry/blob/b58bfebcf3bcdcde4f06a183f92eb3e01842d270/registry/coder/modules/windows-rdp/powershell-installation-script.tftpl#L22).
->
-> To disable RDP over UDP, run the following in PowerShell:
->
-> ```powershell
-> New-ItemProperty -Path 'HKLM:\SOFTWARE\Policies\Microsoft\Windows NT\Terminal Services' -Name "SelectTransport" -Value 1 -PropertyType DWORD -Force
-> Restart-Service -Name "TermService" -Force
-> ```
-
-You can also use a URI handler to directly launch an RDP session.
-=======
 You can also use a URI handler to launch an RDP session directly.
->>>>>>> 6c4db7a2
 
 The URI format is:
 
@@ -145,25 +121,12 @@
 
 </div>
 
-<<<<<<< HEAD
-Our [Windows RDP](https://registry.coder.com/modules/coder/windows-rdp) module in the Coder
-Registry adds a one-click button to open an RDP session in the browser. This
-requires just a few lines of Terraform in your template, see the documentation
-on our registry for setup.
-=======
 ![Amazon DCV](../../images/user-guides/remote-desktops/amazon-dcv-windows-demo.png)
->>>>>>> 6c4db7a2
 
 ## VNC
 
 The common way to connect to a desktop session of a Linux workspace is to use a VNC client. The VNC client can be installed on your local machine or accessed through a web browser. There is an additional requirement to install the VNC server on the workspace.
 
-<<<<<<< HEAD
-Our [Amazon DCV Windows](https://registry.coder.com/modules/coder/amazon-dcv-windows)
-module adds a one-click button to open an Amazon DCV session in the browser.
-This requires just a few lines of Terraform in your template, see the
-documentation on our registry for setup.
-=======
 Installation instructions vary depending on your workspace's operating system, platform, and build system. Refer to the [enterprise-desktop](https://github.com/coder/images/tree/main/images/desktop) image for a starting point which can be used to provision a Dockerized workspace with the following software:
 
 - Ubuntu 24.04
@@ -199,6 +162,5 @@
 The [KasmVNC module](https://registry.coder.com/modules/coder/kasmvnc) allows browser-based access to your workspace by installing and configuring the [KasmVNC](https://github.com/kasmtech/KasmVNC) server and web client.
 
 </div>
->>>>>>> 6c4db7a2
 
 ![VNC Desktop in Coder](../../images/user-guides/remote-desktops/vnc-desktop.png)