# Coder Desktop

Coder Desktop provides seamless access to your remote workspaces through a native application. Connect to workspace services using simple hostnames like `myworkspace.coder`, launch applications with one click, and synchronize files between local and remote environments—all without installing a CLI or configuring manual port forwarding.

## What You'll Need

- A Coder deployment running [v2.20.0](https://github.com/coder/coder/releases/tag/v2.20.0) or later
- Administrator privileges on your local machine (for VPN extension installation)
- Access to your Coder deployment URL
- Valid Coder account credentials

<<<<<<< HEAD
**Estimated setup time:** 5-10 minutes

## Quick Start
=======
<div class="tabs">

You can install Coder Desktop on macOS or Windows.

### macOS

1. Use [Homebrew](https://brew.sh/) to install Coder Desktop:
>>>>>>> f867a9d4

1. Install: `brew install --cask coder/coder/coder-desktop` (macOS) or `winget install Coder.CoderDesktop` (Windows)
1. Open Coder Desktop and approve any system prompts to complete the installation.
1. Sign in with your deployment URL and session token
1. Enable "Coder Connect" toggle
1. Access workspaces at `workspace-name.coder`

## How It Works

Coder Desktop creates a secure tunnel to your Coder deployment, allowing you to:

- **Access workspaces directly**: Connect via `workspace-name.coder` hostnames
- **Use any application**: SSH clients, browsers, IDEs work seamlessly
- **Sync files**: Bidirectional sync between local and remote directories
- **Work offline**: Edit files locally, sync when reconnected

The VPN extension routes only Coder traffic—your other internet activity remains unchanged.

## Installation

<div class="tabs">

### macOS

<div class="tabs">

#### Homebrew (Recommended)

```shell
brew install --cask coder/coder/coder-desktop
```

#### Manual Installation**

1. Download the latest release from [coder-desktop-macos releases](https://github.com/coder/coder-desktop-macos/releases)
1. Drag `Coder Desktop.app` to your Applications folder
1. Open from Applications directory

</div>

**System Permissions**

Coder Desktop requires VPN extension permissions:

1. When prompted with **"Coder Desktop" would like to use a new network extension**, select **Open System Settings**
1. In **Network Extensions** settings, enable the Coder Desktop extension
1. You may need to enter your password to authorize the extension

✅ **Verify Installation**: Coder Desktop should appear in your menu bar

### Windows

<div class="tabs">

#### WinGet (Recommended)**

```shell
winget install Coder.CoderDesktop
```

#### Manual Installation**

1. Download the latest `CoderDesktop` installer (`.exe`) from [coder-desktop-windows releases](https://github.com/coder/coder-desktop-windows/releases)
1. Choose the correct architecture (`x64` or `arm64`) for your system
1. Run the installer and accept the license terms
1. If prompted, install the .NET Windows Desktop Runtime
1. Install Windows App Runtime SDK if prompted

</div>

**System Requirements**

- .NET Windows Desktop Runtime (installed automatically if needed)
- Windows App Runtime SDK (may require manual installation)

✅ **Verify Installation**: Coder Desktop should appear in your system tray (you may need to click **^** to show hidden icons)

</div>

## Testing Your Connection

Once connected, test access to your workspaces:

**SSH Connection**
```shell
ssh your-workspace.coder
```

**Ping Test**
```shell
# macOS
ping6 -c 3 your-workspace.coder

# Windows
ping -n 3 your-workspace.coder
```

**Web Services**

Open `http://your-workspace.coder:8080` in your browser (replace `8080` with your service's port)

## Troubleshooting

### Connection Issues

**"Can't connect to workspace"**
- Verify Coder Connect is enabled (toggle should be ON)
- Check that your deployment URL is correct
- Ensure your session token hasn't expired
- Try disconnecting and reconnecting Coder Connect

**"VPN extension not working"**
- Restart Coder Desktop
- Check system permissions for network extensions
- Ensure only one copy of Coder Desktop is installed

### Known Limitations

**VPN Conflicts**
Coder Desktop is unable to connect if the Coder deployment is only accessible via a VPN. This affects:
- [macOS](https://github.com/coder/coder-desktop-macos/issues/201)
- [Windows](https://github.com/coder/coder-desktop-windows/issues/147)

A resolution is in development. For now, use the [Coder CLI](../cli.md) when connected to corporate VPNs.

**Secure Browser Context**
Some web applications require HTTPS for certain features. While Coder Connect uses encrypted WireGuard tunnels, browsers may show security warnings for HTTP connections to `.coder` hostnames.

### Getting Help

If you encounter issues not covered here:

- **File an issue**: [macOS](https://github.com/coder/coder-desktop-macos/issues) | [Windows](https://github.com/coder/coder-desktop-windows/issues) | [General](https://github.com/coder/coder/issues)
- **Community support**: [Discord](https://coder.com/chat)

## Uninstalling

<div class="tabs">

### macOS

1. **Disable Coder Connect** in the app menu
2. **Quit Coder Desktop** completely
3. **Remove VPN extension** from System Settings > Network Extensions
4. **Delete the app** from Applications folder
5. **Remove configuration** (optional): `rm -rf ~/Library/Application\ Support/Coder\ Desktop`

<<<<<<< HEAD
### Windows
=======
This issue has been fixed in Coder v2.24.3 and later. For macOS clients, Coder Desktop v0.8.0 or later is also required.
>>>>>>> f867a9d4

1. **Disable Coder Connect** in the app menu
2. **Quit Coder Desktop** from system tray
3. **Uninstall** via Settings > Apps or Control Panel
4. **Remove configuration** (optional): Delete `%APPDATA%\Coder Desktop`

</div><|MERGE_RESOLUTION|>--- conflicted
+++ resolved
@@ -9,19 +9,8 @@
 - Access to your Coder deployment URL
 - Valid Coder account credentials
 
-<<<<<<< HEAD
-**Estimated setup time:** 5-10 minutes
+## Quick Start
 
-## Quick Start
-=======
-<div class="tabs">
-
-You can install Coder Desktop on macOS or Windows.
-
-### macOS
-
-1. Use [Homebrew](https://brew.sh/) to install Coder Desktop:
->>>>>>> f867a9d4
 
 1. Install: `brew install --cask coder/coder/coder-desktop` (macOS) or `winget install Coder.CoderDesktop` (Windows)
 1. Open Coder Desktop and approve any system prompts to complete the installation.
@@ -121,7 +110,7 @@
 
 **Web Services**
 
-Open `http://your-workspace.coder:8080` in your browser (replace `8080` with your service's port)
+Open `http://your-workspace.coder:PORT` in your browser (replace `PORT` with your service's port)
 
 ## Troubleshooting
 
@@ -139,13 +128,6 @@
 - Ensure only one copy of Coder Desktop is installed
 
 ### Known Limitations
-
-**VPN Conflicts**
-Coder Desktop is unable to connect if the Coder deployment is only accessible via a VPN. This affects:
-- [macOS](https://github.com/coder/coder-desktop-macos/issues/201)
-- [Windows](https://github.com/coder/coder-desktop-windows/issues/147)
-
-A resolution is in development. For now, use the [Coder CLI](../cli.md) when connected to corporate VPNs.
 
 **Secure Browser Context**
 Some web applications require HTTPS for certain features. While Coder Connect uses encrypted WireGuard tunnels, browsers may show security warnings for HTTP connections to `.coder` hostnames.
@@ -169,11 +151,7 @@
 4. **Delete the app** from Applications folder
 5. **Remove configuration** (optional): `rm -rf ~/Library/Application\ Support/Coder\ Desktop`
 
-<<<<<<< HEAD
 ### Windows
-=======
-This issue has been fixed in Coder v2.24.3 and later. For macOS clients, Coder Desktop v0.8.0 or later is also required.
->>>>>>> f867a9d4
 
 1. **Disable Coder Connect** in the app menu
 2. **Quit Coder Desktop** from system tray
