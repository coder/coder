# Parameters

A template can prompt the user for additional information when creating
workspaces with
[_parameters_](https://registry.terraform.io/providers/coder/coder/latest/docs/data-sources/parameter).

![Parameters in Create Workspace screen](../images/parameters.png)

The user can set parameters in the dashboard UI and CLI.

You'll likely want to hardcode certain template properties for workspaces, such
as security group. But you can let developers specify other properties with
parameters like instance size, geographical location, repository URL, etc.

This example lets a developer choose a Docker host for the workspace:

```hcl
data "coder_parameter" "docker_host" {
  name        = "Region"
  description = "Which region would you like to deploy to?"
  icon        = "/emojis/1f30f.png"
  type        = "string"
  default     = "tcp://100.94.74.63:2375"

  option {
    name = "Pittsburgh, USA"
    value = "tcp://100.94.74.63:2375"
    icon = "/emojis/1f1fa-1f1f8.png"
  }

  option {
    name = "Helsinki, Finland"
    value = "tcp://100.117.102.81:2375"
    icon = "/emojis/1f1eb-1f1ee.png"
  }

  option {
    name = "Sydney, Australia"
    value = "tcp://100.127.2.1:2375"
    icon = "/emojis/1f1e6-1f1f9.png"
  }
}
```

From there, a template can refer to a parameter's value:

```hcl
provider "docker" {
  host = data.coder_parameter.docker_host.value
}
```

## Types

A Coder parameter can have one of these types:

- `string`
- `bool`
- `number`.
- `list(string)`

To specify a default value for a parameter with the `list(string)` type, use a
JSON array and the Terraform
[jsonencode](https://developer.hashicorp.com/terraform/language/functions/jsonencode)
function. For example:

```hcl
data "coder_parameter" "security_groups" {
  name        = "Security groups"
  icon        = "/icon/aws.png"
  type        = "list(string)"
  description = "Select appropriate security groups."
  mutable     = true
  default = jsonencode([
    "Web Server Security Group",
    "Database Security Group",
    "Backend Security Group"
  ])
}
```

## Options

A `string` parameter can provide a set of options to limit the user's choices:

```hcl
data "coder_parameter" "docker_host" {
  name        = "Region"
  description = "Which region would you like to deploy to?"
  type        = "string"
  default     = "tcp://100.94.74.63:2375"

  option {
    name = "Pittsburgh, USA"
    value = "tcp://100.94.74.63:2375"
    icon = "/emojis/1f1fa-1f1f8.png"
  }

  option {
    name = "Helsinki, Finland"
    value = "tcp://100.117.102.81:2375"
    icon = "/emojis/1f1eb-1f1ee.png"
  }

  option {
    name = "Sydney, Australia"
    value = "tcp://100.127.2.1:2375"
    icon = "/emojis/1f1e6-1f1f9.png"
  }
}
```

### Incompatibility in Parameter Options for Workspace Builds

When creating Coder templates, authors have the flexibility to modify parameter
options associated with rich parameters. Such modifications can involve adding,
substituting, or removing a parameter option. It's important to note that making
these changes can lead to discrepancies in parameter values utilized by ongoing
workspace builds.

Consequently, workspace users will be prompted to select the new value from a
pop-up window or by using the command-line interface. While this additional
interactive step might seem like an interruption, it serves a crucial purpose.
It prevents workspace users from becoming trapped with outdated template
versions, ensuring they can smoothly update their workspace without any
hindrances.

Example:

- Bob creates a workspace using the `python-dev` template. This template has a
  parameter `image_tag`, and Bob selects `1.12`.
- Later, the template author Alice is notified of a critical vulnerability in a
  package installed in the `python-dev` template, which affects the image tag
  `1.12`.
- Alice remediates this vulnerability, and pushes an updated template version
  that replaces option `1.12` with `1.13` for the `image_tag` parameter. She
  then notifies all users of that template to update their workspace
  immediately.
- Bob saves their work, and selects the `Update` option in the UI. As their
  workspace uses the now-invalid option `1.12`, for the `image_tag` parameter,
  they are prompted to select a new value for `image_tag`.

## Required and optional parameters

A parameter is _required_ if it doesn't have the `default` property. The user
**must** provide a value to this parameter before creating a workspace:

```hcl
data "coder_parameter" "account_name" {
  name        = "Account name"
  description = "Cloud account name"
  mutable     = true
}
```

If a parameter contains the `default` property, Coder will use this value if the
user does not specify any:

```hcl
data "coder_parameter" "base_image" {
  name        = "Base image"
  description = "Base machine image to download"
  default     = "ubuntu:latest"
}
```

Admins can also set the `default` property to an empty value so that the
parameter field can remain empty:

```hcl
data "coder_parameter" "dotfiles_url" {
  name        = "dotfiles URL"
  description = "Git repository with dotfiles"
  mutable     = true
  default     = ""
}
```

## Mutability

Immutable parameters can only be set in these situations:

- Creating a workspace for the first time.
- Updating a workspace to a new template version. This sets the initial value
  for required parameters.

The idea is to prevent users from modifying fragile or persistent workspace
resources like volumes, regions, and so on.

Example:

```hcl
data "coder_parameter" "region" {
  name        = "Region"
  description = "Region where the workspace is hosted"
  mutable     = false
  default     = "us-east-1"
}
```

You can modify a parameter's `mutable` attribute state anytime. In case of
emergency, you can temporarily allow for changing immutable parameters to fix an
operational issue, but it is not advised to overuse this opportunity.

## Ephemeral parameters

Ephemeral parameters are introduced to users in the form of "build options." Use
ephemeral parameters to model specific behaviors in a Coder workspace, such as
reverting to a previous image, restoring from a volume snapshot, or building a
project without using cache.

Since these parameters are ephemeral in nature, subsequent builds proceed in the
standard manner:

```hcl
data "coder_parameter" "force_rebuild" {
  name         = "force_rebuild"
  type         = "bool"
  description  = "Rebuild the Docker image rather than use the cached one."
  mutable      = true
  default      = false
  ephemeral    = true
}
```

## Validating parameters

Coder supports rich parameters with multiple validation modes: min, max,
monotonic numbers, and regular expressions.

### Number

You can limit a `number` parameter to `min` and `max` boundaries.

You can also specify its monotonicity as `increasing` or `decreasing` to verify
the current and new values. Use the `monotonic` aatribute for resources that
can't be shrunk or grown without implications, like disk volume size.

```hcl
data "coder_parameter" "instances" {
  name        = "Instances"
  type        = "number"
  description = "Number of compute instances"
  validation {
    min       = 1
    max       = 8
    monotonic = "increasing"
  }
}
```

### String

You can validate a `string` parameter to match a regular expression. The `regex`
property requires a corresponding `error` property.

```hcl
data "coder_parameter" "project_id" {
  name        = "Project ID"
  description = "Alpha-numeric project ID"
  validation {
    regex = "^[a-z0-9]+$"
    error = "Unfortunately, this isn't a valid project ID"
  }
}
```

## Terraform template-wide variables

As parameters are intended to be used only for workspace customization purposes,
Terraform variables can be freely managed by the template author to build
<<<<<<< HEAD
templates. Workspace users are not able to modify template variables.
=======
templates. Workspace users are not able to modify template variables.

```hcl

variable "CLOUD_API_KEY" {
  type        = string
  description = "API key for the service"
  default     = "1234567890"
  sensitive   = true
}

```
>>>>>>> 2b5e02f5
<|MERGE_RESOLUTION|>--- conflicted
+++ resolved
@@ -269,9 +269,6 @@
 
 As parameters are intended to be used only for workspace customization purposes,
 Terraform variables can be freely managed by the template author to build
-<<<<<<< HEAD
-templates. Workspace users are not able to modify template variables.
-=======
 templates. Workspace users are not able to modify template variables.
 
 ```hcl
@@ -283,5 +280,4 @@
   sensitive   = true
 }
 
-```
->>>>>>> 2b5e02f5
+```