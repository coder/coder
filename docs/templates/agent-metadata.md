--- conflicted
+++ resolved
@@ -87,11 +87,6 @@
 ```
 
 ## Useful utilities
-<<<<<<< HEAD
-
-You can also show agent metadata for information about the workspace's host.
-=======
->>>>>>> 2b5e02f5
 
 You can also show agent metadata for information about the workspace's host.
 
@@ -141,13 +136,6 @@
 - 10 running agents
 - each with 6 metadata snippets
 - with an average interval of 4 seconds
-<<<<<<< HEAD
-
-You can expect `(10 * 6 * 2) / 4`, or 30 writes per second.
-
-One of the writes is to the `UNLOGGED` `workspace_agent_metadata` table and the
-other to the `NOTIFY` query that enables live stats streaming in the UI.
-=======
 
 You can expect `(10 * 6 * 2) / 4`, or 30 writes per second.
 
@@ -157,5 +145,4 @@
 ## Next Steps
 
 - [Resource metadata](./resource-metadata.md)
-- [Parameters](./parameters.md)
->>>>>>> 2b5e02f5
+- [Parameters](./parameters.md)