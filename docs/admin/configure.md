--- conflicted
+++ resolved
@@ -42,17 +42,13 @@
 > If you are providing TLS certificates directly to the Coder server, you must use a single certificate for the
 > root and wildcard domains. Multi-certificate support [is planned](https://github.com/coder/coder/pull/4150).
 
-## TLS Certificates
+## TLS & Reverse Proxy
 
 The Coder server can directly use TLS certificates with `CODER_TLS_ENABLE` and accompanying configuration flags. However, Coder can also run behind a reverse-proxy to terminate TLS certificates from LetsEncrypt, for example.
 
-<<<<<<< HEAD
-- Example: [Run Coder with Caddy and LetsEncrypt](https://github.com/coder/coder/tree/main/examples/web-server/caddy)
 - Apache: [Run Coder with Apache and LetsEncrypt](https://github.com/coder/coder/tree/main/examples/web-server/apache)
-=======
 - Caddy: [Run Coder with Caddy and LetsEncrypt](https://github.com/coder/coder/tree/main/examples/web-server/caddy)
 - NGINX: [Run Coder with Nginx and LetsEncrypt](https://github.com/coder/coder/tree/main/examples/web-server/nginx)
->>>>>>> 786ad8d8
 
 ## PostgreSQL Database
 
