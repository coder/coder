--- conflicted
+++ resolved
@@ -26,11 +26,8 @@
 workspaces at the same time.
 
 Provisioners are started with the
-<<<<<<< HEAD
-[coder provisionerd start](../cli/provisionerd_start.md) command.
-=======
+
 [coder provisionerd start](../reference/cli/provisioner_start.md) command.
->>>>>>> 33988fed
 
 ## Authentication
 
@@ -53,13 +50,8 @@
 
 Provisioners can broadly be categorized by scope: `organization` or `user`. The
 scope of a provisioner can be specified with
-<<<<<<< HEAD
-[`-tag=scope=<scope>`](../cli/provisionerd_start.md#t---tag) when starting the
-provisioner daemon. Only users with at least the
-=======
 [`-tag=scope=<scope>`](../reference/cli/provisioner_start.md#t---tag) when
 starting the provisioner daemon. Only users with at least the
->>>>>>> 33988fed
 [Template Admin](../admin/users.md#roles) role or higher may create
 organization-scoped provisioner daemons.
 
@@ -68,11 +60,7 @@
 - [Built-in provisioners](../cli/server.md#provisioner-daemons) are always
   organization-scoped.
 - External provisioners started using a
-<<<<<<< HEAD
-  [pre-shared key (PSK)](../cli/provisionerd_start.md#psk) are always
-=======
   [pre-shared key (PSK)](../reference/cli/provisioner_start.md#psk) are always
->>>>>>> 33988fed
   organization-scoped.
 
 ### Organization-Scoped Provisioners
