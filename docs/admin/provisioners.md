--- conflicted
+++ resolved
@@ -26,13 +26,7 @@
 workspaces at the same time.
 
 Provisioners are started with the
-<<<<<<< HEAD
-[`coder provisionerd start`](../reference/cli/provisionerd_start.md) command in
-the [full Coder binary](https://github.com/coder/coder/releases). Keep reading
-to learn how to start provisioners via Docker, Kubernetes, Systemd, etc.
-=======
 [coder provisionerd start](../reference/cli/provisioner_start.md) command.
->>>>>>> 5246f8d1
 
 ## Authentication
 
@@ -47,31 +41,30 @@
 We recommend creating finely-scoped keys for provisioners. Keys are scoped to an
 organization.
 
-<<<<<<< HEAD
-```sh
-coder provisioner keys create my-key \
-  --org default
-=======
 Provisioners can broadly be categorized by scope: `organization` or `user`. The
 scope of a provisioner can be specified with
 [`-tag=scope=<scope>`](../reference/cli/provisioner_start.md#t---tag) when
 starting the provisioner daemon. Only users with at least the
 [Template Admin](../admin/users.md#roles) role or higher may create
 organization-scoped provisioner daemons.
->>>>>>> 5246f8d1
-
-Successfully created provisioner key my-key! Save this authentication token, it will not be shown again.
-
-<<<<<<< HEAD
-<key omitted>
-```
-=======
+
+Successfully created provisioner key my-key! Save this authentication token, it
+will not be shown again.
+
 - [Built-in provisioners](../reference/cli/server.md#provisioner-daemons) are
   always organization-scoped.
 - External provisioners started using a
   [pre-shared key (PSK)](../reference/cli/provisioner_start.md#psk) are always
   organization-scoped.
->>>>>>> 5246f8d1
+
+### Organization-Scoped Provisioners
+
+**Organization-scoped Provisioners** can pick up build jobs created by any user.
+These provisioners always have the implicit tags `scope=organization owner=""`.
+
+```shell
+coder provisionerd start --org <organization_name>
+```
 
 Or, restrict the provisioner to jobs with specific tags
 
