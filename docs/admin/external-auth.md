--- conflicted
+++ resolved
@@ -179,11 +179,7 @@
 CODER_EXTERNAL_AUTH_0_SCOPES="repo:read repo:write write:gpg_key"
 ```
 
-<<<<<<< HEAD
-## Multiple External Providers (enterprise)
-=======
-### Multiple External Providers (enterprise) (premium)
->>>>>>> d0a84248
+## Multiple External Providers (enterprise) (premium)
 
 Multiple providers are an [Enterprise feature](https://coder.com/pricing). Below
 is an example configuration with multiple providers.
