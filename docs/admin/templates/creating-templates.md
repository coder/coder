# Creating Templates

Users with the `Template Administrator` role or above can create templates
within Coder.

## From a starter template

In most cases, it is best to start with a starter template.

<div class="tabs">

### Web UI

After navigating to the Templates page in the Coder dashboard, choose
`Create Template > Choose a starter template`.

![Create a template](../../images/admin/templates/create-template.png)

From there, select a starter template for desired underlying infrastructure for
workspaces.

![Starter templates](../../images/admin/templates/starter-templates.png)

Give your template a name, description, and icon and press `Create template`.

![Name and icon](../../images/admin/templates/import-template.png)

> **⚠️ Note**: If template creation fails, Coder is likely not authorized to
> deploy infrastructure in the given location. Learn how to configure
<<<<<<< HEAD
> [provisioner authentication](../../admin/external-auth.md).
=======
> [provisioner authentication](./extending-templates/provider-authentication.md).
>>>>>>> ccbb687c

### CLI

You can the [Coder CLI](../../install/cli.md) to manage templates for Coder.
After [logging in](../../reference/cli/login.md) to your deployment, create a
folder to store your templates:

```sh
# This snippet applies to macOS and Linux only
mkdir $HOME/coder-templates
cd $HOME/coder-templates
```

Use the [`templates init`](../../reference/cli/templates_init.md) command to
pull a starter template:

```sh
coder templates init
```

After pulling the template to your local machine (e.g. `aws-linux`), you can
rename it:

```sh
# This snippet applies to macOS and Linux only
mv aws-linux universal-template
cd universal-template
```

Next, push it to Coder with the
[`templates push`](../../reference/cli/templates_push.md) command:

```sh
coder templates push
```

> ⚠️ Note: If `template push` fails, Coder is likely not authorized to deploy
> infrastructure in the given location. Learn how to configure
> [provisioner authentication](../provisioners.md).

You can edit the metadata of the template such as the display name with the
[`templates edit`](../../reference/cli/templates_edit.md) command:

```sh
coder templates edit universal-template \
  --display-name "Universal Template" \
  --description "Virtual machine configured with Java, Python, Typescript, IntelliJ IDEA, and Ruby. Use this for starter projects. " \
  --icon "/emojis/2b50.png"
```

### CI/CD

Follow the [change management](./managing-templates/change-management.md) guide
to manage templates via GitOps.

</div>

## From an existing template

You can duplicate an existing template in your Coder deployment. This will copy
the template code and metadata, allowing you to make changes without affecting
the original template.

<div class="tabs">

### Web UI

After navigating to the page for a template, use the dropdown menu on the right
to `Duplicate`.

![Duplicate menu](../../images/admin/templates/duplicate-menu.png)

Give the new template a name, icon, and description.

![Duplicate page](../../images/admin/templates/duplicate-page.png)

Press `Create template`. After the build, you will be taken to the new template
page.

![New template](../../images/admin/templates/new-duplicate-template.png)

### CLI

First, ensure you are logged in to the control plane as a user with permissions
to read and write permissions.

```console
coder login
```

You can list the available templates with the following CLI invocation.

```console
coder templates list
```

After identified the template you'd like to work from, clone it into a directory
with a name you'd like to assign to the new modified template.

```console
coder templates pull <template-name> ./<new-template-name>
```

Then, you can make modifications to the existing template in this directory and
push them to the control plane using the `-d` flag to specify the directory.

```console
coder templates push <new-template-name> -d ./<new-template-name>
```

You will then see your new template in the dashboard.

</div>

## From scratch (advanced)

There may be cases where you want to create a template from scratch. You can use
[any Terraform provider](https://registry.terraform.com) with Coder to create
templates for additional clouds (e.g. Hetzner, Alibaba) or orchestrators
(VMware, Proxmox) that we do not provide example templates for.

Refer to the following resources:

- [Tutorial: Create a template from scratch](../../tutorials/template-from-scratch.md)
- [Extending templates](./extending-templates/index.md): Features and concepts
  around templates (agents, parameters, variables, etc)
- [Coder Registry](https://registry.coder.com/templates): Official and community
  templates for Coder
- [Coder Terraform Provider Reference](https://registry.terraform.io/providers/coder/coder)

### Next steps

- [Extending templates](./extending-templates/index.md)
- [Managing templates](./managing-templates/index.md)<|MERGE_RESOLUTION|>--- conflicted
+++ resolved
@@ -27,11 +27,7 @@
 
 > **⚠️ Note**: If template creation fails, Coder is likely not authorized to
 > deploy infrastructure in the given location. Learn how to configure
-<<<<<<< HEAD
-> [provisioner authentication](../../admin/external-auth.md).
-=======
 > [provisioner authentication](./extending-templates/provider-authentication.md).
->>>>>>> ccbb687c
 
 ### CLI
 
