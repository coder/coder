# Icons

Coder uses icons in several places, including ones that can be configured
throughout the app, or specified in your Terraform. They're specified by a URL,
which can be to an image hosted on a CDN of your own, or one of the icons that
come bundled with your Coder deployment.

- **Template Icons**:

  - Make templates and workspaces visually recognizable with a relevant or
    memorable icon

- [**Terraform**](https://registry.terraform.io/providers/coder/coder/latest/docs):

  - [`coder_app`](https://registry.terraform.io/providers/coder/coder/latest/docs/resources/app#icon)
  - [`coder_parameter`](https://registry.terraform.io/providers/coder/coder/latest/docs/data-sources/parameter#icon)
    and
    [`option`](https://registry.terraform.io/providers/coder/coder/latest/docs/data-sources/parameter#nested-schema-for-option)
    blocks
  - [`coder_script`](https://registry.terraform.io/providers/coder/coder/latest/docs/resources/script#icon)
  - [`coder_metadata`](https://registry.terraform.io/providers/coder/coder/latest/docs/resources/metadata#icon)

  These can all be configured to use an icon by setting the `icon` field.

  ```tf
  data "coder_parameter" "my_parameter" {
    icon = "/icon/coder.svg"

    option {
      icon = "/emojis/1f3f3-fe0f-200d-26a7-fe0f.png"
    }
  }
  ```

- [**Authentication Providers**](https://coder.com/docs/admin/external-auth):

  - Use icons for external authentication providers to make them recognizable.
    You can set an icon for each provider by setting the
    `CODER_EXTERNAL_AUTH_X_ICON` environment variable, where `X` is the number
    of the provider.

    ```env
    CODER_EXTERNAL_AUTH_0_ICON=/icon/github.svg
    CODER_EXTERNAL_AUTH_1_ICON=/icon/google.svg
    ```

- [**Support Links**](../../setup/appearance.md#support-links):

  - Use icons for support links to make them recognizable. You can set the
    `icon` field for each link in `CODER_SUPPORT_LINKS` array.

## Bundled icons

Coder is distributed with a bundle of icons for popular cloud providers and
programming languages. You can see all of the icons (or suggest new ones) in our
repository on
[GitHub](https://github.com/coder/coder/tree/main/site/static/icon).

You can also view the entire list, with search and previews, by navigating to
<<<<<<< HEAD
`/icons` on your Coder deployment. E.g. `https://coder.example.com/icons`. This
can be particularly useful in airgapped deployments.
=======
`/icons` on your Coder deployment (for example,
`https://coder.example.com/icons`). This can be particularly useful in airgapped
deployments.
>>>>>>> ccbb687c

![The icon gallery](../../../images/icons-gallery.png)

## External icons

You can use any image served over HTTPS as an icon, by specifying the full URL
of the image. We recommend that you use a CDN that you control, but it can be
served from any source that you trust.

You can also embed an image by using data: URLs.

- Only the https: and data: protocols are supported in icon URLs (not http:)

- Be careful when using images hosted by someone else; they might disappear or
  change!

- Be careful when using data: URLs. They can get rather large, and can
  negatively impact loading times for pages and queries they appear in. Only use
  them for very small icons that compress well.<|MERGE_RESOLUTION|>--- conflicted
+++ resolved
@@ -57,14 +57,9 @@
 [GitHub](https://github.com/coder/coder/tree/main/site/static/icon).
 
 You can also view the entire list, with search and previews, by navigating to
-<<<<<<< HEAD
-`/icons` on your Coder deployment. E.g. `https://coder.example.com/icons`. This
-can be particularly useful in airgapped deployments.
-=======
 `/icons` on your Coder deployment (for example,
 `https://coder.example.com/icons`). This can be particularly useful in airgapped
 deployments.
->>>>>>> ccbb687c
 
 ![The icon gallery](../../../images/icons-gallery.png)
 
