# Parameters

A template can prompt the user for additional information when creating
workspaces with
[_parameters_](https://registry.terraform.io/providers/coder/coder/latest/docs/data-sources/parameter).

![Parameters in Create Workspace screen](../../../images/parameters.png)

The user can set parameters in the dashboard UI and CLI.

You'll likely want to hardcode certain template properties for workspaces, such
as security group. But you can let developers specify other properties with
parameters like instance size, geographical location, repository URL, etc.

This example lets a developer choose a Docker host for the workspace:

```tf
data "coder_parameter" "docker_host" {
  name        = "Region"
  description = "Which region would you like to deploy to?"
  icon        = "/emojis/1f30f.png"
  type        = "string"
  default     = "tcp://100.94.74.63:2375"

  option {
    name = "Pittsburgh, USA"
    value = "tcp://100.94.74.63:2375"
    icon = "/emojis/1f1fa-1f1f8.png"
  }

  option {
    name = "Helsinki, Finland"
    value = "tcp://100.117.102.81:2375"
    icon = "/emojis/1f1eb-1f1ee.png"
  }

  option {
    name = "Sydney, Australia"
    value = "tcp://100.127.2.1:2375"
    icon = "/emojis/1f1e6-1f1f9.png"
  }
}
```

From there, a template can refer to a parameter's value:

```tf
provider "docker" {
  host = data.coder_parameter.docker_host.value
}
```

## Types

A Coder parameter can have one of these types:

- `string`
- `bool`
- `number`
- `list(string)`

To specify a default value for a parameter with the `list(string)` type, use a
JSON array and the Terraform
[jsonencode](https://developer.hashicorp.com/terraform/language/functions/jsonencode)
function. For example:

```tf
data "coder_parameter" "security_groups" {
  name        = "Security groups"
  icon        = "/icon/aws.png"
  type        = "list(string)"
  description = "Select appropriate security groups."
  mutable     = true
  default = jsonencode([
    "Web Server Security Group",
    "Database Security Group",
    "Backend Security Group"
  ])
}
```

> [!NOTE]
> Overriding a `list(string)` on the CLI is tricky because:
>
> - `--parameter "parameter_name=parameter_value"` is parsed as CSV.
> - `parameter_value` is parsed as JSON.
>
> So, to properly specify a `list(string)` with the `--parameter` CLI argument,
> you will need to take care of both CSV quoting and shell quoting.
>
> For the above example, to override the default values of the `security_groups`
> parameter, you will need to pass the following argument to `coder create`:
>
> ```shell
> --parameter "\"security_groups=[\"\"DevOps Security Group\"\",\"\"Backend Security Group\"\"]\""
> ```
>
> Alternatively, you can use `--rich-parameter-file` to work around the above
> issues. This allows you to specify parameters as YAML. An equivalent parameter
> file for the above `--parameter` is provided below:
>
> ```yaml
> security_groups:
>   - DevOps Security Group
>   - Backend Security Group
> ```

## Options

A `string` parameter can provide a set of options to limit the user's choices:

```tf
data "coder_parameter" "docker_host" {
  name        = "Region"
  description = "Which region would you like to deploy to?"
  type        = "string"
  default     = "tcp://100.94.74.63:2375"

  option {
    name = "Pittsburgh, USA"
    value = "tcp://100.94.74.63:2375"
    icon = "/emojis/1f1fa-1f1f8.png"
  }

  option {
    name = "Helsinki, Finland"
    value = "tcp://100.117.102.81:2375"
    icon = "/emojis/1f1eb-1f1ee.png"
  }

  option {
    name = "Sydney, Australia"
    value = "tcp://100.127.2.1:2375"
    icon = "/emojis/1f1e6-1f1f9.png"
  }
}
```

### Incompatibility in Parameter Options for Workspace Builds

When creating Coder templates, authors have the flexibility to modify parameter
options associated with rich parameters. Such modifications can involve adding,
substituting, or removing a parameter option. It's important to note that making
these changes can lead to discrepancies in parameter values utilized by ongoing
workspace builds.

Consequently, workspace users will be prompted to select the new value from a
pop-up window or by using the command-line interface. While this additional
interactive step might seem like an interruption, it serves a crucial purpose.
It prevents workspace users from becoming trapped with outdated template
versions, ensuring they can smoothly update their workspace without any
hindrances.

Example:

- Bob creates a workspace using the `python-dev` template. This template has a
  parameter `image_tag`, and Bob selects `1.12`.
- Later, the template author Alice is notified of a critical vulnerability in a
  package installed in the `python-dev` template, which affects the image tag
  `1.12`.
- Alice remediates this vulnerability, and pushes an updated template version
  that replaces option `1.12` with `1.13` for the `image_tag` parameter. She
  then notifies all users of that template to update their workspace
  immediately.
- Bob saves their work, and selects the `Update` option in the UI. As their
  workspace uses the now-invalid option `1.12`, for the `image_tag` parameter,
  they are prompted to select a new value for `image_tag`.

## Required and optional parameters

A parameter is _required_ if it doesn't have the `default` property. The user
**must** provide a value to this parameter before creating a workspace:

```tf
data "coder_parameter" "account_name" {
  name        = "Account name"
  description = "Cloud account name"
  mutable     = true
}
```

If a parameter contains the `default` property, Coder will use this value if the
user does not specify any:

```tf
data "coder_parameter" "base_image" {
  name        = "Base image"
  description = "Base machine image to download"
  default     = "ubuntu:latest"
}
```

Admins can also set the `default` property to an empty value so that the
parameter field can remain empty:

```tf
data "coder_parameter" "dotfiles_url" {
  name        = "dotfiles URL"
  description = "Git repository with dotfiles"
  mutable     = true
  default     = ""
}
```

## Mutability

Immutable parameters can only be set in these situations:

- Creating a workspace for the first time.
- Updating a workspace to a new template version. This sets the initial value
  for required parameters.

The idea is to prevent users from modifying fragile or persistent workspace
resources like volumes, regions, and so on.

Example:

```tf
data "coder_parameter" "region" {
  name        = "Region"
  description = "Region where the workspace is hosted"
  mutable     = false
  default     = "us-east-1"
}
```

You can modify a parameter's `mutable` attribute state anytime. In case of
emergency, you can temporarily allow for changing immutable parameters to fix an
operational issue, but it is not advised to overuse this opportunity.

## Ephemeral parameters

Ephemeral parameters are introduced to users in order to model specific
behaviors in a Coder workspace, such as reverting to a previous image, restoring
from a volume snapshot, or building a project without using cache. These
parameters are only settable when starting, updating, or restarting a workspace
and do not persist after the workspace is stopped.

Since these parameters are ephemeral in nature, subsequent builds proceed in the
standard manner:

```tf
data "coder_parameter" "force_rebuild" {
  name         = "force_rebuild"
  type         = "bool"
  description  = "Rebuild the Docker image rather than use the cached one."
  mutable      = true
  default      = false
  ephemeral    = true
}
```

## Validating parameters

Coder supports rich parameters with multiple validation modes: min, max,
monotonic numbers, and regular expressions.

### Number

You can limit a `number` parameter to `min` and `max` boundaries.

You can also specify its monotonicity as `increasing` or `decreasing` to verify
the current and new values. Use the `monotonic` attribute for resources that
can't be shrunk or grown without implications, like disk volume size.

```tf
data "coder_parameter" "instances" {
  name        = "Instances"
  type        = "number"
  description = "Number of compute instances"
  validation {
    min       = 1
    max       = 8
    monotonic = "increasing"
  }
}
```

It is possible to override the default `error` message for a `number` parameter,
along with its associated `min` and/or `max` properties. The following message
placeholders are available `{min}`, `{max}`, and `{value}`.

```tf
data "coder_parameter" "instances" {
  name        = "Instances"
  type        = "number"
  description = "Number of compute instances"
  validation {
    min       = 1
    max       = 4
    error     = "Sorry, we can't provision too many instances - maximum limit: {max}, wanted: {value}."
  }
}
```

> [!NOTE]
> As of
> [`terraform-provider-coder` v0.19.0](https://registry.terraform.io/providers/coder/coder/0.19.0/docs),
> `options` can be specified in `number` parameters; this also works with
> validations such as `monotonic`.

### String

You can validate a `string` parameter to match a regular expression. The `regex`
property requires a corresponding `error` property.

```tf
data "coder_parameter" "project_id" {
  name        = "Project ID"
  description = "Alpha-numeric project ID"
  validation {
    regex = "^[a-z0-9]+$"
    error = "Unfortunately, this isn't a valid project ID"
  }
}
```

## Workspace presets (beta)

Workspace presets allow you to configure commonly used combinations of parameters
into a single option, which makes it easier for developers to pick one that fits
their needs.

![Template with options in the preset dropdown](../../../images/admin/templates/extend-templates/template-preset-dropdown.png)

Use `coder_workspace_preset` to define the preset parameters.
After you save the template file, the presets will be available for all new
workspace deployments.

<details><summary>Expand for an example</summary>

```tf
data "coder_workspace_preset" "goland-gpu" {
  name        = "GoLand with GPU"
  parameters = {
    "machine_type"  = "n1-standard-1"
    "attach_gpu"    = "true"
    "gcp_region"    = "europe-west4-c"
    "jetbrains_ide" = "GO"
  }
}

data "coder_parameter" "machine_type" {
  name          = "machine_type"
  display_name  = "Machine Type"
  type          = "string"
  default       = "n1-standard-2"
}

data "coder_parameter" "attach_gpu" {
  name          = "attach_gpu"
  display_name  = "Attach GPU?"
  type          = "bool"
  default       = "false"
}

data "coder_parameter" "gcp_region" {
  name          = "gcp_region"
  display_name  = "Machine Type"
  type          = "string"
  default       = "n1-standard-2"
}

data "coder_parameter" "jetbrains_ide" {
  name          = "jetbrains_ide"
  display_name  = "Machine Type"
  type          = "string"
  default       = "n1-standard-2"
}
```

</details>

## Create Autofill

When the template doesn't specify default values, Coder may still autofill
parameters in one of two ways:

- Coder will look for URL query parameters with form `param.<name>=<value>`.

  This feature enables platform teams to create pre-filled template creation links.

- Coder can populate recently used parameter key-value pairs for the user.
  This feature helps reduce repetition when filling common parameters such as
  `dotfiles_url` or `region`.

  To enable this feature, you need to set the `auto-fill-parameters` experiment flag:

  ```shell
  coder server --experiments=auto-fill-parameters
  ```

<<<<<<< HEAD
1. Coder will look for URL query parameters with form `param.<name>=<value>`.
   This feature enables platform teams to create pre-filled template creation
   links.
2. Coder will populate recently used parameter key-value pairs for the user.
   This feature helps reduce repetition when filling common parameters such as
   `dotfiles_url` or `region`.

## Dynamic Parameters

Dynamic Parameters enhances Coder's existing parameter system with real-time validation,
conditional parameter behavior, and richer input types.
This feature allows template authors to create more interactive and responsive workspace creation experiences.

### Enable Dynamic Parameters

<div class="tabs">

To use Dynamic Parameters, enable the experiment flag or set the environment variable:

#### Flag

```shell
coder server --experiments=dynamic-parameters
```

#### Env Variable

```shell
CODER_EXPERIMENTS=dynamic-parameters
```

</div>

Once enabled, users can toggle between the experimental and classic interfaces during
workspace creation.

### Features and Capabilities

Dynamic Parameters introduces three primary enhancements to the standard parameter system:

- **Conditional Parameters**

  - Parameters can respond to changes in other parameters
  - Show or hide parameters based on other selections
  - Modify validation rules conditionally
  - Create branching paths in workspace creation forms

- **Dynamic Data Fetching**

  - Fetch data at workspace creation time
  - Access Coder user attributes (groups, username, auth)
  - Selectively expose options based on user properties
  - Connect to external resources

- **Rich Parameter Entry**

  - Searchable dropdown lists for easier selection
  - Multi-select options for choosing multiple items
  - Secret text inputs for sensitive information
  - Key-value pair inputs for complex data
  - Button parameters for toggling sections

### Available Form Types

Dynamic Parameters supports a variety of form types to create rich, interactive user experiences:

<details><summary>**dropdown**: A searchable select menu for choosing a single option from a list</summary>

```tf
data "coder_parameter" "region" {
  name         = "region"
  display_name = "Region"
  description  = "Select a region"
  type         = "string"
  form_type    = "dropdown" # This is the default for string parameters with options

  option {
    name  = "US East"
    value = "us-east-1"
  }
  option {
    name  = "US West"
    value = "us-west-2"
  }
}
```

</details>

<details><summary>**radio**: Radio buttons for selecting a single option with high visibility</summary>

```tf
data "coder_parameter" "environment" {
  name         = "environment"
  display_name = "Environment"
  type         = "string"
  form_type    = "radio"
  default      = "dev"

  option {
    name  = "Development"
    value = "dev"
  }
  option {
    name  = "Staging"
    value = "staging"
  }
}
```

</details>

<details><summary>**multi-select**: Checkboxes for selecting multiple options from a list</summary>

```tf
data "coder_parameter" "tools" {
  name         = "tools"
  display_name = "Developer Tools"
  type         = "list(string)"
  form_type    = "multi-select"
  default      = jsonencode(["git", "docker"])

  option {
    name  = "Git"
    value = "git"
  }
  option {
    name  = "Docker"
    value = "docker"
  }
  option {
    name  = "Kubernetes CLI"
    value = "kubectl"
  }
}
```

</details>

<details><summary>**checkbox**: A single checkbox for boolean values</summary>

```tf
data "coder_parameter" "enable_gpu" {
  name         = "enable_gpu"
  display_name = "Enable GPU"
  type         = "bool"
  form_type    = "checkbox" # This is the default for boolean parameters
  default      = false
}
```

</details>

<details><summary>**switch**: A toggle switch for boolean values</summary>

```tf
data "coder_parameter" "advanced_mode" {
  name         = "advanced_mode"
  display_name = "Advanced Mode"
  type         = "bool"
  form_type    = "switch"
  default      = false
}
```

</details>

<details><summary>**slider**: A slider for selecting numeric values within a range</summary>

```tf
data "coder_parameter" "cpu_cores" {
  name         = "cpu_cores"
  display_name = "CPU Cores"
  type         = "number"
  form_type    = "slider"
  default      = 2
  validation {
    min = 1
    max = 8
  }
}
```

</details>

<details><summary>**input**: A standard text input field</summary>

```tf
data "coder_parameter" "custom_domain" {
  name         = "custom_domain"
  display_name = "Custom Domain"
  type         = "string"
  form_type    = "input" # This is the default for string parameters without options
  default      = ""
}
```

</details>

<details><summary>**textarea**: A multi-line text input field for longer content</summary>

```tf
data "coder_parameter" "init_script" {
  name         = "init_script"
  display_name = "Initialization Script"
  type         = "string"
  form_type    = "textarea"
  default      = "#!/bin/bash\necho 'Hello World'"
}
```

</details>

<details><summary>**password**: A text input that masks sensitive information</summary>

```tf
data "coder_parameter" "api_key" {
  name         = "api_key"
  display_name = "API Key"
  type         = "string"
  form_type    = "password"
  secret       = true
}
```

</details>

<details><summary>**key-value**: Input for entering key-value pairs</summary>

```tf
data "coder_parameter" "environment_vars" {
  name         = "environment_vars"
  display_name = "Environment Variables"
  type         = "string"
  form_type    = "key-value"
  default      = jsonencode({"NODE_ENV": "development"})
}
```

</details>

### Examples

<details><summary>Conditional Parameters: Region and Instance Types</summary>

This example shows instance types based on the selected region:

```tf
data "coder_parameter" "region" {
  name        = "region"
  display_name = "Region"
  description = "Select a region for your workspace"
  type        = "string"
  default     = "us-east-1"

  option {
    name  = "US East (N. Virginia)"
    value = "us-east-1"
  }

  option {
    name  = "US West (Oregon)"
    value = "us-west-2"
  }
}

data "coder_parameter" "instance_type" {
  name         = "instance_type"
  display_name = "Instance Type"
  description  = "Select an instance type available in the selected region"
  type         = "string"

  # This option will only appear when us-east-1 is selected
  dynamic "option" {
    for_each = data.coder_parameter.region.value == "us-east-1" ? [1] : []
    content {
      name  = "t3.large (US East)"
      value = "t3.large"
    }
  }

  # This option will only appear when us-west-2 is selected
  dynamic "option" {
    for_each = data.coder_parameter.region.value == "us-west-2" ? [1] : []
    content {
      name  = "t3.medium (US West)"
      value = "t3.medium"
    }
  }
}
```

</details>

<details><summary>Advanced Options Toggle</summary>

This example shows how to create an advanced options section:

```tf
data "coder_parameter" "show_advanced" {
  name         = "show_advanced"
  display_name = "Show Advanced Options"
  description  = "Enable to show advanced configuration options"
  type         = "bool"
  default      = false
}

data "coder_parameter" "advanced_setting" {
  name         = "advanced_setting"
  display_name = "Advanced Setting"
  description  = "An advanced configuration option"
  type         = "string"
  default      = "default_value"
  mutable      = true

  # This parameter is only visible when show_advanced is true
  condition {
    field = data.coder_parameter.show_advanced.name
    value = "true"
  }
}
```

</details>

<details><summary>Multi-select IDE Options</summary>

This example allows selecting multiple IDEs to install:

```tf
data "coder_parameter" "ides" {
  name         = "ides"
  display_name = "IDEs to Install"
  description  = "Select which IDEs to install in your workspace"
  type         = "list(string)"
  default      = jsonencode(["vscode"])
  mutable      = true
  form_type    = "multi-select"

  option {
    name  = "VS Code"
    value = "vscode"
    icon  = "/icon/vscode.png"
  }

  option {
    name  = "JetBrains IntelliJ"
    value = "intellij"
    icon  = "/icon/intellij.png"
  }

  option {
    name  = "JupyterLab"
    value = "jupyter"
    icon  = "/icon/jupyter.png"
  }
}
```

</details>

<details><summary>Team-specific Resources</summary>

This example filters resources based on user group membership:

```tf
data "coder_parameter" "instance_type" {
  name        = "instance_type"
  display_name = "Instance Type"
  description = "Select an instance type for your workspace"
  type        = "string"

  # Show GPU options only if user belongs to the "data-science" group
  dynamic "option" {
    for_each = contains(data.coder_workspace_owner.me.groups, "data-science") ? [1] : []
    content {
      name  = "p3.2xlarge (GPU)"
      value = "p3.2xlarge"
    }
  }

  # Standard options for all users
  option {
    name  = "t3.medium (Standard)"
    value = "t3.medium"
  }
}
```

### Advanced Usage Patterns

<details><summary>Creating Branching Paths</summary>

For templates serving multiple teams or use cases, you can create comprehensive branching paths:

```tf
data "coder_parameter" "environment_type" {
  name         = "environment_type"
  display_name = "Environment Type"
  description  = "Select your preferred development environment"
  type         = "string"
  default      = "container"

  option {
    name  = "Container"
    value = "container"
  }

  option {
    name  = "Virtual Machine"
    value = "vm"
  }
}

# Container-specific parameters
data "coder_parameter" "container_image" {
  name         = "container_image"
  display_name = "Container Image"
  description  = "Select a container image for your environment"
  type         = "string"
  default      = "ubuntu:latest"

  # Only show when container environment is selected
  condition {
    field = data.coder_parameter.environment_type.name
    value = "container"
  }

  option {
    name  = "Ubuntu"
    value = "ubuntu:latest"
  }

  option {
    name  = "Python"
    value = "python:3.9"
  }
}

# VM-specific parameters
data "coder_parameter" "vm_image" {
  name         = "vm_image"
  display_name = "VM Image"
  description  = "Select a VM image for your environment"
  type         = "string"
  default      = "ubuntu-20.04"

  # Only show when VM environment is selected
  condition {
    field = data.coder_parameter.environment_type.name
    value = "vm"
  }

  option {
    name  = "Ubuntu 20.04"
    value = "ubuntu-20.04"
  }

  option {
    name  = "Debian 11"
    value = "debian-11"
  }
}
```

</details>

<details><summary>Conditional Validation</summary>

Adjust validation rules dynamically based on parameter values:

```tf
data "coder_parameter" "team" {
  name        = "team"
  display_name = "Team"
  type        = "string"
  default     = "engineering"

  option {
    name  = "Engineering"
    value = "engineering"
  }

  option {
    name  = "Data Science"
    value = "data-science"
  }
}

data "coder_parameter" "cpu_count" {
  name        = "cpu_count"
  display_name = "CPU Count"
  type        = "number"
  default     = 2

  # Engineering team has lower limits
  dynamic "validation" {
    for_each = data.coder_parameter.team.value == "engineering" ? [1] : []
    content {
      min = 1
      max = 4
    }
  }

  # Data Science team has higher limits
  dynamic "validation" {
    for_each = data.coder_parameter.team.value == "data-science" ? [1] : []
    content {
      min = 2
      max = 8
    }
  }
}
```

</details>

### API Details

Dynamic Parameters uses WebSocket communication to provide real-time updates.

The WebSocket endpoint is:

```api
GET /users/{user}/templateversions/{templateversion}/parameters
```

The WebSocket connection sends parameter changes as they occur and receives updated parameter state and validation errors in response.
=======
  Or set the [environment variable](../../setup/index.md), `CODER_EXPERIMENTS=auto-fill-parameters`
>>>>>>> b0a4ef01
<|MERGE_RESOLUTION|>--- conflicted
+++ resolved
@@ -390,13 +390,7 @@
   coder server --experiments=auto-fill-parameters
   ```
 
-<<<<<<< HEAD
-1. Coder will look for URL query parameters with form `param.<name>=<value>`.
-   This feature enables platform teams to create pre-filled template creation
-   links.
-2. Coder will populate recently used parameter key-value pairs for the user.
-   This feature helps reduce repetition when filling common parameters such as
-   `dotfiles_url` or `region`.
+  Or set the [environment variable](../../setup/index.md), `CODER_EXPERIMENTS=auto-fill-parameters`
 
 ## Dynamic Parameters
 
@@ -918,7 +912,4 @@
 GET /users/{user}/templateversions/{templateversion}/parameters
 ```
 
-The WebSocket connection sends parameter changes as they occur and receives updated parameter state and validation errors in response.
-=======
-  Or set the [environment variable](../../setup/index.md), `CODER_EXPERIMENTS=auto-fill-parameters`
->>>>>>> b0a4ef01
+The WebSocket connection sends parameter changes as they occur and receives updated parameter state and validation errors in response.