--- conflicted
+++ resolved
@@ -34,71 +34,28 @@
 Coder’s networking is designed to support a wide range of infrastructure targets.
 Because of that, there are very few requirements for running Coder in your network:
 
-<<<<<<< HEAD
 - The central server (coderd) needs port 443 to be open for HTTPS and websocket traffic
 - Workspaces, clients (developer laptops), and provisioners only need to reach the Coder server and establish a websocket connection. No ports need to be open.
 
 In order for clients and workspaces to be able to connect:
-=======
-> [!NOTE]
-> We strongly recommend that clients connect to Coder and their
-> workspaces over a good quality, broadband network connection. The following
-> are minimum requirements:
->
-> - better than 400ms round-trip latency to the Coder server and to their
->   workspace
-> - better than 0.5% random packet loss
->>>>>>> 101b62dc
 
 - All clients and agents must be able to establish a connection to the Coder
   server (`CODER_ACCESS_URL`) over HTTP/HTTPS.
 - Any reverse proxy or ingress between the Coder control plane and
   clients/agents must support WebSockets.
 
-<<<<<<< HEAD
+> [!NOTE]
+> We strongly recommend that clients connect to Coder and their
+> workspaces over a good quality, broadband network connection. The following
+> are minimum requirements:
+>
+> - Better than 400ms round-trip latency to the Coder server and to their
+>   workspace
+> - Better than 0.5% random packet loss
+
 ## Coder server
 
 Workspaces connect to the Coder server via the server's external address, set
-=======
-In order for clients to be able to establish direct connections:
-
-> [!NOTE]
-> Direct connections via the web browser are not supported. To improve
-> latency for browser-based applications running inside Coder workspaces in
-> regions far from the Coder control plane, consider deploying one or more
-> [workspace proxies](./workspace-proxies.md).
-
-- The client is connecting using the CLI (e.g. `coder ssh` or
-  `coder port-forward`). Note that the
-  [VSCode extension](https://marketplace.visualstudio.com/items?itemName=coder.coder-remote)
-  and [JetBrains Plugin](https://plugins.jetbrains.com/plugin/19620-coder/), and
-  [`ssh coder.<workspace>`](../../reference/cli/config-ssh.md) all utilize the
-  CLI to establish a workspace connection.
-- Either the client or workspace agent are able to discover a reachable
-  `ip:port` of their counterpart. If the agent and client are able to
-  communicate with each other using their locally assigned IP addresses, then a
-  direct connection can be established immediately. Otherwise, the client and
-  agent will contact
-  [the configured STUN servers](../../reference/cli/server.md#--derp-server-stun-addresses)
-  to try and determine which `ip:port` can be used to communicate with their
-  counterpart. See [STUN and NAT](./stun.md) for more details on how this
-  process works.
-- All outbound UDP traffic must be allowed for both the client and the agent on
-  **all ports** to each others' respective networks.
-  - To establish a direct connection, both agent and client use STUN. This
-    involves sending UDP packets outbound on `udp/3478` to the configured
-    [STUN server](../../reference/cli/server.md#--derp-server-stun-addresses).
-    If either the agent or the client are unable to send and receive UDP packets
-    to a STUN server, then direct connections will not be possible.
-  - Both agents and clients will then establish a
-    [WireGuard](https://www.wireguard.com/)️ tunnel and send UDP traffic on
-    ephemeral (high) ports. If a firewall between the client and the agent
-    blocks this UDP traffic, direct connections will not be possible.
-
-## coder server
-
-Workspaces connect to the coder server via the server's external address, set
->>>>>>> 101b62dc
 via [`ACCESS_URL`](../../admin/setup/index.md#access-url). There must not be a
 NAT between workspaces and the Coder server.
 
@@ -128,108 +85,6 @@
 In general, [port forwarded](./port-forwarding.md) web apps are faster than
 dashboard-accessed web apps.
 
-<<<<<<< HEAD
-=======
-## 🌎 Geo-distribution
-
-### Direct connections
-
-Direct connections are a straight line between the user and workspace, so there
-is no special geo-distribution configuration. To speed up direct connections,
-move the user and workspace closer together.
-
-Establishing a direct connection can be an involved process because both the
-client and workspace agent will likely be behind at least one level of NAT,
-meaning that we need to use STUN to learn the IP address and port under which
-the client and agent can both contact each other. See [STUN and NAT](./stun.md)
-for more information on how this process works.
-
-If a direct connection is not available (e.g. client or server is behind NAT),
-Coder will use a relayed connection. By default,
-[Coder uses Google's public STUN server](../../reference/cli/server.md#--derp-server-stun-addresses),
-but this can be disabled or changed for
-[offline deployments](../../install/offline.md).
-
-### Relayed connections
-
-By default, your Coder server also runs a built-in DERP relay which can be used
-for both public and [offline deployments](../../install/offline.md).
-
-However, our Wireguard integration through Tailscale has graciously allowed us
-to use
-[their global DERP relays](https://tailscale.com/kb/1118/custom-derp-servers/#what-are-derp-servers).
-You can launch `coder server` with Tailscale's DERPs like so:
-
-```bash
-coder server --derp-config-url https://controlplane.tailscale.com/derpmap/default
-```
-
-#### Custom Relays
-
-If you want lower latency than what Tailscale offers or want additional DERP
-relays for offline deployments, you may run custom DERP servers. Refer to
-[Tailscale's documentation](https://tailscale.com/kb/1118/custom-derp-servers/#why-run-your-own-derp-server)
-to learn how to set them up.
-
-After you have custom DERP servers, you can launch Coder with them like so:
-
-```json
-# derpmap.json
-{
-  "Regions": {
-    "1": {
-      "RegionID": 1,
-      "RegionCode": "myderp",
-      "RegionName": "My DERP",
-      "Nodes": [
-        {
-          "Name": "1",
-          "RegionID": 1,
-          "HostName": "your-hostname.com"
-        }
-      ]
-    }
-  }
-}
-```
-
-```bash
-coder server --derp-config-path derpmap.json
-```
-
-### Dashboard connections
-
-The dashboard (and web apps opened through the dashboard) are served from the
-coder server, so they can only be geo-distributed with High Availability mode in
-our Premium Edition. [Reach out to Sales](https://coder.com/contact) to learn
-more.
-
-## Browser-only connections
-
-> [!NOTE]
-> Browser-only connections is an Enterprise and Premium feature.
-> [Learn more](https://coder.com/pricing#compare-plans).
-
-Some Coder deployments require that all access is through the browser to comply
-with security policies. In these cases, pass the `--browser-only` flag to
-`coder server` or set `CODER_BROWSER_ONLY=true`.
-
-With browser-only connections, developers can only connect to their workspaces
-via the web terminal and
-[web IDEs](../../user-guides/workspace-access/web-ides.md).
-
-### Workspace Proxies
-
-> [!NOTE]
-> Workspace proxies are an Enterprise and Premium feature.
-> [Learn more](https://coder.com/pricing#compare-plans).
-
-Workspace proxies are a Coder Enterprise feature that allows you to provide
-low-latency browser experiences for geo-distributed teams.
-
-To learn more, see [Workspace Proxies](./workspace-proxies.md).
-
->>>>>>> 101b62dc
 ## Up next
 
 - Troubleshoot [Networking Issues](./troubleshooting.md)
