# Secrets

<<<<<<< HEAD
<blockquote class="admonition note">

This article explains how to use secrets in a workspace. To authenticate the
workspace provisioner, see the [provisioners](../provisioners.md) documentation.

</blockquote>
=======
Coder is open-minded about how you get your secrets into your workspaces. For
more information about how to use secrets and other security tips, visit our
guide to
[security best practices](../../tutorials/best-practices/security-best-practices.md#secrets).
>>>>>>> badebc79

This article explains how to use secrets in a workspace. To authenticate the
workspace provisioner, see the
<a href="../provisioners.md#authentication">provisioners documentation</a>.

## Before you begin

<<<<<<< HEAD
Your first attempt at secrets with Coder should be your local method. You can do
everything you can locally and more with your Coder workspace, so whatever
workflow and tools you already use to manage secrets may be brought over.
=======
Your first attempt to use secrets with Coder should be your local method. You
can do everything you can locally and more with your Coder workspace, so
whatever workflow and tools you already use to manage secrets may be brought
over.
>>>>>>> badebc79

Often, this workflow is simply:

1. Give your users their secrets in advance
1. Your users write them to a persistent file after they've built their
   workspace

[Template parameters](../templates/extending-templates/parameters.md) are a
dangerous way to accept secrets. We show parameters in cleartext around the
product. Assume anyone with view access to a workspace can also see its
parameters.

## SSH Keys

Coder generates SSH key pairs for each user. This can be used as an
authentication mechanism for git providers or other tools. Within workspaces,
git will attempt to use this key within workspaces via the `$GIT_SSH_COMMAND`
environment variable.

Users can view their public key in their account settings:

![SSH keys in account settings](../../images/ssh-keys.png)

> Note: SSH keys are never stored in Coder workspaces, and are fetched only when
> SSH is invoked. The keys are held in-memory and never written to disk.

## Dynamic Secrets

Dynamic secrets are attached to the workspace lifecycle and automatically
injected into the workspace. With a little bit of up front template work, they
make life simpler for both the end user and the security team.

This method is limited to
[services with Terraform providers](https://registry.terraform.io/browse/providers),
which excludes obscure API providers.

Dynamic secrets can be implemented in your template code like so:

```tf
resource "twilio_iam_api_key" "api_key" {
  account_sid   = "ACXXXXXXXXXXXXXXXXXXXXXXXXXXXXXXXX"
  friendly_name = "Test API Key"
}

resource "coder_agent" "main" {
  # ...
  env = {
    # Let users access the secret via $TWILIO_API_SECRET
    TWILIO_API_SECRET = "${twilio_iam_api_key.api_key.secret}"
  }
}
```

A catch-all variation of this approach is dynamically provisioning a cloud
service account (e.g
[GCP](https://registry.terraform.io/providers/hashicorp/google/latest/docs/resources/google_service_account_key#private_key))
for each workspace and then making the relevant secrets available via the
cloud's secret management system.

## Displaying Secrets

While you can inject secrets into the workspace via environment variables, you
can also show them in the Workspace UI with
[`coder_metadata`](https://registry.terraform.io/providers/coder/coder/latest/docs/resources/metadata).

![Secrets UI](../../images/admin/secret-metadata.PNG)

Can be produced with

```tf
resource "twilio_iam_api_key" "api_key" {
  account_sid   = "ACXXXXXXXXXXXXXXXXXXXXXXXXXXXXXXXX"
  friendly_name = "Test API Key"
}


resource "coder_metadata" "twilio_key" {
  resource_id = twilio_iam_api_key.api_key.id
  item {
    key   = "Username"
    value = "Administrator"
  }
  item {
    key       = "Password"
    value     = twilio_iam_api_key.api_key.secret
    sensitive = true
  }
}
```

## Secrets Management

For more advanced secrets management, you can use a secrets management tool to
store and retrieve secrets in your workspace. For example, you can use
[HashiCorp Vault](https://www.vaultproject.io/) to inject secrets into your
workspace.

Refer to our [HashiCorp Vault Integration](../integrations/vault.md) guide for
more information on how to integrate HashiCorp Vault with Coder.

## Next steps

- [Security - best practices](../../tutorials/best-practices/security-best-practices.md)<|MERGE_RESOLUTION|>--- conflicted
+++ resolved
@@ -1,18 +1,9 @@
 # Secrets
 
-<<<<<<< HEAD
-<blockquote class="admonition note">
-
-This article explains how to use secrets in a workspace. To authenticate the
-workspace provisioner, see the [provisioners](../provisioners.md) documentation.
-
-</blockquote>
-=======
 Coder is open-minded about how you get your secrets into your workspaces. For
 more information about how to use secrets and other security tips, visit our
 guide to
 [security best practices](../../tutorials/best-practices/security-best-practices.md#secrets).
->>>>>>> badebc79
 
 This article explains how to use secrets in a workspace. To authenticate the
 workspace provisioner, see the
@@ -20,16 +11,10 @@
 
 ## Before you begin
 
-<<<<<<< HEAD
-Your first attempt at secrets with Coder should be your local method. You can do
-everything you can locally and more with your Coder workspace, so whatever
-workflow and tools you already use to manage secrets may be brought over.
-=======
 Your first attempt to use secrets with Coder should be your local method. You
 can do everything you can locally and more with your Coder workspace, so
 whatever workflow and tools you already use to manage secrets may be brought
 over.
->>>>>>> badebc79
 
 Often, this workflow is simply:
 
