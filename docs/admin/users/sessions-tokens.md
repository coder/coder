# API & Session Tokens

Users can generate tokens to make API requests on behalf of themselves.

## Short-Lived Tokens (Sessions)

<<<<<<< HEAD
The [Coder CLI](../../install/cli.md) and Backstage plugin use short-lived token
to authenticate. To generate a short-lived session token on behalf of your
=======
The [Coder CLI](../../install/cli.md) and
[Backstage Plugin](https://github.com/coder/backstage-plugins) use short-lived
token to authenticate. To generate a short-lived session token on behalf of your
>>>>>>> ccbb687c
account, visit the following URL: `https://coder.example.com/cli-auth`

### Session Durations

By default, sessions last 24 hours and are automatically refreshed. You can
configure
[`CODER_SESSION_DURATION`](../../reference/cli/server.md#--session-duration) to
change the duration and
[`CODER_DISABLE_SESSION_EXPIRY_REFRESH`](../../reference/cli/server.md#--disable-session-expiry-refresh)
to configure this behavior.

## Long-Lived Tokens (API Tokens)

Users can create long lived tokens. We refer to these as "API tokens" in the
product.

### Generate a long-lived API token on behalf of yourself

<div class="tabs">

#### UI

Visit your account settings in the top right of the dashboard or by navigating
to `https://coder.example.com/settings/account`

Navigate to the tokens page in the sidebar and create a new token:

![Create an API token](../../images/admin/users/create-token.png)

#### CLI

Use the following command:

```sh
coder tokens create --name=my-token --lifetime=720h
```

See the help docs for
[`coder tokens create`](../../reference/cli/tokens_create.md) for more info.

</div>

### Generate a long-lived API token on behalf of another user

Today, you must use the REST API to generate a token on behalf of another user.
You must have the `Owner` role to do this. Use our API reference for more
information:
[Create token API key](https://coder.com/docs/reference/api/users#create-token-api-key)

### Set max token length

You can use the
[`CODER_MAX_TOKEN_LIFETIME`](https://coder.com/docs/reference/cli/server#--max-token-lifetime)
server flag to set the maximum duration for long-lived tokens in your
deployment.<|MERGE_RESOLUTION|>--- conflicted
+++ resolved
@@ -4,14 +4,9 @@
 
 ## Short-Lived Tokens (Sessions)
 
-<<<<<<< HEAD
-The [Coder CLI](../../install/cli.md) and Backstage plugin use short-lived token
-to authenticate. To generate a short-lived session token on behalf of your
-=======
 The [Coder CLI](../../install/cli.md) and
 [Backstage Plugin](https://github.com/coder/backstage-plugins) use short-lived
 token to authenticate. To generate a short-lived session token on behalf of your
->>>>>>> ccbb687c
 account, visit the following URL: `https://coder.example.com/cli-auth`
 
 ### Session Durations
