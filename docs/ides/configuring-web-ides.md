# Configuring web IDEs

By default, Coder workspaces allow connections via:

- Web terminal
- SSH (plus any [SSH-compatible IDE](../ides.md))

It's common to also let developers to connect via web IDEs.

![Row of IDEs](../images/ide-row.png)

In Coder, web IDEs are defined as
[coder_app](https://registry.terraform.io/providers/coder/coder/latest/docs/resources/app)
resources in the template. With our generic model, any web application can
be used as a Coder application. For example:

```hcl
# Give template users the portainer.io web UI
resource "coder_app" "portainer" {
  agent_id      = coder_agent.dev.id
  name          = "portainer"
  icon          = "https://simpleicons.org/icons/portainer.svg"
  url           = "http://localhost:8000"
  relative_path = true
}
```

## code-server

![code-server in a workspace](../images/code-server-ide.png)

[code-server](https://github.com/coder/coder) is our supported method of running VS Code in the web browser. A simple way to install code-server in Linux/MacOS workspaces is via the Coder agent in your template:

```sh
# edit your template
cd your-template/
vim main.tf
```

```hcl
resource "coder_agent" "main" {
    arch          = "amd64"
    os            = "linux"
    startup_script = <<EOF
    #!/bin/sh
    # install and start code-server
    curl -fsSL https://code-server.dev/install.sh | sh
    code-server --auth none --port 13337
    EOF
}
```

For advanced use, we recommend installing code-server in your VM snapshot or container image. Here's a Dockerfile which leverages some special [code-server features](https://coder.com/docs/code-server/):

```Dockerfile
FROM codercom/enterprise-base:ubuntu

# install a specific code-server version
RUN curl -fsSL https://code-server.dev/install.sh | sh -s -- --version=4.3.0

# pre-install versions
RUN code-server --install-extension eamodio.gitlens

# directly start code-server with the agent's startup_script (see above),
# or use a proccess manager like supervisord
```

You'll also need to specify a `coder_app` resource related to the agent. This is how code-server is displayed on the workspace page.

```hcl
resource "coder_app" "code-server" {
  agent_id = coder_agent.dev.id
  name     = "code-server"
  url      = "http://localhost:13337/?folder=/home/coder"
  icon     = "/icon/code.svg"
}
```

<blockquote class="warning">
If the code-server integrated terminal fails to load, (i.e., xterm fails to load), go to DevTools to ensure xterm is loaded, clear your browser cache and refresh.
</blockquote>

## VNC Desktop

![VNC Desktop in Coder](../images/vnc-desktop.png)

You may want a full desktop environment to develop with/preview specialized software.

Workspace requirements:

- VNC server (e.g. [tigervnc](https://tigervnc.org/))
- VNC client (e.g. [novnc](https://novnc.com/info.html))

Installation instructions will vary depending on your workspace's operating system, platform, and build system.

> Coder-provided VNC clients are on the roadmap ([#2106](https://github.com/coder/coder/issues/2106)).

As a starting point, see the [desktop-container](https://github.com/bpmct/coder-templates/tree/main/desktop-container) community template. It builds & provisions a Dockerized workspace with the following software:

- Ubuntu 20.04
- TigerVNC server
- noVNC client
- XFCE Desktop

## JetBrains Projector

[JetBrains Projector](https://jetbrains.github.io/projector-client/mkdocs/latest/) is a JetBrains Incubator project which renders JetBrains IDEs in the web browser.

![PyCharm in Coder](../images/projector-pycharm.png)

> It is common to see latency and performance issues with Projector. We recommend using [JetBrains Gateway](https://youtrack.jetbrains.com/issues/GTW) whenever possible (also no Template edits required!)

Workspace requirements:

- JetBrains projector CLI
- At least 4 CPU cores and 4 GB RAM

- CLion
- PyCharm
- DataGrip
- GoLand
- IntelliJ IDEA Community
- IntelliJ IDEA Ultimate
- PhpStorm
- PyCharm Community
- PyCharm Professional
- Rider
- RubyMine
- WebStorm
<<<<<<< HEAD
=======
- ➕ code-server (just in case!)
>>>>>>> ecb6301c

For advanced users who want to make a custom image, you can install the Projector CLI in the `startup_script` of the `coder_agent` resource in a Coder template. Using the Projector CLI, you can use `projector ide autoinstall` and `projector run` to download and start a JetBrains IDE in your workspace.

![IntelliJ in Coder](../images/projector-intellij.png)

In this example, the version of JetBrains IntelliJ IDE is passed in from a Terraform input variable. You create a JetBrains icon in the workspace using a `coder_app` resource.

> There is a known issue passing query string parameters when opening a JetBrains IDE from an icon in your workspace ([#2669](https://github.com/coder/coder/issues/2669)). Note the `grep` statement to remove an optional password token from the configuration so a query string parameter is not passed.

```hcl

variable "jetbrains-ide" {
  description = "JetBrains IntelliJ IDE"
  default     = "IntelliJ IDEA Community Edition 2022.1.3"
  validation {
    condition = contains([
      "IntelliJ IDEA Community Edition 2022.1.3",
      "IntelliJ IDEA Community Edition 2021.3",
      "IntelliJ IDEA Ultimate 2022.1.3",
      "IntelliJ IDEA Ultimate 2021.3"
    ], var.jetbrains-ide)
    # Find all compatible IDEs with the `projector IDE find` command
    error_message = "Invalid JetBrains IDE!"
}
}

resource "coder_agent" "coder" {
  dir = "/home/coder"
  startup_script = <<EOT
#!/bin/bash

# install projector
PROJECTOR_BINARY=/home/coder/.local/bin/projector
if [ -f $PROJECTOR_BINARY ]; then
    echo 'projector has already been installed - check for update'
    /home/coder/.local/bin/projector self-update 2>&1 | tee projector.log
else
    echo 'installing projector'
    pip3 install projector-installer --user 2>&1 | tee projector.log
fi

echo 'access projector license terms'
/home/coder/.local/bin/projector --accept-license 2>&1 | tee -a projector.log

PROJECTOR_CONFIG_PATH=/home/coder/.projector/configs/intellij

if [ -d "$PROJECTOR_CONFIG_PATH" ]; then
    echo 'projector has already been configured and the JetBrains IDE downloaded - skip step' 2>&1 | tee -a projector.log
else
    echo 'autoinstalling IDE and creating projector config folder'
    /home/coder/.local/bin/projector ide autoinstall --config-name "intellij" --ide-name "${var.jetbrains-ide}" --hostname=localhost --port 8997 --use-separate-config --password coder 2>&1 | tee -a projector.log

    # delete the configuration's run.sh input parameters that check password tokens since tokens do not work with coder_app yet passed in the querystring
    grep -iv "HANDSHAKE_TOKEN" $PROJECTOR_CONFIG_PATH/run.sh > temp && mv temp $PROJECTOR_CONFIG_PATH/run.sh 2>&1 | tee -a projector.log
    chmod +x $PROJECTOR_CONFIG_PATH/run.sh 2>&1 | tee -a projector.log

    echo "creation of intellij configuration complete" 2>&1 | tee -a projector.log
fi
# start JetBrains projector-based IDE
/home/coder/.local/bin/projector run intellij &

EOT
}

resource "coder_app" "intellij" {
  agent_id      = coder_agent.coder.id
  name          = "${var.jetbrains-ide}"
  icon          = "/icon/intellij.svg"
  url           = "http://localhost:8997/"
  relative_path = true
}
```

**Pre-built templates:**

You can also reference/use to these pre-built templates with JetBrains projector:

- IntelliJ ([Docker](https://github.com/mark-theshark/v2-templates/tree/main/docker-with-intellij), [Kubernetes](https://github.com/mark-theshark/v2-templates/tree/main/pod-with-intellij))

- PyCharm ([Docker](https://github.com/mark-theshark/v2-templates/tree/main/docker-with-pycharm), [Kubernetes](https://github.com/mark-theshark/v2-templates/tree/main/pod-with-pycharm)

- GoLand ([Docker](https://github.com/mark-theshark/v2-templates/tree/main/docker-with-goland), [Kubernetes](https://github.com/mark-theshark/v2-templates/tree/main/pod-with-goland))

> You need to have a valid `~/.kube/config` on your Coder host and a namespace on a Kubernetes cluster to use the Kubernetes pod template examples.

> Coder OSS currently does not perform a health check([#2662](https://github.com/coder/coder/issues/2662)) that any IDE or commands in the `startup_script` have completed, so wait a minute or so before opening the JetBrains or code-server icons. As a precaution, you can open Terminal and run `htop` to see if the processes have completed.

## JupyterLab

Configure your agent and `coder_app` like so to use Jupyter:

```hcl
data "coder_workspace" "me" {}

## The name of the app must always be equal to the "/apps/<name>"
## string in the base_url. This caveat is unique to Jupyter.

resource "coder_agent" "coder" {
  os   = "linux"
  arch = "amd64"
  dir  = "/home/coder"
  startup_script = <<-EOF
pip3 install jupyterlab
jupyter lab --ServerApp.base_url=/@${data.coder_workspace.me.owner}/${data.coder_workspace.me.name}/apps/jupyter/ --ServerApp.token='' --ip='*'
EOF
}

resource "coder_app" "jupyter" {
  agent_id = coder_agent.coder.id
  url = "http://localhost:8888/@${data.coder_workspace.me.owner}/${data.coder_workspace.me.name}/apps/jupyter"
  icon = "/icon/jupyter.svg"
}
```

![JupyterLab in Coder](../images/jupyterlab-port-forward.png)

## SSH Fallback

Certain Web IDEs don't support URL base path adjustment and thus can't be exposed with
`coder_app`. In these cases you can use [SSH](../ides.md#ssh).

### RStudio

```hcl
resource "coder_agent" "coder" {
  os   = "linux"
  arch = "amd64"
  dir = "/home/coder"
  startup_script = <<EOT
#!/bin/bash
# start rstudio
/usr/lib/rstudio-server/bin/rserver --server-daemonize=1 --auth-none=1 &
EOT
}
```

From your local machine, start port forwarding and then open the IDE on
http://localhost:8787.

```console
ssh -L 8787:localhost:8787 coder.<RStudio workspace name>
```

Check out this [RStudio Dockerfile](https://github.com/mark-theshark/dockerfiles/blob/main/rstudio/no-args/Dockerfile) for a starting point to creating a template.

![RStudio in Coder](../images/rstudio-port-forward.png)

### Airflow

```hcl
resource "coder_agent" "coder" {
  os   = "linux"
  arch = "amd64"
  dir = "/home/coder"
  startup_script = <<EOT
#!/bin/bash
# install and start airflow
pip3 install apache-airflow 2>&1 | tee airflow-install.log
/home/coder/.local/bin/airflow standalone  2>&1 | tee airflow-run.log &
EOT
}
```

From your local machine, start port forwarding and then open the IDE on
http://localhost:8080.

```console
ssh -L 8080:localhost:8080 coder.<Airflow workspace name>
```

![Airflow in Coder](../images/airflow-port-forward.png)<|MERGE_RESOLUTION|>--- conflicted
+++ resolved
@@ -127,10 +127,8 @@
 - Rider
 - RubyMine
 - WebStorm
-<<<<<<< HEAD
-=======
+
 - ➕ code-server (just in case!)
->>>>>>> ecb6301c
 
 For advanced users who want to make a custom image, you can install the Projector CLI in the `startup_script` of the `coder_agent` resource in a Coder template. Using the Projector CLI, you can use `projector ide autoinstall` and `projector run` to download and start a JetBrains IDE in your workspace.
 
