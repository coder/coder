--- conflicted
+++ resolved
@@ -131,19 +131,12 @@
 }
 ```
 
-<<<<<<< HEAD
-## VS Code Web
-
-VS Code supports launching a local web client using the `code serve-web`
-command. To add VS COde web as a web IDE, Install and start this in your
-=======
 ![code-server in a workspace](../images/code-server-ide.png)
 
 ## VS Code Server
 
 VS Code supports launching a local web client using the `code serve-web`
 command. To add VS Code web as a web IDE, Install and start this in your
->>>>>>> 2c199957
 `startup_script` and create a corresponding `coder_app`
 
 ```hcl
@@ -161,15 +154,6 @@
 }
 ```
 
-<<<<<<< HEAD
-> [!NOTE] > `code serve-web` was introduced in version 1.82.0 (August 2023).
-
-You also need to add a `coder_app` resource for this,
-
-resource "coder_app" "vscode-web" { agent_id = coder_agent.coder.id slug =
-"vscode-web" display_name = "VS Code Web" url = "http://localhost:13338" icon =
-"/icon/code.svg" share = "owner" subdomain = true }
-=======
 > `code serve-web` was introduced in version 1.82.0 (August 2023).
 
 You also need to add a `coder_app` resource for this.
@@ -192,7 +176,6 @@
   }
 }
 ```
->>>>>>> 2c199957
 
 ## JupyterLab
 
