--- conflicted
+++ resolved
@@ -11,18 +11,9 @@
 
 ## Subcommands
 
-<<<<<<< HEAD
-| Name                                                      | Purpose                                                           |
-|-----------------------------------------------------------|-------------------------------------------------------------------|
-| [<code>show</code>](./schedule_show.md)                   | Show workspace schedules                                          |
-| [<code>start</code>](./schedule_start.md)                 | Edit workspace start schedule                                     |
-| [<code>stop</code>](./schedule_stop.md)                   | Edit workspace stop schedule                                      |
-| [<code>override-stop</code>](./schedule_override-stop.md) | Override the stop time of a currently running workspace instance. |
-=======
 | Name                                        | Purpose                                                         |
 | ------------------------------------------- | --------------------------------------------------------------- |
 | [<code>show</code>](./schedule_show.md)     | Show workspace schedules                                        |
 | [<code>start</code>](./schedule_start.md)   | Edit workspace start schedule                                   |
 | [<code>stop</code>](./schedule_stop.md)     | Edit workspace stop schedule                                    |
-| [<code>extend</code>](./schedule_extend.md) | Extend the stop time of a currently running workspace instance. |
->>>>>>> 8d05e599
+| [<code>extend</code>](./schedule_extend.md) | Extend the stop time of a currently running workspace instance. |