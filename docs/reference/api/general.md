# General

## API root handler

### Code samples

```shell
# Example request using curl
curl -X GET http://coder-server:8080/api/v2/ \
  -H 'Accept: application/json'
```

`GET /`

### Example responses

> 200 Response

```json
{
  "detail": "string",
  "message": "string",
  "validations": [
    {
      "detail": "string",
      "field": "string"
    }
  ]
}
```

### Responses

| Status | Meaning                                                 | Description | Schema                                           |
|--------|---------------------------------------------------------|-------------|--------------------------------------------------|
| 200    | [OK](https://tools.ietf.org/html/rfc7231#section-6.3.1) | OK          | [codersdk.Response](schemas.md#codersdkresponse) |

## Build info

### Code samples

```shell
# Example request using curl
curl -X GET http://coder-server:8080/api/v2/buildinfo \
  -H 'Accept: application/json'
```

`GET /buildinfo`

### Example responses

> 200 Response

```json
{
  "agent_api_version": "string",
  "dashboard_url": "string",
  "deployment_id": "string",
  "external_url": "string",
  "provisioner_api_version": "string",
  "telemetry": true,
  "upgrade_message": "string",
  "version": "string",
  "webpush_public_key": "string",
  "workspace_proxy": true
}
```

### Responses

| Status | Meaning                                                 | Description | Schema                                                             |
|--------|---------------------------------------------------------|-------------|--------------------------------------------------------------------|
| 200    | [OK](https://tools.ietf.org/html/rfc7231#section-6.3.1) | OK          | [codersdk.BuildInfoResponse](schemas.md#codersdkbuildinforesponse) |

## Report CSP violations

### Code samples

```shell
# Example request using curl
curl -X POST http://coder-server:8080/api/v2/csp/reports \
  -H 'Content-Type: application/json' \
  -H 'Coder-Session-Token: API_KEY'
```

`POST /csp/reports`

> Body parameter

```json
{
  "csp-report": {}
}
```

### Parameters

| Name   | In   | Type                                                 | Required | Description      |
|--------|------|------------------------------------------------------|----------|------------------|
| `body` | body | [coderd.cspViolation](schemas.md#coderdcspviolation) | true     | Violation report |

### Responses

| Status | Meaning                                                 | Description | Schema |
|--------|---------------------------------------------------------|-------------|--------|
| 200    | [OK](https://tools.ietf.org/html/rfc7231#section-6.3.1) | OK          |        |

To perform this operation, you must be authenticated. [Learn more](authentication.md).

## Get deployment config

### Code samples

```shell
# Example request using curl
curl -X GET http://coder-server:8080/api/v2/deployment/config \
  -H 'Accept: application/json' \
  -H 'Coder-Session-Token: API_KEY'
```

`GET /deployment/config`

### Example responses

> 200 Response

```json
{
  "config": {
    "access_url": {
      "forceQuery": true,
      "fragment": "string",
      "host": "string",
      "omitHost": true,
      "opaque": "string",
      "path": "string",
      "rawFragment": "string",
      "rawPath": "string",
      "rawQuery": "string",
      "scheme": "string",
      "user": {}
    },
    "additional_csp_policy": [
      "string"
    ],
    "address": {
      "host": "string",
      "port": "string"
    },
    "agent_fallback_troubleshooting_url": {
      "forceQuery": true,
      "fragment": "string",
      "host": "string",
      "omitHost": true,
      "opaque": "string",
      "path": "string",
      "rawFragment": "string",
      "rawPath": "string",
      "rawQuery": "string",
      "scheme": "string",
      "user": {}
    },
    "agent_stat_refresh_interval": 0,
    "allow_workspace_renames": true,
    "autobuild_poll_interval": 0,
    "browser_only": true,
    "cache_directory": "string",
    "cli_upgrade_message": "string",
    "config": "string",
    "config_ssh": {
      "deploymentName": "string",
      "sshconfigOptions": [
        "string"
      ]
    },
    "dangerous": {
      "allow_all_cors": true,
      "allow_path_app_sharing": true,
      "allow_path_app_site_owner_access": true
    },
    "derp": {
      "config": {
        "block_direct": true,
        "force_websockets": true,
        "path": "string",
        "url": "string"
      },
      "server": {
        "enable": true,
        "region_code": "string",
        "region_id": 0,
        "region_name": "string",
        "relay_url": {
          "forceQuery": true,
          "fragment": "string",
          "host": "string",
          "omitHost": true,
          "opaque": "string",
          "path": "string",
          "rawFragment": "string",
          "rawPath": "string",
          "rawQuery": "string",
          "scheme": "string",
          "user": {}
        },
        "stun_addresses": [
          "string"
        ]
      }
    },
    "disable_owner_workspace_exec": true,
    "disable_password_auth": true,
    "disable_path_apps": true,
    "docs_url": {
      "forceQuery": true,
      "fragment": "string",
      "host": "string",
      "omitHost": true,
      "opaque": "string",
      "path": "string",
      "rawFragment": "string",
      "rawPath": "string",
      "rawQuery": "string",
      "scheme": "string",
      "user": {}
    },
    "enable_terraform_debug_mode": true,
    "ephemeral_deployment": true,
    "experiments": [
      "string"
    ],
    "external_auth": {
      "value": [
        {
          "app_install_url": "string",
          "app_installations_url": "string",
          "auth_url": "string",
          "client_id": "string",
          "device_code_url": "string",
          "device_flow": true,
          "display_icon": "string",
          "display_name": "string",
          "id": "string",
          "no_refresh": true,
          "regex": "string",
          "scopes": [
            "string"
          ],
          "token_url": "string",
          "type": "string",
          "validate_url": "string"
        }
      ]
    },
    "external_token_encryption_keys": [
      "string"
    ],
    "healthcheck": {
      "refresh": 0,
      "threshold_database": 0
    },
    "http_address": "string",
    "http_cookies": {
      "same_site": "string",
      "secure_auth_cookie": true
    },
    "in_memory_database": true,
    "job_hang_detector_interval": 0,
    "logging": {
      "human": "string",
      "json": "string",
      "log_filter": [
        "string"
      ],
      "stackdriver": "string"
    },
    "metrics_cache_refresh_interval": 0,
    "notifications": {
      "dispatch_timeout": 0,
      "email": {
        "auth": {
          "identity": "string",
          "password": "string",
          "password_file": "string",
          "username": "string"
        },
        "force_tls": true,
        "from": "string",
        "hello": "string",
        "smarthost": "string",
        "tls": {
          "ca_file": "string",
          "cert_file": "string",
          "insecure_skip_verify": true,
          "key_file": "string",
          "server_name": "string",
          "start_tls": true
        }
      },
      "fetch_interval": 0,
      "inbox": {
        "enabled": true
      },
      "lease_count": 0,
      "lease_period": 0,
      "max_send_attempts": 0,
      "method": "string",
      "retry_interval": 0,
      "sync_buffer_size": 0,
      "sync_interval": 0,
      "webhook": {
        "endpoint": {
          "forceQuery": true,
          "fragment": "string",
          "host": "string",
          "omitHost": true,
          "opaque": "string",
          "path": "string",
          "rawFragment": "string",
          "rawPath": "string",
          "rawQuery": "string",
          "scheme": "string",
          "user": {}
        }
      }
    },
    "oauth2": {
      "github": {
        "allow_everyone": true,
        "allow_signups": true,
        "allowed_orgs": [
          "string"
        ],
        "allowed_teams": [
          "string"
        ],
        "client_id": "string",
        "client_secret": "string",
        "default_provider_enable": true,
        "device_flow": true,
        "enterprise_base_url": "string"
      }
    },
    "oidc": {
      "allow_signups": true,
      "auth_url_params": {},
      "client_cert_file": "string",
      "client_id": "string",
      "client_key_file": "string",
      "client_secret": "string",
      "email_domain": [
        "string"
      ],
      "email_field": "string",
      "group_allow_list": [
        "string"
      ],
      "group_auto_create": true,
      "group_mapping": {},
      "group_regex_filter": {},
      "groups_field": "string",
      "icon_url": {
        "forceQuery": true,
        "fragment": "string",
        "host": "string",
        "omitHost": true,
        "opaque": "string",
        "path": "string",
        "rawFragment": "string",
        "rawPath": "string",
        "rawQuery": "string",
        "scheme": "string",
        "user": {}
      },
      "ignore_email_verified": true,
      "ignore_user_info": true,
      "issuer_url": "string",
      "name_field": "string",
      "organization_assign_default": true,
      "organization_field": "string",
      "organization_mapping": {},
      "scopes": [
        "string"
      ],
      "sign_in_text": "string",
      "signups_disabled_text": "string",
      "skip_issuer_checks": true,
      "source_user_info_from_access_token": true,
      "user_role_field": "string",
      "user_role_mapping": {},
      "user_roles_default": [
        "string"
      ],
      "username_field": "string"
    },
    "pg_auth": "string",
    "pg_connection_url": "string",
    "pprof": {
      "address": {
        "host": "string",
        "port": "string"
      },
      "enable": true
    },
    "prometheus": {
      "address": {
        "host": "string",
        "port": "string"
      },
      "aggregate_agent_stats_by": [
        "string"
      ],
      "collect_agent_stats": true,
      "collect_db_metrics": true,
      "enable": true
    },
    "provisioner": {
      "daemon_poll_interval": 0,
      "daemon_poll_jitter": 0,
      "daemon_psk": "string",
      "daemon_types": [
        "string"
      ],
      "daemons": 0,
      "force_cancel_interval": 0
    },
    "proxy_health_status_interval": 0,
    "proxy_trusted_headers": [
      "string"
    ],
    "proxy_trusted_origins": [
      "string"
    ],
    "rate_limit": {
      "api": 0,
      "disable_all": true
    },
    "redirect_to_access_url": true,
    "scim_api_key": "string",
    "session_lifetime": {
      "default_duration": 0,
      "default_token_lifetime": 0,
      "disable_expiry_refresh": true,
      "max_token_lifetime": 0
    },
    "ssh_keygen_algorithm": "string",
    "strict_transport_security": 0,
    "strict_transport_security_options": [
      "string"
    ],
    "support": {
      "links": {
        "value": [
          {
            "icon": "bug",
            "name": "string",
            "target": "string"
          }
        ]
      }
    },
    "swagger": {
      "enable": true
    },
    "telemetry": {
      "enable": true,
      "trace": true,
      "url": {
        "forceQuery": true,
        "fragment": "string",
        "host": "string",
        "omitHost": true,
        "opaque": "string",
        "path": "string",
        "rawFragment": "string",
        "rawPath": "string",
        "rawQuery": "string",
        "scheme": "string",
        "user": {}
      }
    },
    "terms_of_service_url": "string",
    "tls": {
      "address": {
        "host": "string",
        "port": "string"
      },
      "allow_insecure_ciphers": true,
      "cert_file": [
        "string"
      ],
      "client_auth": "string",
      "client_ca_file": "string",
      "client_cert_file": "string",
      "client_key_file": "string",
      "enable": true,
      "key_file": [
        "string"
      ],
      "min_version": "string",
      "redirect_http": true,
      "supported_ciphers": [
        "string"
      ]
    },
    "trace": {
      "capture_logs": true,
      "data_dog": true,
      "enable": true,
      "honeycomb_api_key": "string"
    },
    "update_check": true,
    "user_quiet_hours_schedule": {
      "allow_user_custom": true,
      "default_schedule": "string"
    },
    "verbose": true,
    "web_terminal_renderer": "string",
    "wgtunnel_host": "string",
    "wildcard_access_url": "string",
<<<<<<< HEAD
    "workspace_prebuilds": {
      "reconciliation_backoff_interval": 0,
      "reconciliation_backoff_lookback": 0,
      "reconciliation_interval": 0
    },
=======
    "workspace_hostname_suffix": "string",
>>>>>>> 3f3e2017
    "write_config": true
  },
  "options": [
    {
      "annotations": {
        "property1": "string",
        "property2": "string"
      },
      "default": "string",
      "description": "string",
      "env": "string",
      "flag": "string",
      "flag_shorthand": "string",
      "group": {
        "description": "string",
        "name": "string",
        "parent": {
          "description": "string",
          "name": "string",
          "parent": {},
          "yaml": "string"
        },
        "yaml": "string"
      },
      "hidden": true,
      "name": "string",
      "required": true,
      "use_instead": [
        {}
      ],
      "value": null,
      "value_source": "",
      "yaml": "string"
    }
  ]
}
```

### Responses

| Status | Meaning                                                 | Description | Schema                                                           |
|--------|---------------------------------------------------------|-------------|------------------------------------------------------------------|
| 200    | [OK](https://tools.ietf.org/html/rfc7231#section-6.3.1) | OK          | [codersdk.DeploymentConfig](schemas.md#codersdkdeploymentconfig) |

To perform this operation, you must be authenticated. [Learn more](authentication.md).

## SSH Config

### Code samples

```shell
# Example request using curl
curl -X GET http://coder-server:8080/api/v2/deployment/ssh \
  -H 'Accept: application/json' \
  -H 'Coder-Session-Token: API_KEY'
```

`GET /deployment/ssh`

### Example responses

> 200 Response

```json
{
  "hostname_prefix": "string",
  "hostname_suffix": "string",
  "ssh_config_options": {
    "property1": "string",
    "property2": "string"
  }
}
```

### Responses

| Status | Meaning                                                 | Description | Schema                                                             |
|--------|---------------------------------------------------------|-------------|--------------------------------------------------------------------|
| 200    | [OK](https://tools.ietf.org/html/rfc7231#section-6.3.1) | OK          | [codersdk.SSHConfigResponse](schemas.md#codersdksshconfigresponse) |

To perform this operation, you must be authenticated. [Learn more](authentication.md).

## Get deployment stats

### Code samples

```shell
# Example request using curl
curl -X GET http://coder-server:8080/api/v2/deployment/stats \
  -H 'Accept: application/json' \
  -H 'Coder-Session-Token: API_KEY'
```

`GET /deployment/stats`

### Example responses

> 200 Response

```json
{
  "aggregated_from": "2019-08-24T14:15:22Z",
  "collected_at": "2019-08-24T14:15:22Z",
  "next_update_at": "2019-08-24T14:15:22Z",
  "session_count": {
    "jetbrains": 0,
    "reconnecting_pty": 0,
    "ssh": 0,
    "vscode": 0
  },
  "workspaces": {
    "building": 0,
    "connection_latency_ms": {
      "p50": 0,
      "p95": 0
    },
    "failed": 0,
    "pending": 0,
    "running": 0,
    "rx_bytes": 0,
    "stopped": 0,
    "tx_bytes": 0
  }
}
```

### Responses

| Status | Meaning                                                 | Description | Schema                                                         |
|--------|---------------------------------------------------------|-------------|----------------------------------------------------------------|
| 200    | [OK](https://tools.ietf.org/html/rfc7231#section-6.3.1) | OK          | [codersdk.DeploymentStats](schemas.md#codersdkdeploymentstats) |

To perform this operation, you must be authenticated. [Learn more](authentication.md).

## Get enabled experiments

### Code samples

```shell
# Example request using curl
curl -X GET http://coder-server:8080/api/v2/experiments \
  -H 'Accept: application/json' \
  -H 'Coder-Session-Token: API_KEY'
```

`GET /experiments`

### Example responses

> 200 Response

```json
[
  "example"
]
```

### Responses

| Status | Meaning                                                 | Description | Schema                                                        |
|--------|---------------------------------------------------------|-------------|---------------------------------------------------------------|
| 200    | [OK](https://tools.ietf.org/html/rfc7231#section-6.3.1) | OK          | array of [codersdk.Experiment](schemas.md#codersdkexperiment) |

<h3 id="get-enabled-experiments-responseschema">Response Schema</h3>

Status Code **200**

| Name           | Type  | Required | Restrictions | Description |
|----------------|-------|----------|--------------|-------------|
| `[array item]` | array | false    |              |             |

To perform this operation, you must be authenticated. [Learn more](authentication.md).

## Get safe experiments

### Code samples

```shell
# Example request using curl
curl -X GET http://coder-server:8080/api/v2/experiments/available \
  -H 'Accept: application/json' \
  -H 'Coder-Session-Token: API_KEY'
```

`GET /experiments/available`

### Example responses

> 200 Response

```json
[
  "example"
]
```

### Responses

| Status | Meaning                                                 | Description | Schema                                                        |
|--------|---------------------------------------------------------|-------------|---------------------------------------------------------------|
| 200    | [OK](https://tools.ietf.org/html/rfc7231#section-6.3.1) | OK          | array of [codersdk.Experiment](schemas.md#codersdkexperiment) |

<h3 id="get-safe-experiments-responseschema">Response Schema</h3>

Status Code **200**

| Name           | Type  | Required | Restrictions | Description |
|----------------|-------|----------|--------------|-------------|
| `[array item]` | array | false    |              |             |

To perform this operation, you must be authenticated. [Learn more](authentication.md).

## Update check

### Code samples

```shell
# Example request using curl
curl -X GET http://coder-server:8080/api/v2/updatecheck \
  -H 'Accept: application/json'
```

`GET /updatecheck`

### Example responses

> 200 Response

```json
{
  "current": true,
  "url": "string",
  "version": "string"
}
```

### Responses

| Status | Meaning                                                 | Description | Schema                                                                 |
|--------|---------------------------------------------------------|-------------|------------------------------------------------------------------------|
| 200    | [OK](https://tools.ietf.org/html/rfc7231#section-6.3.1) | OK          | [codersdk.UpdateCheckResponse](schemas.md#codersdkupdatecheckresponse) |

## Get token config

### Code samples

```shell
# Example request using curl
curl -X GET http://coder-server:8080/api/v2/users/{user}/keys/tokens/tokenconfig \
  -H 'Accept: application/json' \
  -H 'Coder-Session-Token: API_KEY'
```

`GET /users/{user}/keys/tokens/tokenconfig`

### Parameters

| Name   | In   | Type   | Required | Description          |
|--------|------|--------|----------|----------------------|
| `user` | path | string | true     | User ID, name, or me |

### Example responses

> 200 Response

```json
{
  "max_token_lifetime": 0
}
```

### Responses

| Status | Meaning                                                 | Description | Schema                                                 |
|--------|---------------------------------------------------------|-------------|--------------------------------------------------------|
| 200    | [OK](https://tools.ietf.org/html/rfc7231#section-6.3.1) | OK          | [codersdk.TokenConfig](schemas.md#codersdktokenconfig) |

To perform this operation, you must be authenticated. [Learn more](authentication.md).<|MERGE_RESOLUTION|>--- conflicted
+++ resolved
@@ -518,15 +518,12 @@
     "web_terminal_renderer": "string",
     "wgtunnel_host": "string",
     "wildcard_access_url": "string",
-<<<<<<< HEAD
     "workspace_prebuilds": {
       "reconciliation_backoff_interval": 0,
       "reconciliation_backoff_lookback": 0,
       "reconciliation_interval": 0
     },
-=======
     "workspace_hostname_suffix": "string",
->>>>>>> 3f3e2017
     "write_config": true
   },
   "options": [
