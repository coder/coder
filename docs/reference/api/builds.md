# Builds

## Get workspace build by user, workspace name, and build number

### Code samples

```shell
# Example request using curl
curl -X GET http://coder-server:8080/api/v2/users/{user}/workspace/{workspacename}/builds/{buildnumber} \
  -H 'Accept: application/json' \
  -H 'Coder-Session-Token: API_KEY'
```

`GET /users/{user}/workspace/{workspacename}/builds/{buildnumber}`

### Parameters

| Name            | In   | Type           | Required | Description          |
|-----------------|------|----------------|----------|----------------------|
| `user`          | path | string         | true     | User ID, name, or me |
| `workspacename` | path | string         | true     | Workspace name       |
| `buildnumber`   | path | string(number) | true     | Build number         |

### Example responses

> 200 Response

```json
{
<<<<<<< HEAD
  "build_number": 0,
  "created_at": "2019-08-24T14:15:22Z",
  "daily_cost": 0,
  "deadline": "2019-08-24T14:15:22Z",
  "id": "497f6eca-6276-4993-bfeb-53cbbbba6f08",
  "initiator_id": "06588898-9a84-4b35-ba8f-f9cbd64946f3",
  "initiator_name": "string",
  "job": {
    "canceled_at": "2019-08-24T14:15:22Z",
    "completed_at": "2019-08-24T14:15:22Z",
    "created_at": "2019-08-24T14:15:22Z",
    "error": "string",
    "error_code": "REQUIRED_TEMPLATE_VARIABLES",
    "file_id": "8a0cfb4f-ddc9-436d-91bb-75133c583767",
    "id": "497f6eca-6276-4993-bfeb-53cbbbba6f08",
    "queue_position": 0,
    "queue_size": 0,
    "started_at": "2019-08-24T14:15:22Z",
    "status": "pending",
    "tags": {
      "property1": "string",
      "property2": "string"
    },
    "worker_id": "ae5fa6f7-c55b-40c1-b40a-b36ac467652b"
  },
  "matched_provisioners": {
    "available": 0,
    "count": 0,
    "most_recently_seen": "2019-08-24T14:15:22Z"
  },
  "max_deadline": "2019-08-24T14:15:22Z",
  "reason": "initiator",
  "resources": [
    {
      "agents": [
        {
          "api_version": "string",
          "apps": [
            {
              "command": "string",
              "display_name": "string",
              "external": true,
              "health": "disabled",
              "healthcheck": {
                "interval": 0,
                "threshold": 0,
                "url": "string"
              },
              "hidden": true,
              "icon": "string",
              "id": "497f6eca-6276-4993-bfeb-53cbbbba6f08",
              "sharing_level": "owner",
              "slug": "string",
              "subdomain": true,
              "subdomain_name": "string",
              "url": "string"
            }
          ],
          "architecture": "string",
          "connection_timeout_seconds": 0,
          "created_at": "2019-08-24T14:15:22Z",
          "directory": "string",
          "disconnected_at": "2019-08-24T14:15:22Z",
          "display_apps": [
            "vscode"
          ],
          "environment_variables": {
            "property1": "string",
            "property2": "string"
          },
          "expanded_directory": "string",
          "first_connected_at": "2019-08-24T14:15:22Z",
          "health": {
            "healthy": false,
            "reason": "agent has lost connection"
          },
          "id": "497f6eca-6276-4993-bfeb-53cbbbba6f08",
          "instance_id": "string",
          "last_connected_at": "2019-08-24T14:15:22Z",
          "latency": {
            "property1": {
              "latency_ms": 0,
              "preferred": true
            },
            "property2": {
              "latency_ms": 0,
              "preferred": true
            }
          },
          "lifecycle_state": "created",
          "log_sources": [
            {
              "created_at": "2019-08-24T14:15:22Z",
              "display_name": "string",
              "icon": "string",
              "id": "497f6eca-6276-4993-bfeb-53cbbbba6f08",
              "workspace_agent_id": "7ad2e618-fea7-4c1a-b70a-f501566a72f1"
            }
          ],
          "logs_length": 0,
          "logs_overflowed": true,
          "name": "string",
          "operating_system": "string",
          "ready_at": "2019-08-24T14:15:22Z",
          "resource_id": "4d5215ed-38bb-48ed-879a-fdb9ca58522f",
          "scripts": [
            {
              "cron": "string",
              "display_name": "string",
              "id": "497f6eca-6276-4993-bfeb-53cbbbba6f08",
              "log_path": "string",
              "log_source_id": "4197ab25-95cf-4b91-9c78-f7f2af5d353a",
              "run_on_start": true,
              "run_on_stop": true,
              "script": "string",
              "start_blocks_login": true,
              "timeout": 0
            }
          ],
          "started_at": "2019-08-24T14:15:22Z",
          "startup_script_behavior": "blocking",
          "status": "connecting",
          "subsystems": [
            "envbox"
          ],
          "troubleshooting_url": "string",
          "updated_at": "2019-08-24T14:15:22Z",
          "version": "string"
        }
      ],
      "created_at": "2019-08-24T14:15:22Z",
      "daily_cost": 0,
      "hide": true,
      "icon": "string",
      "id": "497f6eca-6276-4993-bfeb-53cbbbba6f08",
      "job_id": "453bd7d7-5355-4d6d-a38e-d9e7eb218c3f",
      "metadata": [
        {
          "key": "string",
          "sensitive": true,
          "value": "string"
        }
      ],
      "name": "string",
      "type": "string",
      "workspace_transition": "start"
    }
  ],
  "status": "pending",
  "template_version_id": "0ba39c92-1f1b-4c32-aa3e-9925d7713eb1",
  "template_version_name": "string",
  "transition": "start",
  "updated_at": "2019-08-24T14:15:22Z",
  "workspace_id": "0967198e-ec7b-4c6b-b4d3-f71244cadbe9",
  "workspace_name": "string",
  "workspace_owner_avatar_url": "string",
  "workspace_owner_id": "e7078695-5279-4c86-8774-3ac2367a2fc7",
  "workspace_owner_name": "string"
=======
	"build_number": 0,
	"created_at": "2019-08-24T14:15:22Z",
	"daily_cost": 0,
	"deadline": "2019-08-24T14:15:22Z",
	"id": "497f6eca-6276-4993-bfeb-53cbbbba6f08",
	"initiator_id": "06588898-9a84-4b35-ba8f-f9cbd64946f3",
	"initiator_name": "string",
	"job": {
		"canceled_at": "2019-08-24T14:15:22Z",
		"completed_at": "2019-08-24T14:15:22Z",
		"created_at": "2019-08-24T14:15:22Z",
		"error": "string",
		"error_code": "REQUIRED_TEMPLATE_VARIABLES",
		"file_id": "8a0cfb4f-ddc9-436d-91bb-75133c583767",
		"id": "497f6eca-6276-4993-bfeb-53cbbbba6f08",
		"queue_position": 0,
		"queue_size": 0,
		"started_at": "2019-08-24T14:15:22Z",
		"status": "pending",
		"tags": {
			"property1": "string",
			"property2": "string"
		},
		"worker_id": "ae5fa6f7-c55b-40c1-b40a-b36ac467652b"
	},
	"matched_provisioners": {
		"available": 0,
		"count": 0,
		"most_recently_seen": "2019-08-24T14:15:22Z"
	},
	"max_deadline": "2019-08-24T14:15:22Z",
	"reason": "initiator",
	"resources": [
		{
			"agents": [
				{
					"api_version": "string",
					"apps": [
						{
							"command": "string",
							"display_name": "string",
							"external": true,
							"health": "disabled",
							"healthcheck": {
								"interval": 0,
								"threshold": 0,
								"url": "string"
							},
							"hidden": true,
							"icon": "string",
							"id": "497f6eca-6276-4993-bfeb-53cbbbba6f08",
							"open_in": "string",
							"sharing_level": "owner",
							"slug": "string",
							"subdomain": true,
							"subdomain_name": "string",
							"url": "string"
						}
					],
					"architecture": "string",
					"connection_timeout_seconds": 0,
					"created_at": "2019-08-24T14:15:22Z",
					"directory": "string",
					"disconnected_at": "2019-08-24T14:15:22Z",
					"display_apps": ["vscode"],
					"environment_variables": {
						"property1": "string",
						"property2": "string"
					},
					"expanded_directory": "string",
					"first_connected_at": "2019-08-24T14:15:22Z",
					"health": {
						"healthy": false,
						"reason": "agent has lost connection"
					},
					"id": "497f6eca-6276-4993-bfeb-53cbbbba6f08",
					"instance_id": "string",
					"last_connected_at": "2019-08-24T14:15:22Z",
					"latency": {
						"property1": {
							"latency_ms": 0,
							"preferred": true
						},
						"property2": {
							"latency_ms": 0,
							"preferred": true
						}
					},
					"lifecycle_state": "created",
					"log_sources": [
						{
							"created_at": "2019-08-24T14:15:22Z",
							"display_name": "string",
							"icon": "string",
							"id": "497f6eca-6276-4993-bfeb-53cbbbba6f08",
							"workspace_agent_id": "7ad2e618-fea7-4c1a-b70a-f501566a72f1"
						}
					],
					"logs_length": 0,
					"logs_overflowed": true,
					"name": "string",
					"operating_system": "string",
					"ready_at": "2019-08-24T14:15:22Z",
					"resource_id": "4d5215ed-38bb-48ed-879a-fdb9ca58522f",
					"scripts": [
						{
							"cron": "string",
							"display_name": "string",
							"id": "497f6eca-6276-4993-bfeb-53cbbbba6f08",
							"log_path": "string",
							"log_source_id": "4197ab25-95cf-4b91-9c78-f7f2af5d353a",
							"run_on_start": true,
							"run_on_stop": true,
							"script": "string",
							"start_blocks_login": true,
							"timeout": 0
						}
					],
					"started_at": "2019-08-24T14:15:22Z",
					"startup_script_behavior": "blocking",
					"status": "connecting",
					"subsystems": ["envbox"],
					"troubleshooting_url": "string",
					"updated_at": "2019-08-24T14:15:22Z",
					"version": "string"
				}
			],
			"created_at": "2019-08-24T14:15:22Z",
			"daily_cost": 0,
			"hide": true,
			"icon": "string",
			"id": "497f6eca-6276-4993-bfeb-53cbbbba6f08",
			"job_id": "453bd7d7-5355-4d6d-a38e-d9e7eb218c3f",
			"metadata": [
				{
					"key": "string",
					"sensitive": true,
					"value": "string"
				}
			],
			"name": "string",
			"type": "string",
			"workspace_transition": "start"
		}
	],
	"status": "pending",
	"template_version_id": "0ba39c92-1f1b-4c32-aa3e-9925d7713eb1",
	"template_version_name": "string",
	"transition": "start",
	"updated_at": "2019-08-24T14:15:22Z",
	"workspace_id": "0967198e-ec7b-4c6b-b4d3-f71244cadbe9",
	"workspace_name": "string",
	"workspace_owner_avatar_url": "string",
	"workspace_owner_id": "e7078695-5279-4c86-8774-3ac2367a2fc7",
	"workspace_owner_name": "string"
>>>>>>> 08463c27
}
```

### Responses

| Status | Meaning                                                 | Description | Schema                                                       |
|--------|---------------------------------------------------------|-------------|--------------------------------------------------------------|
| 200    | [OK](https://tools.ietf.org/html/rfc7231#section-6.3.1) | OK          | [codersdk.WorkspaceBuild](schemas.md#codersdkworkspacebuild) |

To perform this operation, you must be authenticated. [Learn more](authentication.md).

## Get workspace build

### Code samples

```shell
# Example request using curl
curl -X GET http://coder-server:8080/api/v2/workspacebuilds/{workspacebuild} \
  -H 'Accept: application/json' \
  -H 'Coder-Session-Token: API_KEY'
```

`GET /workspacebuilds/{workspacebuild}`

### Parameters

| Name             | In   | Type   | Required | Description        |
|------------------|------|--------|----------|--------------------|
| `workspacebuild` | path | string | true     | Workspace build ID |

### Example responses

> 200 Response

```json
{
<<<<<<< HEAD
  "build_number": 0,
  "created_at": "2019-08-24T14:15:22Z",
  "daily_cost": 0,
  "deadline": "2019-08-24T14:15:22Z",
  "id": "497f6eca-6276-4993-bfeb-53cbbbba6f08",
  "initiator_id": "06588898-9a84-4b35-ba8f-f9cbd64946f3",
  "initiator_name": "string",
  "job": {
    "canceled_at": "2019-08-24T14:15:22Z",
    "completed_at": "2019-08-24T14:15:22Z",
    "created_at": "2019-08-24T14:15:22Z",
    "error": "string",
    "error_code": "REQUIRED_TEMPLATE_VARIABLES",
    "file_id": "8a0cfb4f-ddc9-436d-91bb-75133c583767",
    "id": "497f6eca-6276-4993-bfeb-53cbbbba6f08",
    "queue_position": 0,
    "queue_size": 0,
    "started_at": "2019-08-24T14:15:22Z",
    "status": "pending",
    "tags": {
      "property1": "string",
      "property2": "string"
    },
    "worker_id": "ae5fa6f7-c55b-40c1-b40a-b36ac467652b"
  },
  "matched_provisioners": {
    "available": 0,
    "count": 0,
    "most_recently_seen": "2019-08-24T14:15:22Z"
  },
  "max_deadline": "2019-08-24T14:15:22Z",
  "reason": "initiator",
  "resources": [
    {
      "agents": [
        {
          "api_version": "string",
          "apps": [
            {
              "command": "string",
              "display_name": "string",
              "external": true,
              "health": "disabled",
              "healthcheck": {
                "interval": 0,
                "threshold": 0,
                "url": "string"
              },
              "hidden": true,
              "icon": "string",
              "id": "497f6eca-6276-4993-bfeb-53cbbbba6f08",
              "sharing_level": "owner",
              "slug": "string",
              "subdomain": true,
              "subdomain_name": "string",
              "url": "string"
            }
          ],
          "architecture": "string",
          "connection_timeout_seconds": 0,
          "created_at": "2019-08-24T14:15:22Z",
          "directory": "string",
          "disconnected_at": "2019-08-24T14:15:22Z",
          "display_apps": [
            "vscode"
          ],
          "environment_variables": {
            "property1": "string",
            "property2": "string"
          },
          "expanded_directory": "string",
          "first_connected_at": "2019-08-24T14:15:22Z",
          "health": {
            "healthy": false,
            "reason": "agent has lost connection"
          },
          "id": "497f6eca-6276-4993-bfeb-53cbbbba6f08",
          "instance_id": "string",
          "last_connected_at": "2019-08-24T14:15:22Z",
          "latency": {
            "property1": {
              "latency_ms": 0,
              "preferred": true
            },
            "property2": {
              "latency_ms": 0,
              "preferred": true
            }
          },
          "lifecycle_state": "created",
          "log_sources": [
            {
              "created_at": "2019-08-24T14:15:22Z",
              "display_name": "string",
              "icon": "string",
              "id": "497f6eca-6276-4993-bfeb-53cbbbba6f08",
              "workspace_agent_id": "7ad2e618-fea7-4c1a-b70a-f501566a72f1"
            }
          ],
          "logs_length": 0,
          "logs_overflowed": true,
          "name": "string",
          "operating_system": "string",
          "ready_at": "2019-08-24T14:15:22Z",
          "resource_id": "4d5215ed-38bb-48ed-879a-fdb9ca58522f",
          "scripts": [
            {
              "cron": "string",
              "display_name": "string",
              "id": "497f6eca-6276-4993-bfeb-53cbbbba6f08",
              "log_path": "string",
              "log_source_id": "4197ab25-95cf-4b91-9c78-f7f2af5d353a",
              "run_on_start": true,
              "run_on_stop": true,
              "script": "string",
              "start_blocks_login": true,
              "timeout": 0
            }
          ],
          "started_at": "2019-08-24T14:15:22Z",
          "startup_script_behavior": "blocking",
          "status": "connecting",
          "subsystems": [
            "envbox"
          ],
          "troubleshooting_url": "string",
          "updated_at": "2019-08-24T14:15:22Z",
          "version": "string"
        }
      ],
      "created_at": "2019-08-24T14:15:22Z",
      "daily_cost": 0,
      "hide": true,
      "icon": "string",
      "id": "497f6eca-6276-4993-bfeb-53cbbbba6f08",
      "job_id": "453bd7d7-5355-4d6d-a38e-d9e7eb218c3f",
      "metadata": [
        {
          "key": "string",
          "sensitive": true,
          "value": "string"
        }
      ],
      "name": "string",
      "type": "string",
      "workspace_transition": "start"
    }
  ],
  "status": "pending",
  "template_version_id": "0ba39c92-1f1b-4c32-aa3e-9925d7713eb1",
  "template_version_name": "string",
  "transition": "start",
  "updated_at": "2019-08-24T14:15:22Z",
  "workspace_id": "0967198e-ec7b-4c6b-b4d3-f71244cadbe9",
  "workspace_name": "string",
  "workspace_owner_avatar_url": "string",
  "workspace_owner_id": "e7078695-5279-4c86-8774-3ac2367a2fc7",
  "workspace_owner_name": "string"
=======
	"build_number": 0,
	"created_at": "2019-08-24T14:15:22Z",
	"daily_cost": 0,
	"deadline": "2019-08-24T14:15:22Z",
	"id": "497f6eca-6276-4993-bfeb-53cbbbba6f08",
	"initiator_id": "06588898-9a84-4b35-ba8f-f9cbd64946f3",
	"initiator_name": "string",
	"job": {
		"canceled_at": "2019-08-24T14:15:22Z",
		"completed_at": "2019-08-24T14:15:22Z",
		"created_at": "2019-08-24T14:15:22Z",
		"error": "string",
		"error_code": "REQUIRED_TEMPLATE_VARIABLES",
		"file_id": "8a0cfb4f-ddc9-436d-91bb-75133c583767",
		"id": "497f6eca-6276-4993-bfeb-53cbbbba6f08",
		"queue_position": 0,
		"queue_size": 0,
		"started_at": "2019-08-24T14:15:22Z",
		"status": "pending",
		"tags": {
			"property1": "string",
			"property2": "string"
		},
		"worker_id": "ae5fa6f7-c55b-40c1-b40a-b36ac467652b"
	},
	"matched_provisioners": {
		"available": 0,
		"count": 0,
		"most_recently_seen": "2019-08-24T14:15:22Z"
	},
	"max_deadline": "2019-08-24T14:15:22Z",
	"reason": "initiator",
	"resources": [
		{
			"agents": [
				{
					"api_version": "string",
					"apps": [
						{
							"command": "string",
							"display_name": "string",
							"external": true,
							"health": "disabled",
							"healthcheck": {
								"interval": 0,
								"threshold": 0,
								"url": "string"
							},
							"hidden": true,
							"icon": "string",
							"id": "497f6eca-6276-4993-bfeb-53cbbbba6f08",
							"open_in": "string",
							"sharing_level": "owner",
							"slug": "string",
							"subdomain": true,
							"subdomain_name": "string",
							"url": "string"
						}
					],
					"architecture": "string",
					"connection_timeout_seconds": 0,
					"created_at": "2019-08-24T14:15:22Z",
					"directory": "string",
					"disconnected_at": "2019-08-24T14:15:22Z",
					"display_apps": ["vscode"],
					"environment_variables": {
						"property1": "string",
						"property2": "string"
					},
					"expanded_directory": "string",
					"first_connected_at": "2019-08-24T14:15:22Z",
					"health": {
						"healthy": false,
						"reason": "agent has lost connection"
					},
					"id": "497f6eca-6276-4993-bfeb-53cbbbba6f08",
					"instance_id": "string",
					"last_connected_at": "2019-08-24T14:15:22Z",
					"latency": {
						"property1": {
							"latency_ms": 0,
							"preferred": true
						},
						"property2": {
							"latency_ms": 0,
							"preferred": true
						}
					},
					"lifecycle_state": "created",
					"log_sources": [
						{
							"created_at": "2019-08-24T14:15:22Z",
							"display_name": "string",
							"icon": "string",
							"id": "497f6eca-6276-4993-bfeb-53cbbbba6f08",
							"workspace_agent_id": "7ad2e618-fea7-4c1a-b70a-f501566a72f1"
						}
					],
					"logs_length": 0,
					"logs_overflowed": true,
					"name": "string",
					"operating_system": "string",
					"ready_at": "2019-08-24T14:15:22Z",
					"resource_id": "4d5215ed-38bb-48ed-879a-fdb9ca58522f",
					"scripts": [
						{
							"cron": "string",
							"display_name": "string",
							"id": "497f6eca-6276-4993-bfeb-53cbbbba6f08",
							"log_path": "string",
							"log_source_id": "4197ab25-95cf-4b91-9c78-f7f2af5d353a",
							"run_on_start": true,
							"run_on_stop": true,
							"script": "string",
							"start_blocks_login": true,
							"timeout": 0
						}
					],
					"started_at": "2019-08-24T14:15:22Z",
					"startup_script_behavior": "blocking",
					"status": "connecting",
					"subsystems": ["envbox"],
					"troubleshooting_url": "string",
					"updated_at": "2019-08-24T14:15:22Z",
					"version": "string"
				}
			],
			"created_at": "2019-08-24T14:15:22Z",
			"daily_cost": 0,
			"hide": true,
			"icon": "string",
			"id": "497f6eca-6276-4993-bfeb-53cbbbba6f08",
			"job_id": "453bd7d7-5355-4d6d-a38e-d9e7eb218c3f",
			"metadata": [
				{
					"key": "string",
					"sensitive": true,
					"value": "string"
				}
			],
			"name": "string",
			"type": "string",
			"workspace_transition": "start"
		}
	],
	"status": "pending",
	"template_version_id": "0ba39c92-1f1b-4c32-aa3e-9925d7713eb1",
	"template_version_name": "string",
	"transition": "start",
	"updated_at": "2019-08-24T14:15:22Z",
	"workspace_id": "0967198e-ec7b-4c6b-b4d3-f71244cadbe9",
	"workspace_name": "string",
	"workspace_owner_avatar_url": "string",
	"workspace_owner_id": "e7078695-5279-4c86-8774-3ac2367a2fc7",
	"workspace_owner_name": "string"
>>>>>>> 08463c27
}
```

### Responses

| Status | Meaning                                                 | Description | Schema                                                       |
|--------|---------------------------------------------------------|-------------|--------------------------------------------------------------|
| 200    | [OK](https://tools.ietf.org/html/rfc7231#section-6.3.1) | OK          | [codersdk.WorkspaceBuild](schemas.md#codersdkworkspacebuild) |

To perform this operation, you must be authenticated. [Learn more](authentication.md).

## Cancel workspace build

### Code samples

```shell
# Example request using curl
curl -X PATCH http://coder-server:8080/api/v2/workspacebuilds/{workspacebuild}/cancel \
  -H 'Accept: application/json' \
  -H 'Coder-Session-Token: API_KEY'
```

`PATCH /workspacebuilds/{workspacebuild}/cancel`

### Parameters

| Name             | In   | Type   | Required | Description        |
|------------------|------|--------|----------|--------------------|
| `workspacebuild` | path | string | true     | Workspace build ID |

### Example responses

> 200 Response

```json
{
  "detail": "string",
  "message": "string",
  "validations": [
    {
      "detail": "string",
      "field": "string"
    }
  ]
}
```

### Responses

| Status | Meaning                                                 | Description | Schema                                           |
|--------|---------------------------------------------------------|-------------|--------------------------------------------------|
| 200    | [OK](https://tools.ietf.org/html/rfc7231#section-6.3.1) | OK          | [codersdk.Response](schemas.md#codersdkresponse) |

To perform this operation, you must be authenticated. [Learn more](authentication.md).

## Get workspace build logs

### Code samples

```shell
# Example request using curl
curl -X GET http://coder-server:8080/api/v2/workspacebuilds/{workspacebuild}/logs \
  -H 'Accept: application/json' \
  -H 'Coder-Session-Token: API_KEY'
```

`GET /workspacebuilds/{workspacebuild}/logs`

### Parameters

| Name             | In    | Type    | Required | Description           |
|------------------|-------|---------|----------|-----------------------|
| `workspacebuild` | path  | string  | true     | Workspace build ID    |
| `before`         | query | integer | false    | Before Unix timestamp |
| `after`          | query | integer | false    | After Unix timestamp  |
| `follow`         | query | boolean | false    | Follow log stream     |

### Example responses

> 200 Response

```json
[
  {
    "created_at": "2019-08-24T14:15:22Z",
    "id": 0,
    "log_level": "trace",
    "log_source": "provisioner_daemon",
    "output": "string",
    "stage": "string"
  }
]
```

### Responses

| Status | Meaning                                                 | Description | Schema                                                                      |
|--------|---------------------------------------------------------|-------------|-----------------------------------------------------------------------------|
| 200    | [OK](https://tools.ietf.org/html/rfc7231#section-6.3.1) | OK          | array of [codersdk.ProvisionerJobLog](schemas.md#codersdkprovisionerjoblog) |

<h3 id="get-workspace-build-logs-responseschema">Response Schema</h3>

Status Code **200**

| Name           | Type                                               | Required | Restrictions | Description |
|----------------|----------------------------------------------------|----------|--------------|-------------|
| `[array item]` | array                                              | false    |              |             |
| `» created_at` | string(date-time)                                  | false    |              |             |
| `» id`         | integer                                            | false    |              |             |
| `» log_level`  | [codersdk.LogLevel](schemas.md#codersdkloglevel)   | false    |              |             |
| `» log_source` | [codersdk.LogSource](schemas.md#codersdklogsource) | false    |              |             |
| `» output`     | string                                             | false    |              |             |
| `» stage`      | string                                             | false    |              |             |

#### Enumerated Values

| Property     | Value                |
|--------------|----------------------|
| `log_level`  | `trace`              |
| `log_level`  | `debug`              |
| `log_level`  | `info`               |
| `log_level`  | `warn`               |
| `log_level`  | `error`              |
| `log_source` | `provisioner_daemon` |
| `log_source` | `provisioner`        |

To perform this operation, you must be authenticated. [Learn more](authentication.md).

## Get build parameters for workspace build

### Code samples

```shell
# Example request using curl
curl -X GET http://coder-server:8080/api/v2/workspacebuilds/{workspacebuild}/parameters \
  -H 'Accept: application/json' \
  -H 'Coder-Session-Token: API_KEY'
```

`GET /workspacebuilds/{workspacebuild}/parameters`

### Parameters

| Name             | In   | Type   | Required | Description        |
|------------------|------|--------|----------|--------------------|
| `workspacebuild` | path | string | true     | Workspace build ID |

### Example responses

> 200 Response

```json
[
  {
    "name": "string",
    "value": "string"
  }
]
```

### Responses

| Status | Meaning                                                 | Description | Schema                                                                                  |
|--------|---------------------------------------------------------|-------------|-----------------------------------------------------------------------------------------|
| 200    | [OK](https://tools.ietf.org/html/rfc7231#section-6.3.1) | OK          | array of [codersdk.WorkspaceBuildParameter](schemas.md#codersdkworkspacebuildparameter) |

<h3 id="get-build-parameters-for-workspace-build-responseschema">Response Schema</h3>

Status Code **200**

| Name           | Type   | Required | Restrictions | Description |
|----------------|--------|----------|--------------|-------------|
| `[array item]` | array  | false    |              |             |
| `» name`       | string | false    |              |             |
| `» value`      | string | false    |              |             |

To perform this operation, you must be authenticated. [Learn more](authentication.md).

## Removed: Get workspace resources for workspace build

### Code samples

```shell
# Example request using curl
curl -X GET http://coder-server:8080/api/v2/workspacebuilds/{workspacebuild}/resources \
  -H 'Accept: application/json' \
  -H 'Coder-Session-Token: API_KEY'
```

`GET /workspacebuilds/{workspacebuild}/resources`

### Parameters

| Name             | In   | Type   | Required | Description        |
|------------------|------|--------|----------|--------------------|
| `workspacebuild` | path | string | true     | Workspace build ID |

### Example responses

> 200 Response

```json
[
<<<<<<< HEAD
  {
    "agents": [
      {
        "api_version": "string",
        "apps": [
          {
            "command": "string",
            "display_name": "string",
            "external": true,
            "health": "disabled",
            "healthcheck": {
              "interval": 0,
              "threshold": 0,
              "url": "string"
            },
            "hidden": true,
            "icon": "string",
            "id": "497f6eca-6276-4993-bfeb-53cbbbba6f08",
            "sharing_level": "owner",
            "slug": "string",
            "subdomain": true,
            "subdomain_name": "string",
            "url": "string"
          }
        ],
        "architecture": "string",
        "connection_timeout_seconds": 0,
        "created_at": "2019-08-24T14:15:22Z",
        "directory": "string",
        "disconnected_at": "2019-08-24T14:15:22Z",
        "display_apps": [
          "vscode"
        ],
        "environment_variables": {
          "property1": "string",
          "property2": "string"
        },
        "expanded_directory": "string",
        "first_connected_at": "2019-08-24T14:15:22Z",
        "health": {
          "healthy": false,
          "reason": "agent has lost connection"
        },
        "id": "497f6eca-6276-4993-bfeb-53cbbbba6f08",
        "instance_id": "string",
        "last_connected_at": "2019-08-24T14:15:22Z",
        "latency": {
          "property1": {
            "latency_ms": 0,
            "preferred": true
          },
          "property2": {
            "latency_ms": 0,
            "preferred": true
          }
        },
        "lifecycle_state": "created",
        "log_sources": [
          {
            "created_at": "2019-08-24T14:15:22Z",
            "display_name": "string",
            "icon": "string",
            "id": "497f6eca-6276-4993-bfeb-53cbbbba6f08",
            "workspace_agent_id": "7ad2e618-fea7-4c1a-b70a-f501566a72f1"
          }
        ],
        "logs_length": 0,
        "logs_overflowed": true,
        "name": "string",
        "operating_system": "string",
        "ready_at": "2019-08-24T14:15:22Z",
        "resource_id": "4d5215ed-38bb-48ed-879a-fdb9ca58522f",
        "scripts": [
          {
            "cron": "string",
            "display_name": "string",
            "id": "497f6eca-6276-4993-bfeb-53cbbbba6f08",
            "log_path": "string",
            "log_source_id": "4197ab25-95cf-4b91-9c78-f7f2af5d353a",
            "run_on_start": true,
            "run_on_stop": true,
            "script": "string",
            "start_blocks_login": true,
            "timeout": 0
          }
        ],
        "started_at": "2019-08-24T14:15:22Z",
        "startup_script_behavior": "blocking",
        "status": "connecting",
        "subsystems": [
          "envbox"
        ],
        "troubleshooting_url": "string",
        "updated_at": "2019-08-24T14:15:22Z",
        "version": "string"
      }
    ],
    "created_at": "2019-08-24T14:15:22Z",
    "daily_cost": 0,
    "hide": true,
    "icon": "string",
    "id": "497f6eca-6276-4993-bfeb-53cbbbba6f08",
    "job_id": "453bd7d7-5355-4d6d-a38e-d9e7eb218c3f",
    "metadata": [
      {
        "key": "string",
        "sensitive": true,
        "value": "string"
      }
    ],
    "name": "string",
    "type": "string",
    "workspace_transition": "start"
  }
=======
	{
		"agents": [
			{
				"api_version": "string",
				"apps": [
					{
						"command": "string",
						"display_name": "string",
						"external": true,
						"health": "disabled",
						"healthcheck": {
							"interval": 0,
							"threshold": 0,
							"url": "string"
						},
						"hidden": true,
						"icon": "string",
						"id": "497f6eca-6276-4993-bfeb-53cbbbba6f08",
						"open_in": "string",
						"sharing_level": "owner",
						"slug": "string",
						"subdomain": true,
						"subdomain_name": "string",
						"url": "string"
					}
				],
				"architecture": "string",
				"connection_timeout_seconds": 0,
				"created_at": "2019-08-24T14:15:22Z",
				"directory": "string",
				"disconnected_at": "2019-08-24T14:15:22Z",
				"display_apps": ["vscode"],
				"environment_variables": {
					"property1": "string",
					"property2": "string"
				},
				"expanded_directory": "string",
				"first_connected_at": "2019-08-24T14:15:22Z",
				"health": {
					"healthy": false,
					"reason": "agent has lost connection"
				},
				"id": "497f6eca-6276-4993-bfeb-53cbbbba6f08",
				"instance_id": "string",
				"last_connected_at": "2019-08-24T14:15:22Z",
				"latency": {
					"property1": {
						"latency_ms": 0,
						"preferred": true
					},
					"property2": {
						"latency_ms": 0,
						"preferred": true
					}
				},
				"lifecycle_state": "created",
				"log_sources": [
					{
						"created_at": "2019-08-24T14:15:22Z",
						"display_name": "string",
						"icon": "string",
						"id": "497f6eca-6276-4993-bfeb-53cbbbba6f08",
						"workspace_agent_id": "7ad2e618-fea7-4c1a-b70a-f501566a72f1"
					}
				],
				"logs_length": 0,
				"logs_overflowed": true,
				"name": "string",
				"operating_system": "string",
				"ready_at": "2019-08-24T14:15:22Z",
				"resource_id": "4d5215ed-38bb-48ed-879a-fdb9ca58522f",
				"scripts": [
					{
						"cron": "string",
						"display_name": "string",
						"id": "497f6eca-6276-4993-bfeb-53cbbbba6f08",
						"log_path": "string",
						"log_source_id": "4197ab25-95cf-4b91-9c78-f7f2af5d353a",
						"run_on_start": true,
						"run_on_stop": true,
						"script": "string",
						"start_blocks_login": true,
						"timeout": 0
					}
				],
				"started_at": "2019-08-24T14:15:22Z",
				"startup_script_behavior": "blocking",
				"status": "connecting",
				"subsystems": ["envbox"],
				"troubleshooting_url": "string",
				"updated_at": "2019-08-24T14:15:22Z",
				"version": "string"
			}
		],
		"created_at": "2019-08-24T14:15:22Z",
		"daily_cost": 0,
		"hide": true,
		"icon": "string",
		"id": "497f6eca-6276-4993-bfeb-53cbbbba6f08",
		"job_id": "453bd7d7-5355-4d6d-a38e-d9e7eb218c3f",
		"metadata": [
			{
				"key": "string",
				"sensitive": true,
				"value": "string"
			}
		],
		"name": "string",
		"type": "string",
		"workspace_transition": "start"
	}
>>>>>>> 08463c27
]
```

### Responses

| Status | Meaning                                                 | Description | Schema                                                                      |
|--------|---------------------------------------------------------|-------------|-----------------------------------------------------------------------------|
| 200    | [OK](https://tools.ietf.org/html/rfc7231#section-6.3.1) | OK          | array of [codersdk.WorkspaceResource](schemas.md#codersdkworkspaceresource) |

<h3 id="removed:-get-workspace-resources-for-workspace-build-responseschema">Response Schema</h3>

Status Code **200**

| Name                            | Type                                                                                                   | Required | Restrictions | Description                                                                                                                                                                                                                                    |
|---------------------------------|--------------------------------------------------------------------------------------------------------|----------|--------------|------------------------------------------------------------------------------------------------------------------------------------------------------------------------------------------------------------------------------------------------|
| `[array item]`                  | array                                                                                                  | false    |              |                                                                                                                                                                                                                                                |
| `» agents`                      | array                                                                                                  | false    |              |                                                                                                                                                                                                                                                |
| `»» api_version`                | string                                                                                                 | false    |              |                                                                                                                                                                                                                                                |
| `»» apps`                       | array                                                                                                  | false    |              |                                                                                                                                                                                                                                                |
| `»»» command`                   | string                                                                                                 | false    |              |                                                                                                                                                                                                                                                |
| `»»» display_name`              | string                                                                                                 | false    |              | Display name is a friendly name for the app.                                                                                                                                                                                                   |
| `»»» external`                  | boolean                                                                                                | false    |              | External specifies whether the URL should be opened externally on the client or not.                                                                                                                                                           |
| `»»» health`                    | [codersdk.WorkspaceAppHealth](schemas.md#codersdkworkspaceapphealth)                                   | false    |              |                                                                                                                                                                                                                                                |
| `»»» healthcheck`               | [codersdk.Healthcheck](schemas.md#codersdkhealthcheck)                                                 | false    |              | Healthcheck specifies the configuration for checking app health.                                                                                                                                                                               |
| `»»»» interval`                 | integer                                                                                                | false    |              | Interval specifies the seconds between each health check.                                                                                                                                                                                      |
| `»»»» threshold`                | integer                                                                                                | false    |              | Threshold specifies the number of consecutive failed health checks before returning "unhealthy".                                                                                                                                               |
| `»»»» url`                      | string                                                                                                 | false    |              | URL specifies the endpoint to check for the app health.                                                                                                                                                                                        |
| `»»» hidden`                    | boolean                                                                                                | false    |              |                                                                                                                                                                                                                                                |
| `»»» icon`                      | string                                                                                                 | false    |              | Icon is a relative path or external URL that specifies an icon to be displayed in the dashboard.                                                                                                                                               |
| `»»» id`                        | string(uuid)                                                                                           | false    |              |                                                                                                                                                                                                                                                |
| `»»» open_in`                   | string                                                                                                 | false    |              |                                                                                                                                                                                                                                                |
| `»»» sharing_level`             | [codersdk.WorkspaceAppSharingLevel](schemas.md#codersdkworkspaceappsharinglevel)                       | false    |              |                                                                                                                                                                                                                                                |
| `»»» slug`                      | string                                                                                                 | false    |              | Slug is a unique identifier within the agent.                                                                                                                                                                                                  |
| `»»» subdomain`                 | boolean                                                                                                | false    |              | Subdomain denotes whether the app should be accessed via a path on the `coder server` or via a hostname-based dev URL. If this is set to true and there is no app wildcard configured on the server, the app will not be accessible in the UI. |
| `»»» subdomain_name`            | string                                                                                                 | false    |              | Subdomain name is the application domain exposed on the `coder server`.                                                                                                                                                                        |
| `»»» url`                       | string                                                                                                 | false    |              | URL is the address being proxied to inside the workspace. If external is specified, this will be opened on the client.                                                                                                                         |
| `»» architecture`               | string                                                                                                 | false    |              |                                                                                                                                                                                                                                                |
| `»» connection_timeout_seconds` | integer                                                                                                | false    |              |                                                                                                                                                                                                                                                |
| `»» created_at`                 | string(date-time)                                                                                      | false    |              |                                                                                                                                                                                                                                                |
| `»» directory`                  | string                                                                                                 | false    |              |                                                                                                                                                                                                                                                |
| `»» disconnected_at`            | string(date-time)                                                                                      | false    |              |                                                                                                                                                                                                                                                |
| `»» display_apps`               | array                                                                                                  | false    |              |                                                                                                                                                                                                                                                |
| `»» environment_variables`      | object                                                                                                 | false    |              |                                                                                                                                                                                                                                                |
| `»»» [any property]`            | string                                                                                                 | false    |              |                                                                                                                                                                                                                                                |
| `»» expanded_directory`         | string                                                                                                 | false    |              |                                                                                                                                                                                                                                                |
| `»» first_connected_at`         | string(date-time)                                                                                      | false    |              |                                                                                                                                                                                                                                                |
| `»» health`                     | [codersdk.WorkspaceAgentHealth](schemas.md#codersdkworkspaceagenthealth)                               | false    |              | Health reports the health of the agent.                                                                                                                                                                                                        |
| `»»» healthy`                   | boolean                                                                                                | false    |              | Healthy is true if the agent is healthy.                                                                                                                                                                                                       |
| `»»» reason`                    | string                                                                                                 | false    |              | Reason is a human-readable explanation of the agent's health. It is empty if Healthy is true.                                                                                                                                                  |
| `»» id`                         | string(uuid)                                                                                           | false    |              |                                                                                                                                                                                                                                                |
| `»» instance_id`                | string                                                                                                 | false    |              |                                                                                                                                                                                                                                                |
| `»» last_connected_at`          | string(date-time)                                                                                      | false    |              |                                                                                                                                                                                                                                                |
| `»» latency`                    | object                                                                                                 | false    |              | Latency is mapped by region name (e.g. "New York City", "Seattle").                                                                                                                                                                            |
| `»»» [any property]`            | [codersdk.DERPRegion](schemas.md#codersdkderpregion)                                                   | false    |              |                                                                                                                                                                                                                                                |
| `»»»» latency_ms`               | number                                                                                                 | false    |              |                                                                                                                                                                                                                                                |
| `»»»» preferred`                | boolean                                                                                                | false    |              |                                                                                                                                                                                                                                                |
| `»» lifecycle_state`            | [codersdk.WorkspaceAgentLifecycle](schemas.md#codersdkworkspaceagentlifecycle)                         | false    |              |                                                                                                                                                                                                                                                |
| `»» log_sources`                | array                                                                                                  | false    |              |                                                                                                                                                                                                                                                |
| `»»» created_at`                | string(date-time)                                                                                      | false    |              |                                                                                                                                                                                                                                                |
| `»»» display_name`              | string                                                                                                 | false    |              |                                                                                                                                                                                                                                                |
| `»»» icon`                      | string                                                                                                 | false    |              |                                                                                                                                                                                                                                                |
| `»»» id`                        | string(uuid)                                                                                           | false    |              |                                                                                                                                                                                                                                                |
| `»»» workspace_agent_id`        | string(uuid)                                                                                           | false    |              |                                                                                                                                                                                                                                                |
| `»» logs_length`                | integer                                                                                                | false    |              |                                                                                                                                                                                                                                                |
| `»» logs_overflowed`            | boolean                                                                                                | false    |              |                                                                                                                                                                                                                                                |
| `»» name`                       | string                                                                                                 | false    |              |                                                                                                                                                                                                                                                |
| `»» operating_system`           | string                                                                                                 | false    |              |                                                                                                                                                                                                                                                |
| `»» ready_at`                   | string(date-time)                                                                                      | false    |              |                                                                                                                                                                                                                                                |
| `»» resource_id`                | string(uuid)                                                                                           | false    |              |                                                                                                                                                                                                                                                |
| `»» scripts`                    | array                                                                                                  | false    |              |                                                                                                                                                                                                                                                |
| `»»» cron`                      | string                                                                                                 | false    |              |                                                                                                                                                                                                                                                |
| `»»» display_name`              | string                                                                                                 | false    |              |                                                                                                                                                                                                                                                |
| `»»» id`                        | string(uuid)                                                                                           | false    |              |                                                                                                                                                                                                                                                |
| `»»» log_path`                  | string                                                                                                 | false    |              |                                                                                                                                                                                                                                                |
| `»»» log_source_id`             | string(uuid)                                                                                           | false    |              |                                                                                                                                                                                                                                                |
| `»»» run_on_start`              | boolean                                                                                                | false    |              |                                                                                                                                                                                                                                                |
| `»»» run_on_stop`               | boolean                                                                                                | false    |              |                                                                                                                                                                                                                                                |
| `»»» script`                    | string                                                                                                 | false    |              |                                                                                                                                                                                                                                                |
| `»»» start_blocks_login`        | boolean                                                                                                | false    |              |                                                                                                                                                                                                                                                |
| `»»» timeout`                   | integer                                                                                                | false    |              |                                                                                                                                                                                                                                                |
| `»» started_at`                 | string(date-time)                                                                                      | false    |              |                                                                                                                                                                                                                                                |
| `»» startup_script_behavior`    | [codersdk.WorkspaceAgentStartupScriptBehavior](schemas.md#codersdkworkspaceagentstartupscriptbehavior) | false    |              | Startup script behavior is a legacy field that is deprecated in favor of the `coder_script` resource. It's only referenced by old clients. Deprecated: Remove in the future!                                                                   |
| `»» status`                     | [codersdk.WorkspaceAgentStatus](schemas.md#codersdkworkspaceagentstatus)                               | false    |              |                                                                                                                                                                                                                                                |
| `»» subsystems`                 | array                                                                                                  | false    |              |                                                                                                                                                                                                                                                |
| `»» troubleshooting_url`        | string                                                                                                 | false    |              |                                                                                                                                                                                                                                                |
| `»» updated_at`                 | string(date-time)                                                                                      | false    |              |                                                                                                                                                                                                                                                |
| `»» version`                    | string                                                                                                 | false    |              |                                                                                                                                                                                                                                                |
| `» created_at`                  | string(date-time)                                                                                      | false    |              |                                                                                                                                                                                                                                                |
| `» daily_cost`                  | integer                                                                                                | false    |              |                                                                                                                                                                                                                                                |
| `» hide`                        | boolean                                                                                                | false    |              |                                                                                                                                                                                                                                                |
| `» icon`                        | string                                                                                                 | false    |              |                                                                                                                                                                                                                                                |
| `» id`                          | string(uuid)                                                                                           | false    |              |                                                                                                                                                                                                                                                |
| `» job_id`                      | string(uuid)                                                                                           | false    |              |                                                                                                                                                                                                                                                |
| `» metadata`                    | array                                                                                                  | false    |              |                                                                                                                                                                                                                                                |
| `»» key`                        | string                                                                                                 | false    |              |                                                                                                                                                                                                                                                |
| `»» sensitive`                  | boolean                                                                                                | false    |              |                                                                                                                                                                                                                                                |
| `»» value`                      | string                                                                                                 | false    |              |                                                                                                                                                                                                                                                |
| `» name`                        | string                                                                                                 | false    |              |                                                                                                                                                                                                                                                |
| `» type`                        | string                                                                                                 | false    |              |                                                                                                                                                                                                                                                |
| `» workspace_transition`        | [codersdk.WorkspaceTransition](schemas.md#codersdkworkspacetransition)                                 | false    |              |                                                                                                                                                                                                                                                |

#### Enumerated Values

| Property                  | Value              |
|---------------------------|--------------------|
| `health`                  | `disabled`         |
| `health`                  | `initializing`     |
| `health`                  | `healthy`          |
| `health`                  | `unhealthy`        |
| `sharing_level`           | `owner`            |
| `sharing_level`           | `authenticated`    |
| `sharing_level`           | `public`           |
| `lifecycle_state`         | `created`          |
| `lifecycle_state`         | `starting`         |
| `lifecycle_state`         | `start_timeout`    |
| `lifecycle_state`         | `start_error`      |
| `lifecycle_state`         | `ready`            |
| `lifecycle_state`         | `shutting_down`    |
| `lifecycle_state`         | `shutdown_timeout` |
| `lifecycle_state`         | `shutdown_error`   |
| `lifecycle_state`         | `off`              |
| `startup_script_behavior` | `blocking`         |
| `startup_script_behavior` | `non-blocking`     |
| `status`                  | `connecting`       |
| `status`                  | `connected`        |
| `status`                  | `disconnected`     |
| `status`                  | `timeout`          |
| `workspace_transition`    | `start`            |
| `workspace_transition`    | `stop`             |
| `workspace_transition`    | `delete`           |

To perform this operation, you must be authenticated. [Learn more](authentication.md).

## Get provisioner state for workspace build

### Code samples

```shell
# Example request using curl
curl -X GET http://coder-server:8080/api/v2/workspacebuilds/{workspacebuild}/state \
  -H 'Accept: application/json' \
  -H 'Coder-Session-Token: API_KEY'
```

`GET /workspacebuilds/{workspacebuild}/state`

### Parameters

| Name             | In   | Type   | Required | Description        |
|------------------|------|--------|----------|--------------------|
| `workspacebuild` | path | string | true     | Workspace build ID |

### Example responses

> 200 Response

```json
{
<<<<<<< HEAD
  "build_number": 0,
  "created_at": "2019-08-24T14:15:22Z",
  "daily_cost": 0,
  "deadline": "2019-08-24T14:15:22Z",
  "id": "497f6eca-6276-4993-bfeb-53cbbbba6f08",
  "initiator_id": "06588898-9a84-4b35-ba8f-f9cbd64946f3",
  "initiator_name": "string",
  "job": {
    "canceled_at": "2019-08-24T14:15:22Z",
    "completed_at": "2019-08-24T14:15:22Z",
    "created_at": "2019-08-24T14:15:22Z",
    "error": "string",
    "error_code": "REQUIRED_TEMPLATE_VARIABLES",
    "file_id": "8a0cfb4f-ddc9-436d-91bb-75133c583767",
    "id": "497f6eca-6276-4993-bfeb-53cbbbba6f08",
    "queue_position": 0,
    "queue_size": 0,
    "started_at": "2019-08-24T14:15:22Z",
    "status": "pending",
    "tags": {
      "property1": "string",
      "property2": "string"
    },
    "worker_id": "ae5fa6f7-c55b-40c1-b40a-b36ac467652b"
  },
  "matched_provisioners": {
    "available": 0,
    "count": 0,
    "most_recently_seen": "2019-08-24T14:15:22Z"
  },
  "max_deadline": "2019-08-24T14:15:22Z",
  "reason": "initiator",
  "resources": [
    {
      "agents": [
        {
          "api_version": "string",
          "apps": [
            {
              "command": "string",
              "display_name": "string",
              "external": true,
              "health": "disabled",
              "healthcheck": {
                "interval": 0,
                "threshold": 0,
                "url": "string"
              },
              "hidden": true,
              "icon": "string",
              "id": "497f6eca-6276-4993-bfeb-53cbbbba6f08",
              "sharing_level": "owner",
              "slug": "string",
              "subdomain": true,
              "subdomain_name": "string",
              "url": "string"
            }
          ],
          "architecture": "string",
          "connection_timeout_seconds": 0,
          "created_at": "2019-08-24T14:15:22Z",
          "directory": "string",
          "disconnected_at": "2019-08-24T14:15:22Z",
          "display_apps": [
            "vscode"
          ],
          "environment_variables": {
            "property1": "string",
            "property2": "string"
          },
          "expanded_directory": "string",
          "first_connected_at": "2019-08-24T14:15:22Z",
          "health": {
            "healthy": false,
            "reason": "agent has lost connection"
          },
          "id": "497f6eca-6276-4993-bfeb-53cbbbba6f08",
          "instance_id": "string",
          "last_connected_at": "2019-08-24T14:15:22Z",
          "latency": {
            "property1": {
              "latency_ms": 0,
              "preferred": true
            },
            "property2": {
              "latency_ms": 0,
              "preferred": true
            }
          },
          "lifecycle_state": "created",
          "log_sources": [
            {
              "created_at": "2019-08-24T14:15:22Z",
              "display_name": "string",
              "icon": "string",
              "id": "497f6eca-6276-4993-bfeb-53cbbbba6f08",
              "workspace_agent_id": "7ad2e618-fea7-4c1a-b70a-f501566a72f1"
            }
          ],
          "logs_length": 0,
          "logs_overflowed": true,
          "name": "string",
          "operating_system": "string",
          "ready_at": "2019-08-24T14:15:22Z",
          "resource_id": "4d5215ed-38bb-48ed-879a-fdb9ca58522f",
          "scripts": [
            {
              "cron": "string",
              "display_name": "string",
              "id": "497f6eca-6276-4993-bfeb-53cbbbba6f08",
              "log_path": "string",
              "log_source_id": "4197ab25-95cf-4b91-9c78-f7f2af5d353a",
              "run_on_start": true,
              "run_on_stop": true,
              "script": "string",
              "start_blocks_login": true,
              "timeout": 0
            }
          ],
          "started_at": "2019-08-24T14:15:22Z",
          "startup_script_behavior": "blocking",
          "status": "connecting",
          "subsystems": [
            "envbox"
          ],
          "troubleshooting_url": "string",
          "updated_at": "2019-08-24T14:15:22Z",
          "version": "string"
        }
      ],
      "created_at": "2019-08-24T14:15:22Z",
      "daily_cost": 0,
      "hide": true,
      "icon": "string",
      "id": "497f6eca-6276-4993-bfeb-53cbbbba6f08",
      "job_id": "453bd7d7-5355-4d6d-a38e-d9e7eb218c3f",
      "metadata": [
        {
          "key": "string",
          "sensitive": true,
          "value": "string"
        }
      ],
      "name": "string",
      "type": "string",
      "workspace_transition": "start"
    }
  ],
  "status": "pending",
  "template_version_id": "0ba39c92-1f1b-4c32-aa3e-9925d7713eb1",
  "template_version_name": "string",
  "transition": "start",
  "updated_at": "2019-08-24T14:15:22Z",
  "workspace_id": "0967198e-ec7b-4c6b-b4d3-f71244cadbe9",
  "workspace_name": "string",
  "workspace_owner_avatar_url": "string",
  "workspace_owner_id": "e7078695-5279-4c86-8774-3ac2367a2fc7",
  "workspace_owner_name": "string"
=======
	"build_number": 0,
	"created_at": "2019-08-24T14:15:22Z",
	"daily_cost": 0,
	"deadline": "2019-08-24T14:15:22Z",
	"id": "497f6eca-6276-4993-bfeb-53cbbbba6f08",
	"initiator_id": "06588898-9a84-4b35-ba8f-f9cbd64946f3",
	"initiator_name": "string",
	"job": {
		"canceled_at": "2019-08-24T14:15:22Z",
		"completed_at": "2019-08-24T14:15:22Z",
		"created_at": "2019-08-24T14:15:22Z",
		"error": "string",
		"error_code": "REQUIRED_TEMPLATE_VARIABLES",
		"file_id": "8a0cfb4f-ddc9-436d-91bb-75133c583767",
		"id": "497f6eca-6276-4993-bfeb-53cbbbba6f08",
		"queue_position": 0,
		"queue_size": 0,
		"started_at": "2019-08-24T14:15:22Z",
		"status": "pending",
		"tags": {
			"property1": "string",
			"property2": "string"
		},
		"worker_id": "ae5fa6f7-c55b-40c1-b40a-b36ac467652b"
	},
	"matched_provisioners": {
		"available": 0,
		"count": 0,
		"most_recently_seen": "2019-08-24T14:15:22Z"
	},
	"max_deadline": "2019-08-24T14:15:22Z",
	"reason": "initiator",
	"resources": [
		{
			"agents": [
				{
					"api_version": "string",
					"apps": [
						{
							"command": "string",
							"display_name": "string",
							"external": true,
							"health": "disabled",
							"healthcheck": {
								"interval": 0,
								"threshold": 0,
								"url": "string"
							},
							"hidden": true,
							"icon": "string",
							"id": "497f6eca-6276-4993-bfeb-53cbbbba6f08",
							"open_in": "string",
							"sharing_level": "owner",
							"slug": "string",
							"subdomain": true,
							"subdomain_name": "string",
							"url": "string"
						}
					],
					"architecture": "string",
					"connection_timeout_seconds": 0,
					"created_at": "2019-08-24T14:15:22Z",
					"directory": "string",
					"disconnected_at": "2019-08-24T14:15:22Z",
					"display_apps": ["vscode"],
					"environment_variables": {
						"property1": "string",
						"property2": "string"
					},
					"expanded_directory": "string",
					"first_connected_at": "2019-08-24T14:15:22Z",
					"health": {
						"healthy": false,
						"reason": "agent has lost connection"
					},
					"id": "497f6eca-6276-4993-bfeb-53cbbbba6f08",
					"instance_id": "string",
					"last_connected_at": "2019-08-24T14:15:22Z",
					"latency": {
						"property1": {
							"latency_ms": 0,
							"preferred": true
						},
						"property2": {
							"latency_ms": 0,
							"preferred": true
						}
					},
					"lifecycle_state": "created",
					"log_sources": [
						{
							"created_at": "2019-08-24T14:15:22Z",
							"display_name": "string",
							"icon": "string",
							"id": "497f6eca-6276-4993-bfeb-53cbbbba6f08",
							"workspace_agent_id": "7ad2e618-fea7-4c1a-b70a-f501566a72f1"
						}
					],
					"logs_length": 0,
					"logs_overflowed": true,
					"name": "string",
					"operating_system": "string",
					"ready_at": "2019-08-24T14:15:22Z",
					"resource_id": "4d5215ed-38bb-48ed-879a-fdb9ca58522f",
					"scripts": [
						{
							"cron": "string",
							"display_name": "string",
							"id": "497f6eca-6276-4993-bfeb-53cbbbba6f08",
							"log_path": "string",
							"log_source_id": "4197ab25-95cf-4b91-9c78-f7f2af5d353a",
							"run_on_start": true,
							"run_on_stop": true,
							"script": "string",
							"start_blocks_login": true,
							"timeout": 0
						}
					],
					"started_at": "2019-08-24T14:15:22Z",
					"startup_script_behavior": "blocking",
					"status": "connecting",
					"subsystems": ["envbox"],
					"troubleshooting_url": "string",
					"updated_at": "2019-08-24T14:15:22Z",
					"version": "string"
				}
			],
			"created_at": "2019-08-24T14:15:22Z",
			"daily_cost": 0,
			"hide": true,
			"icon": "string",
			"id": "497f6eca-6276-4993-bfeb-53cbbbba6f08",
			"job_id": "453bd7d7-5355-4d6d-a38e-d9e7eb218c3f",
			"metadata": [
				{
					"key": "string",
					"sensitive": true,
					"value": "string"
				}
			],
			"name": "string",
			"type": "string",
			"workspace_transition": "start"
		}
	],
	"status": "pending",
	"template_version_id": "0ba39c92-1f1b-4c32-aa3e-9925d7713eb1",
	"template_version_name": "string",
	"transition": "start",
	"updated_at": "2019-08-24T14:15:22Z",
	"workspace_id": "0967198e-ec7b-4c6b-b4d3-f71244cadbe9",
	"workspace_name": "string",
	"workspace_owner_avatar_url": "string",
	"workspace_owner_id": "e7078695-5279-4c86-8774-3ac2367a2fc7",
	"workspace_owner_name": "string"
>>>>>>> 08463c27
}
```

### Responses

| Status | Meaning                                                 | Description | Schema                                                       |
|--------|---------------------------------------------------------|-------------|--------------------------------------------------------------|
| 200    | [OK](https://tools.ietf.org/html/rfc7231#section-6.3.1) | OK          | [codersdk.WorkspaceBuild](schemas.md#codersdkworkspacebuild) |

To perform this operation, you must be authenticated. [Learn more](authentication.md).

## Get workspace build timings by ID

### Code samples

```shell
# Example request using curl
curl -X GET http://coder-server:8080/api/v2/workspacebuilds/{workspacebuild}/timings \
  -H 'Accept: application/json' \
  -H 'Coder-Session-Token: API_KEY'
```

`GET /workspacebuilds/{workspacebuild}/timings`

### Parameters

| Name             | In   | Type         | Required | Description        |
|------------------|------|--------------|----------|--------------------|
| `workspacebuild` | path | string(uuid) | true     | Workspace build ID |

### Example responses

> 200 Response

```json
{
  "agent_connection_timings": [
    {
      "ended_at": "2019-08-24T14:15:22Z",
      "stage": "init",
      "started_at": "2019-08-24T14:15:22Z",
      "workspace_agent_id": "string",
      "workspace_agent_name": "string"
    }
  ],
  "agent_script_timings": [
    {
      "display_name": "string",
      "ended_at": "2019-08-24T14:15:22Z",
      "exit_code": 0,
      "stage": "init",
      "started_at": "2019-08-24T14:15:22Z",
      "status": "string",
      "workspace_agent_id": "string",
      "workspace_agent_name": "string"
    }
  ],
  "provisioner_timings": [
    {
      "action": "string",
      "ended_at": "2019-08-24T14:15:22Z",
      "job_id": "453bd7d7-5355-4d6d-a38e-d9e7eb218c3f",
      "resource": "string",
      "source": "string",
      "stage": "init",
      "started_at": "2019-08-24T14:15:22Z"
    }
  ]
}
```

### Responses

| Status | Meaning                                                 | Description | Schema                                                                     |
|--------|---------------------------------------------------------|-------------|----------------------------------------------------------------------------|
| 200    | [OK](https://tools.ietf.org/html/rfc7231#section-6.3.1) | OK          | [codersdk.WorkspaceBuildTimings](schemas.md#codersdkworkspacebuildtimings) |

To perform this operation, you must be authenticated. [Learn more](authentication.md).

## Get workspace builds by workspace ID

### Code samples

```shell
# Example request using curl
curl -X GET http://coder-server:8080/api/v2/workspaces/{workspace}/builds \
  -H 'Accept: application/json' \
  -H 'Coder-Session-Token: API_KEY'
```

`GET /workspaces/{workspace}/builds`

### Parameters

| Name        | In    | Type              | Required | Description     |
|-------------|-------|-------------------|----------|-----------------|
| `workspace` | path  | string(uuid)      | true     | Workspace ID    |
| `after_id`  | query | string(uuid)      | false    | After ID        |
| `limit`     | query | integer           | false    | Page limit      |
| `offset`    | query | integer           | false    | Page offset     |
| `since`     | query | string(date-time) | false    | Since timestamp |

### Example responses

> 200 Response

```json
[
<<<<<<< HEAD
  {
    "build_number": 0,
    "created_at": "2019-08-24T14:15:22Z",
    "daily_cost": 0,
    "deadline": "2019-08-24T14:15:22Z",
    "id": "497f6eca-6276-4993-bfeb-53cbbbba6f08",
    "initiator_id": "06588898-9a84-4b35-ba8f-f9cbd64946f3",
    "initiator_name": "string",
    "job": {
      "canceled_at": "2019-08-24T14:15:22Z",
      "completed_at": "2019-08-24T14:15:22Z",
      "created_at": "2019-08-24T14:15:22Z",
      "error": "string",
      "error_code": "REQUIRED_TEMPLATE_VARIABLES",
      "file_id": "8a0cfb4f-ddc9-436d-91bb-75133c583767",
      "id": "497f6eca-6276-4993-bfeb-53cbbbba6f08",
      "queue_position": 0,
      "queue_size": 0,
      "started_at": "2019-08-24T14:15:22Z",
      "status": "pending",
      "tags": {
        "property1": "string",
        "property2": "string"
      },
      "worker_id": "ae5fa6f7-c55b-40c1-b40a-b36ac467652b"
    },
    "matched_provisioners": {
      "available": 0,
      "count": 0,
      "most_recently_seen": "2019-08-24T14:15:22Z"
    },
    "max_deadline": "2019-08-24T14:15:22Z",
    "reason": "initiator",
    "resources": [
      {
        "agents": [
          {
            "api_version": "string",
            "apps": [
              {
                "command": "string",
                "display_name": "string",
                "external": true,
                "health": "disabled",
                "healthcheck": {
                  "interval": 0,
                  "threshold": 0,
                  "url": "string"
                },
                "hidden": true,
                "icon": "string",
                "id": "497f6eca-6276-4993-bfeb-53cbbbba6f08",
                "sharing_level": "owner",
                "slug": "string",
                "subdomain": true,
                "subdomain_name": "string",
                "url": "string"
              }
            ],
            "architecture": "string",
            "connection_timeout_seconds": 0,
            "created_at": "2019-08-24T14:15:22Z",
            "directory": "string",
            "disconnected_at": "2019-08-24T14:15:22Z",
            "display_apps": [
              "vscode"
            ],
            "environment_variables": {
              "property1": "string",
              "property2": "string"
            },
            "expanded_directory": "string",
            "first_connected_at": "2019-08-24T14:15:22Z",
            "health": {
              "healthy": false,
              "reason": "agent has lost connection"
            },
            "id": "497f6eca-6276-4993-bfeb-53cbbbba6f08",
            "instance_id": "string",
            "last_connected_at": "2019-08-24T14:15:22Z",
            "latency": {
              "property1": {
                "latency_ms": 0,
                "preferred": true
              },
              "property2": {
                "latency_ms": 0,
                "preferred": true
              }
            },
            "lifecycle_state": "created",
            "log_sources": [
              {
                "created_at": "2019-08-24T14:15:22Z",
                "display_name": "string",
                "icon": "string",
                "id": "497f6eca-6276-4993-bfeb-53cbbbba6f08",
                "workspace_agent_id": "7ad2e618-fea7-4c1a-b70a-f501566a72f1"
              }
            ],
            "logs_length": 0,
            "logs_overflowed": true,
            "name": "string",
            "operating_system": "string",
            "ready_at": "2019-08-24T14:15:22Z",
            "resource_id": "4d5215ed-38bb-48ed-879a-fdb9ca58522f",
            "scripts": [
              {
                "cron": "string",
                "display_name": "string",
                "id": "497f6eca-6276-4993-bfeb-53cbbbba6f08",
                "log_path": "string",
                "log_source_id": "4197ab25-95cf-4b91-9c78-f7f2af5d353a",
                "run_on_start": true,
                "run_on_stop": true,
                "script": "string",
                "start_blocks_login": true,
                "timeout": 0
              }
            ],
            "started_at": "2019-08-24T14:15:22Z",
            "startup_script_behavior": "blocking",
            "status": "connecting",
            "subsystems": [
              "envbox"
            ],
            "troubleshooting_url": "string",
            "updated_at": "2019-08-24T14:15:22Z",
            "version": "string"
          }
        ],
        "created_at": "2019-08-24T14:15:22Z",
        "daily_cost": 0,
        "hide": true,
        "icon": "string",
        "id": "497f6eca-6276-4993-bfeb-53cbbbba6f08",
        "job_id": "453bd7d7-5355-4d6d-a38e-d9e7eb218c3f",
        "metadata": [
          {
            "key": "string",
            "sensitive": true,
            "value": "string"
          }
        ],
        "name": "string",
        "type": "string",
        "workspace_transition": "start"
      }
    ],
    "status": "pending",
    "template_version_id": "0ba39c92-1f1b-4c32-aa3e-9925d7713eb1",
    "template_version_name": "string",
    "transition": "start",
    "updated_at": "2019-08-24T14:15:22Z",
    "workspace_id": "0967198e-ec7b-4c6b-b4d3-f71244cadbe9",
    "workspace_name": "string",
    "workspace_owner_avatar_url": "string",
    "workspace_owner_id": "e7078695-5279-4c86-8774-3ac2367a2fc7",
    "workspace_owner_name": "string"
  }
=======
	{
		"build_number": 0,
		"created_at": "2019-08-24T14:15:22Z",
		"daily_cost": 0,
		"deadline": "2019-08-24T14:15:22Z",
		"id": "497f6eca-6276-4993-bfeb-53cbbbba6f08",
		"initiator_id": "06588898-9a84-4b35-ba8f-f9cbd64946f3",
		"initiator_name": "string",
		"job": {
			"canceled_at": "2019-08-24T14:15:22Z",
			"completed_at": "2019-08-24T14:15:22Z",
			"created_at": "2019-08-24T14:15:22Z",
			"error": "string",
			"error_code": "REQUIRED_TEMPLATE_VARIABLES",
			"file_id": "8a0cfb4f-ddc9-436d-91bb-75133c583767",
			"id": "497f6eca-6276-4993-bfeb-53cbbbba6f08",
			"queue_position": 0,
			"queue_size": 0,
			"started_at": "2019-08-24T14:15:22Z",
			"status": "pending",
			"tags": {
				"property1": "string",
				"property2": "string"
			},
			"worker_id": "ae5fa6f7-c55b-40c1-b40a-b36ac467652b"
		},
		"matched_provisioners": {
			"available": 0,
			"count": 0,
			"most_recently_seen": "2019-08-24T14:15:22Z"
		},
		"max_deadline": "2019-08-24T14:15:22Z",
		"reason": "initiator",
		"resources": [
			{
				"agents": [
					{
						"api_version": "string",
						"apps": [
							{
								"command": "string",
								"display_name": "string",
								"external": true,
								"health": "disabled",
								"healthcheck": {
									"interval": 0,
									"threshold": 0,
									"url": "string"
								},
								"hidden": true,
								"icon": "string",
								"id": "497f6eca-6276-4993-bfeb-53cbbbba6f08",
								"open_in": "string",
								"sharing_level": "owner",
								"slug": "string",
								"subdomain": true,
								"subdomain_name": "string",
								"url": "string"
							}
						],
						"architecture": "string",
						"connection_timeout_seconds": 0,
						"created_at": "2019-08-24T14:15:22Z",
						"directory": "string",
						"disconnected_at": "2019-08-24T14:15:22Z",
						"display_apps": ["vscode"],
						"environment_variables": {
							"property1": "string",
							"property2": "string"
						},
						"expanded_directory": "string",
						"first_connected_at": "2019-08-24T14:15:22Z",
						"health": {
							"healthy": false,
							"reason": "agent has lost connection"
						},
						"id": "497f6eca-6276-4993-bfeb-53cbbbba6f08",
						"instance_id": "string",
						"last_connected_at": "2019-08-24T14:15:22Z",
						"latency": {
							"property1": {
								"latency_ms": 0,
								"preferred": true
							},
							"property2": {
								"latency_ms": 0,
								"preferred": true
							}
						},
						"lifecycle_state": "created",
						"log_sources": [
							{
								"created_at": "2019-08-24T14:15:22Z",
								"display_name": "string",
								"icon": "string",
								"id": "497f6eca-6276-4993-bfeb-53cbbbba6f08",
								"workspace_agent_id": "7ad2e618-fea7-4c1a-b70a-f501566a72f1"
							}
						],
						"logs_length": 0,
						"logs_overflowed": true,
						"name": "string",
						"operating_system": "string",
						"ready_at": "2019-08-24T14:15:22Z",
						"resource_id": "4d5215ed-38bb-48ed-879a-fdb9ca58522f",
						"scripts": [
							{
								"cron": "string",
								"display_name": "string",
								"id": "497f6eca-6276-4993-bfeb-53cbbbba6f08",
								"log_path": "string",
								"log_source_id": "4197ab25-95cf-4b91-9c78-f7f2af5d353a",
								"run_on_start": true,
								"run_on_stop": true,
								"script": "string",
								"start_blocks_login": true,
								"timeout": 0
							}
						],
						"started_at": "2019-08-24T14:15:22Z",
						"startup_script_behavior": "blocking",
						"status": "connecting",
						"subsystems": ["envbox"],
						"troubleshooting_url": "string",
						"updated_at": "2019-08-24T14:15:22Z",
						"version": "string"
					}
				],
				"created_at": "2019-08-24T14:15:22Z",
				"daily_cost": 0,
				"hide": true,
				"icon": "string",
				"id": "497f6eca-6276-4993-bfeb-53cbbbba6f08",
				"job_id": "453bd7d7-5355-4d6d-a38e-d9e7eb218c3f",
				"metadata": [
					{
						"key": "string",
						"sensitive": true,
						"value": "string"
					}
				],
				"name": "string",
				"type": "string",
				"workspace_transition": "start"
			}
		],
		"status": "pending",
		"template_version_id": "0ba39c92-1f1b-4c32-aa3e-9925d7713eb1",
		"template_version_name": "string",
		"transition": "start",
		"updated_at": "2019-08-24T14:15:22Z",
		"workspace_id": "0967198e-ec7b-4c6b-b4d3-f71244cadbe9",
		"workspace_name": "string",
		"workspace_owner_avatar_url": "string",
		"workspace_owner_id": "e7078695-5279-4c86-8774-3ac2367a2fc7",
		"workspace_owner_name": "string"
	}
>>>>>>> 08463c27
]
```

### Responses

| Status | Meaning                                                 | Description | Schema                                                                |
|--------|---------------------------------------------------------|-------------|-----------------------------------------------------------------------|
| 200    | [OK](https://tools.ietf.org/html/rfc7231#section-6.3.1) | OK          | array of [codersdk.WorkspaceBuild](schemas.md#codersdkworkspacebuild) |

<h3 id="get-workspace-builds-by-workspace-id-responseschema">Response Schema</h3>

Status Code **200**

| Name                             | Type                                                                                                   | Required | Restrictions | Description                                                                                                                                                                                                                                    |
|----------------------------------|--------------------------------------------------------------------------------------------------------|----------|--------------|------------------------------------------------------------------------------------------------------------------------------------------------------------------------------------------------------------------------------------------------|
| `[array item]`                   | array                                                                                                  | false    |              |                                                                                                                                                                                                                                                |
| `» build_number`                 | integer                                                                                                | false    |              |                                                                                                                                                                                                                                                |
| `» created_at`                   | string(date-time)                                                                                      | false    |              |                                                                                                                                                                                                                                                |
| `» daily_cost`                   | integer                                                                                                | false    |              |                                                                                                                                                                                                                                                |
| `» deadline`                     | string(date-time)                                                                                      | false    |              |                                                                                                                                                                                                                                                |
| `» id`                           | string(uuid)                                                                                           | false    |              |                                                                                                                                                                                                                                                |
| `» initiator_id`                 | string(uuid)                                                                                           | false    |              |                                                                                                                                                                                                                                                |
| `» initiator_name`               | string                                                                                                 | false    |              |                                                                                                                                                                                                                                                |
| `» job`                          | [codersdk.ProvisionerJob](schemas.md#codersdkprovisionerjob)                                           | false    |              |                                                                                                                                                                                                                                                |
| `»» canceled_at`                 | string(date-time)                                                                                      | false    |              |                                                                                                                                                                                                                                                |
| `»» completed_at`                | string(date-time)                                                                                      | false    |              |                                                                                                                                                                                                                                                |
| `»» created_at`                  | string(date-time)                                                                                      | false    |              |                                                                                                                                                                                                                                                |
| `»» error`                       | string                                                                                                 | false    |              |                                                                                                                                                                                                                                                |
| `»» error_code`                  | [codersdk.JobErrorCode](schemas.md#codersdkjoberrorcode)                                               | false    |              |                                                                                                                                                                                                                                                |
| `»» file_id`                     | string(uuid)                                                                                           | false    |              |                                                                                                                                                                                                                                                |
| `»» id`                          | string(uuid)                                                                                           | false    |              |                                                                                                                                                                                                                                                |
| `»» queue_position`              | integer                                                                                                | false    |              |                                                                                                                                                                                                                                                |
| `»» queue_size`                  | integer                                                                                                | false    |              |                                                                                                                                                                                                                                                |
| `»» started_at`                  | string(date-time)                                                                                      | false    |              |                                                                                                                                                                                                                                                |
| `»» status`                      | [codersdk.ProvisionerJobStatus](schemas.md#codersdkprovisionerjobstatus)                               | false    |              |                                                                                                                                                                                                                                                |
| `»» tags`                        | object                                                                                                 | false    |              |                                                                                                                                                                                                                                                |
| `»»» [any property]`             | string                                                                                                 | false    |              |                                                                                                                                                                                                                                                |
| `»» worker_id`                   | string(uuid)                                                                                           | false    |              |                                                                                                                                                                                                                                                |
| `» matched_provisioners`         | [codersdk.MatchedProvisioners](schemas.md#codersdkmatchedprovisioners)                                 | false    |              |                                                                                                                                                                                                                                                |
| `»» available`                   | integer                                                                                                | false    |              | Available is the number of provisioner daemons that are available to take jobs. This may be less than the count if some provisioners are busy or have been stopped.                                                                            |
| `»» count`                       | integer                                                                                                | false    |              | Count is the number of provisioner daemons that matched the given tags. If the count is 0, it means no provisioner daemons matched the requested tags.                                                                                         |
| `»» most_recently_seen`          | string(date-time)                                                                                      | false    |              | Most recently seen is the most recently seen time of the set of matched provisioners. If no provisioners matched, this field will be null.                                                                                                     |
| `» max_deadline`                 | string(date-time)                                                                                      | false    |              |                                                                                                                                                                                                                                                |
| `» reason`                       | [codersdk.BuildReason](schemas.md#codersdkbuildreason)                                                 | false    |              |                                                                                                                                                                                                                                                |
| `» resources`                    | array                                                                                                  | false    |              |                                                                                                                                                                                                                                                |
| `»» agents`                      | array                                                                                                  | false    |              |                                                                                                                                                                                                                                                |
| `»»» api_version`                | string                                                                                                 | false    |              |                                                                                                                                                                                                                                                |
| `»»» apps`                       | array                                                                                                  | false    |              |                                                                                                                                                                                                                                                |
| `»»»» command`                   | string                                                                                                 | false    |              |                                                                                                                                                                                                                                                |
| `»»»» display_name`              | string                                                                                                 | false    |              | Display name is a friendly name for the app.                                                                                                                                                                                                   |
| `»»»» external`                  | boolean                                                                                                | false    |              | External specifies whether the URL should be opened externally on the client or not.                                                                                                                                                           |
| `»»»» health`                    | [codersdk.WorkspaceAppHealth](schemas.md#codersdkworkspaceapphealth)                                   | false    |              |                                                                                                                                                                                                                                                |
| `»»»» healthcheck`               | [codersdk.Healthcheck](schemas.md#codersdkhealthcheck)                                                 | false    |              | Healthcheck specifies the configuration for checking app health.                                                                                                                                                                               |
| `»»»»» interval`                 | integer                                                                                                | false    |              | Interval specifies the seconds between each health check.                                                                                                                                                                                      |
| `»»»»» threshold`                | integer                                                                                                | false    |              | Threshold specifies the number of consecutive failed health checks before returning "unhealthy".                                                                                                                                               |
| `»»»»» url`                      | string                                                                                                 | false    |              | URL specifies the endpoint to check for the app health.                                                                                                                                                                                        |
| `»»»» hidden`                    | boolean                                                                                                | false    |              |                                                                                                                                                                                                                                                |
| `»»»» icon`                      | string                                                                                                 | false    |              | Icon is a relative path or external URL that specifies an icon to be displayed in the dashboard.                                                                                                                                               |
| `»»»» id`                        | string(uuid)                                                                                           | false    |              |                                                                                                                                                                                                                                                |
| `»»»» open_in`                   | string                                                                                                 | false    |              |                                                                                                                                                                                                                                                |
| `»»»» sharing_level`             | [codersdk.WorkspaceAppSharingLevel](schemas.md#codersdkworkspaceappsharinglevel)                       | false    |              |                                                                                                                                                                                                                                                |
| `»»»» slug`                      | string                                                                                                 | false    |              | Slug is a unique identifier within the agent.                                                                                                                                                                                                  |
| `»»»» subdomain`                 | boolean                                                                                                | false    |              | Subdomain denotes whether the app should be accessed via a path on the `coder server` or via a hostname-based dev URL. If this is set to true and there is no app wildcard configured on the server, the app will not be accessible in the UI. |
| `»»»» subdomain_name`            | string                                                                                                 | false    |              | Subdomain name is the application domain exposed on the `coder server`.                                                                                                                                                                        |
| `»»»» url`                       | string                                                                                                 | false    |              | URL is the address being proxied to inside the workspace. If external is specified, this will be opened on the client.                                                                                                                         |
| `»»» architecture`               | string                                                                                                 | false    |              |                                                                                                                                                                                                                                                |
| `»»» connection_timeout_seconds` | integer                                                                                                | false    |              |                                                                                                                                                                                                                                                |
| `»»» created_at`                 | string(date-time)                                                                                      | false    |              |                                                                                                                                                                                                                                                |
| `»»» directory`                  | string                                                                                                 | false    |              |                                                                                                                                                                                                                                                |
| `»»» disconnected_at`            | string(date-time)                                                                                      | false    |              |                                                                                                                                                                                                                                                |
| `»»» display_apps`               | array                                                                                                  | false    |              |                                                                                                                                                                                                                                                |
| `»»» environment_variables`      | object                                                                                                 | false    |              |                                                                                                                                                                                                                                                |
| `»»»» [any property]`            | string                                                                                                 | false    |              |                                                                                                                                                                                                                                                |
| `»»» expanded_directory`         | string                                                                                                 | false    |              |                                                                                                                                                                                                                                                |
| `»»» first_connected_at`         | string(date-time)                                                                                      | false    |              |                                                                                                                                                                                                                                                |
| `»»» health`                     | [codersdk.WorkspaceAgentHealth](schemas.md#codersdkworkspaceagenthealth)                               | false    |              | Health reports the health of the agent.                                                                                                                                                                                                        |
| `»»»» healthy`                   | boolean                                                                                                | false    |              | Healthy is true if the agent is healthy.                                                                                                                                                                                                       |
| `»»»» reason`                    | string                                                                                                 | false    |              | Reason is a human-readable explanation of the agent's health. It is empty if Healthy is true.                                                                                                                                                  |
| `»»» id`                         | string(uuid)                                                                                           | false    |              |                                                                                                                                                                                                                                                |
| `»»» instance_id`                | string                                                                                                 | false    |              |                                                                                                                                                                                                                                                |
| `»»» last_connected_at`          | string(date-time)                                                                                      | false    |              |                                                                                                                                                                                                                                                |
| `»»» latency`                    | object                                                                                                 | false    |              | Latency is mapped by region name (e.g. "New York City", "Seattle").                                                                                                                                                                            |
| `»»»» [any property]`            | [codersdk.DERPRegion](schemas.md#codersdkderpregion)                                                   | false    |              |                                                                                                                                                                                                                                                |
| `»»»»» latency_ms`               | number                                                                                                 | false    |              |                                                                                                                                                                                                                                                |
| `»»»»» preferred`                | boolean                                                                                                | false    |              |                                                                                                                                                                                                                                                |
| `»»» lifecycle_state`            | [codersdk.WorkspaceAgentLifecycle](schemas.md#codersdkworkspaceagentlifecycle)                         | false    |              |                                                                                                                                                                                                                                                |
| `»»» log_sources`                | array                                                                                                  | false    |              |                                                                                                                                                                                                                                                |
| `»»»» created_at`                | string(date-time)                                                                                      | false    |              |                                                                                                                                                                                                                                                |
| `»»»» display_name`              | string                                                                                                 | false    |              |                                                                                                                                                                                                                                                |
| `»»»» icon`                      | string                                                                                                 | false    |              |                                                                                                                                                                                                                                                |
| `»»»» id`                        | string(uuid)                                                                                           | false    |              |                                                                                                                                                                                                                                                |
| `»»»» workspace_agent_id`        | string(uuid)                                                                                           | false    |              |                                                                                                                                                                                                                                                |
| `»»» logs_length`                | integer                                                                                                | false    |              |                                                                                                                                                                                                                                                |
| `»»» logs_overflowed`            | boolean                                                                                                | false    |              |                                                                                                                                                                                                                                                |
| `»»» name`                       | string                                                                                                 | false    |              |                                                                                                                                                                                                                                                |
| `»»» operating_system`           | string                                                                                                 | false    |              |                                                                                                                                                                                                                                                |
| `»»» ready_at`                   | string(date-time)                                                                                      | false    |              |                                                                                                                                                                                                                                                |
| `»»» resource_id`                | string(uuid)                                                                                           | false    |              |                                                                                                                                                                                                                                                |
| `»»» scripts`                    | array                                                                                                  | false    |              |                                                                                                                                                                                                                                                |
| `»»»» cron`                      | string                                                                                                 | false    |              |                                                                                                                                                                                                                                                |
| `»»»» display_name`              | string                                                                                                 | false    |              |                                                                                                                                                                                                                                                |
| `»»»» id`                        | string(uuid)                                                                                           | false    |              |                                                                                                                                                                                                                                                |
| `»»»» log_path`                  | string                                                                                                 | false    |              |                                                                                                                                                                                                                                                |
| `»»»» log_source_id`             | string(uuid)                                                                                           | false    |              |                                                                                                                                                                                                                                                |
| `»»»» run_on_start`              | boolean                                                                                                | false    |              |                                                                                                                                                                                                                                                |
| `»»»» run_on_stop`               | boolean                                                                                                | false    |              |                                                                                                                                                                                                                                                |
| `»»»» script`                    | string                                                                                                 | false    |              |                                                                                                                                                                                                                                                |
| `»»»» start_blocks_login`        | boolean                                                                                                | false    |              |                                                                                                                                                                                                                                                |
| `»»»» timeout`                   | integer                                                                                                | false    |              |                                                                                                                                                                                                                                                |
| `»»» started_at`                 | string(date-time)                                                                                      | false    |              |                                                                                                                                                                                                                                                |
| `»»» startup_script_behavior`    | [codersdk.WorkspaceAgentStartupScriptBehavior](schemas.md#codersdkworkspaceagentstartupscriptbehavior) | false    |              | Startup script behavior is a legacy field that is deprecated in favor of the `coder_script` resource. It's only referenced by old clients. Deprecated: Remove in the future!                                                                   |
| `»»» status`                     | [codersdk.WorkspaceAgentStatus](schemas.md#codersdkworkspaceagentstatus)                               | false    |              |                                                                                                                                                                                                                                                |
| `»»» subsystems`                 | array                                                                                                  | false    |              |                                                                                                                                                                                                                                                |
| `»»» troubleshooting_url`        | string                                                                                                 | false    |              |                                                                                                                                                                                                                                                |
| `»»» updated_at`                 | string(date-time)                                                                                      | false    |              |                                                                                                                                                                                                                                                |
| `»»» version`                    | string                                                                                                 | false    |              |                                                                                                                                                                                                                                                |
| `»» created_at`                  | string(date-time)                                                                                      | false    |              |                                                                                                                                                                                                                                                |
| `»» daily_cost`                  | integer                                                                                                | false    |              |                                                                                                                                                                                                                                                |
| `»» hide`                        | boolean                                                                                                | false    |              |                                                                                                                                                                                                                                                |
| `»» icon`                        | string                                                                                                 | false    |              |                                                                                                                                                                                                                                                |
| `»» id`                          | string(uuid)                                                                                           | false    |              |                                                                                                                                                                                                                                                |
| `»» job_id`                      | string(uuid)                                                                                           | false    |              |                                                                                                                                                                                                                                                |
| `»» metadata`                    | array                                                                                                  | false    |              |                                                                                                                                                                                                                                                |
| `»»» key`                        | string                                                                                                 | false    |              |                                                                                                                                                                                                                                                |
| `»»» sensitive`                  | boolean                                                                                                | false    |              |                                                                                                                                                                                                                                                |
| `»»» value`                      | string                                                                                                 | false    |              |                                                                                                                                                                                                                                                |
| `»» name`                        | string                                                                                                 | false    |              |                                                                                                                                                                                                                                                |
| `»» type`                        | string                                                                                                 | false    |              |                                                                                                                                                                                                                                                |
| `»» workspace_transition`        | [codersdk.WorkspaceTransition](schemas.md#codersdkworkspacetransition)                                 | false    |              |                                                                                                                                                                                                                                                |
| `» status`                       | [codersdk.WorkspaceStatus](schemas.md#codersdkworkspacestatus)                                         | false    |              |                                                                                                                                                                                                                                                |
| `» template_version_id`          | string(uuid)                                                                                           | false    |              |                                                                                                                                                                                                                                                |
| `» template_version_name`        | string                                                                                                 | false    |              |                                                                                                                                                                                                                                                |
| `» transition`                   | [codersdk.WorkspaceTransition](schemas.md#codersdkworkspacetransition)                                 | false    |              |                                                                                                                                                                                                                                                |
| `» updated_at`                   | string(date-time)                                                                                      | false    |              |                                                                                                                                                                                                                                                |
| `» workspace_id`                 | string(uuid)                                                                                           | false    |              |                                                                                                                                                                                                                                                |
| `» workspace_name`               | string                                                                                                 | false    |              |                                                                                                                                                                                                                                                |
| `» workspace_owner_avatar_url`   | string                                                                                                 | false    |              |                                                                                                                                                                                                                                                |
| `» workspace_owner_id`           | string(uuid)                                                                                           | false    |              |                                                                                                                                                                                                                                                |
| `» workspace_owner_name`         | string                                                                                                 | false    |              |                                                                                                                                                                                                                                                |

#### Enumerated Values

| Property                  | Value                         |
|---------------------------|-------------------------------|
| `error_code`              | `REQUIRED_TEMPLATE_VARIABLES` |
| `status`                  | `pending`                     |
| `status`                  | `running`                     |
| `status`                  | `succeeded`                   |
| `status`                  | `canceling`                   |
| `status`                  | `canceled`                    |
| `status`                  | `failed`                      |
| `reason`                  | `initiator`                   |
| `reason`                  | `autostart`                   |
| `reason`                  | `autostop`                    |
| `health`                  | `disabled`                    |
| `health`                  | `initializing`                |
| `health`                  | `healthy`                     |
| `health`                  | `unhealthy`                   |
| `sharing_level`           | `owner`                       |
| `sharing_level`           | `authenticated`               |
| `sharing_level`           | `public`                      |
| `lifecycle_state`         | `created`                     |
| `lifecycle_state`         | `starting`                    |
| `lifecycle_state`         | `start_timeout`               |
| `lifecycle_state`         | `start_error`                 |
| `lifecycle_state`         | `ready`                       |
| `lifecycle_state`         | `shutting_down`               |
| `lifecycle_state`         | `shutdown_timeout`            |
| `lifecycle_state`         | `shutdown_error`              |
| `lifecycle_state`         | `off`                         |
| `startup_script_behavior` | `blocking`                    |
| `startup_script_behavior` | `non-blocking`                |
| `status`                  | `connecting`                  |
| `status`                  | `connected`                   |
| `status`                  | `disconnected`                |
| `status`                  | `timeout`                     |
| `workspace_transition`    | `start`                       |
| `workspace_transition`    | `stop`                        |
| `workspace_transition`    | `delete`                      |
| `status`                  | `pending`                     |
| `status`                  | `starting`                    |
| `status`                  | `running`                     |
| `status`                  | `stopping`                    |
| `status`                  | `stopped`                     |
| `status`                  | `failed`                      |
| `status`                  | `canceling`                   |
| `status`                  | `canceled`                    |
| `status`                  | `deleting`                    |
| `status`                  | `deleted`                     |
| `transition`              | `start`                       |
| `transition`              | `stop`                        |
| `transition`              | `delete`                      |

To perform this operation, you must be authenticated. [Learn more](authentication.md).

## Create workspace build

### Code samples

```shell
# Example request using curl
curl -X POST http://coder-server:8080/api/v2/workspaces/{workspace}/builds \
  -H 'Content-Type: application/json' \
  -H 'Accept: application/json' \
  -H 'Coder-Session-Token: API_KEY'
```

`POST /workspaces/{workspace}/builds`

> Body parameter

```json
{
  "dry_run": true,
  "log_level": "debug",
  "orphan": true,
  "rich_parameter_values": [
    {
      "name": "string",
      "value": "string"
    }
  ],
  "state": [
    0
  ],
  "template_version_id": "0ba39c92-1f1b-4c32-aa3e-9925d7713eb1",
  "transition": "start"
}
```

### Parameters

| Name        | In   | Type                                                                                   | Required | Description                    |
|-------------|------|----------------------------------------------------------------------------------------|----------|--------------------------------|
| `workspace` | path | string(uuid)                                                                           | true     | Workspace ID                   |
| `body`      | body | [codersdk.CreateWorkspaceBuildRequest](schemas.md#codersdkcreateworkspacebuildrequest) | true     | Create workspace build request |

### Example responses

> 200 Response

```json
{
<<<<<<< HEAD
  "build_number": 0,
  "created_at": "2019-08-24T14:15:22Z",
  "daily_cost": 0,
  "deadline": "2019-08-24T14:15:22Z",
  "id": "497f6eca-6276-4993-bfeb-53cbbbba6f08",
  "initiator_id": "06588898-9a84-4b35-ba8f-f9cbd64946f3",
  "initiator_name": "string",
  "job": {
    "canceled_at": "2019-08-24T14:15:22Z",
    "completed_at": "2019-08-24T14:15:22Z",
    "created_at": "2019-08-24T14:15:22Z",
    "error": "string",
    "error_code": "REQUIRED_TEMPLATE_VARIABLES",
    "file_id": "8a0cfb4f-ddc9-436d-91bb-75133c583767",
    "id": "497f6eca-6276-4993-bfeb-53cbbbba6f08",
    "queue_position": 0,
    "queue_size": 0,
    "started_at": "2019-08-24T14:15:22Z",
    "status": "pending",
    "tags": {
      "property1": "string",
      "property2": "string"
    },
    "worker_id": "ae5fa6f7-c55b-40c1-b40a-b36ac467652b"
  },
  "matched_provisioners": {
    "available": 0,
    "count": 0,
    "most_recently_seen": "2019-08-24T14:15:22Z"
  },
  "max_deadline": "2019-08-24T14:15:22Z",
  "reason": "initiator",
  "resources": [
    {
      "agents": [
        {
          "api_version": "string",
          "apps": [
            {
              "command": "string",
              "display_name": "string",
              "external": true,
              "health": "disabled",
              "healthcheck": {
                "interval": 0,
                "threshold": 0,
                "url": "string"
              },
              "hidden": true,
              "icon": "string",
              "id": "497f6eca-6276-4993-bfeb-53cbbbba6f08",
              "sharing_level": "owner",
              "slug": "string",
              "subdomain": true,
              "subdomain_name": "string",
              "url": "string"
            }
          ],
          "architecture": "string",
          "connection_timeout_seconds": 0,
          "created_at": "2019-08-24T14:15:22Z",
          "directory": "string",
          "disconnected_at": "2019-08-24T14:15:22Z",
          "display_apps": [
            "vscode"
          ],
          "environment_variables": {
            "property1": "string",
            "property2": "string"
          },
          "expanded_directory": "string",
          "first_connected_at": "2019-08-24T14:15:22Z",
          "health": {
            "healthy": false,
            "reason": "agent has lost connection"
          },
          "id": "497f6eca-6276-4993-bfeb-53cbbbba6f08",
          "instance_id": "string",
          "last_connected_at": "2019-08-24T14:15:22Z",
          "latency": {
            "property1": {
              "latency_ms": 0,
              "preferred": true
            },
            "property2": {
              "latency_ms": 0,
              "preferred": true
            }
          },
          "lifecycle_state": "created",
          "log_sources": [
            {
              "created_at": "2019-08-24T14:15:22Z",
              "display_name": "string",
              "icon": "string",
              "id": "497f6eca-6276-4993-bfeb-53cbbbba6f08",
              "workspace_agent_id": "7ad2e618-fea7-4c1a-b70a-f501566a72f1"
            }
          ],
          "logs_length": 0,
          "logs_overflowed": true,
          "name": "string",
          "operating_system": "string",
          "ready_at": "2019-08-24T14:15:22Z",
          "resource_id": "4d5215ed-38bb-48ed-879a-fdb9ca58522f",
          "scripts": [
            {
              "cron": "string",
              "display_name": "string",
              "id": "497f6eca-6276-4993-bfeb-53cbbbba6f08",
              "log_path": "string",
              "log_source_id": "4197ab25-95cf-4b91-9c78-f7f2af5d353a",
              "run_on_start": true,
              "run_on_stop": true,
              "script": "string",
              "start_blocks_login": true,
              "timeout": 0
            }
          ],
          "started_at": "2019-08-24T14:15:22Z",
          "startup_script_behavior": "blocking",
          "status": "connecting",
          "subsystems": [
            "envbox"
          ],
          "troubleshooting_url": "string",
          "updated_at": "2019-08-24T14:15:22Z",
          "version": "string"
        }
      ],
      "created_at": "2019-08-24T14:15:22Z",
      "daily_cost": 0,
      "hide": true,
      "icon": "string",
      "id": "497f6eca-6276-4993-bfeb-53cbbbba6f08",
      "job_id": "453bd7d7-5355-4d6d-a38e-d9e7eb218c3f",
      "metadata": [
        {
          "key": "string",
          "sensitive": true,
          "value": "string"
        }
      ],
      "name": "string",
      "type": "string",
      "workspace_transition": "start"
    }
  ],
  "status": "pending",
  "template_version_id": "0ba39c92-1f1b-4c32-aa3e-9925d7713eb1",
  "template_version_name": "string",
  "transition": "start",
  "updated_at": "2019-08-24T14:15:22Z",
  "workspace_id": "0967198e-ec7b-4c6b-b4d3-f71244cadbe9",
  "workspace_name": "string",
  "workspace_owner_avatar_url": "string",
  "workspace_owner_id": "e7078695-5279-4c86-8774-3ac2367a2fc7",
  "workspace_owner_name": "string"
=======
	"build_number": 0,
	"created_at": "2019-08-24T14:15:22Z",
	"daily_cost": 0,
	"deadline": "2019-08-24T14:15:22Z",
	"id": "497f6eca-6276-4993-bfeb-53cbbbba6f08",
	"initiator_id": "06588898-9a84-4b35-ba8f-f9cbd64946f3",
	"initiator_name": "string",
	"job": {
		"canceled_at": "2019-08-24T14:15:22Z",
		"completed_at": "2019-08-24T14:15:22Z",
		"created_at": "2019-08-24T14:15:22Z",
		"error": "string",
		"error_code": "REQUIRED_TEMPLATE_VARIABLES",
		"file_id": "8a0cfb4f-ddc9-436d-91bb-75133c583767",
		"id": "497f6eca-6276-4993-bfeb-53cbbbba6f08",
		"queue_position": 0,
		"queue_size": 0,
		"started_at": "2019-08-24T14:15:22Z",
		"status": "pending",
		"tags": {
			"property1": "string",
			"property2": "string"
		},
		"worker_id": "ae5fa6f7-c55b-40c1-b40a-b36ac467652b"
	},
	"matched_provisioners": {
		"available": 0,
		"count": 0,
		"most_recently_seen": "2019-08-24T14:15:22Z"
	},
	"max_deadline": "2019-08-24T14:15:22Z",
	"reason": "initiator",
	"resources": [
		{
			"agents": [
				{
					"api_version": "string",
					"apps": [
						{
							"command": "string",
							"display_name": "string",
							"external": true,
							"health": "disabled",
							"healthcheck": {
								"interval": 0,
								"threshold": 0,
								"url": "string"
							},
							"hidden": true,
							"icon": "string",
							"id": "497f6eca-6276-4993-bfeb-53cbbbba6f08",
							"open_in": "string",
							"sharing_level": "owner",
							"slug": "string",
							"subdomain": true,
							"subdomain_name": "string",
							"url": "string"
						}
					],
					"architecture": "string",
					"connection_timeout_seconds": 0,
					"created_at": "2019-08-24T14:15:22Z",
					"directory": "string",
					"disconnected_at": "2019-08-24T14:15:22Z",
					"display_apps": ["vscode"],
					"environment_variables": {
						"property1": "string",
						"property2": "string"
					},
					"expanded_directory": "string",
					"first_connected_at": "2019-08-24T14:15:22Z",
					"health": {
						"healthy": false,
						"reason": "agent has lost connection"
					},
					"id": "497f6eca-6276-4993-bfeb-53cbbbba6f08",
					"instance_id": "string",
					"last_connected_at": "2019-08-24T14:15:22Z",
					"latency": {
						"property1": {
							"latency_ms": 0,
							"preferred": true
						},
						"property2": {
							"latency_ms": 0,
							"preferred": true
						}
					},
					"lifecycle_state": "created",
					"log_sources": [
						{
							"created_at": "2019-08-24T14:15:22Z",
							"display_name": "string",
							"icon": "string",
							"id": "497f6eca-6276-4993-bfeb-53cbbbba6f08",
							"workspace_agent_id": "7ad2e618-fea7-4c1a-b70a-f501566a72f1"
						}
					],
					"logs_length": 0,
					"logs_overflowed": true,
					"name": "string",
					"operating_system": "string",
					"ready_at": "2019-08-24T14:15:22Z",
					"resource_id": "4d5215ed-38bb-48ed-879a-fdb9ca58522f",
					"scripts": [
						{
							"cron": "string",
							"display_name": "string",
							"id": "497f6eca-6276-4993-bfeb-53cbbbba6f08",
							"log_path": "string",
							"log_source_id": "4197ab25-95cf-4b91-9c78-f7f2af5d353a",
							"run_on_start": true,
							"run_on_stop": true,
							"script": "string",
							"start_blocks_login": true,
							"timeout": 0
						}
					],
					"started_at": "2019-08-24T14:15:22Z",
					"startup_script_behavior": "blocking",
					"status": "connecting",
					"subsystems": ["envbox"],
					"troubleshooting_url": "string",
					"updated_at": "2019-08-24T14:15:22Z",
					"version": "string"
				}
			],
			"created_at": "2019-08-24T14:15:22Z",
			"daily_cost": 0,
			"hide": true,
			"icon": "string",
			"id": "497f6eca-6276-4993-bfeb-53cbbbba6f08",
			"job_id": "453bd7d7-5355-4d6d-a38e-d9e7eb218c3f",
			"metadata": [
				{
					"key": "string",
					"sensitive": true,
					"value": "string"
				}
			],
			"name": "string",
			"type": "string",
			"workspace_transition": "start"
		}
	],
	"status": "pending",
	"template_version_id": "0ba39c92-1f1b-4c32-aa3e-9925d7713eb1",
	"template_version_name": "string",
	"transition": "start",
	"updated_at": "2019-08-24T14:15:22Z",
	"workspace_id": "0967198e-ec7b-4c6b-b4d3-f71244cadbe9",
	"workspace_name": "string",
	"workspace_owner_avatar_url": "string",
	"workspace_owner_id": "e7078695-5279-4c86-8774-3ac2367a2fc7",
	"workspace_owner_name": "string"
>>>>>>> 08463c27
}
```

### Responses

| Status | Meaning                                                 | Description | Schema                                                       |
|--------|---------------------------------------------------------|-------------|--------------------------------------------------------------|
| 200    | [OK](https://tools.ietf.org/html/rfc7231#section-6.3.1) | OK          | [codersdk.WorkspaceBuild](schemas.md#codersdkworkspacebuild) |

To perform this operation, you must be authenticated. [Learn more](authentication.md).<|MERGE_RESOLUTION|>--- conflicted
+++ resolved
@@ -27,7 +27,6 @@
 
 ```json
 {
-<<<<<<< HEAD
   "build_number": 0,
   "created_at": "2019-08-24T14:15:22Z",
   "daily_cost": 0,
@@ -186,163 +185,6 @@
   "workspace_owner_avatar_url": "string",
   "workspace_owner_id": "e7078695-5279-4c86-8774-3ac2367a2fc7",
   "workspace_owner_name": "string"
-=======
-	"build_number": 0,
-	"created_at": "2019-08-24T14:15:22Z",
-	"daily_cost": 0,
-	"deadline": "2019-08-24T14:15:22Z",
-	"id": "497f6eca-6276-4993-bfeb-53cbbbba6f08",
-	"initiator_id": "06588898-9a84-4b35-ba8f-f9cbd64946f3",
-	"initiator_name": "string",
-	"job": {
-		"canceled_at": "2019-08-24T14:15:22Z",
-		"completed_at": "2019-08-24T14:15:22Z",
-		"created_at": "2019-08-24T14:15:22Z",
-		"error": "string",
-		"error_code": "REQUIRED_TEMPLATE_VARIABLES",
-		"file_id": "8a0cfb4f-ddc9-436d-91bb-75133c583767",
-		"id": "497f6eca-6276-4993-bfeb-53cbbbba6f08",
-		"queue_position": 0,
-		"queue_size": 0,
-		"started_at": "2019-08-24T14:15:22Z",
-		"status": "pending",
-		"tags": {
-			"property1": "string",
-			"property2": "string"
-		},
-		"worker_id": "ae5fa6f7-c55b-40c1-b40a-b36ac467652b"
-	},
-	"matched_provisioners": {
-		"available": 0,
-		"count": 0,
-		"most_recently_seen": "2019-08-24T14:15:22Z"
-	},
-	"max_deadline": "2019-08-24T14:15:22Z",
-	"reason": "initiator",
-	"resources": [
-		{
-			"agents": [
-				{
-					"api_version": "string",
-					"apps": [
-						{
-							"command": "string",
-							"display_name": "string",
-							"external": true,
-							"health": "disabled",
-							"healthcheck": {
-								"interval": 0,
-								"threshold": 0,
-								"url": "string"
-							},
-							"hidden": true,
-							"icon": "string",
-							"id": "497f6eca-6276-4993-bfeb-53cbbbba6f08",
-							"open_in": "string",
-							"sharing_level": "owner",
-							"slug": "string",
-							"subdomain": true,
-							"subdomain_name": "string",
-							"url": "string"
-						}
-					],
-					"architecture": "string",
-					"connection_timeout_seconds": 0,
-					"created_at": "2019-08-24T14:15:22Z",
-					"directory": "string",
-					"disconnected_at": "2019-08-24T14:15:22Z",
-					"display_apps": ["vscode"],
-					"environment_variables": {
-						"property1": "string",
-						"property2": "string"
-					},
-					"expanded_directory": "string",
-					"first_connected_at": "2019-08-24T14:15:22Z",
-					"health": {
-						"healthy": false,
-						"reason": "agent has lost connection"
-					},
-					"id": "497f6eca-6276-4993-bfeb-53cbbbba6f08",
-					"instance_id": "string",
-					"last_connected_at": "2019-08-24T14:15:22Z",
-					"latency": {
-						"property1": {
-							"latency_ms": 0,
-							"preferred": true
-						},
-						"property2": {
-							"latency_ms": 0,
-							"preferred": true
-						}
-					},
-					"lifecycle_state": "created",
-					"log_sources": [
-						{
-							"created_at": "2019-08-24T14:15:22Z",
-							"display_name": "string",
-							"icon": "string",
-							"id": "497f6eca-6276-4993-bfeb-53cbbbba6f08",
-							"workspace_agent_id": "7ad2e618-fea7-4c1a-b70a-f501566a72f1"
-						}
-					],
-					"logs_length": 0,
-					"logs_overflowed": true,
-					"name": "string",
-					"operating_system": "string",
-					"ready_at": "2019-08-24T14:15:22Z",
-					"resource_id": "4d5215ed-38bb-48ed-879a-fdb9ca58522f",
-					"scripts": [
-						{
-							"cron": "string",
-							"display_name": "string",
-							"id": "497f6eca-6276-4993-bfeb-53cbbbba6f08",
-							"log_path": "string",
-							"log_source_id": "4197ab25-95cf-4b91-9c78-f7f2af5d353a",
-							"run_on_start": true,
-							"run_on_stop": true,
-							"script": "string",
-							"start_blocks_login": true,
-							"timeout": 0
-						}
-					],
-					"started_at": "2019-08-24T14:15:22Z",
-					"startup_script_behavior": "blocking",
-					"status": "connecting",
-					"subsystems": ["envbox"],
-					"troubleshooting_url": "string",
-					"updated_at": "2019-08-24T14:15:22Z",
-					"version": "string"
-				}
-			],
-			"created_at": "2019-08-24T14:15:22Z",
-			"daily_cost": 0,
-			"hide": true,
-			"icon": "string",
-			"id": "497f6eca-6276-4993-bfeb-53cbbbba6f08",
-			"job_id": "453bd7d7-5355-4d6d-a38e-d9e7eb218c3f",
-			"metadata": [
-				{
-					"key": "string",
-					"sensitive": true,
-					"value": "string"
-				}
-			],
-			"name": "string",
-			"type": "string",
-			"workspace_transition": "start"
-		}
-	],
-	"status": "pending",
-	"template_version_id": "0ba39c92-1f1b-4c32-aa3e-9925d7713eb1",
-	"template_version_name": "string",
-	"transition": "start",
-	"updated_at": "2019-08-24T14:15:22Z",
-	"workspace_id": "0967198e-ec7b-4c6b-b4d3-f71244cadbe9",
-	"workspace_name": "string",
-	"workspace_owner_avatar_url": "string",
-	"workspace_owner_id": "e7078695-5279-4c86-8774-3ac2367a2fc7",
-	"workspace_owner_name": "string"
->>>>>>> 08463c27
 }
 ```
 
@@ -379,7 +221,6 @@
 
 ```json
 {
-<<<<<<< HEAD
   "build_number": 0,
   "created_at": "2019-08-24T14:15:22Z",
   "daily_cost": 0,
@@ -538,163 +379,6 @@
   "workspace_owner_avatar_url": "string",
   "workspace_owner_id": "e7078695-5279-4c86-8774-3ac2367a2fc7",
   "workspace_owner_name": "string"
-=======
-	"build_number": 0,
-	"created_at": "2019-08-24T14:15:22Z",
-	"daily_cost": 0,
-	"deadline": "2019-08-24T14:15:22Z",
-	"id": "497f6eca-6276-4993-bfeb-53cbbbba6f08",
-	"initiator_id": "06588898-9a84-4b35-ba8f-f9cbd64946f3",
-	"initiator_name": "string",
-	"job": {
-		"canceled_at": "2019-08-24T14:15:22Z",
-		"completed_at": "2019-08-24T14:15:22Z",
-		"created_at": "2019-08-24T14:15:22Z",
-		"error": "string",
-		"error_code": "REQUIRED_TEMPLATE_VARIABLES",
-		"file_id": "8a0cfb4f-ddc9-436d-91bb-75133c583767",
-		"id": "497f6eca-6276-4993-bfeb-53cbbbba6f08",
-		"queue_position": 0,
-		"queue_size": 0,
-		"started_at": "2019-08-24T14:15:22Z",
-		"status": "pending",
-		"tags": {
-			"property1": "string",
-			"property2": "string"
-		},
-		"worker_id": "ae5fa6f7-c55b-40c1-b40a-b36ac467652b"
-	},
-	"matched_provisioners": {
-		"available": 0,
-		"count": 0,
-		"most_recently_seen": "2019-08-24T14:15:22Z"
-	},
-	"max_deadline": "2019-08-24T14:15:22Z",
-	"reason": "initiator",
-	"resources": [
-		{
-			"agents": [
-				{
-					"api_version": "string",
-					"apps": [
-						{
-							"command": "string",
-							"display_name": "string",
-							"external": true,
-							"health": "disabled",
-							"healthcheck": {
-								"interval": 0,
-								"threshold": 0,
-								"url": "string"
-							},
-							"hidden": true,
-							"icon": "string",
-							"id": "497f6eca-6276-4993-bfeb-53cbbbba6f08",
-							"open_in": "string",
-							"sharing_level": "owner",
-							"slug": "string",
-							"subdomain": true,
-							"subdomain_name": "string",
-							"url": "string"
-						}
-					],
-					"architecture": "string",
-					"connection_timeout_seconds": 0,
-					"created_at": "2019-08-24T14:15:22Z",
-					"directory": "string",
-					"disconnected_at": "2019-08-24T14:15:22Z",
-					"display_apps": ["vscode"],
-					"environment_variables": {
-						"property1": "string",
-						"property2": "string"
-					},
-					"expanded_directory": "string",
-					"first_connected_at": "2019-08-24T14:15:22Z",
-					"health": {
-						"healthy": false,
-						"reason": "agent has lost connection"
-					},
-					"id": "497f6eca-6276-4993-bfeb-53cbbbba6f08",
-					"instance_id": "string",
-					"last_connected_at": "2019-08-24T14:15:22Z",
-					"latency": {
-						"property1": {
-							"latency_ms": 0,
-							"preferred": true
-						},
-						"property2": {
-							"latency_ms": 0,
-							"preferred": true
-						}
-					},
-					"lifecycle_state": "created",
-					"log_sources": [
-						{
-							"created_at": "2019-08-24T14:15:22Z",
-							"display_name": "string",
-							"icon": "string",
-							"id": "497f6eca-6276-4993-bfeb-53cbbbba6f08",
-							"workspace_agent_id": "7ad2e618-fea7-4c1a-b70a-f501566a72f1"
-						}
-					],
-					"logs_length": 0,
-					"logs_overflowed": true,
-					"name": "string",
-					"operating_system": "string",
-					"ready_at": "2019-08-24T14:15:22Z",
-					"resource_id": "4d5215ed-38bb-48ed-879a-fdb9ca58522f",
-					"scripts": [
-						{
-							"cron": "string",
-							"display_name": "string",
-							"id": "497f6eca-6276-4993-bfeb-53cbbbba6f08",
-							"log_path": "string",
-							"log_source_id": "4197ab25-95cf-4b91-9c78-f7f2af5d353a",
-							"run_on_start": true,
-							"run_on_stop": true,
-							"script": "string",
-							"start_blocks_login": true,
-							"timeout": 0
-						}
-					],
-					"started_at": "2019-08-24T14:15:22Z",
-					"startup_script_behavior": "blocking",
-					"status": "connecting",
-					"subsystems": ["envbox"],
-					"troubleshooting_url": "string",
-					"updated_at": "2019-08-24T14:15:22Z",
-					"version": "string"
-				}
-			],
-			"created_at": "2019-08-24T14:15:22Z",
-			"daily_cost": 0,
-			"hide": true,
-			"icon": "string",
-			"id": "497f6eca-6276-4993-bfeb-53cbbbba6f08",
-			"job_id": "453bd7d7-5355-4d6d-a38e-d9e7eb218c3f",
-			"metadata": [
-				{
-					"key": "string",
-					"sensitive": true,
-					"value": "string"
-				}
-			],
-			"name": "string",
-			"type": "string",
-			"workspace_transition": "start"
-		}
-	],
-	"status": "pending",
-	"template_version_id": "0ba39c92-1f1b-4c32-aa3e-9925d7713eb1",
-	"template_version_name": "string",
-	"transition": "start",
-	"updated_at": "2019-08-24T14:15:22Z",
-	"workspace_id": "0967198e-ec7b-4c6b-b4d3-f71244cadbe9",
-	"workspace_name": "string",
-	"workspace_owner_avatar_url": "string",
-	"workspace_owner_id": "e7078695-5279-4c86-8774-3ac2367a2fc7",
-	"workspace_owner_name": "string"
->>>>>>> 08463c27
 }
 ```
 
@@ -898,7 +582,6 @@
 
 ```json
 [
-<<<<<<< HEAD
   {
     "agents": [
       {
@@ -1013,119 +696,6 @@
     "type": "string",
     "workspace_transition": "start"
   }
-=======
-	{
-		"agents": [
-			{
-				"api_version": "string",
-				"apps": [
-					{
-						"command": "string",
-						"display_name": "string",
-						"external": true,
-						"health": "disabled",
-						"healthcheck": {
-							"interval": 0,
-							"threshold": 0,
-							"url": "string"
-						},
-						"hidden": true,
-						"icon": "string",
-						"id": "497f6eca-6276-4993-bfeb-53cbbbba6f08",
-						"open_in": "string",
-						"sharing_level": "owner",
-						"slug": "string",
-						"subdomain": true,
-						"subdomain_name": "string",
-						"url": "string"
-					}
-				],
-				"architecture": "string",
-				"connection_timeout_seconds": 0,
-				"created_at": "2019-08-24T14:15:22Z",
-				"directory": "string",
-				"disconnected_at": "2019-08-24T14:15:22Z",
-				"display_apps": ["vscode"],
-				"environment_variables": {
-					"property1": "string",
-					"property2": "string"
-				},
-				"expanded_directory": "string",
-				"first_connected_at": "2019-08-24T14:15:22Z",
-				"health": {
-					"healthy": false,
-					"reason": "agent has lost connection"
-				},
-				"id": "497f6eca-6276-4993-bfeb-53cbbbba6f08",
-				"instance_id": "string",
-				"last_connected_at": "2019-08-24T14:15:22Z",
-				"latency": {
-					"property1": {
-						"latency_ms": 0,
-						"preferred": true
-					},
-					"property2": {
-						"latency_ms": 0,
-						"preferred": true
-					}
-				},
-				"lifecycle_state": "created",
-				"log_sources": [
-					{
-						"created_at": "2019-08-24T14:15:22Z",
-						"display_name": "string",
-						"icon": "string",
-						"id": "497f6eca-6276-4993-bfeb-53cbbbba6f08",
-						"workspace_agent_id": "7ad2e618-fea7-4c1a-b70a-f501566a72f1"
-					}
-				],
-				"logs_length": 0,
-				"logs_overflowed": true,
-				"name": "string",
-				"operating_system": "string",
-				"ready_at": "2019-08-24T14:15:22Z",
-				"resource_id": "4d5215ed-38bb-48ed-879a-fdb9ca58522f",
-				"scripts": [
-					{
-						"cron": "string",
-						"display_name": "string",
-						"id": "497f6eca-6276-4993-bfeb-53cbbbba6f08",
-						"log_path": "string",
-						"log_source_id": "4197ab25-95cf-4b91-9c78-f7f2af5d353a",
-						"run_on_start": true,
-						"run_on_stop": true,
-						"script": "string",
-						"start_blocks_login": true,
-						"timeout": 0
-					}
-				],
-				"started_at": "2019-08-24T14:15:22Z",
-				"startup_script_behavior": "blocking",
-				"status": "connecting",
-				"subsystems": ["envbox"],
-				"troubleshooting_url": "string",
-				"updated_at": "2019-08-24T14:15:22Z",
-				"version": "string"
-			}
-		],
-		"created_at": "2019-08-24T14:15:22Z",
-		"daily_cost": 0,
-		"hide": true,
-		"icon": "string",
-		"id": "497f6eca-6276-4993-bfeb-53cbbbba6f08",
-		"job_id": "453bd7d7-5355-4d6d-a38e-d9e7eb218c3f",
-		"metadata": [
-			{
-				"key": "string",
-				"sensitive": true,
-				"value": "string"
-			}
-		],
-		"name": "string",
-		"type": "string",
-		"workspace_transition": "start"
-	}
->>>>>>> 08463c27
 ]
 ```
 
@@ -1284,7 +854,6 @@
 
 ```json
 {
-<<<<<<< HEAD
   "build_number": 0,
   "created_at": "2019-08-24T14:15:22Z",
   "daily_cost": 0,
@@ -1443,163 +1012,6 @@
   "workspace_owner_avatar_url": "string",
   "workspace_owner_id": "e7078695-5279-4c86-8774-3ac2367a2fc7",
   "workspace_owner_name": "string"
-=======
-	"build_number": 0,
-	"created_at": "2019-08-24T14:15:22Z",
-	"daily_cost": 0,
-	"deadline": "2019-08-24T14:15:22Z",
-	"id": "497f6eca-6276-4993-bfeb-53cbbbba6f08",
-	"initiator_id": "06588898-9a84-4b35-ba8f-f9cbd64946f3",
-	"initiator_name": "string",
-	"job": {
-		"canceled_at": "2019-08-24T14:15:22Z",
-		"completed_at": "2019-08-24T14:15:22Z",
-		"created_at": "2019-08-24T14:15:22Z",
-		"error": "string",
-		"error_code": "REQUIRED_TEMPLATE_VARIABLES",
-		"file_id": "8a0cfb4f-ddc9-436d-91bb-75133c583767",
-		"id": "497f6eca-6276-4993-bfeb-53cbbbba6f08",
-		"queue_position": 0,
-		"queue_size": 0,
-		"started_at": "2019-08-24T14:15:22Z",
-		"status": "pending",
-		"tags": {
-			"property1": "string",
-			"property2": "string"
-		},
-		"worker_id": "ae5fa6f7-c55b-40c1-b40a-b36ac467652b"
-	},
-	"matched_provisioners": {
-		"available": 0,
-		"count": 0,
-		"most_recently_seen": "2019-08-24T14:15:22Z"
-	},
-	"max_deadline": "2019-08-24T14:15:22Z",
-	"reason": "initiator",
-	"resources": [
-		{
-			"agents": [
-				{
-					"api_version": "string",
-					"apps": [
-						{
-							"command": "string",
-							"display_name": "string",
-							"external": true,
-							"health": "disabled",
-							"healthcheck": {
-								"interval": 0,
-								"threshold": 0,
-								"url": "string"
-							},
-							"hidden": true,
-							"icon": "string",
-							"id": "497f6eca-6276-4993-bfeb-53cbbbba6f08",
-							"open_in": "string",
-							"sharing_level": "owner",
-							"slug": "string",
-							"subdomain": true,
-							"subdomain_name": "string",
-							"url": "string"
-						}
-					],
-					"architecture": "string",
-					"connection_timeout_seconds": 0,
-					"created_at": "2019-08-24T14:15:22Z",
-					"directory": "string",
-					"disconnected_at": "2019-08-24T14:15:22Z",
-					"display_apps": ["vscode"],
-					"environment_variables": {
-						"property1": "string",
-						"property2": "string"
-					},
-					"expanded_directory": "string",
-					"first_connected_at": "2019-08-24T14:15:22Z",
-					"health": {
-						"healthy": false,
-						"reason": "agent has lost connection"
-					},
-					"id": "497f6eca-6276-4993-bfeb-53cbbbba6f08",
-					"instance_id": "string",
-					"last_connected_at": "2019-08-24T14:15:22Z",
-					"latency": {
-						"property1": {
-							"latency_ms": 0,
-							"preferred": true
-						},
-						"property2": {
-							"latency_ms": 0,
-							"preferred": true
-						}
-					},
-					"lifecycle_state": "created",
-					"log_sources": [
-						{
-							"created_at": "2019-08-24T14:15:22Z",
-							"display_name": "string",
-							"icon": "string",
-							"id": "497f6eca-6276-4993-bfeb-53cbbbba6f08",
-							"workspace_agent_id": "7ad2e618-fea7-4c1a-b70a-f501566a72f1"
-						}
-					],
-					"logs_length": 0,
-					"logs_overflowed": true,
-					"name": "string",
-					"operating_system": "string",
-					"ready_at": "2019-08-24T14:15:22Z",
-					"resource_id": "4d5215ed-38bb-48ed-879a-fdb9ca58522f",
-					"scripts": [
-						{
-							"cron": "string",
-							"display_name": "string",
-							"id": "497f6eca-6276-4993-bfeb-53cbbbba6f08",
-							"log_path": "string",
-							"log_source_id": "4197ab25-95cf-4b91-9c78-f7f2af5d353a",
-							"run_on_start": true,
-							"run_on_stop": true,
-							"script": "string",
-							"start_blocks_login": true,
-							"timeout": 0
-						}
-					],
-					"started_at": "2019-08-24T14:15:22Z",
-					"startup_script_behavior": "blocking",
-					"status": "connecting",
-					"subsystems": ["envbox"],
-					"troubleshooting_url": "string",
-					"updated_at": "2019-08-24T14:15:22Z",
-					"version": "string"
-				}
-			],
-			"created_at": "2019-08-24T14:15:22Z",
-			"daily_cost": 0,
-			"hide": true,
-			"icon": "string",
-			"id": "497f6eca-6276-4993-bfeb-53cbbbba6f08",
-			"job_id": "453bd7d7-5355-4d6d-a38e-d9e7eb218c3f",
-			"metadata": [
-				{
-					"key": "string",
-					"sensitive": true,
-					"value": "string"
-				}
-			],
-			"name": "string",
-			"type": "string",
-			"workspace_transition": "start"
-		}
-	],
-	"status": "pending",
-	"template_version_id": "0ba39c92-1f1b-4c32-aa3e-9925d7713eb1",
-	"template_version_name": "string",
-	"transition": "start",
-	"updated_at": "2019-08-24T14:15:22Z",
-	"workspace_id": "0967198e-ec7b-4c6b-b4d3-f71244cadbe9",
-	"workspace_name": "string",
-	"workspace_owner_avatar_url": "string",
-	"workspace_owner_id": "e7078695-5279-4c86-8774-3ac2367a2fc7",
-	"workspace_owner_name": "string"
->>>>>>> 08463c27
 }
 ```
 
@@ -1708,7 +1120,6 @@
 
 ```json
 [
-<<<<<<< HEAD
   {
     "build_number": 0,
     "created_at": "2019-08-24T14:15:22Z",
@@ -1869,165 +1280,6 @@
     "workspace_owner_id": "e7078695-5279-4c86-8774-3ac2367a2fc7",
     "workspace_owner_name": "string"
   }
-=======
-	{
-		"build_number": 0,
-		"created_at": "2019-08-24T14:15:22Z",
-		"daily_cost": 0,
-		"deadline": "2019-08-24T14:15:22Z",
-		"id": "497f6eca-6276-4993-bfeb-53cbbbba6f08",
-		"initiator_id": "06588898-9a84-4b35-ba8f-f9cbd64946f3",
-		"initiator_name": "string",
-		"job": {
-			"canceled_at": "2019-08-24T14:15:22Z",
-			"completed_at": "2019-08-24T14:15:22Z",
-			"created_at": "2019-08-24T14:15:22Z",
-			"error": "string",
-			"error_code": "REQUIRED_TEMPLATE_VARIABLES",
-			"file_id": "8a0cfb4f-ddc9-436d-91bb-75133c583767",
-			"id": "497f6eca-6276-4993-bfeb-53cbbbba6f08",
-			"queue_position": 0,
-			"queue_size": 0,
-			"started_at": "2019-08-24T14:15:22Z",
-			"status": "pending",
-			"tags": {
-				"property1": "string",
-				"property2": "string"
-			},
-			"worker_id": "ae5fa6f7-c55b-40c1-b40a-b36ac467652b"
-		},
-		"matched_provisioners": {
-			"available": 0,
-			"count": 0,
-			"most_recently_seen": "2019-08-24T14:15:22Z"
-		},
-		"max_deadline": "2019-08-24T14:15:22Z",
-		"reason": "initiator",
-		"resources": [
-			{
-				"agents": [
-					{
-						"api_version": "string",
-						"apps": [
-							{
-								"command": "string",
-								"display_name": "string",
-								"external": true,
-								"health": "disabled",
-								"healthcheck": {
-									"interval": 0,
-									"threshold": 0,
-									"url": "string"
-								},
-								"hidden": true,
-								"icon": "string",
-								"id": "497f6eca-6276-4993-bfeb-53cbbbba6f08",
-								"open_in": "string",
-								"sharing_level": "owner",
-								"slug": "string",
-								"subdomain": true,
-								"subdomain_name": "string",
-								"url": "string"
-							}
-						],
-						"architecture": "string",
-						"connection_timeout_seconds": 0,
-						"created_at": "2019-08-24T14:15:22Z",
-						"directory": "string",
-						"disconnected_at": "2019-08-24T14:15:22Z",
-						"display_apps": ["vscode"],
-						"environment_variables": {
-							"property1": "string",
-							"property2": "string"
-						},
-						"expanded_directory": "string",
-						"first_connected_at": "2019-08-24T14:15:22Z",
-						"health": {
-							"healthy": false,
-							"reason": "agent has lost connection"
-						},
-						"id": "497f6eca-6276-4993-bfeb-53cbbbba6f08",
-						"instance_id": "string",
-						"last_connected_at": "2019-08-24T14:15:22Z",
-						"latency": {
-							"property1": {
-								"latency_ms": 0,
-								"preferred": true
-							},
-							"property2": {
-								"latency_ms": 0,
-								"preferred": true
-							}
-						},
-						"lifecycle_state": "created",
-						"log_sources": [
-							{
-								"created_at": "2019-08-24T14:15:22Z",
-								"display_name": "string",
-								"icon": "string",
-								"id": "497f6eca-6276-4993-bfeb-53cbbbba6f08",
-								"workspace_agent_id": "7ad2e618-fea7-4c1a-b70a-f501566a72f1"
-							}
-						],
-						"logs_length": 0,
-						"logs_overflowed": true,
-						"name": "string",
-						"operating_system": "string",
-						"ready_at": "2019-08-24T14:15:22Z",
-						"resource_id": "4d5215ed-38bb-48ed-879a-fdb9ca58522f",
-						"scripts": [
-							{
-								"cron": "string",
-								"display_name": "string",
-								"id": "497f6eca-6276-4993-bfeb-53cbbbba6f08",
-								"log_path": "string",
-								"log_source_id": "4197ab25-95cf-4b91-9c78-f7f2af5d353a",
-								"run_on_start": true,
-								"run_on_stop": true,
-								"script": "string",
-								"start_blocks_login": true,
-								"timeout": 0
-							}
-						],
-						"started_at": "2019-08-24T14:15:22Z",
-						"startup_script_behavior": "blocking",
-						"status": "connecting",
-						"subsystems": ["envbox"],
-						"troubleshooting_url": "string",
-						"updated_at": "2019-08-24T14:15:22Z",
-						"version": "string"
-					}
-				],
-				"created_at": "2019-08-24T14:15:22Z",
-				"daily_cost": 0,
-				"hide": true,
-				"icon": "string",
-				"id": "497f6eca-6276-4993-bfeb-53cbbbba6f08",
-				"job_id": "453bd7d7-5355-4d6d-a38e-d9e7eb218c3f",
-				"metadata": [
-					{
-						"key": "string",
-						"sensitive": true,
-						"value": "string"
-					}
-				],
-				"name": "string",
-				"type": "string",
-				"workspace_transition": "start"
-			}
-		],
-		"status": "pending",
-		"template_version_id": "0ba39c92-1f1b-4c32-aa3e-9925d7713eb1",
-		"template_version_name": "string",
-		"transition": "start",
-		"updated_at": "2019-08-24T14:15:22Z",
-		"workspace_id": "0967198e-ec7b-4c6b-b4d3-f71244cadbe9",
-		"workspace_name": "string",
-		"workspace_owner_avatar_url": "string",
-		"workspace_owner_id": "e7078695-5279-4c86-8774-3ac2367a2fc7",
-		"workspace_owner_name": "string"
-	}
->>>>>>> 08463c27
 ]
 ```
 
@@ -2271,7 +1523,6 @@
 
 ```json
 {
-<<<<<<< HEAD
   "build_number": 0,
   "created_at": "2019-08-24T14:15:22Z",
   "daily_cost": 0,
@@ -2430,163 +1681,6 @@
   "workspace_owner_avatar_url": "string",
   "workspace_owner_id": "e7078695-5279-4c86-8774-3ac2367a2fc7",
   "workspace_owner_name": "string"
-=======
-	"build_number": 0,
-	"created_at": "2019-08-24T14:15:22Z",
-	"daily_cost": 0,
-	"deadline": "2019-08-24T14:15:22Z",
-	"id": "497f6eca-6276-4993-bfeb-53cbbbba6f08",
-	"initiator_id": "06588898-9a84-4b35-ba8f-f9cbd64946f3",
-	"initiator_name": "string",
-	"job": {
-		"canceled_at": "2019-08-24T14:15:22Z",
-		"completed_at": "2019-08-24T14:15:22Z",
-		"created_at": "2019-08-24T14:15:22Z",
-		"error": "string",
-		"error_code": "REQUIRED_TEMPLATE_VARIABLES",
-		"file_id": "8a0cfb4f-ddc9-436d-91bb-75133c583767",
-		"id": "497f6eca-6276-4993-bfeb-53cbbbba6f08",
-		"queue_position": 0,
-		"queue_size": 0,
-		"started_at": "2019-08-24T14:15:22Z",
-		"status": "pending",
-		"tags": {
-			"property1": "string",
-			"property2": "string"
-		},
-		"worker_id": "ae5fa6f7-c55b-40c1-b40a-b36ac467652b"
-	},
-	"matched_provisioners": {
-		"available": 0,
-		"count": 0,
-		"most_recently_seen": "2019-08-24T14:15:22Z"
-	},
-	"max_deadline": "2019-08-24T14:15:22Z",
-	"reason": "initiator",
-	"resources": [
-		{
-			"agents": [
-				{
-					"api_version": "string",
-					"apps": [
-						{
-							"command": "string",
-							"display_name": "string",
-							"external": true,
-							"health": "disabled",
-							"healthcheck": {
-								"interval": 0,
-								"threshold": 0,
-								"url": "string"
-							},
-							"hidden": true,
-							"icon": "string",
-							"id": "497f6eca-6276-4993-bfeb-53cbbbba6f08",
-							"open_in": "string",
-							"sharing_level": "owner",
-							"slug": "string",
-							"subdomain": true,
-							"subdomain_name": "string",
-							"url": "string"
-						}
-					],
-					"architecture": "string",
-					"connection_timeout_seconds": 0,
-					"created_at": "2019-08-24T14:15:22Z",
-					"directory": "string",
-					"disconnected_at": "2019-08-24T14:15:22Z",
-					"display_apps": ["vscode"],
-					"environment_variables": {
-						"property1": "string",
-						"property2": "string"
-					},
-					"expanded_directory": "string",
-					"first_connected_at": "2019-08-24T14:15:22Z",
-					"health": {
-						"healthy": false,
-						"reason": "agent has lost connection"
-					},
-					"id": "497f6eca-6276-4993-bfeb-53cbbbba6f08",
-					"instance_id": "string",
-					"last_connected_at": "2019-08-24T14:15:22Z",
-					"latency": {
-						"property1": {
-							"latency_ms": 0,
-							"preferred": true
-						},
-						"property2": {
-							"latency_ms": 0,
-							"preferred": true
-						}
-					},
-					"lifecycle_state": "created",
-					"log_sources": [
-						{
-							"created_at": "2019-08-24T14:15:22Z",
-							"display_name": "string",
-							"icon": "string",
-							"id": "497f6eca-6276-4993-bfeb-53cbbbba6f08",
-							"workspace_agent_id": "7ad2e618-fea7-4c1a-b70a-f501566a72f1"
-						}
-					],
-					"logs_length": 0,
-					"logs_overflowed": true,
-					"name": "string",
-					"operating_system": "string",
-					"ready_at": "2019-08-24T14:15:22Z",
-					"resource_id": "4d5215ed-38bb-48ed-879a-fdb9ca58522f",
-					"scripts": [
-						{
-							"cron": "string",
-							"display_name": "string",
-							"id": "497f6eca-6276-4993-bfeb-53cbbbba6f08",
-							"log_path": "string",
-							"log_source_id": "4197ab25-95cf-4b91-9c78-f7f2af5d353a",
-							"run_on_start": true,
-							"run_on_stop": true,
-							"script": "string",
-							"start_blocks_login": true,
-							"timeout": 0
-						}
-					],
-					"started_at": "2019-08-24T14:15:22Z",
-					"startup_script_behavior": "blocking",
-					"status": "connecting",
-					"subsystems": ["envbox"],
-					"troubleshooting_url": "string",
-					"updated_at": "2019-08-24T14:15:22Z",
-					"version": "string"
-				}
-			],
-			"created_at": "2019-08-24T14:15:22Z",
-			"daily_cost": 0,
-			"hide": true,
-			"icon": "string",
-			"id": "497f6eca-6276-4993-bfeb-53cbbbba6f08",
-			"job_id": "453bd7d7-5355-4d6d-a38e-d9e7eb218c3f",
-			"metadata": [
-				{
-					"key": "string",
-					"sensitive": true,
-					"value": "string"
-				}
-			],
-			"name": "string",
-			"type": "string",
-			"workspace_transition": "start"
-		}
-	],
-	"status": "pending",
-	"template_version_id": "0ba39c92-1f1b-4c32-aa3e-9925d7713eb1",
-	"template_version_name": "string",
-	"transition": "start",
-	"updated_at": "2019-08-24T14:15:22Z",
-	"workspace_id": "0967198e-ec7b-4c6b-b4d3-f71244cadbe9",
-	"workspace_name": "string",
-	"workspace_owner_avatar_url": "string",
-	"workspace_owner_id": "e7078695-5279-4c86-8774-3ac2367a2fc7",
-	"workspace_owner_name": "string"
->>>>>>> 08463c27
 }
 ```
 
