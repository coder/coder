# GitHub release workflow.
name: release
on:
  push:
    tags:
      - "v*"
  workflow_dispatch:
    inputs:
      snapshot:
        description: Force a dev version to be generated, implies dry_run.
        type: boolean
        required: true
      dry_run:
        description: Perform a dry-run release.
        type: boolean
        required: true

permissions:
  # Required to publish a release
  contents: write
  # Necessary to push docker images to ghcr.io.
  packages: write
  # Necessary for GCP authentication (https://github.com/google-github-actions/setup-gcloud#usage)
  id-token: write

env:
  CODER_RELEASE: ${{ github.event.inputs.snapshot && 'false' || 'true' }}

jobs:
  release:
    runs-on: ${{ github.repository_owner == 'coder' && 'ubuntu-latest-16-cores' || 'ubuntu-latest' }}
    env:
      # Necessary for Docker manifest
      DOCKER_CLI_EXPERIMENTAL: "enabled"
    steps:
      - uses: actions/checkout@v3
        with:
          fetch-depth: 0

      # If the event that triggered the build was an annotated tag (which our
      # tags are supposed to be), actions/checkout has a bug where the tag in
      # question is only a lightweight tag and not a full annotated tag. This
      # command seems to fix it.
      # https://github.com/actions/checkout/issues/290
      - name: Fetch git tags
        run: git fetch --tags --force

      - name: Docker Login
        uses: docker/login-action@v2
        with:
          registry: ghcr.io
          username: ${{ github.actor }}
          password: ${{ secrets.GITHUB_TOKEN }}

      - uses: actions/setup-go@v3
        with:
          go-version: "~1.19"

      - name: Cache Node
        id: cache-node
        uses: actions/cache@v3
        with:
          path: |
            **/node_modules
            .eslintcache
          key: js-${{ runner.os }}-test-${{ hashFiles('**/yarn.lock') }}
          restore-keys: |
            js-${{ runner.os }}-

      - name: Install nsis and zstd
        run: sudo apt-get install -y nsis zstd

      - name: Install nfpm
        run: |
          set -euo pipefail
          wget -O /tmp/nfpm.deb https://github.com/goreleaser/nfpm/releases/download/v2.18.1/nfpm_amd64.deb
          sudo dpkg -i /tmp/nfpm.deb

      - name: Install rcodesign
        run: |
          set -euo pipefail

          # Install a prebuilt binary of rcodesign for linux amd64. Once the
          # following PR is merged and released upstream, we can download
          # directly from GitHub releases instead:
          #   https://github.com/indygreg/PyOxidizer/pull/635
          wget -O /tmp/rcodesign https://cdn.discordapp.com/attachments/283356472258199552/1016767245717872700/rcodesign
          sudo install --mode 755 /tmp/rcodesign /usr/local/bin/rcodesign

      - name: Setup Apple Developer certificate and API key
        run: |
          set -euo pipefail
          touch /tmp/{apple_cert.p12,apple_cert_password.txt,apple_apikey.p8}
          chmod 600 /tmp/{apple_cert.p12,apple_cert_password.txt,apple_apikey.p8}
          echo "$AC_CERTIFICATE_P12_BASE64" | base64 -d > /tmp/apple_cert.p12
          echo "$AC_CERTIFICATE_PASSWORD" > /tmp/apple_cert_password.txt
          echo "$AC_APIKEY_P8_BASE64" | base64 -d > /tmp/apple_apikey.p8
        env:
          AC_CERTIFICATE_P12_BASE64: ${{ secrets.AC_CERTIFICATE_P12_BASE64 }}
          AC_CERTIFICATE_PASSWORD: ${{ secrets.AC_CERTIFICATE_PASSWORD }}
          AC_APIKEY_P8_BASE64: ${{ secrets.AC_APIKEY_P8_BASE64 }}

      - name: Build binaries
        run: |
          set -euo pipefail
          go mod download

          version="$(./scripts/version.sh)"
          make gen/mark-fresh
          make -j \
            build/coder_"$version"_linux_{amd64,armv7,arm64}.{tar.gz,apk,deb,rpm} \
            build/coder_"$version"_{darwin,windows}_{amd64,arm64}.zip \
            build/coder_"$version"_windows_amd64_installer.exe \
            build/coder_helm_"$version".tgz
        env:
          CODER_SIGN_DARWIN: "1"
          AC_CERTIFICATE_FILE: /tmp/apple_cert.p12
          AC_CERTIFICATE_PASSWORD_FILE: /tmp/apple_cert_password.txt
          AC_APIKEY_ISSUER_ID: ${{ secrets.AC_APIKEY_ISSUER_ID }}
          AC_APIKEY_ID: ${{ secrets.AC_APIKEY_ID }}
          AC_APIKEY_FILE: /tmp/apple_apikey.p8

      - name: Delete Apple Developer certificate and API key
        run: rm -f /tmp/{apple_cert.p12,apple_cert_password.txt,apple_apikey.p8}

      - name: Build Linux Docker images
        run: |
          set -euxo pipefail

          # build Docker images for each architecture
          version="$(./scripts/version.sh)"
          make -j build/coder_"$version"_linux_{amd64,arm64,armv7}.tag

          # we can't build multi-arch if the images aren't pushed, so quit now
          # if dry-running
          if [[ "$CODER_RELEASE" != *t* ]]; then
            echo Skipping multi-arch docker builds due to dry-run.
            exit 0
          fi

          # build and push multi-arch manifest, this depends on the other images
          # being pushed so will automatically push them.
          make -j push/build/coder_"$version"_linux.tag

          # if the current version is equal to the highest (according to semver)
          # version in the repo, also create a multi-arch image as ":latest" and
          # push it
          if [[ "$(git tag | grep '^v' | grep -vE '(rc|dev|-|\+|\/)' | sort -r --version-sort | head -n1)" == "v$(./scripts/version.sh)" ]]; then
            ./scripts/build_docker_multiarch.sh \
              --push \
              --target "$(./scripts/image_tag.sh --version latest)" \
              $(cat build/coder_"$version"_linux_{amd64,arm64,armv7}.tag)
          fi

      - name: ls build
        run: ls -lh build

      - name: Publish release
        run: |
          ./scripts/release/publish.sh \
            ${{ (github.event.inputs.dry_run || github.event.inputs.snapshot) && '--dry-run' }} \
            ./build/*_installer.exe \
            ./build/*.zip \
            ./build/*.tar.gz \
            ./build/*.tgz \
            ./build/*.apk \
            ./build/*.deb \
            ./build/*.rpm
        env:
          GITHUB_TOKEN: ${{ secrets.GITHUB_TOKEN }}

      - name: Authenticate to Google Cloud
        uses: google-github-actions/auth@v1
        with:
          workload_identity_provider: ${{ secrets.GCP_WORKLOAD_ID_PROVIDER }}
          service_account: ${{ secrets.GCP_SERVICE_ACCOUNT }}

      - name: Setup GCloud SDK
<<<<<<< HEAD
        uses: "google-github-actions/setup-gcloud@v0"
=======
        uses: 'google-github-actions/setup-gcloud@v1'
>>>>>>> 5435bcea

      - name: Publish Helm Chart
        run: |
          set -euo pipefail
          version="$(./scripts/version.sh)"
          mkdir -p build/helm
          cp "build/coder_helm_${version}.tgz" build/helm
          gsutil cp gs://helm.coder.com/v2/index.yaml build/helm/index.yaml
          helm repo index build/helm --url https://helm.coder.com/v2 --merge build/helm/index.yaml
          gsutil -h "Cache-Control:no-cache,max-age=0" cp build/helm/coder_helm_${version}.tgz gs://helm.coder.com/v2
          gsutil -h "Cache-Control:no-cache,max-age=0" cp build/helm/index.yaml gs://helm.coder.com/v2

      - name: Upload artifacts to actions (if dry-run or snapshot)
        if: ${{ github.event.inputs.dry_run || github.event.inputs.snapshot }}
        uses: actions/upload-artifact@v2
        with:
          name: release-artifacts
          path: |
            ./build/*.zip
            ./build/*.tar.gz
            ./build/*.tgz
            ./build/*.apk
            ./build/*.deb
            ./build/*.rpm
          retention-days: 7<|MERGE_RESOLUTION|>--- conflicted
+++ resolved
@@ -176,11 +176,7 @@
           service_account: ${{ secrets.GCP_SERVICE_ACCOUNT }}
 
       - name: Setup GCloud SDK
-<<<<<<< HEAD
-        uses: "google-github-actions/setup-gcloud@v0"
-=======
-        uses: 'google-github-actions/setup-gcloud@v1'
->>>>>>> 5435bcea
+        uses: "google-github-actions/setup-gcloud@v1"
 
       - name: Publish Helm Chart
         run: |
