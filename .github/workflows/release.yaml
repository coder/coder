# GitHub release workflow.
#
# This workflow is a bit complicated because we have to build darwin binaries on
# a mac runner, but the mac runners are extremely slow. So instead of running
# the entire release on a mac (which will take an hour to run), we run only the
# mac build on a mac, and the rest on a linux runner. The final release is then
# published using a final linux runner.
name: release
on:
  push:
    tags:
      - "v*"
  workflow_dispatch:
    inputs:
      snapshot:
        description: Force a dev version to be generated, implies dry_run.
        type: boolean
        required: true
      dry_run:
        description: Perform a dry-run release.
        type: boolean
        required: true

<<<<<<< HEAD
=======
permissions:
  # Necessary to push docker images to ghcr.io.
  packages: write

env:
  CODER_RELEASE: ${{ github.event.inputs.snapshot && 'false' || 'true' }}

>>>>>>> 00104096
jobs:
  linux-windows:
    runs-on: ubuntu-latest
    env:
      # Necessary for Docker manifest
      DOCKER_CLI_EXPERIMENTAL: "enabled"
      CODER_RELEASE: ${{ github.event.inputs.snapshot && 'false' || 'true' }}
    steps:
      - uses: actions/checkout@v3
        with:
          fetch-depth: 0

      # If the event that triggered the build was an annotated tag (which our
      # tags are supposed to be), actions/checkout has a bug where the tag in
      # question is only a lightweight tag and not a full annotated tag. This
      # command seems to fix it.
      # https://github.com/actions/checkout/issues/290
      - name: Fetch git tags
        run: git fetch --tags --force

      - name: Docker Login
        uses: docker/login-action@v2
        with:
          registry: ghcr.io
          username: ${{ github.actor }}
          password: ${{ secrets.GITHUB_TOKEN }}

      - uses: actions/setup-go@v3
        with:
          go-version: "~1.19"

      - name: Cache Node
        id: cache-node
        uses: actions/cache@v3
        with:
          path: |
            **/node_modules
            .eslintcache
          key: js-${{ runner.os }}-test-${{ hashFiles('**/yarn.lock') }}
          restore-keys: |
            js-${{ runner.os }}-

      - name: Install protoc-gen-go
        run: go install google.golang.org/protobuf/cmd/protoc-gen-go@v1.26
      - name: Install protoc-gen-go-drpc
        run: go install storj.io/drpc/cmd/protoc-gen-go-drpc@v0.0.26
      - name: Install goimports
        run: go install golang.org/x/tools/cmd/goimports@latest
      - name: Install nfpm
        run: go install github.com/goreleaser/nfpm/v2/cmd/nfpm@v2.16.0
      - name: Install zstd
        run: sudo apt-get install -y zstd
      - name: Install Protoc
        run: |
          # protoc must be in lockstep with our dogfood Dockerfile
          # or the version in the comments will differ.
          set -euxo pipefail
          cd dogfood
          DOCKER_BUILDKIT=1 docker build . --target proto -t protoc
          protoc_path=/usr/local/bin/protoc
          docker run --rm --entrypoint cat protoc /tmp/bin/protoc > $protoc_path
          chmod +x $protoc_path
          protoc --version

      - name: Build Linux and Windows Binaries
        run: |
          set -euo pipefail
          go mod download

          version="$(./scripts/version.sh)"
          make -j \
            -W coderd/database/querier.go \
            build/coder_"$version"_linux_{amd64,arm64,armv7}.{tar.gz,apk,deb,rpm} \
            build/coder_"$version"_windows_{amd64,arm64}.zip \

      - name: Build Linux Docker images
        run: |
          set -euxo pipefail

          # build Docker images for each architecture
          version="$(./scripts/version.sh)"
          make -j build/coder_"$version"_linux_{amd64,arm64,armv7}.tag

          # we can't build multi-arch if the images aren't pushed, so quit now
          # if dry-running
          if [[ "$CODER_RELEASE" != *t* ]]; then
            echo Skipping multi-arch docker builds due to dry-run.
            exit 0
          fi

          # build and push multi-arch manifest, this depends on the other images
          # being pushed so will automatically push them.
          make -j push/build/coder_"$version"_linux.tag

          # if the current version is equal to the highest (according to semver)
          # version in the repo, also create a multi-arch image as ":latest" and
          # push it
          if [[ "$(git tag | grep '^v' | grep -vE '(rc|dev|-|\+|\/)' | sort -r --version-sort | head -n1)" == "v$(./scripts/version.sh)" ]]; then
            ./scripts/build_docker_multiarch.sh \
              --target "$(./scripts/image_tag.sh --version latest)" \
              --push \
              $(cat build/coder_"$version"_linux_{amd64,arm64,armv7}.tag)
          fi

      - name: Upload binary artifacts
        uses: actions/upload-artifact@v3
        with:
          name: linux
          path: |
            ./build/*.zip
            ./build/*.tar.gz
            ./build/*.apk
            ./build/*.deb
            ./build/*.rpm

  # The mac binaries get built on mac runners because they need to be signed,
  # and the signing tool only runs on mac. This darwin job only builds the Mac
  # binaries and uploads them as job artifacts used by the publish step.
  darwin:
    runs-on: macos-latest
    steps:
      - uses: actions/checkout@v3
        with:
          fetch-depth: 0

      # If the event that triggered the build was an annotated tag (which our
      # tags are supposed to be), actions/checkout has a bug where the tag in
      # question is only a lightweight tag and not a full annotated tag. This
      # command seems to fix it.
      # https://github.com/actions/checkout/issues/290
      - name: Fetch git tags
        run: git fetch --tags --force

      - uses: actions/setup-go@v3
        with:
          go-version: "~1.19"

      - name: Import Signing Certificates
        uses: Apple-Actions/import-codesign-certs@v1
        with:
          p12-file-base64: ${{ secrets.AC_CERTIFICATE_P12_BASE64 }}
          p12-password: ${{ secrets.AC_CERTIFICATE_PASSWORD }}

      - name: Cache Node
        id: cache-node
        uses: actions/cache@v3
        with:
          path: |
            **/node_modules
            .eslintcache
          key: js-${{ runner.os }}-test-${{ hashFiles('**/yarn.lock') }}
          restore-keys: |
            js-${{ runner.os }}-

      - name: Install protoc-gen-go
        run: go install google.golang.org/protobuf/cmd/protoc-gen-go@v1.26
      - name: Install protoc-gen-go-drpc
        run: go install storj.io/drpc/cmd/protoc-gen-go-drpc@v0.0.26
      - name: Install goimports
        run: go install golang.org/x/tools/cmd/goimports@latest

      - name: Install Protoc
        uses: arduino/setup-protoc@v1
        with:
          version: '3.x'

      - name: Install dependencies
        run: |
          set -euo pipefail
          # The version of bash that macOS ships with is too old
          brew install bash

          # The version of make that macOS ships with is too old
          brew install make
          echo "$(brew --prefix)/opt/make/libexec/gnubin" >> $GITHUB_PATH

          # BSD getopt is incompatible with the build scripts
          brew install gnu-getopt
          echo "$(brew --prefix)/opt/gnu-getopt/bin" >> $GITHUB_PATH

          # Used for notarizing the binaries
          brew tap mitchellh/gon
          brew install mitchellh/gon/gon

          # Used for compressing embedded slim binaries
          brew install zstd

      - name: Build Site
        run: make site/out/index.html

      - name: Build darwin Binaries (with signatures)
        run: |
          set -euo pipefail
          go mod download

          version="$(./scripts/version.sh)"
          make -j \
            build/coder_"$version"_darwin_{amd64,arm64}.zip
        env:
          CODER_SIGN_DARWIN: "1"
          AC_USERNAME: ${{ secrets.AC_USERNAME }}
          AC_PASSWORD: ${{ secrets.AC_PASSWORD }}
          AC_APPLICATION_IDENTITY: BDB050EB749EDD6A80C6F119BF1382ECA119CCCC

      - name: Upload Binary Artifacts
        uses: actions/upload-artifact@v3
        with:
          name: darwin
          path: ./build/*.zip

  publish:
    runs-on: ubuntu-latest
    needs:
      - linux-windows
      - darwin
    steps:
      - uses: actions/checkout@v3
        with:
          fetch-depth: 0

      # If the event that triggered the build was an annotated tag (which our
      # tags are supposed to be), actions/checkout has a bug where the tag in
      # question is only a lightweight tag and not a full annotated tag. This
      # command seems to fix it.
      # https://github.com/actions/checkout/issues/290
      - name: Fetch git tags
        run: git fetch --tags --force

      - name: mkdir artifacts
        run: mkdir artifacts

      - name: Download darwin Artifacts
        uses: actions/download-artifact@v3
        with:
          name: darwin
          path: artifacts

      - name: Download Linux and Windows Artifacts
        uses: actions/download-artifact@v3
        with:
          name: linux
          path: artifacts

      - name: ls artifacts
        run: ls artifacts

      - name: Publish Helm
        run: |
          set -euxo pipefail

          version="$(./scripts/version.sh)"
          make -j \
            build/coder_helm_"$version".tgz
          mv ./build/*.tgz ./artifacts/

      - name: Publish Release
        run: |
          ./scripts/publish_release.sh \
            ${{ (github.event.inputs.dry_run || github.event.inputs.snapshot) && '--dry-run' }} \
            ./artifacts/*.zip \
            ./artifacts/*.tar.gz \
            ./artifacts/*.tgz \
            ./artifacts/*.apk \
            ./artifacts/*.deb \
            ./artifacts/*.rpm
        env:
          GITHUB_TOKEN: ${{ secrets.GITHUB_TOKEN }}<|MERGE_RESOLUTION|>--- conflicted
+++ resolved
@@ -21,8 +21,6 @@
         type: boolean
         required: true
 
-<<<<<<< HEAD
-=======
 permissions:
   # Necessary to push docker images to ghcr.io.
   packages: write
@@ -30,14 +28,12 @@
 env:
   CODER_RELEASE: ${{ github.event.inputs.snapshot && 'false' || 'true' }}
 
->>>>>>> 00104096
 jobs:
   linux-windows:
     runs-on: ubuntu-latest
     env:
       # Necessary for Docker manifest
       DOCKER_CLI_EXPERIMENTAL: "enabled"
-      CODER_RELEASE: ${{ github.event.inputs.snapshot && 'false' || 'true' }}
     steps:
       - uses: actions/checkout@v3
         with:
