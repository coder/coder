--- conflicted
+++ resolved
@@ -66,15 +66,10 @@
             js-${{ runner.os }}-
 
       - name: Install nfpm
-<<<<<<< HEAD
         run: |
           set -euo pipefail
           wget -O /tmp/nfpm.deb https://github.com/goreleaser/nfpm/releases/download/v2.18.1/nfpm_amd64.deb
           sudo dpkg -i /tmp/nfpm.deb
-
-=======
-        run: go install github.com/goreleaser/nfpm/v2/cmd/nfpm@v2.16.0
->>>>>>> 81962218
       - name: Install zstd
         run: sudo apt-get install -y zstd
 
@@ -110,7 +105,6 @@
           version="$(./scripts/version.sh)"
           make gen/mark-fresh
           make -j \
-<<<<<<< HEAD
             build/coder_"$version"_linux_{amd64,armv7,arm64}.{tar.gz,apk,deb,rpm} \
             build/coder_"$version"_{darwin,windows}_{amd64,arm64}.zip \
             build/coder_helm_"$version".tgz
@@ -124,11 +118,6 @@
 
       - name: Delete Apple Developer certificate and API key
         run: rm -f /tmp/{apple_cert.p12,apple_cert_password.txt,apple_apikey.p8}
-=======
-            -W coderd/database/querier.go \
-            build/coder_"$version"_linux_{amd64,arm64,armv7}.{tar.gz,apk,deb,rpm} \
-            build/coder_"$version"_windows_{amd64,arm64}.zip \
->>>>>>> 81962218
 
       - name: Build Linux Docker images
         run: |
@@ -154,88 +143,15 @@
           # push it
           if [[ "$(git tag | grep '^v' | grep -vE '(rc|dev|-|\+|\/)' | sort -r --version-sort | head -n1)" == "v$(./scripts/version.sh)" ]]; then
             ./scripts/build_docker_multiarch.sh \
+              --push \
               --target "$(./scripts/image_tag.sh --version latest)" \
-              --push \
               $(cat build/coder_"$version"_linux_{amd64,arm64,armv7}.tag)
           fi
 
       - name: ls build
-        run: ls build
+        run: ls -lh build
 
-<<<<<<< HEAD
       - name: Publish release
-=======
-          # Used for compressing embedded slim binaries
-          brew install zstd
-
-      - name: Build darwin Binaries (with signatures)
-        run: |
-          set -euo pipefail
-          go mod download
-
-          version="$(./scripts/version.sh)"
-          make gen/mark-fresh
-          make -j \
-            build/coder_"$version"_darwin_{amd64,arm64}.zip
-        env:
-          CODER_SIGN_DARWIN: "1"
-          AC_USERNAME: ${{ secrets.AC_USERNAME }}
-          AC_PASSWORD: ${{ secrets.AC_PASSWORD }}
-          AC_APPLICATION_IDENTITY: BDB050EB749EDD6A80C6F119BF1382ECA119CCCC
-
-      - name: Upload Binary Artifacts
-        uses: actions/upload-artifact@v3
-        with:
-          name: darwin
-          path: ./build/*.zip
-
-  publish:
-    runs-on: ubuntu-latest
-    needs:
-      - linux-windows
-      - darwin
-    steps:
-      - uses: actions/checkout@v3
-        with:
-          fetch-depth: 0
-
-      # If the event that triggered the build was an annotated tag (which our
-      # tags are supposed to be), actions/checkout has a bug where the tag in
-      # question is only a lightweight tag and not a full annotated tag. This
-      # command seems to fix it.
-      # https://github.com/actions/checkout/issues/290
-      - name: Fetch git tags
-        run: git fetch --tags --force
-
-      - name: mkdir artifacts
-        run: mkdir artifacts
-
-      - name: Download darwin Artifacts
-        uses: actions/download-artifact@v3
-        with:
-          name: darwin
-          path: artifacts
-
-      - name: Download Linux and Windows Artifacts
-        uses: actions/download-artifact@v3
-        with:
-          name: linux
-          path: artifacts
-
-      - name: ls artifacts
-        run: ls artifacts
-
-      - name: Publish Helm
-        run: |
-          set -euxo pipefail
-
-          version="$(./scripts/version.sh)"
-          make -j \
-            build/coder_helm_"$version".tgz
-          mv ./build/*.tgz ./artifacts/
-
-      - name: Publish Release
->>>>>>> 81962218
         run: |
           ./scripts/publish_release.sh \
             ${{ (github.event.inputs.dry_run || github.event.inputs.snapshot) && '--dry-run' }} \
@@ -246,4 +162,18 @@
             ./build/*.deb \
             ./build/*.rpm
         env:
-          GITHUB_TOKEN: ${{ secrets.GITHUB_TOKEN }}+          GITHUB_TOKEN: ${{ secrets.GITHUB_TOKEN }}
+
+      - name: Upload artifacts to actions (if dry-run or snapshot)
+        if: ${{ github.event.inputs.dry_run || github.event.inputs.snapshot }}
+        uses: actions/upload-artifact@v2
+        with:
+          name: release-artifacts
+          path: |
+            ./build/*.zip
+            ./build/*.tar.gz
+            ./build/*.tgz
+            ./build/*.apk
+            ./build/*.deb
+            ./build/*.rpm
+          retention-days: 7