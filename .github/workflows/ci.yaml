--- conflicted
+++ resolved
@@ -478,7 +478,6 @@
           DEBUG: pw:api
         working-directory: site
 
-<<<<<<< HEAD
       # Run all of the tests with an enterprise license
       - run: pnpm playwright:test --forbid-only --workers 1
         env:
@@ -486,9 +485,8 @@
           CODER_E2E_ENTERPRISE_LICENSE: ${{ secrets.CODER_E2E_ENTERPRISE_LICENSE }}
           CODER_E2E_REQUIRE_ENTERPRISE_TESTS: "1"
         working-directory: site
-
-=======
->>>>>>> b06452ee
+        continue-on-error: true
+
       - name: Upload Playwright Failed Tests
         if: always() && github.actor != 'dependabot[bot]' && runner.os == 'Linux' && !github.event.pull_request.head.repo.fork
         uses: actions/upload-artifact@v4
