name: ci

on:
  push:
    branches:
      - main

  pull_request:
  workflow_dispatch:

permissions:
  actions: none
  checks: none
  contents: read
  deployments: none
  issues: none
  packages: write
  pull-requests: none
  repository-projects: none
  security-events: none
  statuses: none

# Cancel in-progress runs for pull requests when developers push
# additional changes
concurrency:
  group: ${{ github.workflow }}-${{ github.ref }}
  cancel-in-progress: ${{ github.ref != 'refs/heads/main' }}

jobs:
  changes:
    runs-on: ubuntu-latest
    outputs:
      docs-only: ${{ steps.filter.outputs.docs_count == steps.filter.outputs.all_count }}
      go: ${{ steps.filter.outputs.go }}
      ts: ${{ steps.filter.outputs.ts }}
      k8s: ${{ steps.filter.outputs.k8s }}
      ci: ${{ steps.filter.outputs.ci }}
      offlinedocs-only: ${{ steps.filter.outputs.offlinedocs_count == steps.filter.outputs.all_count }}
      offlinedocs: ${{ steps.filter.outputs.offlinedocs }}
    steps:
      - name: Checkout
        uses: actions/checkout@v3
        with:
          fetch-depth: 1
      # For pull requests it's not necessary to checkout the code
      - name: check changed files
        uses: dorny/paths-filter@v2
        id: filter
        with:
          filters: |
            all:
              - "**"
            docs:
              - "docs/**"
              - "README.md"
              - "examples/templates/**"
              - "examples/web-server/**"
              - "examples/monitoring/**"
              - "examples/lima/**"
            go:
              - "**.sql"
              - "**.go"
              - "**.golden"
              - "go.mod"
              - "go.sum"
              # Other non-Go files that may affect Go code:
              - "**.rego"
              - "**.sh"
              - "**.tpl"
              - "**.gotmpl"
              - "**.gotpl"
              - "Makefile"
              - "site/static/error.html"
              # Main repo directories for completeness in case other files are
              # touched:
              - "agent/**"
              - "cli/**"
              - "cmd/**"
              - "coderd/**"
              - "enterprise/**"
              - "examples/*"
              - "provisioner/**"
              - "provisionerd/**"
              - "provisionersdk/**"
              - "pty/**"
              - "scaletest/**"
              - "tailnet/**"
              - "testutil/**"
            ts:
              - "site/**"
              - "Makefile"
            k8s:
              - "helm/**"
              - "scripts/Dockerfile"
              - "scripts/Dockerfile.base"
              - "scripts/helm.sh"
            ci:
              - ".github/actions/**"
              - ".github/workflows/ci.yaml"
            offlinedocs:
              - "offlinedocs/**"

      - id: debug
        run: |
          echo "${{ toJSON(steps.filter )}}"

  lint:
    needs: changes
    if: needs.changes.outputs.offlinedocs-only == 'false' || needs.changes.outputs.ci == 'true' || github.ref == 'refs/heads/main'
    runs-on: ${{ github.repository_owner == 'coder' && 'buildjet-8vcpu-ubuntu-2204' || 'ubuntu-latest' }}
    steps:
      - name: Checkout
        uses: actions/checkout@v3
        with:
          fetch-depth: 1

      - name: Setup Node
        uses: ./.github/actions/setup-node

      - name: Setup Go
        uses: ./.github/actions/setup-go

      - name: Get golangci-lint cache dir
        run: |
          go install github.com/golangci/golangci-lint/cmd/golangci-lint@v1.53.2
          dir=$(golangci-lint cache status | awk '/Dir/ { print $2 }')
          echo "LINT_CACHE_DIR=$dir" >> $GITHUB_ENV

      - name: golangci-lint cache
        uses: buildjet/cache@v3
        with:
          path: |
            ${{ env.LINT_CACHE_DIR }}
          key: golangci-lint-${{ runner.os }}-${{ hashFiles('**/*.go') }}
          restore-keys: |
            golangci-lint-${{ runner.os }}-

      # Check for any typos
      - name: Check for typos
        uses: crate-ci/typos@v1.16.6
        with:
          config: .github/workflows/typos.toml

      - name: Fix the typos
        if: ${{ failure() }}
        run: |
          echo "::notice:: you can automatically fix typos from your CLI:
          cargo install typos-cli
          typos -c .github/workflows/typos.toml -w"

      # Needed for helm chart linting
      - name: Install helm
        uses: azure/setup-helm@v3
        with:
          version: v3.9.2

      - name: make lint
        run: |
          make --output-sync=line -j lint

  gen:
    timeout-minutes: 8
    runs-on: ${{ github.repository_owner == 'coder' && 'buildjet-8vcpu-ubuntu-2204' || 'ubuntu-latest' }}
    needs: changes
    if: needs.changes.outputs.docs-only == 'false' || needs.changes.outputs.ci == 'true' || github.ref == 'refs/heads/main'
    steps:
      - name: Checkout
        uses: actions/checkout@v3
        with:
          fetch-depth: 1

      - name: Setup Node
        uses: ./.github/actions/setup-node
<<<<<<< HEAD

      - name: Setup Go
        uses: ./.github/actions/setup-go

=======

      - name: Setup Go
        uses: ./.github/actions/setup-go

>>>>>>> 4bed4920
      - name: Setup sqlc
        uses: ./.github/actions/setup-sqlc

      - name: go install tools
        run: |
          go install google.golang.org/protobuf/cmd/protoc-gen-go@v1.30
          go install storj.io/drpc/cmd/protoc-gen-go-drpc@v0.0.33
          go install golang.org/x/tools/cmd/goimports@latest
          go install github.com/mikefarah/yq/v4@v4.30.6
          go install github.com/golang/mock/mockgen@v1.6.0

      - name: Install Protoc
        run: |
<<<<<<< HEAD
          # protoc must be in lockstep with our dogfood Dockerfile or the
          # version in the comments will differ. This is also defined in
          # security.yaml
          set -x
          cd dogfood
          DOCKER_BUILDKIT=1 docker build . --target proto -t protoc
          protoc_path=/usr/local/bin/protoc
          docker run --rm --entrypoint cat protoc /tmp/bin/protoc > $protoc_path
          chmod +x $protoc_path
          protoc --version
=======
          mkdir -p /tmp/proto
          pushd /tmp/proto
          curl -L -o protoc.zip https://github.com/protocolbuffers/protobuf/releases/download/v23.3/protoc-23.3-linux-x86_64.zip
          unzip protoc.zip
          cp -r ./bin/* /usr/local/bin
          cp -r ./include /usr/local/bin/include
          popd
>>>>>>> 4bed4920

      - name: make gen
        run: "make --output-sync -j -B gen"

      - name: Check for unstaged files
        run: ./scripts/check_unstaged.sh

  fmt:
    needs: changes
    if: needs.changes.outputs.offlinedocs-only == 'false' || needs.changes.outputs.ci == 'true' || github.ref == 'refs/heads/main'
    runs-on: ${{ github.repository_owner == 'coder' && 'buildjet-8vcpu-ubuntu-2204' || 'ubuntu-latest' }}
    timeout-minutes: 7
    steps:
      - name: Checkout
        uses: actions/checkout@v3
        with:
          fetch-depth: 1

      - name: Setup Node
        uses: ./.github/actions/setup-node

      - name: Setup Go
        uses: buildjet/setup-go@v4
        with:
          # This doesn't need caching. It's super fast anyways!
          cache: false
          go-version: 1.20.7

      - name: Install shfmt
        run: go install mvdan.cc/sh/v3/cmd/shfmt@v3.5.0

      - name: make fmt
        run: |
          export PATH=${PATH}:$(go env GOPATH)/bin
          make --output-sync -j -B fmt

      - name: Check for unstaged files
        run: ./scripts/check_unstaged.sh

  test-go:
    runs-on: ${{ matrix.os == 'ubuntu-latest' && github.repository_owner == 'coder' && 'buildjet-4vcpu-ubuntu-2204' || matrix.os == 'macos-latest' && github.repository_owner == 'coder' && 'macos-latest-xl' || matrix.os == 'windows-2019' && github.repository_owner == 'coder' && 'windows-latest-8-cores' || matrix.os }}
    needs: changes
    if: needs.changes.outputs.go == 'true' || needs.changes.outputs.ci == 'true' || github.ref == 'refs/heads/main'
    timeout-minutes: 20
    strategy:
      fail-fast: false
      matrix:
        os:
          - ubuntu-latest
          - macos-latest
          - windows-2019
    steps:
      - name: Checkout
        uses: actions/checkout@v3
        with:
          fetch-depth: 1

      - name: Setup Go
        uses: ./.github/actions/setup-go

      - name: Setup Terraform
        uses: ./.github/actions/setup-tf

      - name: Test with Mock Database
        id: test
        shell: bash
        run: |
          # Code coverage is more computationally expensive and also
          # prevents test caching, so we disable it on alternate operating
          # systems.
          if [ "${{ matrix.os }}" == "ubuntu-latest" ]; then
            echo "cover=true" >> $GITHUB_OUTPUT
            export COVERAGE_FLAGS='-covermode=atomic -coverprofile="gotests.coverage" -coverpkg=./...'
          else
            echo "cover=false" >> $GITHUB_OUTPUT
          fi

          # By default Go will use the number of logical CPUs, which
          # is a fine default.
          PARALLEL_FLAG=""

          export TS_DEBUG_DISCO=true
          gotestsum --junitfile="gotests.xml" --jsonfile="gotests.json" \
            --packages="./..." -- $PARALLEL_FLAG -short -failfast $COVERAGE_FLAGS

      - name: Print test stats
        if: success() || failure()
        run: |
          # Artifacts are not available after rerunning a job,
          # so we need to print the test stats to the log.
          go run ./scripts/ci-report/main.go gotests.json | tee gotests_stats.json

      - name: Upload test stats to Datadog
        uses: ./.github/actions/upload-datadog
        if: success() || failure()
        with:
          api-key: ${{ secrets.DATADOG_API_KEY }}

      - name: Check code coverage
        uses: codecov/codecov-action@v3
        # This action has a tendency to error out unexpectedly, it has
        # the `fail_ci_if_error` option that defaults to `false`, but
        # that is no guarantee, see:
        # https://github.com/codecov/codecov-action/issues/788
        continue-on-error: true
        if: steps.test.outputs.cover && github.actor != 'dependabot[bot]' && !github.event.pull_request.head.repo.fork
        with:
          token: ${{ secrets.CODECOV_TOKEN }}
          files: ./gotests.coverage
          flags: unittest-go-${{ matrix.os }}

  test-go-pg:
    runs-on: ${{ github.repository_owner == 'coder' && 'buildjet-8vcpu-ubuntu-2204' || 'ubuntu-latest' }}
    needs: changes
    if: needs.changes.outputs.go == 'true' || needs.changes.outputs.ci == 'true' || github.ref == 'refs/heads/main'
    # This timeout must be greater than the timeout set by `go test` in
    # `make test-postgres` to ensure we receive a trace of running
    # goroutines. Setting this to the timeout +5m should work quite well
    # even if some of the preceding steps are slow.
    timeout-minutes: 25
    steps:
      - name: Checkout
        uses: actions/checkout@v3
        with:
          fetch-depth: 1

      - name: Setup Go
        uses: ./.github/actions/setup-go

      - name: Setup Terraform
        uses: ./.github/actions/setup-tf

      - name: Test with PostgreSQL Database
        run: |
          export TS_DEBUG_DISCO=true
          make test-postgres

      - name: Print test stats
        if: success() || failure()
        run: |
          # Artifacts are not available after rerunning a job,
          # so we need to print the test stats to the log.
          go run ./scripts/ci-report/main.go gotests.json | tee gotests_stats.json

      - name: Upload test stats to Datadog
        uses: ./.github/actions/upload-datadog
        if: success() || failure()
        with:
          api-key: ${{ secrets.DATADOG_API_KEY }}

      - name: Check code coverage
        uses: codecov/codecov-action@v3
        # This action has a tendency to error out unexpectedly, it has
        # the `fail_ci_if_error` option that defaults to `false`, but
        # that is no guarantee, see:
        # https://github.com/codecov/codecov-action/issues/788
        continue-on-error: true
        if: github.actor != 'dependabot[bot]' && !github.event.pull_request.head.repo.fork
        with:
          token: ${{ secrets.CODECOV_TOKEN }}
          files: ./gotests.coverage
          flags: unittest-go-postgres-linux

  test-go-race:
    runs-on: ${{ github.repository_owner == 'coder' && 'buildjet-8vcpu-ubuntu-2204' || 'ubuntu-latest' }}
    needs: changes
    if: needs.changes.outputs.go == 'true' || needs.changes.outputs.ci == 'true' || github.ref == 'refs/heads/main'
    timeout-minutes: 25
    steps:
      - name: Checkout
        uses: actions/checkout@v3
        with:
          fetch-depth: 1

      - name: Setup Go
        uses: ./.github/actions/setup-go

      - name: Setup Terraform
        uses: ./.github/actions/setup-tf

      - name: Run Tests
        run: |
          gotestsum --junitfile="gotests.xml" -- -race ./...

      - name: Upload test stats to Datadog
        uses: ./.github/actions/upload-datadog
        if: always()
        with:
          api-key: ${{ secrets.DATADOG_API_KEY }}

  deploy:
    name: "deploy"
    runs-on: ${{ github.repository_owner == 'coder' && 'buildjet-8vcpu-ubuntu-2204' || 'ubuntu-latest' }}
    timeout-minutes: 30
    needs: changes
    if: |
      github.ref == 'refs/heads/main' && !github.event.pull_request.head.repo.fork
      && needs.changes.outputs.docs-only == 'false'
    permissions:
      contents: read
      id-token: write
    steps:
      - name: Checkout
        uses: actions/checkout@v3
        with:
          fetch-depth: 0

      - name: Authenticate to Google Cloud
        uses: google-github-actions/auth@v1
        with:
          workload_identity_provider: projects/573722524737/locations/global/workloadIdentityPools/github/providers/github
          service_account: coder-ci@coder-dogfood.iam.gserviceaccount.com

      - name: Set up Google Cloud SDK
        uses: google-github-actions/setup-gcloud@v1

      - name: Setup Node
        uses: ./.github/actions/setup-node

      - name: Setup Go
        uses: ./.github/actions/setup-go

      - name: Install goimports
        run: go install golang.org/x/tools/cmd/goimports@latest
      - name: Install nfpm
        run: go install github.com/goreleaser/nfpm/v2/cmd/nfpm@v2.16.0

      - name: Install zstd
        run: sudo apt-get install -y zstd

      - name: Build Release
        run: |
          set -euo pipefail
          go mod download

          version="$(./scripts/version.sh)"
          make gen/mark-fresh
          make -j \
            build/coder_"$version"_windows_amd64.zip \
            build/coder_"$version"_linux_amd64.{tar.gz,deb}

      - name: Install Release
        run: |
          set -euo pipefail

          regions=(
            # gcp-region-id instance-name systemd-service-name
            "us-central1-a coder coder"
            "australia-southeast1-b coder-sydney coder-workspace-proxy"
            "europe-west3-c coder-europe coder-workspace-proxy"
            "southamerica-east1-b coder-brazil coder-workspace-proxy"
          )

          deb_pkg="./build/coder_$(./scripts/version.sh)_linux_amd64.deb"
          if [ ! -f "$deb_pkg" ]; then
            echo "deb package not found: $deb_pkg"
            ls -l ./build
            exit 1
          fi

          gcloud config set project coder-dogfood
          for region in "${regions[@]}"; do
            echo "::group::$region"
            set -- $region

            set -x
            gcloud config set compute/zone "$1"
            gcloud compute scp "$deb_pkg" "${2}:/tmp/coder.deb"
            gcloud compute ssh "$2" -- /bin/sh -c "set -eux; sudo dpkg -i --force-confdef /tmp/coder.deb; sudo systemctl daemon-reload; sudo service '$3' restart"
            set +x

            echo "::endgroup::"
          done

      - name: Upload build artifacts
        uses: actions/upload-artifact@v3
        with:
          name: coder
          path: |
            ./build/*.zip
            ./build/*.tar.gz
            ./build/*.deb
          retention-days: 7

  test-js:
    runs-on: ${{ github.repository_owner == 'coder' && 'buildjet-8vcpu-ubuntu-2204' || 'ubuntu-latest' }}
    needs: changes
    if: needs.changes.outputs.ts == 'true' || needs.changes.outputs.ci == 'true' || github.ref == 'refs/heads/main'
    timeout-minutes: 20
    steps:
      - name: Checkout
        uses: actions/checkout@v3
        with:
          fetch-depth: 1

      - name: Setup Node
        uses: ./.github/actions/setup-node

      - run: pnpm test:ci --max-workers $(nproc)
        working-directory: site

      - name: Check code coverage
        uses: codecov/codecov-action@v3
        # This action has a tendency to error out unexpectedly, it has
        # the `fail_ci_if_error` option that defaults to `false`, but
        # that is no guarantee, see:
        # https://github.com/codecov/codecov-action/issues/788
        continue-on-error: true
        if: github.actor != 'dependabot[bot]' && !github.event.pull_request.head.repo.fork
        with:
          token: ${{ secrets.CODECOV_TOKEN }}
          files: ./site/coverage/lcov.info
          flags: unittest-js

  test-e2e:
    runs-on: ${{ github.repository_owner == 'coder' && 'buildjet-8vcpu-ubuntu-2204' || 'ubuntu-latest' }}
    needs: changes
    if: needs.changes.outputs.go == 'true' || needs.changes.outputs.ts == 'true' || needs.changes.outputs.ci == 'true' || github.ref == 'refs/heads/main'
    timeout-minutes: 20
    steps:
      - name: Checkout
        uses: actions/checkout@v3
        with:
          fetch-depth: 1

      - name: Setup Node
        uses: ./.github/actions/setup-node

      - name: Setup Go
        uses: ./.github/actions/setup-go

      - name: Setup Terraform
        uses: ./.github/actions/setup-tf

      - name: go install tools
        run: |
          go install google.golang.org/protobuf/cmd/protoc-gen-go@v1.30
          go install storj.io/drpc/cmd/protoc-gen-go-drpc@v0.0.33
          go install golang.org/x/tools/cmd/goimports@latest
          go install github.com/mikefarah/yq/v4@v4.30.6
          go install github.com/golang/mock/mockgen@v1.6.0

      - name: Install Protoc
        run: |
          mkdir -p /tmp/proto
          pushd /tmp/proto
          curl -L -o protoc.zip https://github.com/protocolbuffers/protobuf/releases/download/v23.3/protoc-23.3-linux-x86_64.zip
          unzip protoc.zip
          cp -r ./bin/* /usr/local/bin
          cp -r ./include /usr/local/bin/include
          popd

      - name: Build
        run: |
          make -B site/out/index.html

      - run: pnpm playwright:install
        working-directory: site

      - run: pnpm playwright:test
        env:
          DEBUG: pw:api
        working-directory: site

      - name: Upload Playwright Failed Tests
        if: always() && github.actor != 'dependabot[bot]' && runner.os == 'Linux' && !github.event.pull_request.head.repo.fork
        uses: actions/upload-artifact@v3
        with:
          name: failed-test-videos
          path: ./site/test-results/**/*.webm
          retention-days: 7

  chromatic:
    # REMARK: this is only used to build storybook and deploy it to Chromatic.
    runs-on: ubuntu-latest
    needs: changes
    if: needs.changes.outputs.ts == 'true' || needs.changes.outputs.ci == 'true'
    steps:
      - name: Checkout
        uses: actions/checkout@v3
        with:
          # Required by Chromatic for build-over-build history, otherwise we
          # only get 1 commit on shallow checkout.
          fetch-depth: 0

      - name: Setup Node
        uses: ./.github/actions/setup-node

      # This step is not meant for mainline because any detected changes to
      # storybook snapshots will require manual approval/review in order for
      # the check to pass. This is desired in PRs, but not in mainline.
      - name: Publish to Chromatic (non-mainline)
        if: github.ref != 'refs/heads/main' && github.repository_owner == 'coder'
        uses: chromaui/action@v1
        env:
          NODE_OPTIONS: "--max_old_space_size=4096"
          STORYBOOK: true
        with:
          buildScriptName: "storybook:build"
          exitOnceUploaded: true
          # This will prevent CI from failing when Chromatic detects visual changes
          exitZeroOnChanges: true
          # Chromatic states its fine to make this token public. See:
          # https://www.chromatic.com/docs/github-actions#forked-repositories
          projectToken: 695c25b6cb65
          workingDir: "./site"
          storybookBaseDir: "./site"
          # Prevent excessive build runs on minor version changes
          skip: "@(renovate/**|dependabot/**)"
          # Run TurboSnap to trace file dependencies to related stories
          # and tell chromatic to only take snapshots of relevent stories
          onlyChanged: true

      # This is a separate step for mainline only that auto accepts and changes
      # instead of holding CI up. Since we squash/merge, this is defensive to
      # avoid the same changeset from requiring review once squashed into
      # main. Chromatic is supposed to be able to detect that we use squash
      # commits, but it's good to be defensive in case, otherwise CI remains
      # infinitely "in progress" in mainline unless we re-review each build.
      - name: Publish to Chromatic (mainline)
        if: github.ref == 'refs/heads/main' && github.repository_owner == 'coder'
        uses: chromaui/action@v1
        env:
          NODE_OPTIONS: "--max_old_space_size=4096"
          STORYBOOK: true
        with:
          autoAcceptChanges: true
          # This will prevent CI from failing when Chromatic detects visual changes
          exitZeroOnChanges: true
          buildScriptName: "storybook:build"
          projectToken: 695c25b6cb65
          workingDir: "./site"
          storybookBaseDir: "./site"
          # Run TurboSnap to trace file dependencies to related stories
          # and tell chromatic to only take snapshots of relevent stories
          onlyChanged: true

  offlinedocs:
    name: offlinedocs
    needs: changes
    runs-on: ${{ github.repository_owner == 'coder' && 'buildjet-8vcpu-ubuntu-2204' || 'ubuntu-latest' }}
    if: needs.changes.outputs.offlinedocs == 'true' || needs.changes.outputs.ci == 'true'
    steps:
      - name: Checkout
        uses: actions/checkout@v3
        with:
          # 0 is required here for version.sh to work.
          fetch-depth: 0

      - name: Setup Node
        uses: ./.github/actions/setup-node
        with:
          directory: offlinedocs

      - name: Setup Go
        uses: ./.github/actions/setup-go

      - name: Install go tools
        run: |
          go install github.com/golang/mock/mockgen@v1.6.0

      - name: Setup sqlc
        uses: ./.github/actions/setup-sqlc

      - name: Format
        run: |
          cd offlinedocs
          pnpm format:check

      - name: Lint
        run: |
          cd offlinedocs
          pnpm lint

      - name: Build
        run: |
          make -j build/coder_docs_"$(./scripts/version.sh)".tgz

  required:
    runs-on: ubuntu-latest
    needs:
      - fmt
      - lint
      - gen
      - test-go
      - test-go-pg
      - test-go-race
      - test-js
      - test-e2e
      - offlinedocs
    # Allow this job to run even if the needed jobs fail, are skipped or
    # cancelled.
    if: always()
    steps:
      - name: Ensure required checks
        run: |
          echo "Checking required checks"
          echo "- fmt: ${{ needs.fmt.result }}"
          echo "- lint: ${{ needs.lint.result }}"
          echo "- gen: ${{ needs.gen.result }}"
          echo "- test-go: ${{ needs.test-go.result }}"
          echo "- test-go-pg: ${{ needs.test-go-pg.result }}"
          echo "- test-go-race: ${{ needs.test-go-race.result }}"
          echo "- test-js: ${{ needs.test-js.result }}"
          echo

          # We allow skipped jobs to pass, but not failed or cancelled jobs.
          if [[ "${{ contains(needs.*.result, 'failure') }}" == "true" || "${{ contains(needs.*.result, 'cancelled') }}" == "true" ]]; then
            echo "One of the required checks has failed or has been cancelled"
            exit 1
          fi

          echo "Required checks have passed"

  build-main-image:
    # This build and publihes ghcr.io/coder/coder-preview:main for each merge commit to main branch.
    # We are only building this for amd64 plateform. (>95% pulls are for amd64)
    needs: changes
    if: github.ref == 'refs/heads/main' && needs.changes.outputs.docs-only == 'false'
    runs-on: ${{ github.repository_owner == 'coder' && 'buildjet-8vcpu-ubuntu-2204' || 'ubuntu-latest' }}
    env:
      DOCKER_CLI_EXPERIMENTAL: "enabled"
    steps:
      - name: Checkout
        uses: actions/checkout@v3
        with:
          fetch-depth: 0

      - name: Setup Node
        uses: ./.github/actions/setup-node

      - name: Setup Go
        uses: ./.github/actions/setup-go

      - name: Setup sqlc
        uses: ./.github/actions/setup-sqlc

      - name: GHCR Login
        uses: docker/login-action@v2
        with:
          registry: ghcr.io
          username: ${{ github.actor }}
          password: ${{ secrets.GITHUB_TOKEN }}

      - name: Build and push Linux amd64 Docker image
        id: build_and_push
        run: |
          set -euxo pipefail
          go mod download
          make gen/mark-fresh
          export DOCKER_IMAGE_NO_PREREQUISITES=true
          version="$(./scripts/version.sh)"
          export CODER_IMAGE_BUILD_BASE_TAG="$(CODER_IMAGE_BASE=coder-base ./scripts/image_tag.sh --version "$version")"
          make -j build/coder_linux_amd64
          ./scripts/build_docker.sh \
            --arch amd64 \
            --target ghcr.io/coder/coder-preview:main \
            --version $version \
            --push \
            build/coder_linux_amd64

          # Tag image with new package tag and push
          tag=$(echo "$version" | sed 's/+/-/g')
          docker tag ghcr.io/coder/coder-preview:main ghcr.io/coder/coder-preview:main-$tag
          docker push ghcr.io/coder/coder-preview:main-$tag

      - name: Prune old images
        uses: vlaurin/action-ghcr-prune@v0.5.0
        with:
          token: ${{ secrets.GITHUB_TOKEN }}
          organization: coder
          container: coder-preview
          keep-younger-than: 7 # days
          keep-tags-regexes: ^pr
          prune-tags-regexes: ^main-
          prune-untagged: true<|MERGE_RESOLUTION|>--- conflicted
+++ resolved
@@ -171,17 +171,10 @@
 
       - name: Setup Node
         uses: ./.github/actions/setup-node
-<<<<<<< HEAD
-
-      - name: Setup Go
-        uses: ./.github/actions/setup-go
-
-=======
-
-      - name: Setup Go
-        uses: ./.github/actions/setup-go
-
->>>>>>> 4bed4920
+
+      - name: Setup Go
+        uses: ./.github/actions/setup-go
+
       - name: Setup sqlc
         uses: ./.github/actions/setup-sqlc
 
@@ -195,18 +188,6 @@
 
       - name: Install Protoc
         run: |
-<<<<<<< HEAD
-          # protoc must be in lockstep with our dogfood Dockerfile or the
-          # version in the comments will differ. This is also defined in
-          # security.yaml
-          set -x
-          cd dogfood
-          DOCKER_BUILDKIT=1 docker build . --target proto -t protoc
-          protoc_path=/usr/local/bin/protoc
-          docker run --rm --entrypoint cat protoc /tmp/bin/protoc > $protoc_path
-          chmod +x $protoc_path
-          protoc --version
-=======
           mkdir -p /tmp/proto
           pushd /tmp/proto
           curl -L -o protoc.zip https://github.com/protocolbuffers/protobuf/releases/download/v23.3/protoc-23.3-linux-x86_64.zip
@@ -214,7 +195,6 @@
           cp -r ./bin/* /usr/local/bin
           cp -r ./include /usr/local/bin/include
           popd
->>>>>>> 4bed4920
 
       - name: make gen
         run: "make --output-sync -j -B gen"
