--- conflicted
+++ resolved
@@ -126,12 +126,8 @@
         uses: actions/checkout@v4
         with:
           fetch-depth: 1
-<<<<<<< HEAD
+          # See: https://github.com/stefanzweifel/git-auto-commit-action?tab=readme-ov-file#commits-made-by-this-action-do-not-trigger-new-workflow-runs
           token: ${{ secrets.CDRCI_GITHUB_TOKEN }}
-=======
-          # See: https://github.com/stefanzweifel/git-auto-commit-action?tab=readme-ov-file#commits-made-by-this-action-do-not-trigger-new-workflow-runs
-          token: ${{ secrets.GITHUB_TOKEN }}
->>>>>>> 5d42f4aa
 
       - name: Setup Go
         uses: ./.github/actions/setup-go
