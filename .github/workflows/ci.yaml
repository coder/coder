--- conflicted
+++ resolved
@@ -547,11 +547,7 @@
 
   required:
     runs-on: ubuntu-latest
-<<<<<<< HEAD
-    needs: [gen, fmt, lint, test-go, test-go-pg, test-go-race, test-js]
-=======
     needs: [fmt, lint, gen, test-go, test-go-pg, test-go-race, test-js]
->>>>>>> 68ebf93f
     # Allow this job to run even if the needed jobs fail, are skipped or
     # cancelled.
     if: always()
