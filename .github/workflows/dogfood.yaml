name: dogfood

on:
  push:
    branches:
      - main
    paths:
      - "flake.nix"
      - "flake.lock"
      - "dogfood/**"
      - ".github/workflows/dogfood.yaml"
  # Uncomment these lines when testing with CI.
  # pull_request:
  #   paths:
  #     - "flake.nix"
  #     - "flake.lock"
  #     - "dogfood/**"
  #     - ".github/workflows/dogfood.yaml"
  workflow_dispatch:

jobs:
  deploy_image:
    runs-on: buildjet-4vcpu-ubuntu-2204
    steps:
      - name: Checkout
        uses: actions/checkout@v4

      - name: Get branch name
        id: branch-name
        uses: tj-actions/branch-names@v6.5

      - name: "Branch name to Docker tag name"
        id: docker-tag-name
        run: |
          tag=${{ steps.branch-name.outputs.current_branch }}
          # Replace / with --, e.g. user/feature => user--feature.
          tag=${tag//\//--}
          echo "tag=${tag}" >> $GITHUB_OUTPUT

<<<<<<< HEAD
      - name: Setup Nix
        uses: ./.github/actions/setup-nix
=======
      - name: Install Nix
        uses: DeterminateSystems/nix-installer-action@v6

      - name: Run the Magic Nix Cache
        uses: DeterminateSystems/magic-nix-cache-action@v2
>>>>>>> d3352610

      - run: nix build .#devEnvImage && ./result | docker load

      - name: Login to DockerHub
        uses: docker/login-action@v3
        with:
          username: ${{ secrets.DOCKERHUB_USERNAME }}
          password: ${{ secrets.DOCKERHUB_PASSWORD }}

      - name: Tag and Push
        run: |
          docker tag codercom/oss-dogfood:latest codercom/oss-dogfood:${{ steps.docker-tag-name.outputs.tag }}
          docker push codercom/oss-dogfood -a

  deploy_template:
    needs: deploy_image
    runs-on: ubuntu-latest
    steps:
      - name: Checkout
        uses: actions/checkout@v4

      - name: Get short commit SHA
        id: vars
        run: echo "sha_short=$(git rev-parse --short HEAD)" >> $GITHUB_OUTPUT

      - name: Get latest commit title
        id: message
        run: echo "pr_title=$(git log --format=%s -n 1 ${{ github.sha }})" >> $GITHUB_OUTPUT

      - name: "Get latest Coder binary from the server"
        run: |
          curl -fsSL "https://dev.coder.com/bin/coder-linux-amd64" -o "./coder"
          chmod +x "./coder"

      - name: "Push template"
        run: |
          ./coder templates push $CODER_TEMPLATE_NAME --directory $CODER_TEMPLATE_DIR --yes --name=$CODER_TEMPLATE_VERSION --message="$CODER_TEMPLATE_MESSAGE"
        env:
          # Consumed by Coder CLI
          CODER_URL: https://dev.coder.com
          CODER_SESSION_TOKEN: ${{ secrets.CODER_SESSION_TOKEN }}
          # Template source & details
          CODER_TEMPLATE_NAME: ${{ secrets.CODER_TEMPLATE_NAME }}
          CODER_TEMPLATE_VERSION: ${{ steps.vars.outputs.sha_short }}
          CODER_TEMPLATE_DIR: ./dogfood
          CODER_TEMPLATE_MESSAGE: ${{ steps.message.outputs.pr_title }}<|MERGE_RESOLUTION|>--- conflicted
+++ resolved
@@ -37,16 +37,8 @@
           tag=${tag//\//--}
           echo "tag=${tag}" >> $GITHUB_OUTPUT
 
-<<<<<<< HEAD
       - name: Setup Nix
         uses: ./.github/actions/setup-nix
-=======
-      - name: Install Nix
-        uses: DeterminateSystems/nix-installer-action@v6
-
-      - name: Run the Magic Nix Cache
-        uses: DeterminateSystems/magic-nix-cache-action@v2
->>>>>>> d3352610
 
       - run: nix build .#devEnvImage && ./result | docker load
 
