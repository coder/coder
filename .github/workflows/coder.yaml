name: coder

on:
  push:
    branches:
      - main
      - "release/*"
    tags:
      - "*"

  pull_request:
    branches:
      - main
      - "release/*"

  workflow_dispatch:

permissions:
  actions: none
  checks: none
  contents: read
  deployments: none
  issues: none
  packages: none
  pull-requests: none
  repository-projects: none
  security-events: none
  statuses: none

jobs:
  style-lint-golangci:
    name: style/lint/golangci
    runs-on: ubuntu-latest
    steps:
      - uses: actions/checkout@v2
      - name: golangci-lint
        uses: golangci/golangci-lint-action@v2
        with:
          version: latest

  style:
    name: "style/${{ matrix.style }}"
    runs-on: ubuntu-latest
    strategy:
      matrix:
        style:
          - fmt
      fail-fast: false
    permissions:
      actions: write # for cancel-workflow-action
      contents: read
    steps:
      - name: Cancel previous runs
        if: github.event_name == 'pull_request'
        uses: styfle/cancel-workflow-action@0.9.1

      - name: Checkout
        uses: actions/checkout@v2
        with:
          fetch-depth: 0
          submodules: true

      - name: Cache Node
        id: cache-node
        uses: actions/cache@v2
        with:
          path: |
            **/node_modules
            .eslintcache
          key: js-${{ runner.os }}-test-${{ hashFiles('**/yarn.lock') }}

      - name: Install node_modules
        run: yarn install

      - name: "make ${{ matrix.style }}"
        run: "make --output-sync -j ${{ matrix.style }}"

  test-go:
    name: "test/go"
    runs-on: ${{ matrix.os }}
    strategy:
      matrix:
        os:
          - ubuntu-latest
          - macos-latest
          - windows-latest
    steps:
      - uses: actions/checkout@v2

      - uses: actions/setup-go@v2
        with:
          go-version: "^1.17"

<<<<<<< HEAD
      - run: go test -v ./...
=======
      - run: go install gotest.tools/gotestsum@latest

      # Windows is not happy with backslashed commands.
      - run: gotestsum --jsonfile="gotests.json" --packages="./..." -- -covermode=atomic -coverprofile="gotests.coverage"

      - uses: codecov/codecov-action@v2
        with:
          token: ${{ secrets.CODECOV_TOKEN }}
          files: ./gotests.coverage
          flags: ${{ matrix.os }}
          fail_ci_if_error: true
>>>>>>> a6b2dd76

  test-js:
    name: "test/js"
    runs-on: ubuntu-latest
    steps:
      - uses: actions/checkout@v2

      - uses: actions/setup-node@v2
        with:
          node-version: "14"

      # Check that node is available
      # TODO: Implement actual test run
      - run: node --version<|MERGE_RESOLUTION|>--- conflicted
+++ resolved
@@ -91,9 +91,6 @@
         with:
           go-version: "^1.17"
 
-<<<<<<< HEAD
-      - run: go test -v ./...
-=======
       - run: go install gotest.tools/gotestsum@latest
 
       # Windows is not happy with backslashed commands.
@@ -105,7 +102,6 @@
           files: ./gotests.coverage
           flags: ${{ matrix.os }}
           fail_ci_if_error: true
->>>>>>> a6b2dd76
 
   test-js:
     name: "test/js"
