--- conflicted
+++ resolved
@@ -51,11 +51,8 @@
     outputs:
       docs-only: ${{ steps.filter.outputs.docs_count == steps.filter.outputs.all_count }}
       sh: ${{ steps.filter.outputs.sh }}
-<<<<<<< HEAD
+      ts: ${{ steps.filter.outputs.ts }}
       k8s: ${{ steps.filter.outputs.k8s }}
-=======
-      ts: ${{ steps.filter.outputs.ts }}
->>>>>>> c4329793
     steps:
       - uses: actions/checkout@v3
       # For pull requests it's not necessary to checkout the code
@@ -71,15 +68,12 @@
               # - '.github/**'
             sh:
               - "**.sh"
-<<<<<<< HEAD
+            ts:
+              - 'site/**'
             k8s:
               - 'helm/**'
               - Dockerfile
               - scripts/helm.sh
-=======
-            ts:
-              - 'site/**'
->>>>>>> c4329793
       - id: debug
         run: |
           echo "${{ toJSON(steps.filter )}}"
