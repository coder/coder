--- conflicted
+++ resolved
@@ -3,6 +3,8 @@
 package terraform_test
 
 import (
+	"archive/tar"
+	"bytes"
 	"context"
 	"encoding/json"
 	"errors"
@@ -77,8 +79,6 @@
 	return ctx, api
 }
 
-<<<<<<< HEAD
-=======
 func makeTar(t *testing.T, files map[string]string) []byte {
 	t.Helper()
 	var buffer bytes.Buffer
@@ -112,7 +112,6 @@
 	return buffer.Bytes()
 }
 
->>>>>>> 747f7ce1
 func configure(ctx context.Context, t *testing.T, client proto.DRPCProvisionerClient, config *proto.Config) proto.DRPCProvisioner_SessionClient {
 	t.Helper()
 	sess, err := client.Session(ctx)
