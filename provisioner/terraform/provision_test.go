--- conflicted
+++ resolved
@@ -822,11 +822,7 @@
 			},
 			Request: &proto.PlanRequest{
 				Metadata: &proto.Metadata{
-<<<<<<< HEAD
-					Prebuild: true,
-=======
 					IsPrebuild: true,
->>>>>>> 61a88e41
 				},
 			},
 			Response: &proto.PlanComplete{
