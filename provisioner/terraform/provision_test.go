--- conflicted
+++ resolved
@@ -28,11 +28,7 @@
 	required_providers {
 		coder = {
 			source = "coder/coder"
-<<<<<<< HEAD
-			version = "0.3.3"
-=======
 			version = "0.3.4"
->>>>>>> b948f2da
 		}
 	}
 }
