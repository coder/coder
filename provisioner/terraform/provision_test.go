//go:build linux

package terraform_test

import (
	"context"
	"encoding/json"
	"os"
	"path/filepath"
	"sort"
	"testing"

	"github.com/stretchr/testify/require"

	"cdr.dev/slog"
	"cdr.dev/slog/sloggers/slogtest"

	"github.com/coder/coder/provisioner/terraform"
	"github.com/coder/coder/provisionersdk"
	"github.com/coder/coder/provisionersdk/proto"
)

func TestProvision(t *testing.T) {
	t.Parallel()

	provider := `
terraform {
	required_providers {
		coder = {
			source = "coder/coder"
<<<<<<< HEAD
			version = "0.3"
=======
			version = "0.3.1"
>>>>>>> 3ad0766b
		}
	}
}

provider "coder" {
}
	`
	t.Log(provider)

	client, server := provisionersdk.TransportPipe()
	ctx, cancelFunc := context.WithCancel(context.Background())
	t.Cleanup(func() {
		_ = client.Close()
		_ = server.Close()
		cancelFunc()
	})
	go func() {
		err := terraform.Serve(ctx, &terraform.ServeOptions{
			ServeOptions: &provisionersdk.ServeOptions{
				Listener: server,
			},
			Logger: slogtest.Make(t, nil).Leveled(slog.LevelDebug),
		})
		require.NoError(t, err)
	}()
	api := proto.NewDRPCProvisionerClient(provisionersdk.Conn(client))

	for _, testCase := range []struct {
		Name     string
		Files    map[string]string
		Request  *proto.Provision_Request
		Response *proto.Provision_Response
		Error    bool
	}{{
		Name: "single-variable",
		Files: map[string]string{
			"main.tf": `variable "A" {
				description = "Testing!"
			}`,
		},
		Request: &proto.Provision_Request{
			Type: &proto.Provision_Request_Start{
				Start: &proto.Provision_Start{
					ParameterValues: []*proto.ParameterValue{{
						DestinationScheme: proto.ParameterDestination_PROVISIONER_VARIABLE,
						Name:              "A",
						Value:             "example",
					}},
				},
			},
		},
		Response: &proto.Provision_Response{
			Type: &proto.Provision_Response_Complete{
				Complete: &proto.Provision_Complete{},
			},
		},
	}, {
		Name: "missing-variable",
		Files: map[string]string{
			"main.tf": `variable "A" {
			}`,
		},
		Error: true,
	}, {
		Name: "single-resource",
		Files: map[string]string{
			"main.tf": `resource "null_resource" "A" {}`,
		},
		Response: &proto.Provision_Response{
			Type: &proto.Provision_Response_Complete{
				Complete: &proto.Provision_Complete{
					Resources: []*proto.Resource{{
						Name: "A",
						Type: "null_resource",
					}},
				},
			},
		},
	}, {
		Name: "invalid-sourcecode",
		Files: map[string]string{
			"main.tf": `a`,
		},
		Error: true,
	}, {
		Name: "dryrun-single-resource",
		Files: map[string]string{
			"main.tf": `resource "null_resource" "A" {}`,
		},
		Request: &proto.Provision_Request{
			Type: &proto.Provision_Request_Start{
				Start: &proto.Provision_Start{
					DryRun: true,
				},
			},
		},
		Response: &proto.Provision_Response{
			Type: &proto.Provision_Response_Complete{
				Complete: &proto.Provision_Complete{
					Resources: []*proto.Resource{{
						Name: "A",
						Type: "null_resource",
					}},
				},
			},
		},
	}, {
		Name: "dryrun-conditional-single-resource",
		Files: map[string]string{
			"main.tf": `
			variable "test" {
				default = "no"
			}
			resource "null_resource" "A" {
				count = var.test == "yes" ? 1 : 0
			}`,
		},
		Response: &proto.Provision_Response{
			Type: &proto.Provision_Response_Complete{
				Complete: &proto.Provision_Complete{
					Resources: nil,
				},
			},
		},
	}, {
		Name: "resource-associated-with-agent",
		Files: map[string]string{
			"main.tf": provider + `
			resource "coder_agent" "A" {
				os = "windows"
				arch = "arm64"
			}
			resource "null_resource" "A" {
				depends_on = [
					coder_agent.A
				]
			}`,
		},
		Request: &proto.Provision_Request{
			Type: &proto.Provision_Request_Start{
				Start: &proto.Provision_Start{
					Metadata: &proto.Provision_Metadata{},
				},
			},
		},
		Response: &proto.Provision_Response{
			Type: &proto.Provision_Response_Complete{
				Complete: &proto.Provision_Complete{
					Resources: []*proto.Resource{{
						Name: "A",
						Type: "null_resource",
						Agents: []*proto.Agent{{
							Name:            "A",
							OperatingSystem: "windows",
							Architecture:    "arm64",
							Auth: &proto.Agent_Token{
								Token: "",
							},
						}},
					}},
				},
			},
		},
	}, {
		Name: "dryrun-resource-associated-with-agent",
		Files: map[string]string{
			"main.tf": provider + `
			resource "coder_agent" "A" {
				count = 1
				os = "linux"
				arch = "amd64"
				env = {
					test: "example"
				}
				startup_script = "code-server"
			}
			resource "null_resource" "A" {
				count = length(coder_agent.A)
			}`,
		},
		Request: &proto.Provision_Request{
			Type: &proto.Provision_Request_Start{
				Start: &proto.Provision_Start{
					DryRun:   true,
					Metadata: &proto.Provision_Metadata{},
				},
			},
		},
		Response: &proto.Provision_Response{
			Type: &proto.Provision_Response_Complete{
				Complete: &proto.Provision_Complete{
					Resources: []*proto.Resource{{
						Name: "A",
						Type: "null_resource",
						Agents: []*proto.Agent{{
							Name:            "A",
							OperatingSystem: "linux",
							Architecture:    "amd64",
							Auth:            &proto.Agent_Token{},
							Env: map[string]string{
								"test": "example",
							},
							StartupScript: "code-server",
						}},
					}},
				},
			},
		},
	}, {
		Name: "resource-manually-associated-with-agent",
		Files: map[string]string{
			"main.tf": provider + `
			resource "coder_agent" "A" {
				os = "darwin"
				arch = "amd64"
			}
			resource "null_resource" "A" {
				depends_on = [
					coder_agent.A
				]
			}
			resource "coder_agent_instance" "A" {
				agent_id = coder_agent.A.id
				instance_id = "bananas"
			}
			`,
		},
		Request: &proto.Provision_Request{
			Type: &proto.Provision_Request_Start{
				Start: &proto.Provision_Start{
					Metadata: &proto.Provision_Metadata{},
				},
			},
		},
		Response: &proto.Provision_Response{
			Type: &proto.Provision_Response_Complete{
				Complete: &proto.Provision_Complete{
					Resources: []*proto.Resource{{
						Name: "A",
						Type: "null_resource",
						Agents: []*proto.Agent{{
							Name:            "A",
							OperatingSystem: "darwin",
							Architecture:    "amd64",
							Auth: &proto.Agent_InstanceId{
								InstanceId: "bananas",
							},
						}},
					}},
				},
			},
		},
	}, {
		Name: "resource-manually-associated-with-multiple-agents",
		Files: map[string]string{
			"main.tf": provider + `
			resource "coder_agent" "A" {
				os = "darwin"
				arch = "amd64"
			}
			resource "coder_agent" "B" {
				os = "linux"
				arch = "amd64"
			}
			resource "null_resource" "A" {
				depends_on = [
					coder_agent.A,
					coder_agent.B
				]
			}
			resource "coder_agent_instance" "A" {
				agent_id = coder_agent.A.id
				instance_id = "bananas"
			}
			`,
		},
		Request: &proto.Provision_Request{
			Type: &proto.Provision_Request_Start{
				Start: &proto.Provision_Start{
					Metadata: &proto.Provision_Metadata{},
				},
			},
		},
		Response: &proto.Provision_Response{
			Type: &proto.Provision_Response_Complete{
				Complete: &proto.Provision_Complete{
					Resources: []*proto.Resource{{
						Name: "A",
						Type: "null_resource",
						Agents: []*proto.Agent{{
							Name:            "A",
							OperatingSystem: "darwin",
							Architecture:    "amd64",
							Auth: &proto.Agent_InstanceId{
								InstanceId: "bananas",
<<<<<<< HEAD
							},
						}, {
							Name:            "B",
							OperatingSystem: "linux",
							Architecture:    "amd64",
							Auth: &proto.Agent_Token{
								Token: "",
							},
=======
							},
						}, {
							Name:            "B",
							OperatingSystem: "linux",
							Architecture:    "amd64",
							Auth: &proto.Agent_Token{
								Token: "",
							},
>>>>>>> 3ad0766b
						}},
					}},
				},
			},
		},
	}} {
		testCase := testCase
		t.Run(testCase.Name, func(t *testing.T) {
			t.Parallel()

			directory := t.TempDir()
			for path, content := range testCase.Files {
				err := os.WriteFile(filepath.Join(directory, path), []byte(content), 0600)
				require.NoError(t, err)
			}

			request := &proto.Provision_Request{
				Type: &proto.Provision_Request_Start{
					Start: &proto.Provision_Start{
						Directory: directory,
					},
				},
			}
			if testCase.Request != nil {
				request.GetStart().ParameterValues = testCase.Request.GetStart().ParameterValues
				request.GetStart().State = testCase.Request.GetStart().State
				request.GetStart().DryRun = testCase.Request.GetStart().DryRun
				request.GetStart().Metadata = testCase.Request.GetStart().Metadata
			}
			if request.GetStart().Metadata == nil {
				request.GetStart().Metadata = &proto.Provision_Metadata{}
			}
			response, err := api.Provision(ctx)
			require.NoError(t, err)
			err = response.Send(request)
			require.NoError(t, err)
			for {
				msg, err := response.Recv()
				if msg != nil && msg.GetLog() != nil {
					t.Logf("log: [%s] %s", msg.GetLog().Level, msg.GetLog().Output)
					continue
				}
				if testCase.Error {
					require.Error(t, err)
					return
				}
				require.NoError(t, err)

				if msg.GetComplete() == nil {
					continue
				}

				require.NoError(t, err)
				if !request.GetStart().DryRun {
					require.Greater(t, len(msg.GetComplete().State), 0)
				}

				// Remove randomly generated data.
				for _, resource := range msg.GetComplete().Resources {
<<<<<<< HEAD
=======
					sort.Slice(resource.Agents, func(i, j int) bool {
						return resource.Agents[i].Name < resource.Agents[j].Name
					})

>>>>>>> 3ad0766b
					for _, agent := range resource.Agents {
						agent.Id = ""
						if agent.GetToken() == "" {
							continue
						}
						agent.Auth = &proto.Agent_Token{}
					}
				}

				resourcesGot, err := json.Marshal(msg.GetComplete().Resources)
				require.NoError(t, err)

				resourcesWant, err := json.Marshal(testCase.Response.GetComplete().Resources)
				require.NoError(t, err)

				require.Equal(t, string(resourcesWant), string(resourcesGot))
				break
			}
		})
	}
}<|MERGE_RESOLUTION|>--- conflicted
+++ resolved
@@ -28,11 +28,7 @@
 	required_providers {
 		coder = {
 			source = "coder/coder"
-<<<<<<< HEAD
-			version = "0.3"
-=======
 			version = "0.3.1"
->>>>>>> 3ad0766b
 		}
 	}
 }
@@ -328,7 +324,6 @@
 							Architecture:    "amd64",
 							Auth: &proto.Agent_InstanceId{
 								InstanceId: "bananas",
-<<<<<<< HEAD
 							},
 						}, {
 							Name:            "B",
@@ -337,16 +332,6 @@
 							Auth: &proto.Agent_Token{
 								Token: "",
 							},
-=======
-							},
-						}, {
-							Name:            "B",
-							OperatingSystem: "linux",
-							Architecture:    "amd64",
-							Auth: &proto.Agent_Token{
-								Token: "",
-							},
->>>>>>> 3ad0766b
 						}},
 					}},
 				},
@@ -406,13 +391,10 @@
 
 				// Remove randomly generated data.
 				for _, resource := range msg.GetComplete().Resources {
-<<<<<<< HEAD
-=======
 					sort.Slice(resource.Agents, func(i, j int) bool {
 						return resource.Agents[i].Name < resource.Agents[j].Name
 					})
 
->>>>>>> 3ad0766b
 					for _, agent := range resource.Agents {
 						agent.Id = ""
 						if agent.GetToken() == "" {
