--- conflicted
+++ resolved
@@ -8,12 +8,9 @@
 	"github.com/mitchellh/mapstructure"
 	"golang.org/x/xerrors"
 
-<<<<<<< HEAD
 	"github.com/coder/terraform-provider-coder/provider"
 
-=======
 	"github.com/coder/coder/provisioner"
->>>>>>> e740aebf
 	"github.com/coder/coder/provisionersdk/proto"
 )
 
@@ -253,11 +250,11 @@
 		}
 
 		if !provisioner.AppSlugRegex.MatchString(attrs.Slug) {
-			return nil, xerrors.Errorf("invalid app slug %q, please update your coder/coder provider to the latest version and specify the slug property on each coder_app", attrs.Slug)
+			return nil, nil, xerrors.Errorf("invalid app slug %q, please update your coder/coder provider to the latest version and specify the slug property on each coder_app", attrs.Slug)
 		}
 
 		if _, exists := appSlugs[attrs.Slug]; exists {
-			return nil, xerrors.Errorf("duplicate app slug, they must be unique per template: %q", attrs.Slug)
+			return nil, nil, xerrors.Errorf("duplicate app slug, they must be unique per template: %q", attrs.Slug)
 		}
 		appSlugs[attrs.Slug] = struct{}{}
 
