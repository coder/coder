package terraform

import (
	"context"
	"fmt"
	"math"
	"slices"
	"strings"

	"github.com/awalterschulze/gographviz"
	"github.com/google/uuid"
	tfjson "github.com/hashicorp/terraform-json"
	"github.com/mitchellh/mapstructure"
	"golang.org/x/xerrors"

	"cdr.dev/slog"

	"github.com/coder/terraform-provider-coder/v2/provider"

	tfaddr "github.com/hashicorp/go-terraform-address"

	"github.com/coder/coder/v2/coderd/util/slice"
	stringutil "github.com/coder/coder/v2/coderd/util/strings"
	"github.com/coder/coder/v2/codersdk"
	"github.com/coder/coder/v2/provisioner"
	"github.com/coder/coder/v2/provisionersdk"
	"github.com/coder/coder/v2/provisionersdk/proto"
)

type agentMetadata struct {
	Key         string `mapstructure:"key"`
	DisplayName string `mapstructure:"display_name"`
	Script      string `mapstructure:"script"`
	Interval    int64  `mapstructure:"interval"`
	Timeout     int64  `mapstructure:"timeout"`
	Order       int64  `mapstructure:"order"`
}

// A mapping of attributes on the "coder_agent" resource.
type agentAttributes struct {
	Auth            string            `mapstructure:"auth"`
	OperatingSystem string            `mapstructure:"os"`
	Architecture    string            `mapstructure:"arch"`
	Directory       string            `mapstructure:"dir"`
	ID              string            `mapstructure:"id"`
	Token           string            `mapstructure:"token"`
	APIKeyScope     string            `mapstructure:"api_key_scope"`
	Env             map[string]string `mapstructure:"env"`
	// Deprecated: but remains here for backwards compatibility.
	StartupScript                string `mapstructure:"startup_script"`
	StartupScriptBehavior        string `mapstructure:"startup_script_behavior"`
	StartupScriptTimeoutSeconds  int32  `mapstructure:"startup_script_timeout"`
	LoginBeforeReady             bool   `mapstructure:"login_before_ready"`
	ShutdownScript               string `mapstructure:"shutdown_script"`
	ShutdownScriptTimeoutSeconds int32  `mapstructure:"shutdown_script_timeout"`

	ConnectionTimeoutSeconds int32                        `mapstructure:"connection_timeout"`
	TroubleshootingURL       string                       `mapstructure:"troubleshooting_url"`
	MOTDFile                 string                       `mapstructure:"motd_file"`
	Metadata                 []agentMetadata              `mapstructure:"metadata"`
	DisplayApps              []agentDisplayAppsAttributes `mapstructure:"display_apps"`
	Order                    int64                        `mapstructure:"order"`
	ResourcesMonitoring      []agentResourcesMonitoring   `mapstructure:"resources_monitoring"`
}

type agentDevcontainerAttributes struct {
	AgentID         string `mapstructure:"agent_id"`
	WorkspaceFolder string `mapstructure:"workspace_folder"`
	ConfigPath      string `mapstructure:"config_path"`
}

type agentResourcesMonitoring struct {
	Memory  []agentMemoryResourceMonitor `mapstructure:"memory"`
	Volumes []agentVolumeResourceMonitor `mapstructure:"volume"`
}

type agentMemoryResourceMonitor struct {
	Enabled   bool  `mapstructure:"enabled"`
	Threshold int32 `mapstructure:"threshold"`
}

type agentVolumeResourceMonitor struct {
	Path      string `mapstructure:"path"`
	Enabled   bool   `mapstructure:"enabled"`
	Threshold int32  `mapstructure:"threshold"`
}

type agentDisplayAppsAttributes struct {
	VSCode               bool `mapstructure:"vscode"`
	VSCodeInsiders       bool `mapstructure:"vscode_insiders"`
	WebTerminal          bool `mapstructure:"web_terminal"`
	SSHHelper            bool `mapstructure:"ssh_helper"`
	PortForwardingHelper bool `mapstructure:"port_forwarding_helper"`
}

// A mapping of attributes on the "coder_app" resource.
type agentAppAttributes struct {
	ID      string `mapstructure:"id"`
	AgentID string `mapstructure:"agent_id"`
	// Slug is required in terraform, but to avoid breaking existing users we
	// will default to the resource name if it is not specified.
	Slug        string `mapstructure:"slug"`
	DisplayName string `mapstructure:"display_name"`
	// Name is deprecated in favor of DisplayName.
	Name        string                     `mapstructure:"name"`
	Icon        string                     `mapstructure:"icon"`
	URL         string                     `mapstructure:"url"`
	External    bool                       `mapstructure:"external"`
	Command     string                     `mapstructure:"command"`
	Share       string                     `mapstructure:"share"`
	Subdomain   bool                       `mapstructure:"subdomain"`
	Healthcheck []appHealthcheckAttributes `mapstructure:"healthcheck"`
	Order       int64                      `mapstructure:"order"`
	Group       string                     `mapstructure:"group"`
	Hidden      bool                       `mapstructure:"hidden"`
	OpenIn      string                     `mapstructure:"open_in"`
}

type agentEnvAttributes struct {
	AgentID string `mapstructure:"agent_id"`
	Name    string `mapstructure:"name"`
	Value   string `mapstructure:"value"`
}

type agentScriptAttributes struct {
	AgentID          string `mapstructure:"agent_id"`
	DisplayName      string `mapstructure:"display_name"`
	Icon             string `mapstructure:"icon"`
	Script           string `mapstructure:"script"`
	Cron             string `mapstructure:"cron"`
	LogPath          string `mapstructure:"log_path"`
	StartBlocksLogin bool   `mapstructure:"start_blocks_login"`
	RunOnStart       bool   `mapstructure:"run_on_start"`
	RunOnStop        bool   `mapstructure:"run_on_stop"`
	TimeoutSeconds   int32  `mapstructure:"timeout"`
}

// A mapping of attributes on the "healthcheck" resource.
type appHealthcheckAttributes struct {
	URL       string `mapstructure:"url"`
	Interval  int32  `mapstructure:"interval"`
	Threshold int32  `mapstructure:"threshold"`
}

// A mapping of attributes on the "coder_metadata" resource.
type resourceMetadataAttributes struct {
	ResourceID string                 `mapstructure:"resource_id"`
	Hide       bool                   `mapstructure:"hide"`
	Icon       string                 `mapstructure:"icon"`
	DailyCost  int32                  `mapstructure:"daily_cost"`
	Items      []resourceMetadataItem `mapstructure:"item"`
}

type resourceMetadataItem struct {
	Key       string `mapstructure:"key"`
	Value     string `mapstructure:"value"`
	Sensitive bool   `mapstructure:"sensitive"`
	IsNull    bool   `mapstructure:"is_null"`
}

type State struct {
	Resources             []*proto.Resource
	Parameters            []*proto.RichParameter
	Presets               []*proto.Preset
	ExternalAuthProviders []*proto.ExternalAuthProviderResource
	AITasks               []*proto.AITask
	HasAITasks            bool
}

var ErrInvalidTerraformAddr = xerrors.New("invalid terraform address")

// hasAITaskResources is used to determine if a template has *any* `coder_ai_task` resources defined. During template
// import, it's possible that none of these have `count=1` since count may be dependent on the value of a `coder_parameter`
// or something else.
// We need to know at template import if these resources exist to inform the frontend of their existence.
func hasAITaskResources(graph *gographviz.Graph) bool {
	for _, node := range graph.Nodes.Lookup {
		// Check if this node is a coder_ai_task resource
		if label, exists := node.Attrs["label"]; exists {
			labelValue := strings.Trim(label, `"`)
			if strings.HasPrefix(labelValue, "coder_ai_task.") {
				return true
			}
		}
	}
	return false
}

// ConvertState consumes Terraform state and a GraphViz representation
// produced by `terraform graph` to produce resources consumable by Coder.
// nolint:gocognit // This function makes more sense being large for now, until refactored.
func ConvertState(ctx context.Context, modules []*tfjson.StateModule, rawGraph string, logger slog.Logger) (*State, error) {
	parsedGraph, err := gographviz.ParseString(rawGraph)
	if err != nil {
		return nil, xerrors.Errorf("parse graph: %w", err)
	}
	graph, err := gographviz.NewAnalysedGraph(parsedGraph)
	if err != nil {
		return nil, xerrors.Errorf("analyze graph: %w", err)
	}

	resources := make([]*proto.Resource, 0)
	resourceAgents := map[string][]*proto.Agent{}

	// Indexes Terraform resources by their label.
	// The label is what "terraform graph" uses to reference nodes.
	tfResourcesByLabel := map[string]map[string]*tfjson.StateResource{}

	// Extra array to preserve the order of rich parameters.
	tfResourcesRichParameters := make([]*tfjson.StateResource, 0)
	tfResourcesPresets := make([]*tfjson.StateResource, 0)
	tfResourcesAITasks := make([]*tfjson.StateResource, 0)
	var findTerraformResources func(mod *tfjson.StateModule)
	findTerraformResources = func(mod *tfjson.StateModule) {
		for _, module := range mod.ChildModules {
			findTerraformResources(module)
		}
		for _, resource := range mod.Resources {
			if resource.Type == "coder_parameter" {
				tfResourcesRichParameters = append(tfResourcesRichParameters, resource)
			}
			if resource.Type == "coder_workspace_preset" {
				tfResourcesPresets = append(tfResourcesPresets, resource)
			}
			if resource.Type == "coder_ai_task" {
				tfResourcesAITasks = append(tfResourcesAITasks, resource)
			}

			label := convertAddressToLabel(resource.Address)
			if tfResourcesByLabel[label] == nil {
				tfResourcesByLabel[label] = map[string]*tfjson.StateResource{}
			}
			tfResourcesByLabel[label][resource.Address] = resource
		}
	}
	for _, module := range modules {
		findTerraformResources(module)
	}

	// Find all agents!
	agentNames := map[string]struct{}{}
	for _, tfResources := range tfResourcesByLabel {
		for _, tfResource := range tfResources {
			if tfResource.Type != "coder_agent" {
				continue
			}
			var attrs agentAttributes
			err = mapstructure.Decode(tfResource.AttributeValues, &attrs)
			if err != nil {
				return nil, xerrors.Errorf("decode agent attributes: %w", err)
			}

			// Similar logic is duplicated in terraform/resources.go.
			if tfResource.Name == "" {
				return nil, xerrors.Errorf("agent name cannot be empty")
			}
			// In 2025-02 we removed support for underscores in agent names. To
			// provide a nicer error message, we check the regex first and check
			// for underscores if it fails.
			if !provisioner.AgentNameRegex.MatchString(tfResource.Name) {
				if strings.Contains(tfResource.Name, "_") {
					return nil, xerrors.Errorf("agent name %q contains underscores which are no longer supported, please use hyphens instead (regex: %q)", tfResource.Name, provisioner.AgentNameRegex.String())
				}
				return nil, xerrors.Errorf("agent name %q does not match regex %q", tfResource.Name, provisioner.AgentNameRegex.String())
			}
			// Agent names must be case-insensitive-unique, to be unambiguous in
			// `coder_app`s and CoderVPN DNS names.
			if _, ok := agentNames[strings.ToLower(tfResource.Name)]; ok {
				return nil, xerrors.Errorf("duplicate agent name: %s", tfResource.Name)
			}
			agentNames[strings.ToLower(tfResource.Name)] = struct{}{}

			// Handling for deprecated attributes. login_before_ready was replaced
			// by startup_script_behavior, but we still need to support it for
			// backwards compatibility.
			startupScriptBehavior := string(codersdk.WorkspaceAgentStartupScriptBehaviorNonBlocking)
			if attrs.StartupScriptBehavior != "" {
				startupScriptBehavior = attrs.StartupScriptBehavior
			} else {
				// Handling for provider pre-v0.6.10 (because login_before_ready
				// defaulted to true, we must check for its presence).
				if _, ok := tfResource.AttributeValues["login_before_ready"]; ok && !attrs.LoginBeforeReady {
					startupScriptBehavior = string(codersdk.WorkspaceAgentStartupScriptBehaviorBlocking)
				}
			}

			var metadata []*proto.Agent_Metadata
			for _, item := range attrs.Metadata {
				metadata = append(metadata, &proto.Agent_Metadata{
					Key:         item.Key,
					DisplayName: item.DisplayName,
					Script:      item.Script,
					Interval:    item.Interval,
					Timeout:     item.Timeout,
					Order:       item.Order,
				})
			}

			// If a user doesn't specify 'display_apps' then they default
			// into all apps except VSCode Insiders.
			displayApps := provisionersdk.DefaultDisplayApps()

			if len(attrs.DisplayApps) != 0 {
				displayApps = &proto.DisplayApps{
					Vscode:               attrs.DisplayApps[0].VSCode,
					VscodeInsiders:       attrs.DisplayApps[0].VSCodeInsiders,
					WebTerminal:          attrs.DisplayApps[0].WebTerminal,
					PortForwardingHelper: attrs.DisplayApps[0].PortForwardingHelper,
					SshHelper:            attrs.DisplayApps[0].SSHHelper,
				}
			}

			resourcesMonitoring := &proto.ResourcesMonitoring{
				Volumes: make([]*proto.VolumeResourceMonitor, 0),
			}

			for _, resource := range attrs.ResourcesMonitoring {
				for _, memoryResource := range resource.Memory {
					resourcesMonitoring.Memory = &proto.MemoryResourceMonitor{
						Enabled:   memoryResource.Enabled,
						Threshold: memoryResource.Threshold,
					}
				}
			}

			for _, resource := range attrs.ResourcesMonitoring {
				for _, volume := range resource.Volumes {
					resourcesMonitoring.Volumes = append(resourcesMonitoring.Volumes, &proto.VolumeResourceMonitor{
						Path:      volume.Path,
						Enabled:   volume.Enabled,
						Threshold: volume.Threshold,
					})
				}
			}

			agent := &proto.Agent{
				Name:                     tfResource.Name,
				Id:                       attrs.ID,
				Env:                      attrs.Env,
				OperatingSystem:          attrs.OperatingSystem,
				Architecture:             attrs.Architecture,
				Directory:                attrs.Directory,
				ConnectionTimeoutSeconds: attrs.ConnectionTimeoutSeconds,
				TroubleshootingUrl:       attrs.TroubleshootingURL,
				MotdFile:                 attrs.MOTDFile,
				ResourcesMonitoring:      resourcesMonitoring,
				Metadata:                 metadata,
				DisplayApps:              displayApps,
				Order:                    attrs.Order,
				ApiKeyScope:              attrs.APIKeyScope,
			}
			// Support the legacy script attributes in the agent!
			if attrs.StartupScript != "" {
				agent.Scripts = append(agent.Scripts, &proto.Script{
					// This is ▶️
					Icon:             "/emojis/25b6-fe0f.png",
					LogPath:          "coder-startup-script.log",
					DisplayName:      "Startup Script",
					Script:           attrs.StartupScript,
					StartBlocksLogin: startupScriptBehavior == string(codersdk.WorkspaceAgentStartupScriptBehaviorBlocking),
					RunOnStart:       true,
				})
			}
			if attrs.ShutdownScript != "" {
				agent.Scripts = append(agent.Scripts, &proto.Script{
					// This is ◀️
					Icon:        "/emojis/25c0.png",
					LogPath:     "coder-shutdown-script.log",
					DisplayName: "Shutdown Script",
					Script:      attrs.ShutdownScript,
					RunOnStop:   true,
				})
			}
			switch attrs.Auth {
			case "token":
				agent.Auth = &proto.Agent_Token{
					Token: attrs.Token,
				}
			default:
				// If token authentication isn't specified,
				// assume instance auth. It's our only other
				// authentication type!
				agent.Auth = &proto.Agent_InstanceId{}
			}

			// The label is used to find the graph node!
			agentLabel := convertAddressToLabel(tfResource.Address)

			var agentNode *gographviz.Node
			for _, node := range graph.Nodes.Lookup {
				// The node attributes surround the label with quotes.
				if strings.Trim(node.Attrs["label"], `"`) != agentLabel {
					continue
				}
				agentNode = node
				break
			}
			if agentNode == nil {
				return nil, xerrors.Errorf("couldn't find node on graph: %q", agentLabel)
			}

			var agentResource *graphResource
			for _, resource := range findResourcesInGraph(graph, tfResourcesByLabel, agentNode.Name, 0, true) {
				if agentResource == nil {
					// Default to the first resource because we have nothing to compare!
					agentResource = resource
					continue
				}
				if resource.Depth < agentResource.Depth {
					// There's a closer resource!
					agentResource = resource
					continue
				}
				if resource.Depth == agentResource.Depth && resource.Label < agentResource.Label {
					agentResource = resource
					continue
				}
			}

			if agentResource == nil {
				continue
			}

			agents, exists := resourceAgents[agentResource.Label]
			if !exists {
				agents = make([]*proto.Agent, 0, 1)
			}
			agents = append(agents, agent)
			resourceAgents[agentResource.Label] = agents
		}
	}

	// Manually associate agents with instance IDs.
	for _, resources := range tfResourcesByLabel {
		for _, resource := range resources {
			if resource.Type != "coder_agent_instance" {
				continue
			}
			agentIDRaw, valid := resource.AttributeValues["agent_id"]
			if !valid {
				continue
			}
			agentID, valid := agentIDRaw.(string)
			if !valid {
				continue
			}
			instanceIDRaw, valid := resource.AttributeValues["instance_id"]
			if !valid {
				continue
			}
			instanceID, valid := instanceIDRaw.(string)
			if !valid {
				continue
			}

			for _, agents := range resourceAgents {
				for _, agent := range agents {
					if agent.Id != agentID {
						continue
					}
					// Only apply the instance ID if the agent authentication
					// type is set to do so. A user ran into a bug where they
					// had the instance ID block, but auth was set to "token". See:
					// https://github.com/coder/coder/issues/4551#issuecomment-1336293468
					switch t := agent.Auth.(type) {
					case *proto.Agent_Token:
						continue
					case *proto.Agent_InstanceId:
						t.InstanceId = instanceID
					}
					break
				}
			}
		}
	}

	// Associate Apps with agents.
	appSlugs := make(map[string]struct{})
	for _, resources := range tfResourcesByLabel {
		for _, resource := range resources {
			if resource.Type != "coder_app" {
				continue
			}

			var attrs agentAppAttributes
			err = mapstructure.Decode(resource.AttributeValues, &attrs)
			if err != nil {
				return nil, xerrors.Errorf("decode app attributes: %w", err)
			}

			// Default to the resource name if none is set!
			if attrs.Slug == "" {
				attrs.Slug = resource.Name
			}
			// Similar logic is duplicated in terraform/resources.go.
			if attrs.DisplayName == "" {
				if attrs.Name != "" {
					// Name is deprecated but still accepted.
					attrs.DisplayName = attrs.Name
				} else {
					attrs.DisplayName = attrs.Slug
				}
			}

			// Contrary to agent names above, app slugs were never permitted to
			// contain uppercase letters or underscores.
			if !provisioner.AppSlugRegex.MatchString(attrs.Slug) {
				return nil, xerrors.Errorf("app slug %q does not match regex %q", attrs.Slug, provisioner.AppSlugRegex.String())
			}

			if _, exists := appSlugs[attrs.Slug]; exists {
				return nil, xerrors.Errorf("duplicate app slug, they must be unique per template: %q", attrs.Slug)
			}
			appSlugs[attrs.Slug] = struct{}{}

			var healthcheck *proto.Healthcheck
			if len(attrs.Healthcheck) != 0 {
				healthcheck = &proto.Healthcheck{
					Url:       attrs.Healthcheck[0].URL,
					Interval:  attrs.Healthcheck[0].Interval,
					Threshold: attrs.Healthcheck[0].Threshold,
				}
			}

			sharingLevel := proto.AppSharingLevel_OWNER
			switch strings.ToLower(attrs.Share) {
			case "owner":
				sharingLevel = proto.AppSharingLevel_OWNER
			case "authenticated":
				sharingLevel = proto.AppSharingLevel_AUTHENTICATED
			case "public":
				sharingLevel = proto.AppSharingLevel_PUBLIC
			}

			openIn := proto.AppOpenIn_SLIM_WINDOW
			switch strings.ToLower(attrs.OpenIn) {
			case "slim-window":
				openIn = proto.AppOpenIn_SLIM_WINDOW
			case "tab":
				openIn = proto.AppOpenIn_TAB
			}

			for _, agents := range resourceAgents {
				for _, agent := range agents {
					// Find agents with the matching ID and associate them!

					if !dependsOnAgent(graph, agent, attrs.AgentID, resource) {
						continue
					}

					id := attrs.ID
					if id == "" {
						// This should never happen since the "id" attribute is set on creation:
						// https://github.com/coder/terraform-provider-coder/blob/cfa101df4635e405e66094fa7779f9a89d92f400/provider/app.go#L37
						logger.Warn(ctx, "coder_app's id was unexpectedly empty", slog.F("name", attrs.Name))

						id = uuid.NewString()
					}

					agent.Apps = append(agent.Apps, &proto.App{
						Id:           id,
						Slug:         attrs.Slug,
						DisplayName:  attrs.DisplayName,
						Command:      attrs.Command,
						External:     attrs.External,
						Url:          attrs.URL,
						Icon:         attrs.Icon,
						Subdomain:    attrs.Subdomain,
						SharingLevel: sharingLevel,
						Healthcheck:  healthcheck,
						Order:        attrs.Order,
						Group:        attrs.Group,
						Hidden:       attrs.Hidden,
						OpenIn:       openIn,
					})
				}
			}
		}
	}

	// Associate envs with agents.
	for _, resources := range tfResourcesByLabel {
		for _, resource := range resources {
			if resource.Type != "coder_env" {
				continue
			}
			var attrs agentEnvAttributes
			err = mapstructure.Decode(resource.AttributeValues, &attrs)
			if err != nil {
				return nil, xerrors.Errorf("decode env attributes: %w", err)
			}
			for _, agents := range resourceAgents {
				for _, agent := range agents {
					// Find agents with the matching ID and associate them!
					if !dependsOnAgent(graph, agent, attrs.AgentID, resource) {
						continue
					}
					agent.ExtraEnvs = append(agent.ExtraEnvs, &proto.Env{
						Name:  attrs.Name,
						Value: attrs.Value,
					})
				}
			}
		}
	}

	// Associate scripts with agents.
	for _, resources := range tfResourcesByLabel {
		for _, resource := range resources {
			if resource.Type != "coder_script" {
				continue
			}
			var attrs agentScriptAttributes
			err = mapstructure.Decode(resource.AttributeValues, &attrs)
			if err != nil {
				return nil, xerrors.Errorf("decode script attributes: %w", err)
			}
			for _, agents := range resourceAgents {
				for _, agent := range agents {
					// Find agents with the matching ID and associate them!
					if !dependsOnAgent(graph, agent, attrs.AgentID, resource) {
						continue
					}
					agent.Scripts = append(agent.Scripts, &proto.Script{
						DisplayName:      attrs.DisplayName,
						Icon:             attrs.Icon,
						Script:           attrs.Script,
						Cron:             attrs.Cron,
						LogPath:          attrs.LogPath,
						StartBlocksLogin: attrs.StartBlocksLogin,
						RunOnStart:       attrs.RunOnStart,
						RunOnStop:        attrs.RunOnStop,
						TimeoutSeconds:   attrs.TimeoutSeconds,
					})
				}
			}
		}
	}

	// Associate Dev Containers with agents.
	for _, resources := range tfResourcesByLabel {
		for _, resource := range resources {
			if resource.Type != "coder_devcontainer" {
				continue
			}
			var attrs agentDevcontainerAttributes
			err = mapstructure.Decode(resource.AttributeValues, &attrs)
			if err != nil {
				return nil, xerrors.Errorf("decode script attributes: %w", err)
			}
			for _, agents := range resourceAgents {
				for _, agent := range agents {
					// Find agents with the matching ID and associate them!
					if !dependsOnAgent(graph, agent, attrs.AgentID, resource) {
						continue
					}
					agent.Devcontainers = append(agent.Devcontainers, &proto.Devcontainer{
						Name:            resource.Name,
						WorkspaceFolder: attrs.WorkspaceFolder,
						ConfigPath:      attrs.ConfigPath,
					})
				}
			}
		}
	}

	// Associate metadata blocks with resources.
	resourceMetadata := map[string][]*proto.Resource_Metadata{}
	resourceHidden := map[string]bool{}
	resourceIcon := map[string]string{}
	resourceCost := map[string]int32{}

	metadataTargetLabels := map[string]bool{}
	for _, resources := range tfResourcesByLabel {
		for _, resource := range resources {
			if resource.Type != "coder_metadata" {
				continue
			}

			var attrs resourceMetadataAttributes
			err = mapstructure.Decode(resource.AttributeValues, &attrs)
			if err != nil {
				return nil, xerrors.Errorf("decode metadata attributes: %w", err)
			}
			resourceLabel := convertAddressToLabel(resource.Address)

			var attachedNode *gographviz.Node
			for _, node := range graph.Nodes.Lookup {
				// The node attributes surround the label with quotes.
				if strings.Trim(node.Attrs["label"], `"`) != resourceLabel {
					continue
				}
				attachedNode = node
				break
			}
			if attachedNode == nil {
				continue
			}
			var attachedResource *graphResource
			for _, resource := range findResourcesInGraph(graph, tfResourcesByLabel, attachedNode.Name, 0, false) {
				if attachedResource == nil {
					// Default to the first resource because we have nothing to compare!
					attachedResource = resource
					continue
				}
				if resource.Depth < attachedResource.Depth {
					// There's a closer resource!
					attachedResource = resource
					continue
				}
				if resource.Depth == attachedResource.Depth && resource.Label < attachedResource.Label {
					attachedResource = resource
					continue
				}
			}
			if attachedResource == nil {
				continue
			}
			targetLabel := attachedResource.Label

			if metadataTargetLabels[targetLabel] {
				return nil, xerrors.Errorf("duplicate metadata resource: %s", targetLabel)
			}
			metadataTargetLabels[targetLabel] = true

			resourceHidden[targetLabel] = attrs.Hide
			resourceIcon[targetLabel] = attrs.Icon
			resourceCost[targetLabel] = attrs.DailyCost
			for _, item := range attrs.Items {
				resourceMetadata[targetLabel] = append(resourceMetadata[targetLabel],
					&proto.Resource_Metadata{
						Key:       item.Key,
						Value:     item.Value,
						Sensitive: item.Sensitive,
						IsNull:    item.IsNull,
					})
			}
		}
	}

	for _, tfResources := range tfResourcesByLabel {
		for _, resource := range tfResources {
			if resource.Mode == tfjson.DataResourceMode {
				continue
			}
			if resource.Type == "coder_script" || resource.Type == "coder_agent" || resource.Type == "coder_agent_instance" || resource.Type == "coder_app" || resource.Type == "coder_metadata" {
				continue
			}
			label := convertAddressToLabel(resource.Address)
			modulePath, err := convertAddressToModulePath(resource.Address)
			if err != nil {
				// Module path recording was added primarily to keep track of
				// modules in telemetry. We're adding this sentinel value so
				// we can detect if there are any issues with the address
				// parsing.
				//
				// We don't want to set modulePath to null here because, in
				// the database, a null value in WorkspaceResource's ModulePath
				// indicates "this resource was created before module paths
				// were tracked."
				modulePath = fmt.Sprintf("%s", ErrInvalidTerraformAddr)
				logger.Error(ctx, "failed to parse Terraform address", slog.F("address", resource.Address))
			}

			agents, exists := resourceAgents[label]
			if exists {
				applyAutomaticInstanceID(resource, agents)
			}

			resources = append(resources, &proto.Resource{
				Name:         resource.Name,
				Type:         resource.Type,
				Agents:       agents,
				Metadata:     resourceMetadata[label],
				Hide:         resourceHidden[label],
				Icon:         resourceIcon[label],
				DailyCost:    resourceCost[label],
				InstanceType: applyInstanceType(resource),
				ModulePath:   modulePath,
			})
		}
	}

	var duplicatedParamNames []string
	parameters := make([]*proto.RichParameter, 0)
	for _, resource := range tfResourcesRichParameters {
		var param provider.Parameter
		err = mapstructure.Decode(resource.AttributeValues, &param)
		if err != nil {
			return nil, xerrors.Errorf("decode map values for coder_parameter.%s: %w", resource.Name, err)
		}
		var defaultVal string
		if param.Default != nil {
			defaultVal = *param.Default
		}

		pft, err := proto.FormType(param.FormType)
		if err != nil {
			return nil, xerrors.Errorf("decode form_type for coder_parameter.%s: %w", resource.Name, err)
		}

		protoParam := &proto.RichParameter{
			Name:         param.Name,
			DisplayName:  param.DisplayName,
			Description:  param.Description,
			FormType:     pft,
			Type:         param.Type,
			Mutable:      param.Mutable,
			DefaultValue: defaultVal,
			Icon:         param.Icon,
			Required:     !param.Optional,
			// #nosec G115 - Safe conversion as parameter order value is expected to be within int32 range
			Order:     int32(param.Order),
			Ephemeral: param.Ephemeral,
		}
		if len(param.Validation) == 1 {
			protoParam.ValidationRegex = param.Validation[0].Regex
			protoParam.ValidationError = param.Validation[0].Error

			validationAttributeValues, ok := resource.AttributeValues["validation"]
			if ok {
				validationAttributeValuesArr, ok := validationAttributeValues.([]interface{})
				if ok {
					validationAttributeValuesMapStr, ok := validationAttributeValuesArr[0].(map[string]interface{})
					if ok {
						// Backward compatibility with terraform-coder-plugin < v0.8.2:
						// * "min_disabled" and "max_disabled" are not available yet
						// * "min" and "max" are required to be specified together
						if _, ok = validationAttributeValuesMapStr["min_disabled"]; !ok {
							if param.Validation[0].Min != 0 || param.Validation[0].Max != 0 {
								param.Validation[0].MinDisabled = false
								param.Validation[0].MaxDisabled = false
							} else {
								param.Validation[0].MinDisabled = true
								param.Validation[0].MaxDisabled = true
							}
						}
					}
				}
			}

			if !param.Validation[0].MaxDisabled {
				protoParam.ValidationMax = PtrInt32(param.Validation[0].Max)
			}
			if !param.Validation[0].MinDisabled {
				protoParam.ValidationMin = PtrInt32(param.Validation[0].Min)
			}
			protoParam.ValidationMonotonic = param.Validation[0].Monotonic
		}
		if len(param.Option) > 0 {
			protoParam.Options = make([]*proto.RichParameterOption, 0, len(param.Option))
			for _, option := range param.Option {
				protoParam.Options = append(protoParam.Options, &proto.RichParameterOption{
					Name:        option.Name,
					Description: option.Description,
					Value:       option.Value,
					Icon:        option.Icon,
				})
			}
		}

		// Check if this parameter duplicates an existing parameter.
		formattedName := fmt.Sprintf("%q", protoParam.Name)
		if !slice.Contains(duplicatedParamNames, formattedName) &&
			slice.ContainsCompare(parameters, protoParam, func(a, b *proto.RichParameter) bool {
				return a.Name == b.Name
			}) {
			duplicatedParamNames = append(duplicatedParamNames, formattedName)
		}

		parameters = append(parameters, protoParam)
	}

	// Enforce that parameters be uniquely named.
	if len(duplicatedParamNames) > 0 {
		s := ""
		if len(duplicatedParamNames) == 1 {
			s = "s"
		}
		return nil, xerrors.Errorf(
			"coder_parameter names must be unique but %s appear%s multiple times",
			stringutil.JoinWithConjunction(duplicatedParamNames), s,
		)
	}

	var duplicatedPresetNames []string
	presets := make([]*proto.Preset, 0)
	for _, resource := range tfResourcesPresets {
		var preset provider.WorkspacePreset
		err = mapstructure.Decode(resource.AttributeValues, &preset)
		if err != nil {
			return nil, xerrors.Errorf("decode preset attributes: %w", err)
		}

		var duplicatedPresetParameterNames []string
		var nonExistentParameters []string
		var presetParameters []*proto.PresetParameter
		for name, value := range preset.Parameters {
			presetParameter := &proto.PresetParameter{
				Name:  name,
				Value: value,
			}

			formattedName := fmt.Sprintf("%q", name)
			if !slice.Contains(duplicatedPresetParameterNames, formattedName) &&
				slice.ContainsCompare(presetParameters, presetParameter, func(a, b *proto.PresetParameter) bool {
					return a.Name == b.Name
				}) {
				duplicatedPresetParameterNames = append(duplicatedPresetParameterNames, formattedName)
			}
			if !slice.ContainsCompare(parameters, &proto.RichParameter{Name: name}, func(a, b *proto.RichParameter) bool {
				return a.Name == b.Name
			}) {
				nonExistentParameters = append(nonExistentParameters, name)
			}

			presetParameters = append(presetParameters, presetParameter)
		}

		if len(duplicatedPresetParameterNames) > 0 {
			s := ""
			if len(duplicatedPresetParameterNames) == 1 {
				s = "s"
			}
			return nil, xerrors.Errorf(
				"coder_workspace_preset parameters must be unique but %s appear%s multiple times", stringutil.JoinWithConjunction(duplicatedPresetParameterNames), s,
			)
		}

		if len(nonExistentParameters) > 0 {
			logger.Warn(
				ctx,
				"coder_workspace_preset defines preset values for at least one parameter that is not defined by the template",
				slog.F("parameters", stringutil.JoinWithConjunction(nonExistentParameters)),
			)
		}

		if len(preset.Prebuilds) != 1 {
			logger.Warn(
				ctx,
				"coder_workspace_preset must have exactly one prebuild block",
			)
		}
		var prebuildInstances int32
		var expirationPolicy *proto.ExpirationPolicy
		var scheduling *proto.Scheduling
		if len(preset.Prebuilds) > 0 {
			prebuildInstances = int32(math.Min(math.MaxInt32, float64(preset.Prebuilds[0].Instances)))
			if len(preset.Prebuilds[0].ExpirationPolicy) > 0 {
				expirationPolicy = &proto.ExpirationPolicy{
					Ttl: int32(math.Min(math.MaxInt32, float64(preset.Prebuilds[0].ExpirationPolicy[0].TTL))),
				}
			}
			if len(preset.Prebuilds[0].Scheduling) > 0 {
				scheduling = convertScheduling(preset.Prebuilds[0].Scheduling[0])
			}
		}
		protoPreset := &proto.Preset{
			Name:       preset.Name,
			Parameters: presetParameters,
			Prebuild: &proto.Prebuild{
				Instances:        prebuildInstances,
				ExpirationPolicy: expirationPolicy,
				Scheduling:       scheduling,
			},
			Default: preset.Default,
		}

		if slice.Contains(duplicatedPresetNames, preset.Name) {
			duplicatedPresetNames = append(duplicatedPresetNames, preset.Name)
		}
		presets = append(presets, protoPreset)
	}
	if len(duplicatedPresetNames) > 0 {
		s := ""
		if len(duplicatedPresetNames) == 1 {
			s = "s"
		}
		return nil, xerrors.Errorf(
			"coder_workspace_preset names must be unique but %s appear%s multiple times",
			stringutil.JoinWithConjunction(duplicatedPresetNames), s,
		)
	}

<<<<<<< HEAD
	// This will only pick up resources which will actually be created.
	aiTasks := make([]*proto.AITask, 0, len(tfResourcesAITasks))
	for _, resource := range tfResourcesAITasks {
		var task provider.AITask
		err = mapstructure.Decode(resource.AttributeValues, &task)
		if err != nil {
			return nil, xerrors.Errorf("decode coder_ai_task attributes: %w", err)
		}

		if len(task.SidebarApp) < 1 {
			return nil, xerrors.Errorf("coder_ai_task has no sidebar_app defined")
		}

		aiTasks = append(aiTasks, &proto.AITask{
			Id: task.ID,
			SidebarApp: &proto.AITaskSidebarApp{
				Id: task.SidebarApp[0].ID,
			},
		})
=======
	// Validate that only one preset is marked as default.
	var defaultPresets int
	for _, preset := range presets {
		if preset.Default {
			defaultPresets++
		}
	}
	if defaultPresets > 1 {
		return nil, xerrors.Errorf("a maximum of 1 coder_workspace_preset can be marked as default, but %d are set", defaultPresets)
>>>>>>> 6cc4cfa3
	}

	// A map is used to ensure we don't have duplicates!
	externalAuthProvidersMap := map[string]*proto.ExternalAuthProviderResource{}
	for _, tfResources := range tfResourcesByLabel {
		for _, resource := range tfResources {
			// Checking for `coder_git_auth` is legacy!
			if resource.Type != "coder_external_auth" && resource.Type != "coder_git_auth" {
				continue
			}

			id, ok := resource.AttributeValues["id"].(string)
			if !ok {
				return nil, xerrors.Errorf("external auth id is not a string")
			}
			optional := false
			optionalAttribute, ok := resource.AttributeValues["optional"].(bool)
			if ok {
				optional = optionalAttribute
			}

			externalAuthProvidersMap[id] = &proto.ExternalAuthProviderResource{
				Id:       id,
				Optional: optional,
			}
		}
	}
	externalAuthProviders := make([]*proto.ExternalAuthProviderResource, 0, len(externalAuthProvidersMap))
	for _, it := range externalAuthProvidersMap {
		externalAuthProviders = append(externalAuthProviders, it)
	}

	hasAITasks := hasAITaskResources(graph)
	if hasAITasks {
		hasPromptParam := slices.ContainsFunc(parameters, func(param *proto.RichParameter) bool {
			return param.Name == provider.TaskPromptParameterName
		})
		if !hasPromptParam {
			return nil, xerrors.Errorf("coder_parameter named '%s' is required when 'coder_ai_task' resource is defined", provider.TaskPromptParameterName)
		}
	}

	return &State{
		Resources:             resources,
		Parameters:            parameters,
		Presets:               presets,
		ExternalAuthProviders: externalAuthProviders,
		HasAITasks:            hasAITasks,
		AITasks:               aiTasks,
	}, nil
}

func convertScheduling(scheduling provider.Scheduling) *proto.Scheduling {
	return &proto.Scheduling{
		Timezone: scheduling.Timezone,
		Schedule: convertSchedules(scheduling.Schedule),
	}
}

func convertSchedules(schedules []provider.Schedule) []*proto.Schedule {
	protoSchedules := make([]*proto.Schedule, len(schedules))
	for i, schedule := range schedules {
		protoSchedules[i] = convertSchedule(schedule)
	}

	return protoSchedules
}

func convertSchedule(schedule provider.Schedule) *proto.Schedule {
	return &proto.Schedule{
		Cron:      schedule.Cron,
		Instances: safeInt32Conversion(schedule.Instances),
	}
}

func safeInt32Conversion(n int) int32 {
	if n > math.MaxInt32 {
		return math.MaxInt32
	}
	// #nosec G115 - Safe conversion, as we have explicitly checked that the number does not exceed math.MaxInt32.
	return int32(n)
}

func PtrInt32(number int) *int32 {
	// #nosec G115 - Safe conversion as the number is expected to be within int32 range
	n := int32(number)
	return &n
}

// convertAddressToLabel returns the Terraform address without the count
// specifier.
// eg. "module.ec2_dev.ec2_instance.dev[0]" becomes "module.ec2_dev.ec2_instance.dev"
func convertAddressToLabel(address string) string {
	cut, _, _ := strings.Cut(address, "[")
	return cut
}

// convertAddressToModulePath returns the module path from a Terraform address.
// eg. "module.ec2_dev.ec2_instance.dev[0]" becomes "module.ec2_dev".
// Empty string is returned for the root module.
//
// Module paths are defined in the Terraform spec:
// https://github.com/hashicorp/terraform/blob/ef071f3d0e49ba421ae931c65b263827a8af1adb/website/docs/internals/resource-addressing.html.markdown#module-path
func convertAddressToModulePath(address string) (string, error) {
	addr, err := tfaddr.NewAddress(address)
	if err != nil {
		return "", xerrors.Errorf("parse terraform address: %w", err)
	}
	return addr.ModulePath.String(), nil
}

func dependsOnAgent(graph *gographviz.Graph, agent *proto.Agent, resourceAgentID string, resource *tfjson.StateResource) bool {
	// Plan: we need to find if there is edge between the agent and the resource.
	if agent.Id == "" && resourceAgentID == "" {
		resourceNodeSuffix := fmt.Sprintf(`] %s.%s (expand)"`, resource.Type, resource.Name)
		agentNodeSuffix := fmt.Sprintf(`] coder_agent.%s (expand)"`, agent.Name)

		// Traverse the graph to check if the coder_<resource_type> depends on coder_agent.
		for _, dst := range graph.Edges.SrcToDsts {
			for _, edges := range dst {
				for _, edge := range edges {
					if strings.HasSuffix(edge.Src, resourceNodeSuffix) &&
						strings.HasSuffix(edge.Dst, agentNodeSuffix) {
						return true
					}
				}
			}
		}
		return false
	}

	// Provision: agent ID and child resource ID are present
	return agent.Id == resourceAgentID
}

type graphResource struct {
	Label string
	Depth uint
}

// applyInstanceType sets the instance type on an agent if it matches
// one of the special resource types that we track.
func applyInstanceType(resource *tfjson.StateResource) string {
	key, isValid := map[string]string{
		"google_compute_instance":         "machine_type",
		"aws_instance":                    "instance_type",
		"aws_spot_instance_request":       "instance_type",
		"azurerm_linux_virtual_machine":   "size",
		"azurerm_windows_virtual_machine": "size",
	}[resource.Type]
	if !isValid {
		return ""
	}

	instanceTypeRaw, isValid := resource.AttributeValues[key]
	if !isValid {
		return ""
	}
	instanceType, isValid := instanceTypeRaw.(string)
	if !isValid {
		return ""
	}
	return instanceType
}

// applyAutomaticInstanceID checks if the resource is one of a set of *magical* IDs
// that automatically index their identifier for automatic authentication.
func applyAutomaticInstanceID(resource *tfjson.StateResource, agents []*proto.Agent) {
	// These resource types are for automatically associating an instance ID
	// with an agent for authentication.
	key, isValid := map[string]string{
		"google_compute_instance":         "instance_id",
		"aws_instance":                    "id",
		"aws_spot_instance_request":       "spot_instance_id",
		"azurerm_linux_virtual_machine":   "virtual_machine_id",
		"azurerm_windows_virtual_machine": "virtual_machine_id",
	}[resource.Type]
	if !isValid {
		return
	}

	// The resource type doesn't support
	// automatically setting the instance ID.
	instanceIDRaw, isValid := resource.AttributeValues[key]
	if !isValid {
		return
	}
	instanceID, isValid := instanceIDRaw.(string)
	if !isValid {
		return
	}
	for _, agent := range agents {
		// Didn't use instance identity.
		if agent.GetToken() != "" {
			continue
		}
		if agent.GetInstanceId() != "" {
			// If an instance ID is manually specified, do not override!
			continue
		}

		agent.Auth = &proto.Agent_InstanceId{
			InstanceId: instanceID,
		}
	}
}

// findResourcesInGraph traverses directionally in a graph until a resource is found,
// then it stores the depth it was found at, and continues working up the tree.
// nolint:revive
func findResourcesInGraph(graph *gographviz.Graph, tfResourcesByLabel map[string]map[string]*tfjson.StateResource, nodeName string, currentDepth uint, up bool) []*graphResource {
	graphResources := make([]*graphResource, 0)
	mapping := graph.Edges.DstToSrcs
	if !up {
		mapping = graph.Edges.SrcToDsts
	}
	for destination := range mapping[nodeName] {
		destinationNode := graph.Nodes.Lookup[destination]
		// Work our way up the tree!
		graphResources = append(graphResources, findResourcesInGraph(graph, tfResourcesByLabel, destinationNode.Name, currentDepth+1, up)...)

		destinationLabel, exists := destinationNode.Attrs["label"]
		if !exists {
			continue
		}
		destinationLabel = strings.Trim(destinationLabel, `"`)
		resources, exists := tfResourcesByLabel[destinationLabel]
		if !exists {
			continue
		}
		for _, resource := range resources {
			// Data sources cannot be associated with agents for now!
			if resource.Mode != tfjson.ManagedResourceMode {
				continue
			}
			// Don't associate Coder resources with other Coder resources!
			if strings.HasPrefix(resource.Type, "coder_") {
				continue
			}
			graphResources = append(graphResources, &graphResource{
				Label: destinationLabel,
				Depth: currentDepth,
			})
		}
	}

	return graphResources
}<|MERGE_RESOLUTION|>--- conflicted
+++ resolved
@@ -982,7 +982,17 @@
 		)
 	}
 
-<<<<<<< HEAD
+	// Validate that only one preset is marked as default.
+	var defaultPresets int
+	for _, preset := range presets {
+		if preset.Default {
+			defaultPresets++
+		}
+	}
+	if defaultPresets > 1 {
+		return nil, xerrors.Errorf("a maximum of 1 coder_workspace_preset can be marked as default, but %d are set", defaultPresets)
+	}
+
 	// This will only pick up resources which will actually be created.
 	aiTasks := make([]*proto.AITask, 0, len(tfResourcesAITasks))
 	for _, resource := range tfResourcesAITasks {
@@ -1002,17 +1012,6 @@
 				Id: task.SidebarApp[0].ID,
 			},
 		})
-=======
-	// Validate that only one preset is marked as default.
-	var defaultPresets int
-	for _, preset := range presets {
-		if preset.Default {
-			defaultPresets++
-		}
-	}
-	if defaultPresets > 1 {
-		return nil, xerrors.Errorf("a maximum of 1 coder_workspace_preset can be marked as default, but %d are set", defaultPresets)
->>>>>>> 6cc4cfa3
 	}
 
 	// A map is used to ensure we don't have duplicates!
