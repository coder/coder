package terraform

import (
	"strings"

	"github.com/awalterschulze/gographviz"
	tfjson "github.com/hashicorp/terraform-json"
	"github.com/mitchellh/mapstructure"
	"golang.org/x/xerrors"

	"github.com/coder/coder/provisioner"
	"github.com/coder/coder/provisionersdk/proto"
)

// A mapping of attributes on the "coder_agent" resource.
type agentAttributes struct {
	Auth                     string            `mapstructure:"auth"`
	OperatingSystem          string            `mapstructure:"os"`
	Architecture             string            `mapstructure:"arch"`
	Directory                string            `mapstructure:"dir"`
	ID                       string            `mapstructure:"id"`
	Token                    string            `mapstructure:"token"`
	Env                      map[string]string `mapstructure:"env"`
	StartupScript            string            `mapstructure:"startup_script"`
	ConnectionTimeoutSeconds int32             `mapstructure:"connection_timeout"`
	TroubleshootingURL       string            `mapstructure:"troubleshooting_url"`
<<<<<<< HEAD
	ShutdownScript           string            `mapstructure:"shutdown_script"`
=======
	MOTDFile                 string            `mapstructure:"motd_file"`
>>>>>>> 6ed12ade
}

// A mapping of attributes on the "coder_app" resource.
type agentAppAttributes struct {
	AgentID string `mapstructure:"agent_id"`
	// Slug is required in terraform, but to avoid breaking existing users we
	// will default to the resource name if it is not specified.
	Slug        string `mapstructure:"slug"`
	DisplayName string `mapstructure:"display_name"`
	// Name is deprecated in favor of DisplayName.
	Name        string                     `mapstructure:"name"`
	Icon        string                     `mapstructure:"icon"`
	URL         string                     `mapstructure:"url"`
	Command     string                     `mapstructure:"command"`
	Share       string                     `mapstructure:"share"`
	Subdomain   bool                       `mapstructure:"subdomain"`
	Healthcheck []appHealthcheckAttributes `mapstructure:"healthcheck"`
}

// A mapping of attributes on the "healthcheck" resource.
type appHealthcheckAttributes struct {
	URL       string `mapstructure:"url"`
	Interval  int32  `mapstructure:"interval"`
	Threshold int32  `mapstructure:"threshold"`
}

// A mapping of attributes on the "coder_metadata" resource.
type metadataAttributes struct {
	ResourceID string         `mapstructure:"resource_id"`
	Hide       bool           `mapstructure:"hide"`
	Icon       string         `mapstructure:"icon"`
	DailyCost  int32          `mapstructure:"daily_cost"`
	Items      []metadataItem `mapstructure:"item"`
}

type metadataItem struct {
	Key       string `mapstructure:"key"`
	Value     string `mapstructure:"value"`
	Sensitive bool   `mapstructure:"sensitive"`
	IsNull    bool   `mapstructure:"is_null"`
}

// ConvertResources consumes Terraform state and a GraphViz representation produced by
// `terraform graph` to produce resources consumable by Coder.
// nolint:gocyclo
func ConvertResources(module *tfjson.StateModule, rawGraph string) ([]*proto.Resource, error) {
	parsedGraph, err := gographviz.ParseString(rawGraph)
	if err != nil {
		return nil, xerrors.Errorf("parse graph: %w", err)
	}
	graph, err := gographviz.NewAnalysedGraph(parsedGraph)
	if err != nil {
		return nil, xerrors.Errorf("analyze graph: %w", err)
	}

	resources := make([]*proto.Resource, 0)
	resourceAgents := map[string][]*proto.Agent{}

	// Indexes Terraform resources by their label and ID.
	// The label is what "terraform graph" uses to reference nodes, and the ID
	// is used by "coder_metadata" resources to refer to their targets. (The ID
	// field is only available when reading a state file, and not when reading a
	// plan file.)
	tfResourceByLabel := map[string]*tfjson.StateResource{}
	resourceLabelByID := map[string]string{}
	var findTerraformResources func(mod *tfjson.StateModule)
	findTerraformResources = func(mod *tfjson.StateModule) {
		for _, module := range mod.ChildModules {
			findTerraformResources(module)
		}
		for _, resource := range mod.Resources {
			label := convertAddressToLabel(resource.Address)
			// index by label
			tfResourceByLabel[label] = resource
			// index by ID, if it exists
			id, ok := resource.AttributeValues["id"]
			if ok {
				idString, ok := id.(string)
				if ok {
					resourceLabelByID[idString] = label
				}
			}
		}
	}
	findTerraformResources(module)

	// Find all agents!
	for _, tfResource := range tfResourceByLabel {
		if tfResource.Type != "coder_agent" {
			continue
		}
		var attrs agentAttributes
		err = mapstructure.Decode(tfResource.AttributeValues, &attrs)
		if err != nil {
			return nil, xerrors.Errorf("decode agent attributes: %w", err)
		}
		agent := &proto.Agent{
			Name:                     tfResource.Name,
			Id:                       attrs.ID,
			Env:                      attrs.Env,
			StartupScript:            attrs.StartupScript,
			OperatingSystem:          attrs.OperatingSystem,
			Architecture:             attrs.Architecture,
			Directory:                attrs.Directory,
			ConnectionTimeoutSeconds: attrs.ConnectionTimeoutSeconds,
			TroubleshootingUrl:       attrs.TroubleshootingURL,
<<<<<<< HEAD
			ShutdownScript:           attrs.ShutdownScript,
=======
			MotdFile:                 attrs.MOTDFile,
>>>>>>> 6ed12ade
		}
		switch attrs.Auth {
		case "token":
			agent.Auth = &proto.Agent_Token{
				Token: attrs.Token,
			}
		default:
			// If token authentication isn't specified,
			// assume instance auth. It's our only other
			// authentication type!
			agent.Auth = &proto.Agent_InstanceId{}
		}

		// The label is used to find the graph node!
		agentLabel := convertAddressToLabel(tfResource.Address)

		var agentNode *gographviz.Node
		for _, node := range graph.Nodes.Lookup {
			// The node attributes surround the label with quotes.
			if strings.Trim(node.Attrs["label"], `"`) != agentLabel {
				continue
			}
			agentNode = node
			break
		}
		if agentNode == nil {
			return nil, xerrors.Errorf("couldn't find node on graph: %q", agentLabel)
		}

		var agentResource *graphResource
		for _, resource := range findResourcesInGraph(graph, tfResourceByLabel, agentNode.Name, 0, true) {
			if agentResource == nil {
				// Default to the first resource because we have nothing to compare!
				agentResource = resource
				continue
			}
			if resource.Depth < agentResource.Depth {
				// There's a closer resource!
				agentResource = resource
				continue
			}
			if resource.Depth == agentResource.Depth && resource.Label < agentResource.Label {
				agentResource = resource
				continue
			}
		}

		if agentResource == nil {
			continue
		}

		agents, exists := resourceAgents[agentResource.Label]
		if !exists {
			agents = make([]*proto.Agent, 0)
		}
		agents = append(agents, agent)
		resourceAgents[agentResource.Label] = agents
	}

	// Manually associate agents with instance IDs.
	for _, resource := range tfResourceByLabel {
		if resource.Type != "coder_agent_instance" {
			continue
		}
		agentIDRaw, valid := resource.AttributeValues["agent_id"]
		if !valid {
			continue
		}
		agentID, valid := agentIDRaw.(string)
		if !valid {
			continue
		}
		instanceIDRaw, valid := resource.AttributeValues["instance_id"]
		if !valid {
			continue
		}
		instanceID, valid := instanceIDRaw.(string)
		if !valid {
			continue
		}

		for _, agents := range resourceAgents {
			for _, agent := range agents {
				if agent.Id != agentID {
					continue
				}
				agent.Auth = &proto.Agent_InstanceId{
					InstanceId: instanceID,
				}
				break
			}
		}
	}

	// Associate Apps with agents.
	appSlugs := make(map[string]struct{})
	for _, resource := range tfResourceByLabel {
		if resource.Type != "coder_app" {
			continue
		}

		var attrs agentAppAttributes
		err = mapstructure.Decode(resource.AttributeValues, &attrs)
		if err != nil {
			return nil, xerrors.Errorf("decode app attributes: %w", err)
		}

		// Default to the resource name if none is set!
		if attrs.Slug == "" {
			attrs.Slug = resource.Name
		}
		if attrs.DisplayName == "" {
			if attrs.Name != "" {
				// Name is deprecated but still accepted.
				attrs.DisplayName = attrs.Name
			} else {
				attrs.DisplayName = attrs.Slug
			}
		}

		if !provisioner.AppSlugRegex.MatchString(attrs.Slug) {
			return nil, xerrors.Errorf("invalid app slug %q, please update your coder/coder provider to the latest version and specify the slug property on each coder_app", attrs.Slug)
		}

		if _, exists := appSlugs[attrs.Slug]; exists {
			return nil, xerrors.Errorf("duplicate app slug, they must be unique per template: %q", attrs.Slug)
		}
		appSlugs[attrs.Slug] = struct{}{}

		var healthcheck *proto.Healthcheck
		if len(attrs.Healthcheck) != 0 {
			healthcheck = &proto.Healthcheck{
				Url:       attrs.Healthcheck[0].URL,
				Interval:  attrs.Healthcheck[0].Interval,
				Threshold: attrs.Healthcheck[0].Threshold,
			}
		}

		sharingLevel := proto.AppSharingLevel_OWNER
		switch strings.ToLower(attrs.Share) {
		case "owner":
			sharingLevel = proto.AppSharingLevel_OWNER
		case "authenticated":
			sharingLevel = proto.AppSharingLevel_AUTHENTICATED
		case "public":
			sharingLevel = proto.AppSharingLevel_PUBLIC
		}

		for _, agents := range resourceAgents {
			for _, agent := range agents {
				// Find agents with the matching ID and associate them!
				if agent.Id != attrs.AgentID {
					continue
				}
				agent.Apps = append(agent.Apps, &proto.App{
					Slug:         attrs.Slug,
					DisplayName:  attrs.DisplayName,
					Command:      attrs.Command,
					Url:          attrs.URL,
					Icon:         attrs.Icon,
					Subdomain:    attrs.Subdomain,
					SharingLevel: sharingLevel,
					Healthcheck:  healthcheck,
				})
			}
		}
	}

	// Associate metadata blocks with resources.
	resourceMetadata := map[string][]*proto.Resource_Metadata{}
	resourceHidden := map[string]bool{}
	resourceIcon := map[string]string{}
	resourceCost := map[string]int32{}

	for _, resource := range tfResourceByLabel {
		if resource.Type != "coder_metadata" {
			continue
		}
		var attrs metadataAttributes
		err = mapstructure.Decode(resource.AttributeValues, &attrs)
		if err != nil {
			return nil, xerrors.Errorf("decode metadata attributes: %w", err)
		}

		var targetLabel string
		// This occurs in a plan, because there is no resource ID.
		// We attempt to find the closest node, just so we can hide it from the UI.
		if attrs.ResourceID == "" {
			resourceLabel := convertAddressToLabel(resource.Address)

			var attachedNode *gographviz.Node
			for _, node := range graph.Nodes.Lookup {
				// The node attributes surround the label with quotes.
				if strings.Trim(node.Attrs["label"], `"`) != resourceLabel {
					continue
				}
				attachedNode = node
				break
			}
			if attachedNode == nil {
				continue
			}
			var attachedResource *graphResource
			for _, resource := range findResourcesInGraph(graph, tfResourceByLabel, attachedNode.Name, 0, false) {
				if attachedResource == nil {
					// Default to the first resource because we have nothing to compare!
					attachedResource = resource
					continue
				}
				if resource.Depth < attachedResource.Depth {
					// There's a closer resource!
					attachedResource = resource
					continue
				}
				if resource.Depth == attachedResource.Depth && resource.Label < attachedResource.Label {
					attachedResource = resource
					continue
				}
			}
			if attachedResource == nil {
				continue
			}
			targetLabel = attachedResource.Label
		}
		if targetLabel == "" {
			targetLabel = resourceLabelByID[attrs.ResourceID]
		}
		if targetLabel == "" {
			continue
		}

		resourceHidden[targetLabel] = attrs.Hide
		resourceIcon[targetLabel] = attrs.Icon
		resourceCost[targetLabel] = attrs.DailyCost
		for _, item := range attrs.Items {
			resourceMetadata[targetLabel] = append(resourceMetadata[targetLabel],
				&proto.Resource_Metadata{
					Key:       item.Key,
					Value:     item.Value,
					Sensitive: item.Sensitive,
					IsNull:    item.IsNull,
				})
		}
	}

	for _, resource := range tfResourceByLabel {
		if resource.Mode == tfjson.DataResourceMode {
			continue
		}
		if resource.Type == "coder_agent" || resource.Type == "coder_agent_instance" || resource.Type == "coder_app" || resource.Type == "coder_metadata" {
			continue
		}
		label := convertAddressToLabel(resource.Address)

		agents, exists := resourceAgents[label]
		if exists {
			applyAutomaticInstanceID(resource, agents)
		}

		resources = append(resources, &proto.Resource{
			Name:         resource.Name,
			Type:         resource.Type,
			Agents:       agents,
			Metadata:     resourceMetadata[label],
			Hide:         resourceHidden[label],
			Icon:         resourceIcon[label],
			DailyCost:    resourceCost[label],
			InstanceType: applyInstanceType(resource),
		})
	}

	return resources, nil
}

// convertAddressToLabel returns the Terraform address without the count
// specifier. eg. "module.ec2_dev.ec2_instance.dev[0]" becomes "module.ec2_dev.ec2_instance.dev"
func convertAddressToLabel(address string) string {
	return strings.Split(address, "[")[0]
}

type graphResource struct {
	Label string
	Depth uint
}

// applyInstanceType sets the instance type on an agent if it matches
// one of the special resource types that we track.
func applyInstanceType(resource *tfjson.StateResource) string {
	key, isValid := map[string]string{
		"google_compute_instance":         "machine_type",
		"aws_instance":                    "instance_type",
		"aws_spot_instance_request":       "instance_type",
		"azurerm_linux_virtual_machine":   "size",
		"azurerm_windows_virtual_machine": "size",
	}[resource.Type]
	if !isValid {
		return ""
	}

	instanceTypeRaw, isValid := resource.AttributeValues[key]
	if !isValid {
		return ""
	}
	instanceType, isValid := instanceTypeRaw.(string)
	if !isValid {
		return ""
	}
	return instanceType
}

// applyAutomaticInstanceID checks if the resource is one of a set of *magical* IDs
// that automatically index their identifier for automatic authentication.
func applyAutomaticInstanceID(resource *tfjson.StateResource, agents []*proto.Agent) {
	// These resource types are for automatically associating an instance ID
	// with an agent for authentication.
	key, isValid := map[string]string{
		"google_compute_instance":         "instance_id",
		"aws_instance":                    "id",
		"aws_spot_instance_request":       "spot_instance_id",
		"azurerm_linux_virtual_machine":   "virtual_machine_id",
		"azurerm_windows_virtual_machine": "virtual_machine_id",
	}[resource.Type]
	if !isValid {
		return
	}

	// The resource type doesn't support
	// automatically setting the instance ID.
	instanceIDRaw, isValid := resource.AttributeValues[key]
	if !isValid {
		return
	}
	instanceID, isValid := instanceIDRaw.(string)
	if !isValid {
		return
	}
	for _, agent := range agents {
		// Didn't use instance identity.
		if agent.GetToken() != "" {
			continue
		}
		if agent.GetInstanceId() != "" {
			// If an instance ID is manually specified, do not override!
			continue
		}

		agent.Auth = &proto.Agent_InstanceId{
			InstanceId: instanceID,
		}
	}
}

// findResourcesInGraph traverses directionally in a graph until a resource is found,
// then it stores the depth it was found at, and continues working up the tree.
// nolint:revive
func findResourcesInGraph(graph *gographviz.Graph, tfResourceByLabel map[string]*tfjson.StateResource, nodeName string, currentDepth uint, up bool) []*graphResource {
	graphResources := make([]*graphResource, 0)
	mapping := graph.Edges.DstToSrcs
	if !up {
		mapping = graph.Edges.SrcToDsts
	}
	for destination := range mapping[nodeName] {
		destinationNode := graph.Nodes.Lookup[destination]
		// Work our way up the tree!
		graphResources = append(graphResources, findResourcesInGraph(graph, tfResourceByLabel, destinationNode.Name, currentDepth+1, up)...)

		destinationLabel, exists := destinationNode.Attrs["label"]
		if !exists {
			continue
		}
		destinationLabel = strings.Trim(destinationLabel, `"`)
		resource, exists := tfResourceByLabel[destinationLabel]
		if !exists {
			continue
		}
		// Data sources cannot be associated with agents for now!
		if resource.Mode != tfjson.ManagedResourceMode {
			continue
		}
		// Don't associate Coder resources with other Coder resources!
		if strings.HasPrefix(resource.Type, "coder_") {
			continue
		}
		graphResources = append(graphResources, &graphResource{
			Label: destinationLabel,
			Depth: currentDepth,
		})
	}

	return graphResources
}<|MERGE_RESOLUTION|>--- conflicted
+++ resolved
@@ -24,11 +24,8 @@
 	StartupScript            string            `mapstructure:"startup_script"`
 	ConnectionTimeoutSeconds int32             `mapstructure:"connection_timeout"`
 	TroubleshootingURL       string            `mapstructure:"troubleshooting_url"`
-<<<<<<< HEAD
+	MOTDFile                 string            `mapstructure:"motd_file"`
 	ShutdownScript           string            `mapstructure:"shutdown_script"`
-=======
-	MOTDFile                 string            `mapstructure:"motd_file"`
->>>>>>> 6ed12ade
 }
 
 // A mapping of attributes on the "coder_app" resource.
@@ -135,11 +132,8 @@
 			Directory:                attrs.Directory,
 			ConnectionTimeoutSeconds: attrs.ConnectionTimeoutSeconds,
 			TroubleshootingUrl:       attrs.TroubleshootingURL,
-<<<<<<< HEAD
+			MotdFile:                 attrs.MOTDFile,
 			ShutdownScript:           attrs.ShutdownScript,
-=======
-			MotdFile:                 attrs.MOTDFile,
->>>>>>> 6ed12ade
 		}
 		switch attrs.Auth {
 		case "token":
