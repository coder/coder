--- conflicted
+++ resolved
@@ -397,19 +397,11 @@
 				require.NoError(t, err)
 				require.Equal(t, expectedNoMetadataMap, resourcesMap)
 
-<<<<<<< HEAD
 				expectedParameters := expected.parameters
 				if expectedParameters == nil {
 					expectedParameters = []*proto.RichParameter{}
 				}
 				parametersWant, err := json.Marshal(expectedParameters)
-=======
-				expectedParams := expected.parameters
-				if expectedParams == nil {
-					expectedParams = []*proto.RichParameter{}
-				}
-				parametersWant, err := json.Marshal(expectedParams)
->>>>>>> 7738274b
 				require.NoError(t, err)
 				parametersGot, err := json.Marshal(state.Parameters)
 				require.NoError(t, err)
