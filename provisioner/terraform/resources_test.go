--- conflicted
+++ resolved
@@ -99,11 +99,8 @@
 				Architecture:             "amd64",
 				Auth:                     &proto.Agent_Token{},
 				ConnectionTimeoutSeconds: 1,
-<<<<<<< HEAD
+				MotdFile:                 "/etc/motd",
 				ShutdownScript:           "echo bye bye",
-=======
-				MotdFile:                 "/etc/motd",
->>>>>>> 6ed12ade
 			}, {
 				Name:                     "dev3",
 				OperatingSystem:          "windows",
