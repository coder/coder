--- conflicted
+++ resolved
@@ -26,11 +26,7 @@
               }
             ],
             "env": null,
-<<<<<<< HEAD
-            "id": "216e062b-1778-42a9-86cd-6b1ba5b4840d",
-=======
             "id": "84e64491-0764-47cb-9306-04d3efd91a9c",
->>>>>>> b77b5432
             "init_script": "",
             "metadata": [],
             "motd_file": null,
@@ -40,11 +36,7 @@
             "shutdown_script": null,
             "startup_script": null,
             "startup_script_behavior": "non-blocking",
-<<<<<<< HEAD
-            "token": "40fffa78-90f6-47cb-bee5-2252a6e89de3",
-=======
             "token": "806a0146-3c12-42b6-b75a-3345d96202da",
->>>>>>> b77b5432
             "troubleshooting_url": null
           },
           "sensitive_values": {
@@ -78,11 +70,7 @@
               }
             ],
             "env": null,
-<<<<<<< HEAD
-            "id": "c8d5a3b4-2b1c-4afe-916b-600a3b7c7fa8",
-=======
             "id": "ba3a4b21-ab23-4935-8ec9-2c0560763550",
->>>>>>> b77b5432
             "init_script": "",
             "metadata": [],
             "motd_file": "/etc/motd",
@@ -92,11 +80,7 @@
             "shutdown_script": "echo bye bye",
             "startup_script": null,
             "startup_script_behavior": "non-blocking",
-<<<<<<< HEAD
-            "token": "90f0b12e-9b60-4278-952c-ea4fd2153b69",
-=======
             "token": "2f6d9e04-39c9-4286-a3a0-a1e79244307e",
->>>>>>> b77b5432
             "troubleshooting_url": null
           },
           "sensitive_values": {
@@ -130,11 +114,7 @@
               }
             ],
             "env": null,
-<<<<<<< HEAD
-            "id": "844b38d9-acb4-4440-9ef1-16c56060b97f",
-=======
             "id": "12be3c35-2ebe-4261-b446-9e2a85861cbd",
->>>>>>> b77b5432
             "init_script": "",
             "metadata": [],
             "motd_file": null,
@@ -144,11 +124,7 @@
             "shutdown_script": null,
             "startup_script": null,
             "startup_script_behavior": "blocking",
-<<<<<<< HEAD
-            "token": "47ac740e-6d68-41f8-85b4-a34c0915d0bd",
-=======
             "token": "f70062bd-eec8-4365-9ad6-b0ac2f86389e",
->>>>>>> b77b5432
             "troubleshooting_url": "https://coder.com/troubleshoot"
           },
           "sensitive_values": {
@@ -182,11 +158,7 @@
               }
             ],
             "env": null,
-<<<<<<< HEAD
-            "id": "934f46a0-1e2b-4db0-ab42-1d16f9e101e2",
-=======
             "id": "8b3d14b5-3250-40db-a34f-ee68a86ee83c",
->>>>>>> b77b5432
             "init_script": "",
             "metadata": [],
             "motd_file": null,
@@ -196,11 +168,7 @@
             "shutdown_script": null,
             "startup_script": null,
             "startup_script_behavior": "non-blocking",
-<<<<<<< HEAD
-            "token": "a4d0a60a-839b-487e-bcba-384fe70431fb",
-=======
             "token": "e0faea68-a3cf-47b1-a218-1bcacc2b5671",
->>>>>>> b77b5432
             "troubleshooting_url": null
           },
           "sensitive_values": {
@@ -220,11 +188,7 @@
           "provider_name": "registry.terraform.io/hashicorp/null",
           "schema_version": 0,
           "values": {
-<<<<<<< HEAD
-            "id": "3765671728718250839",
-=======
             "id": "4314804032090970668",
->>>>>>> b77b5432
             "triggers": null
           },
           "sensitive_values": {},
