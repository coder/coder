{
  "format_version": "1.2",
  "terraform_version": "1.9.8",
  "planned_values": {
    "root_module": {
      "resources": [
        {
          "address": "coder_agent.dev1",
          "mode": "managed",
          "type": "coder_agent",
          "name": "dev1",
          "provider_name": "registry.terraform.io/coder/coder",
          "schema_version": 1,
          "values": {
            "arch": "amd64",
            "auth": "token",
            "connection_timeout": 120,
            "dir": null,
            "env": null,
            "metadata": [],
            "motd_file": null,
            "order": null,
            "os": "linux",
            "resources_monitoring": [],
            "shutdown_script": null,
            "startup_script": null,
            "startup_script_behavior": "non-blocking",
            "troubleshooting_url": null
          },
          "sensitive_values": {
            "display_apps": [],
            "metadata": [],
            "resources_monitoring": [],
            "token": true
          }
        },
        {
          "address": "coder_agent.dev2",
          "mode": "managed",
          "type": "coder_agent",
          "name": "dev2",
          "provider_name": "registry.terraform.io/coder/coder",
          "schema_version": 1,
          "values": {
            "arch": "amd64",
            "auth": "token",
            "connection_timeout": 1,
            "dir": null,
            "env": null,
            "metadata": [],
            "motd_file": "/etc/motd",
            "order": null,
            "os": "darwin",
            "resources_monitoring": [],
            "shutdown_script": "echo bye bye",
            "startup_script": null,
            "startup_script_behavior": "non-blocking",
            "troubleshooting_url": null
          },
          "sensitive_values": {
            "display_apps": [],
            "metadata": [],
            "resources_monitoring": [],
            "token": true
          }
        },
        {
          "address": "coder_agent.dev3",
          "mode": "managed",
          "type": "coder_agent",
          "name": "dev3",
          "provider_name": "registry.terraform.io/coder/coder",
          "schema_version": 1,
          "values": {
            "arch": "arm64",
            "auth": "token",
            "connection_timeout": 120,
            "dir": null,
            "env": null,
            "metadata": [],
            "motd_file": null,
            "order": null,
            "os": "windows",
            "resources_monitoring": [],
            "shutdown_script": null,
            "startup_script": null,
            "startup_script_behavior": "blocking",
            "troubleshooting_url": "https://coder.com/troubleshoot"
          },
          "sensitive_values": {
            "display_apps": [],
            "metadata": [],
            "resources_monitoring": [],
            "token": true
          }
        },
        {
          "address": "coder_agent.dev4",
          "mode": "managed",
          "type": "coder_agent",
          "name": "dev4",
          "provider_name": "registry.terraform.io/coder/coder",
          "schema_version": 1,
          "values": {
            "arch": "amd64",
            "auth": "token",
            "connection_timeout": 120,
            "dir": null,
            "env": null,
            "metadata": [],
            "motd_file": null,
            "order": null,
            "os": "linux",
            "resources_monitoring": [],
            "shutdown_script": null,
            "startup_script": null,
            "startup_script_behavior": "non-blocking",
            "troubleshooting_url": null
          },
          "sensitive_values": {
            "display_apps": [],
            "metadata": [],
            "resources_monitoring": [],
            "token": true
          }
        },
        {
          "address": "null_resource.dev",
          "mode": "managed",
          "type": "null_resource",
          "name": "dev",
          "provider_name": "registry.terraform.io/hashicorp/null",
          "schema_version": 0,
          "values": {
            "triggers": null
          },
          "sensitive_values": {}
        }
      ]
    }
  },
  "resource_changes": [
    {
      "address": "coder_agent.dev1",
      "mode": "managed",
      "type": "coder_agent",
      "name": "dev1",
      "provider_name": "registry.terraform.io/coder/coder",
      "change": {
        "actions": [
          "create"
        ],
        "before": null,
        "after": {
          "arch": "amd64",
          "auth": "token",
          "connection_timeout": 120,
          "dir": null,
          "env": null,
          "metadata": [],
          "motd_file": null,
          "order": null,
          "os": "linux",
          "resources_monitoring": [],
          "shutdown_script": null,
          "startup_script": null,
          "startup_script_behavior": "non-blocking",
          "troubleshooting_url": null
        },
        "after_unknown": {
          "display_apps": true,
          "id": true,
          "init_script": true,
          "metadata": [],
          "resources_monitoring": [],
          "token": true
        },
        "before_sensitive": false,
        "after_sensitive": {
          "display_apps": [],
          "metadata": [],
          "resources_monitoring": [],
          "token": true
        }
      }
    },
    {
      "address": "coder_agent.dev2",
      "mode": "managed",
      "type": "coder_agent",
      "name": "dev2",
      "provider_name": "registry.terraform.io/coder/coder",
      "change": {
        "actions": [
          "create"
        ],
        "before": null,
        "after": {
          "arch": "amd64",
          "auth": "token",
          "connection_timeout": 1,
          "dir": null,
          "env": null,
          "metadata": [],
          "motd_file": "/etc/motd",
          "order": null,
          "os": "darwin",
          "resources_monitoring": [],
          "shutdown_script": "echo bye bye",
          "startup_script": null,
          "startup_script_behavior": "non-blocking",
          "troubleshooting_url": null
        },
        "after_unknown": {
          "display_apps": true,
          "id": true,
          "init_script": true,
          "metadata": [],
          "resources_monitoring": [],
          "token": true
        },
        "before_sensitive": false,
        "after_sensitive": {
          "display_apps": [],
          "metadata": [],
          "resources_monitoring": [],
          "token": true
        }
      }
    },
    {
      "address": "coder_agent.dev3",
      "mode": "managed",
      "type": "coder_agent",
      "name": "dev3",
      "provider_name": "registry.terraform.io/coder/coder",
      "change": {
        "actions": [
          "create"
        ],
        "before": null,
        "after": {
          "arch": "arm64",
          "auth": "token",
          "connection_timeout": 120,
          "dir": null,
          "env": null,
          "metadata": [],
          "motd_file": null,
          "order": null,
          "os": "windows",
          "resources_monitoring": [],
          "shutdown_script": null,
          "startup_script": null,
          "startup_script_behavior": "blocking",
          "troubleshooting_url": "https://coder.com/troubleshoot"
        },
        "after_unknown": {
          "display_apps": true,
          "id": true,
          "init_script": true,
          "metadata": [],
          "resources_monitoring": [],
          "token": true
        },
        "before_sensitive": false,
        "after_sensitive": {
          "display_apps": [],
          "metadata": [],
          "resources_monitoring": [],
          "token": true
        }
      }
    },
    {
      "address": "coder_agent.dev4",
      "mode": "managed",
      "type": "coder_agent",
      "name": "dev4",
      "provider_name": "registry.terraform.io/coder/coder",
      "change": {
        "actions": [
          "create"
        ],
        "before": null,
        "after": {
          "arch": "amd64",
          "auth": "token",
          "connection_timeout": 120,
          "dir": null,
          "env": null,
          "metadata": [],
          "motd_file": null,
          "order": null,
          "os": "linux",
          "resources_monitoring": [],
          "shutdown_script": null,
          "startup_script": null,
          "startup_script_behavior": "non-blocking",
          "troubleshooting_url": null
        },
        "after_unknown": {
          "display_apps": true,
          "id": true,
          "init_script": true,
          "metadata": [],
          "resources_monitoring": [],
          "token": true
        },
        "before_sensitive": false,
        "after_sensitive": {
          "display_apps": [],
          "metadata": [],
          "resources_monitoring": [],
          "token": true
        }
      }
    },
    {
      "address": "null_resource.dev",
      "mode": "managed",
      "type": "null_resource",
      "name": "dev",
      "provider_name": "registry.terraform.io/hashicorp/null",
      "change": {
        "actions": [
          "create"
        ],
        "before": null,
        "after": {
          "triggers": null
        },
        "after_unknown": {
          "id": true
        },
        "before_sensitive": false,
        "after_sensitive": {}
      }
    }
  ],
  "configuration": {
    "provider_config": {
      "coder": {
        "name": "coder",
        "full_name": "registry.terraform.io/coder/coder",
        "version_constraint": "0.22.0"
      },
      "null": {
        "name": "null",
        "full_name": "registry.terraform.io/hashicorp/null"
      }
    },
    "root_module": {
      "resources": [
        {
          "address": "coder_agent.dev1",
          "mode": "managed",
          "type": "coder_agent",
          "name": "dev1",
          "provider_config_key": "coder",
          "expressions": {
            "arch": {
              "constant_value": "amd64"
            },
            "os": {
              "constant_value": "linux"
            }
          },
          "schema_version": 1
        },
        {
          "address": "coder_agent.dev2",
          "mode": "managed",
          "type": "coder_agent",
          "name": "dev2",
          "provider_config_key": "coder",
          "expressions": {
            "arch": {
              "constant_value": "amd64"
            },
            "connection_timeout": {
              "constant_value": 1
            },
            "motd_file": {
              "constant_value": "/etc/motd"
            },
            "os": {
              "constant_value": "darwin"
            },
            "shutdown_script": {
              "constant_value": "echo bye bye"
            },
            "startup_script_behavior": {
              "constant_value": "non-blocking"
            }
          },
          "schema_version": 1
        },
        {
          "address": "coder_agent.dev3",
          "mode": "managed",
          "type": "coder_agent",
          "name": "dev3",
          "provider_config_key": "coder",
          "expressions": {
            "arch": {
              "constant_value": "arm64"
            },
            "os": {
              "constant_value": "windows"
            },
            "startup_script_behavior": {
              "constant_value": "blocking"
            },
            "troubleshooting_url": {
              "constant_value": "https://coder.com/troubleshoot"
            }
          },
          "schema_version": 1
        },
        {
          "address": "coder_agent.dev4",
          "mode": "managed",
          "type": "coder_agent",
          "name": "dev4",
          "provider_config_key": "coder",
          "expressions": {
            "arch": {
              "constant_value": "amd64"
            },
            "os": {
              "constant_value": "linux"
            }
          },
          "schema_version": 1
        },
        {
          "address": "null_resource.dev",
          "mode": "managed",
          "type": "null_resource",
          "name": "dev",
          "provider_config_key": "null",
          "schema_version": 0,
          "depends_on": [
            "coder_agent.dev1",
            "coder_agent.dev2",
            "coder_agent.dev3",
            "coder_agent.dev4"
          ]
        }
      ]
    }
  },
<<<<<<< HEAD
  "timestamp": "2025-01-27T17:08:48Z",
=======
  "timestamp": "2025-01-28T15:12:42Z",
>>>>>>> b77b5432
  "applyable": true,
  "complete": true,
  "errored": false
}<|MERGE_RESOLUTION|>--- conflicted
+++ resolved
@@ -451,11 +451,7 @@
       ]
     }
   },
-<<<<<<< HEAD
-  "timestamp": "2025-01-27T17:08:48Z",
-=======
   "timestamp": "2025-01-28T15:12:42Z",
->>>>>>> b77b5432
   "applyable": true,
   "complete": true,
   "errored": false
