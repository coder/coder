{
  "format_version": "1.2",
  "terraform_version": "1.9.8",
  "planned_values": {
    "root_module": {
      "resources": [
        {
          "address": "coder_agent.main",
          "mode": "managed",
          "type": "coder_agent",
          "name": "main",
          "provider_name": "registry.terraform.io/coder/coder",
          "schema_version": 1,
          "values": {
            "arch": "amd64",
            "auth": "token",
            "connection_timeout": 120,
            "dir": null,
            "env": null,
            "metadata": [
              {
                "display_name": "Process Count",
                "interval": 5,
                "key": "process_count",
                "order": 7,
                "script": "ps -ef | wc -l",
                "timeout": 1
              }
            ],
            "motd_file": null,
            "order": null,
            "os": "linux",
            "resources_monitoring": [],
            "shutdown_script": null,
            "startup_script": null,
            "startup_script_behavior": "non-blocking",
            "troubleshooting_url": null
          },
          "sensitive_values": {
            "display_apps": [],
            "metadata": [
              {}
            ],
            "resources_monitoring": [],
            "token": true
          }
        },
        {
          "address": "coder_metadata.about_info",
          "mode": "managed",
          "type": "coder_metadata",
          "name": "about_info",
          "provider_name": "registry.terraform.io/coder/coder",
          "schema_version": 1,
          "values": {
            "daily_cost": 29,
            "hide": true,
            "icon": "/icon/server.svg",
            "item": [
              {
                "key": "hello",
                "sensitive": false,
                "value": "world"
              },
              {
                "key": "null",
                "sensitive": false,
                "value": null
              },
              {
                "key": "empty",
                "sensitive": false,
                "value": ""
              },
              {
                "key": "secret",
                "sensitive": true,
                "value": "squirrel"
              }
            ]
          },
          "sensitive_values": {
            "item": [
              {},
              {},
              {},
              {}
            ]
          }
        },
        {
          "address": "null_resource.about",
          "mode": "managed",
          "type": "null_resource",
          "name": "about",
          "provider_name": "registry.terraform.io/hashicorp/null",
          "schema_version": 0,
          "values": {
            "triggers": null
          },
          "sensitive_values": {}
        }
      ]
    }
  },
  "resource_changes": [
    {
      "address": "coder_agent.main",
      "mode": "managed",
      "type": "coder_agent",
      "name": "main",
      "provider_name": "registry.terraform.io/coder/coder",
      "change": {
        "actions": [
          "create"
        ],
        "before": null,
        "after": {
          "arch": "amd64",
          "auth": "token",
          "connection_timeout": 120,
          "dir": null,
          "env": null,
          "metadata": [
            {
              "display_name": "Process Count",
              "interval": 5,
              "key": "process_count",
              "order": 7,
              "script": "ps -ef | wc -l",
              "timeout": 1
            }
          ],
          "motd_file": null,
          "order": null,
          "os": "linux",
          "resources_monitoring": [],
          "shutdown_script": null,
          "startup_script": null,
          "startup_script_behavior": "non-blocking",
          "troubleshooting_url": null
        },
        "after_unknown": {
          "display_apps": true,
          "id": true,
          "init_script": true,
          "metadata": [
            {}
          ],
          "resources_monitoring": [],
          "token": true
        },
        "before_sensitive": false,
        "after_sensitive": {
          "display_apps": [],
          "metadata": [
            {}
          ],
          "resources_monitoring": [],
          "token": true
        }
      }
    },
    {
      "address": "coder_metadata.about_info",
      "mode": "managed",
      "type": "coder_metadata",
      "name": "about_info",
      "provider_name": "registry.terraform.io/coder/coder",
      "change": {
        "actions": [
          "create"
        ],
        "before": null,
        "after": {
          "daily_cost": 29,
          "hide": true,
          "icon": "/icon/server.svg",
          "item": [
            {
              "key": "hello",
              "sensitive": false,
              "value": "world"
            },
            {
              "key": "null",
              "sensitive": false,
              "value": null
            },
            {
              "key": "empty",
              "sensitive": false,
              "value": ""
            },
            {
              "key": "secret",
              "sensitive": true,
              "value": "squirrel"
            }
          ]
        },
        "after_unknown": {
          "id": true,
          "item": [
            {
              "is_null": true
            },
            {
              "is_null": true
            },
            {
              "is_null": true
            },
            {
              "is_null": true
            }
          ],
          "resource_id": true
        },
        "before_sensitive": false,
        "after_sensitive": {
          "item": [
            {},
            {},
            {},
            {}
          ]
        }
      }
    },
    {
      "address": "null_resource.about",
      "mode": "managed",
      "type": "null_resource",
      "name": "about",
      "provider_name": "registry.terraform.io/hashicorp/null",
      "change": {
        "actions": [
          "create"
        ],
        "before": null,
        "after": {
          "triggers": null
        },
        "after_unknown": {
          "id": true
        },
        "before_sensitive": false,
        "after_sensitive": {}
      }
    }
  ],
  "configuration": {
    "provider_config": {
      "coder": {
        "name": "coder",
        "full_name": "registry.terraform.io/coder/coder",
        "version_constraint": "0.22.0"
      },
      "null": {
        "name": "null",
        "full_name": "registry.terraform.io/hashicorp/null"
      }
    },
    "root_module": {
      "resources": [
        {
          "address": "coder_agent.main",
          "mode": "managed",
          "type": "coder_agent",
          "name": "main",
          "provider_config_key": "coder",
          "expressions": {
            "arch": {
              "constant_value": "amd64"
            },
            "metadata": [
              {
                "display_name": {
                  "constant_value": "Process Count"
                },
                "interval": {
                  "constant_value": 5
                },
                "key": {
                  "constant_value": "process_count"
                },
                "order": {
                  "constant_value": 7
                },
                "script": {
                  "constant_value": "ps -ef | wc -l"
                },
                "timeout": {
                  "constant_value": 1
                }
              }
            ],
            "os": {
              "constant_value": "linux"
            }
          },
          "schema_version": 1
        },
        {
          "address": "coder_metadata.about_info",
          "mode": "managed",
          "type": "coder_metadata",
          "name": "about_info",
          "provider_config_key": "coder",
          "expressions": {
            "daily_cost": {
              "constant_value": 29
            },
            "hide": {
              "constant_value": true
            },
            "icon": {
              "constant_value": "/icon/server.svg"
            },
            "item": [
              {
                "key": {
                  "constant_value": "hello"
                },
                "value": {
                  "constant_value": "world"
                }
              },
              {
                "key": {
                  "constant_value": "null"
                }
              },
              {
                "key": {
                  "constant_value": "empty"
                },
                "value": {
                  "constant_value": ""
                }
              },
              {
                "key": {
                  "constant_value": "secret"
                },
                "sensitive": {
                  "constant_value": true
                },
                "value": {
                  "constant_value": "squirrel"
                }
              }
            ],
            "resource_id": {
              "references": [
                "null_resource.about.id",
                "null_resource.about"
              ]
            }
          },
          "schema_version": 1
        },
        {
          "address": "null_resource.about",
          "mode": "managed",
          "type": "null_resource",
          "name": "about",
          "provider_config_key": "null",
          "schema_version": 0,
          "depends_on": [
            "coder_agent.main"
          ]
        }
      ]
    }
  },
  "relevant_attributes": [
    {
      "resource": "null_resource.about",
      "attribute": [
        "id"
      ]
    }
  ],
<<<<<<< HEAD
  "timestamp": "2025-01-27T17:08:59Z",
=======
  "timestamp": "2025-01-28T15:12:51Z",
>>>>>>> b77b5432
  "applyable": true,
  "complete": true,
  "errored": false
}<|MERGE_RESOLUTION|>--- conflicted
+++ resolved
@@ -383,11 +383,7 @@
       ]
     }
   ],
-<<<<<<< HEAD
-  "timestamp": "2025-01-27T17:08:59Z",
-=======
   "timestamp": "2025-01-28T15:12:51Z",
->>>>>>> b77b5432
   "applyable": true,
   "complete": true,
   "errored": false
