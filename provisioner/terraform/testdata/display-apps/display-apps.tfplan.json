--- conflicted
+++ resolved
@@ -203,11 +203,7 @@
       ]
     }
   },
-<<<<<<< HEAD
-  "timestamp": "2025-01-27T17:08:39Z",
-=======
   "timestamp": "2025-01-28T15:12:33Z",
->>>>>>> b77b5432
   "applyable": true,
   "complete": true,
   "errored": false
