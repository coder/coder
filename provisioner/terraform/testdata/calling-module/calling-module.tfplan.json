{
  "format_version": "1.2",
  "terraform_version": "1.11.0",
  "planned_values": {
    "root_module": {
      "resources": [
        {
          "address": "coder_agent.main",
          "mode": "managed",
          "type": "coder_agent",
          "name": "main",
          "provider_name": "registry.terraform.io/coder/coder",
          "schema_version": 1,
          "values": {
            "arch": "amd64",
            "auth": "token",
            "connection_timeout": 120,
            "dir": null,
            "env": null,
            "metadata": [],
            "motd_file": null,
            "order": null,
            "os": "linux",
            "resources_monitoring": [],
            "shutdown_script": null,
            "startup_script": null,
            "startup_script_behavior": "non-blocking",
            "troubleshooting_url": null
          },
          "sensitive_values": {
            "display_apps": [],
            "metadata": [],
            "resources_monitoring": [],
            "token": true
          }
        }
      ],
      "child_modules": [
        {
          "resources": [
            {
              "address": "module.module.data.null_data_source.script",
              "mode": "data",
              "type": "null_data_source",
              "name": "script",
              "provider_name": "registry.terraform.io/hashicorp/null",
              "schema_version": 0,
              "values": {
                "inputs": {}
              },
              "sensitive_values": {
                "inputs": {},
                "outputs": {}
              }
            },
            {
              "address": "module.module.null_resource.example",
              "mode": "managed",
              "type": "null_resource",
              "name": "example",
              "provider_name": "registry.terraform.io/hashicorp/null",
              "schema_version": 0,
              "values": {
                "triggers": null
              },
              "sensitive_values": {}
            }
          ],
          "address": "module.module"
        }
      ]
    }
  },
  "resource_changes": [
    {
      "address": "coder_agent.main",
      "mode": "managed",
      "type": "coder_agent",
      "name": "main",
      "provider_name": "registry.terraform.io/coder/coder",
      "change": {
        "actions": [
          "create"
        ],
        "before": null,
        "after": {
          "arch": "amd64",
          "auth": "token",
          "connection_timeout": 120,
          "dir": null,
          "env": null,
          "metadata": [],
          "motd_file": null,
          "order": null,
          "os": "linux",
          "resources_monitoring": [],
          "shutdown_script": null,
          "startup_script": null,
          "startup_script_behavior": "non-blocking",
          "troubleshooting_url": null
        },
        "after_unknown": {
          "display_apps": true,
          "id": true,
          "init_script": true,
          "metadata": [],
          "resources_monitoring": [],
          "token": true
        },
        "before_sensitive": false,
        "after_sensitive": {
          "display_apps": [],
          "metadata": [],
          "resources_monitoring": [],
          "token": true
        }
      }
    },
    {
      "address": "module.module.data.null_data_source.script",
      "module_address": "module.module",
      "mode": "data",
      "type": "null_data_source",
      "name": "script",
      "provider_name": "registry.terraform.io/hashicorp/null",
      "change": {
        "actions": [
          "read"
        ],
        "before": null,
        "after": {
          "inputs": {}
        },
        "after_unknown": {
          "has_computed_default": true,
          "id": true,
          "inputs": {
            "script": true
          },
          "outputs": true,
          "random": true
        },
        "before_sensitive": false,
        "after_sensitive": {
          "inputs": {},
          "outputs": {}
        }
      },
      "action_reason": "read_because_config_unknown"
    },
    {
      "address": "module.module.null_resource.example",
      "module_address": "module.module",
      "mode": "managed",
      "type": "null_resource",
      "name": "example",
      "provider_name": "registry.terraform.io/hashicorp/null",
      "change": {
        "actions": [
          "create"
        ],
        "before": null,
        "after": {
          "triggers": null
        },
        "after_unknown": {
          "id": true
        },
        "before_sensitive": false,
        "after_sensitive": {}
      }
    }
  ],
  "configuration": {
    "provider_config": {
      "coder": {
        "name": "coder",
        "full_name": "registry.terraform.io/coder/coder",
        "version_constraint": ">= 2.0.0"
      },
      "module.module:null": {
        "name": "null",
        "full_name": "registry.terraform.io/hashicorp/null",
        "module_address": "module.module"
      }
    },
    "root_module": {
      "resources": [
        {
          "address": "coder_agent.main",
          "mode": "managed",
          "type": "coder_agent",
          "name": "main",
          "provider_config_key": "coder",
          "expressions": {
            "arch": {
              "constant_value": "amd64"
            },
            "os": {
              "constant_value": "linux"
            }
          },
          "schema_version": 1
        }
      ],
      "module_calls": {
        "module": {
          "source": "./module",
          "expressions": {
            "script": {
              "references": [
                "coder_agent.main.init_script",
                "coder_agent.main"
              ]
            }
          },
          "module": {
            "resources": [
              {
                "address": "null_resource.example",
                "mode": "managed",
                "type": "null_resource",
                "name": "example",
                "provider_config_key": "module.module:null",
                "schema_version": 0,
                "depends_on": [
                  "data.null_data_source.script"
                ]
              },
              {
                "address": "data.null_data_source.script",
                "mode": "data",
                "type": "null_data_source",
                "name": "script",
                "provider_config_key": "module.module:null",
                "expressions": {
                  "inputs": {
                    "references": [
                      "var.script"
                    ]
                  }
                },
                "schema_version": 0
              }
            ],
            "variables": {
              "script": {}
            }
          }
        }
      }
    }
  },
  "relevant_attributes": [
    {
      "resource": "coder_agent.main",
      "attribute": [
        "init_script"
      ]
    }
  ],
<<<<<<< HEAD
  "timestamp": "2025-03-06T19:16:44Z",
=======
  "timestamp": "2025-03-03T20:39:59Z",
>>>>>>> 092c129d
  "applyable": true,
  "complete": true,
  "errored": false
}<|MERGE_RESOLUTION|>--- conflicted
+++ resolved
@@ -1,270 +1,266 @@
 {
-  "format_version": "1.2",
-  "terraform_version": "1.11.0",
-  "planned_values": {
-    "root_module": {
-      "resources": [
-        {
-          "address": "coder_agent.main",
-          "mode": "managed",
-          "type": "coder_agent",
-          "name": "main",
-          "provider_name": "registry.terraform.io/coder/coder",
-          "schema_version": 1,
-          "values": {
-            "arch": "amd64",
-            "auth": "token",
-            "connection_timeout": 120,
-            "dir": null,
-            "env": null,
-            "metadata": [],
-            "motd_file": null,
-            "order": null,
-            "os": "linux",
-            "resources_monitoring": [],
-            "shutdown_script": null,
-            "startup_script": null,
-            "startup_script_behavior": "non-blocking",
-            "troubleshooting_url": null
-          },
-          "sensitive_values": {
-            "display_apps": [],
-            "metadata": [],
-            "resources_monitoring": [],
-            "token": true
-          }
-        }
-      ],
-      "child_modules": [
-        {
-          "resources": [
-            {
-              "address": "module.module.data.null_data_source.script",
-              "mode": "data",
-              "type": "null_data_source",
-              "name": "script",
-              "provider_name": "registry.terraform.io/hashicorp/null",
-              "schema_version": 0,
-              "values": {
-                "inputs": {}
-              },
-              "sensitive_values": {
-                "inputs": {},
-                "outputs": {}
-              }
-            },
-            {
-              "address": "module.module.null_resource.example",
-              "mode": "managed",
-              "type": "null_resource",
-              "name": "example",
-              "provider_name": "registry.terraform.io/hashicorp/null",
-              "schema_version": 0,
-              "values": {
-                "triggers": null
-              },
-              "sensitive_values": {}
-            }
-          ],
-          "address": "module.module"
-        }
-      ]
-    }
-  },
-  "resource_changes": [
-    {
-      "address": "coder_agent.main",
-      "mode": "managed",
-      "type": "coder_agent",
-      "name": "main",
-      "provider_name": "registry.terraform.io/coder/coder",
-      "change": {
-        "actions": [
-          "create"
-        ],
-        "before": null,
-        "after": {
-          "arch": "amd64",
-          "auth": "token",
-          "connection_timeout": 120,
-          "dir": null,
-          "env": null,
-          "metadata": [],
-          "motd_file": null,
-          "order": null,
-          "os": "linux",
-          "resources_monitoring": [],
-          "shutdown_script": null,
-          "startup_script": null,
-          "startup_script_behavior": "non-blocking",
-          "troubleshooting_url": null
-        },
-        "after_unknown": {
-          "display_apps": true,
-          "id": true,
-          "init_script": true,
-          "metadata": [],
-          "resources_monitoring": [],
-          "token": true
-        },
-        "before_sensitive": false,
-        "after_sensitive": {
-          "display_apps": [],
-          "metadata": [],
-          "resources_monitoring": [],
-          "token": true
-        }
-      }
-    },
-    {
-      "address": "module.module.data.null_data_source.script",
-      "module_address": "module.module",
-      "mode": "data",
-      "type": "null_data_source",
-      "name": "script",
-      "provider_name": "registry.terraform.io/hashicorp/null",
-      "change": {
-        "actions": [
-          "read"
-        ],
-        "before": null,
-        "after": {
-          "inputs": {}
-        },
-        "after_unknown": {
-          "has_computed_default": true,
-          "id": true,
-          "inputs": {
-            "script": true
-          },
-          "outputs": true,
-          "random": true
-        },
-        "before_sensitive": false,
-        "after_sensitive": {
-          "inputs": {},
-          "outputs": {}
-        }
-      },
-      "action_reason": "read_because_config_unknown"
-    },
-    {
-      "address": "module.module.null_resource.example",
-      "module_address": "module.module",
-      "mode": "managed",
-      "type": "null_resource",
-      "name": "example",
-      "provider_name": "registry.terraform.io/hashicorp/null",
-      "change": {
-        "actions": [
-          "create"
-        ],
-        "before": null,
-        "after": {
-          "triggers": null
-        },
-        "after_unknown": {
-          "id": true
-        },
-        "before_sensitive": false,
-        "after_sensitive": {}
-      }
-    }
-  ],
-  "configuration": {
-    "provider_config": {
-      "coder": {
-        "name": "coder",
-        "full_name": "registry.terraform.io/coder/coder",
-        "version_constraint": ">= 2.0.0"
-      },
-      "module.module:null": {
-        "name": "null",
-        "full_name": "registry.terraform.io/hashicorp/null",
-        "module_address": "module.module"
-      }
-    },
-    "root_module": {
-      "resources": [
-        {
-          "address": "coder_agent.main",
-          "mode": "managed",
-          "type": "coder_agent",
-          "name": "main",
-          "provider_config_key": "coder",
-          "expressions": {
-            "arch": {
-              "constant_value": "amd64"
-            },
-            "os": {
-              "constant_value": "linux"
-            }
-          },
-          "schema_version": 1
-        }
-      ],
-      "module_calls": {
-        "module": {
-          "source": "./module",
-          "expressions": {
-            "script": {
-              "references": [
-                "coder_agent.main.init_script",
-                "coder_agent.main"
-              ]
-            }
-          },
-          "module": {
-            "resources": [
-              {
-                "address": "null_resource.example",
-                "mode": "managed",
-                "type": "null_resource",
-                "name": "example",
-                "provider_config_key": "module.module:null",
-                "schema_version": 0,
-                "depends_on": [
-                  "data.null_data_source.script"
-                ]
-              },
-              {
-                "address": "data.null_data_source.script",
-                "mode": "data",
-                "type": "null_data_source",
-                "name": "script",
-                "provider_config_key": "module.module:null",
-                "expressions": {
-                  "inputs": {
-                    "references": [
-                      "var.script"
-                    ]
-                  }
-                },
-                "schema_version": 0
-              }
-            ],
-            "variables": {
-              "script": {}
-            }
-          }
-        }
-      }
-    }
-  },
-  "relevant_attributes": [
-    {
-      "resource": "coder_agent.main",
-      "attribute": [
-        "init_script"
-      ]
-    }
-  ],
-<<<<<<< HEAD
-  "timestamp": "2025-03-06T19:16:44Z",
-=======
-  "timestamp": "2025-03-03T20:39:59Z",
->>>>>>> 092c129d
-  "applyable": true,
-  "complete": true,
-  "errored": false
+	"format_version": "1.2",
+	"terraform_version": "1.11.0",
+	"planned_values": {
+		"root_module": {
+			"resources": [
+				{
+					"address": "coder_agent.main",
+					"mode": "managed",
+					"type": "coder_agent",
+					"name": "main",
+					"provider_name": "registry.terraform.io/coder/coder",
+					"schema_version": 1,
+					"values": {
+						"arch": "amd64",
+						"auth": "token",
+						"connection_timeout": 120,
+						"dir": null,
+						"env": null,
+						"metadata": [],
+						"motd_file": null,
+						"order": null,
+						"os": "linux",
+						"resources_monitoring": [],
+						"shutdown_script": null,
+						"startup_script": null,
+						"startup_script_behavior": "non-blocking",
+						"troubleshooting_url": null
+					},
+					"sensitive_values": {
+						"display_apps": [],
+						"metadata": [],
+						"resources_monitoring": [],
+						"token": true
+					}
+				}
+			],
+			"child_modules": [
+				{
+					"resources": [
+						{
+							"address": "module.module.data.null_data_source.script",
+							"mode": "data",
+							"type": "null_data_source",
+							"name": "script",
+							"provider_name": "registry.terraform.io/hashicorp/null",
+							"schema_version": 0,
+							"values": {
+								"inputs": {}
+							},
+							"sensitive_values": {
+								"inputs": {},
+								"outputs": {}
+							}
+						},
+						{
+							"address": "module.module.null_resource.example",
+							"mode": "managed",
+							"type": "null_resource",
+							"name": "example",
+							"provider_name": "registry.terraform.io/hashicorp/null",
+							"schema_version": 0,
+							"values": {
+								"triggers": null
+							},
+							"sensitive_values": {}
+						}
+					],
+					"address": "module.module"
+				}
+			]
+		}
+	},
+	"resource_changes": [
+		{
+			"address": "coder_agent.main",
+			"mode": "managed",
+			"type": "coder_agent",
+			"name": "main",
+			"provider_name": "registry.terraform.io/coder/coder",
+			"change": {
+				"actions": [
+					"create"
+				],
+				"before": null,
+				"after": {
+					"arch": "amd64",
+					"auth": "token",
+					"connection_timeout": 120,
+					"dir": null,
+					"env": null,
+					"metadata": [],
+					"motd_file": null,
+					"order": null,
+					"os": "linux",
+					"resources_monitoring": [],
+					"shutdown_script": null,
+					"startup_script": null,
+					"startup_script_behavior": "non-blocking",
+					"troubleshooting_url": null
+				},
+				"after_unknown": {
+					"display_apps": true,
+					"id": true,
+					"init_script": true,
+					"metadata": [],
+					"resources_monitoring": [],
+					"token": true
+				},
+				"before_sensitive": false,
+				"after_sensitive": {
+					"display_apps": [],
+					"metadata": [],
+					"resources_monitoring": [],
+					"token": true
+				}
+			}
+		},
+		{
+			"address": "module.module.data.null_data_source.script",
+			"module_address": "module.module",
+			"mode": "data",
+			"type": "null_data_source",
+			"name": "script",
+			"provider_name": "registry.terraform.io/hashicorp/null",
+			"change": {
+				"actions": [
+					"read"
+				],
+				"before": null,
+				"after": {
+					"inputs": {}
+				},
+				"after_unknown": {
+					"has_computed_default": true,
+					"id": true,
+					"inputs": {
+						"script": true
+					},
+					"outputs": true,
+					"random": true
+				},
+				"before_sensitive": false,
+				"after_sensitive": {
+					"inputs": {},
+					"outputs": {}
+				}
+			},
+			"action_reason": "read_because_config_unknown"
+		},
+		{
+			"address": "module.module.null_resource.example",
+			"module_address": "module.module",
+			"mode": "managed",
+			"type": "null_resource",
+			"name": "example",
+			"provider_name": "registry.terraform.io/hashicorp/null",
+			"change": {
+				"actions": [
+					"create"
+				],
+				"before": null,
+				"after": {
+					"triggers": null
+				},
+				"after_unknown": {
+					"id": true
+				},
+				"before_sensitive": false,
+				"after_sensitive": {}
+			}
+		}
+	],
+	"configuration": {
+		"provider_config": {
+			"coder": {
+				"name": "coder",
+				"full_name": "registry.terraform.io/coder/coder",
+				"version_constraint": ">= 2.0.0"
+			},
+			"module.module:null": {
+				"name": "null",
+				"full_name": "registry.terraform.io/hashicorp/null",
+				"module_address": "module.module"
+			}
+		},
+		"root_module": {
+			"resources": [
+				{
+					"address": "coder_agent.main",
+					"mode": "managed",
+					"type": "coder_agent",
+					"name": "main",
+					"provider_config_key": "coder",
+					"expressions": {
+						"arch": {
+							"constant_value": "amd64"
+						},
+						"os": {
+							"constant_value": "linux"
+						}
+					},
+					"schema_version": 1
+				}
+			],
+			"module_calls": {
+				"module": {
+					"source": "./module",
+					"expressions": {
+						"script": {
+							"references": [
+								"coder_agent.main.init_script",
+								"coder_agent.main"
+							]
+						}
+					},
+					"module": {
+						"resources": [
+							{
+								"address": "null_resource.example",
+								"mode": "managed",
+								"type": "null_resource",
+								"name": "example",
+								"provider_config_key": "module.module:null",
+								"schema_version": 0,
+								"depends_on": [
+									"data.null_data_source.script"
+								]
+							},
+							{
+								"address": "data.null_data_source.script",
+								"mode": "data",
+								"type": "null_data_source",
+								"name": "script",
+								"provider_config_key": "module.module:null",
+								"expressions": {
+									"inputs": {
+										"references": [
+											"var.script"
+										]
+									}
+								},
+								"schema_version": 0
+							}
+						],
+						"variables": {
+							"script": {}
+						}
+					}
+				}
+			}
+		}
+	},
+	"relevant_attributes": [
+		{
+			"resource": "coder_agent.main",
+			"attribute": [
+				"init_script"
+			]
+		}
+	],
+	"timestamp": "2025-03-03T20:39:59Z",
+	"applyable": true,
+	"complete": true,
+	"errored": false
 }