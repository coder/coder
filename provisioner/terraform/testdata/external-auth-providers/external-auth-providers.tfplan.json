{
  "format_version": "1.2",
  "terraform_version": "1.9.8",
  "planned_values": {
    "root_module": {
      "resources": [
        {
          "address": "coder_agent.main",
          "mode": "managed",
          "type": "coder_agent",
          "name": "main",
          "provider_name": "registry.terraform.io/coder/coder",
          "schema_version": 1,
          "values": {
            "arch": "amd64",
            "auth": "token",
            "connection_timeout": 120,
            "dir": null,
            "env": null,
            "metadata": [],
            "motd_file": null,
            "order": null,
            "os": "linux",
            "resources_monitoring": [],
            "shutdown_script": null,
            "startup_script": null,
            "startup_script_behavior": "non-blocking",
            "troubleshooting_url": null
          },
          "sensitive_values": {
            "display_apps": [],
            "metadata": [],
            "resources_monitoring": [],
            "token": true
          }
        },
        {
          "address": "null_resource.dev",
          "mode": "managed",
          "type": "null_resource",
          "name": "dev",
          "provider_name": "registry.terraform.io/hashicorp/null",
          "schema_version": 0,
          "values": {
            "triggers": null
          },
          "sensitive_values": {}
        }
      ]
    }
  },
  "resource_changes": [
    {
      "address": "coder_agent.main",
      "mode": "managed",
      "type": "coder_agent",
      "name": "main",
      "provider_name": "registry.terraform.io/coder/coder",
      "change": {
        "actions": [
          "create"
        ],
        "before": null,
        "after": {
          "arch": "amd64",
          "auth": "token",
          "connection_timeout": 120,
          "dir": null,
          "env": null,
          "metadata": [],
          "motd_file": null,
          "order": null,
          "os": "linux",
          "resources_monitoring": [],
          "shutdown_script": null,
          "startup_script": null,
          "startup_script_behavior": "non-blocking",
          "troubleshooting_url": null
        },
        "after_unknown": {
          "display_apps": true,
          "id": true,
          "init_script": true,
          "metadata": [],
          "resources_monitoring": [],
          "token": true
        },
        "before_sensitive": false,
        "after_sensitive": {
          "display_apps": [],
          "metadata": [],
          "resources_monitoring": [],
          "token": true
        }
      }
    },
    {
      "address": "null_resource.dev",
      "mode": "managed",
      "type": "null_resource",
      "name": "dev",
      "provider_name": "registry.terraform.io/hashicorp/null",
      "change": {
        "actions": [
          "create"
        ],
        "before": null,
        "after": {
          "triggers": null
        },
        "after_unknown": {
          "id": true
        },
        "before_sensitive": false,
        "after_sensitive": {}
      }
    }
  ],
  "prior_state": {
    "format_version": "1.0",
    "terraform_version": "1.9.8",
    "values": {
      "root_module": {
        "resources": [
          {
            "address": "data.coder_external_auth.github",
            "mode": "data",
            "type": "coder_external_auth",
            "name": "github",
            "provider_name": "registry.terraform.io/coder/coder",
            "schema_version": 0,
            "values": {
              "access_token": "",
              "id": "github",
              "optional": null
            },
            "sensitive_values": {}
          },
          {
            "address": "data.coder_external_auth.gitlab",
            "mode": "data",
            "type": "coder_external_auth",
            "name": "gitlab",
            "provider_name": "registry.terraform.io/coder/coder",
            "schema_version": 0,
            "values": {
              "access_token": "",
              "id": "gitlab",
              "optional": true
            },
            "sensitive_values": {}
          }
        ]
      }
    }
  },
  "configuration": {
    "provider_config": {
      "coder": {
        "name": "coder",
        "full_name": "registry.terraform.io/coder/coder",
        "version_constraint": "0.22.0"
      },
      "null": {
        "name": "null",
        "full_name": "registry.terraform.io/hashicorp/null"
      }
    },
    "root_module": {
      "resources": [
        {
          "address": "coder_agent.main",
          "mode": "managed",
          "type": "coder_agent",
          "name": "main",
          "provider_config_key": "coder",
          "expressions": {
            "arch": {
              "constant_value": "amd64"
            },
            "os": {
              "constant_value": "linux"
            }
          },
          "schema_version": 1
        },
        {
          "address": "null_resource.dev",
          "mode": "managed",
          "type": "null_resource",
          "name": "dev",
          "provider_config_key": "null",
          "schema_version": 0,
          "depends_on": [
            "coder_agent.main"
          ]
        },
        {
          "address": "data.coder_external_auth.github",
          "mode": "data",
          "type": "coder_external_auth",
          "name": "github",
          "provider_config_key": "coder",
          "expressions": {
            "id": {
              "constant_value": "github"
            }
          },
          "schema_version": 0
        },
        {
          "address": "data.coder_external_auth.gitlab",
          "mode": "data",
          "type": "coder_external_auth",
          "name": "gitlab",
          "provider_config_key": "coder",
          "expressions": {
            "id": {
              "constant_value": "gitlab"
            },
            "optional": {
              "constant_value": true
            }
          },
          "schema_version": 0
        }
      ]
    }
  },
<<<<<<< HEAD
  "timestamp": "2025-01-27T17:08:43Z",
=======
  "timestamp": "2025-01-28T15:12:36Z",
>>>>>>> b77b5432
  "applyable": true,
  "complete": true,
  "errored": false
}<|MERGE_RESOLUTION|>--- conflicted
+++ resolved
@@ -227,11 +227,7 @@
       ]
     }
   },
-<<<<<<< HEAD
-  "timestamp": "2025-01-27T17:08:43Z",
-=======
   "timestamp": "2025-01-28T15:12:36Z",
->>>>>>> b77b5432
   "applyable": true,
   "complete": true,
   "errored": false
