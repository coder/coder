{
  "format_version": "1.2",
  "terraform_version": "1.12.2",
  "planned_values": {
    "root_module": {
      "resources": [
        {
          "address": "coder_agent.dev",
          "mode": "managed",
          "type": "coder_agent",
          "name": "dev",
          "provider_name": "registry.terraform.io/coder/coder",
          "schema_version": 1,
          "values": {
            "api_key_scope": "all",
            "arch": "arm64",
            "auth": "token",
            "connection_timeout": 120,
            "dir": null,
            "env": null,
            "metadata": [],
            "motd_file": null,
            "order": null,
            "os": "windows",
            "resources_monitoring": [],
            "shutdown_script": null,
            "startup_script": null,
            "startup_script_behavior": "non-blocking",
            "troubleshooting_url": null
          },
          "sensitive_values": {
            "display_apps": [],
            "metadata": [],
            "resources_monitoring": [],
            "token": true
          }
        },
        {
          "address": "null_resource.dev",
          "mode": "managed",
          "type": "null_resource",
          "name": "dev",
          "provider_name": "registry.terraform.io/hashicorp/null",
          "schema_version": 0,
          "values": {
            "triggers": null
          },
          "sensitive_values": {}
        }
      ]
    }
  },
  "resource_changes": [
    {
      "address": "coder_agent.dev",
      "mode": "managed",
      "type": "coder_agent",
      "name": "dev",
      "provider_name": "registry.terraform.io/coder/coder",
      "change": {
        "actions": [
          "create"
        ],
        "before": null,
        "after": {
          "api_key_scope": "all",
          "arch": "arm64",
          "auth": "token",
          "connection_timeout": 120,
          "dir": null,
          "env": null,
          "metadata": [],
          "motd_file": null,
          "order": null,
          "os": "windows",
          "resources_monitoring": [],
          "shutdown_script": null,
          "startup_script": null,
          "startup_script_behavior": "non-blocking",
          "troubleshooting_url": null
        },
        "after_unknown": {
          "display_apps": true,
          "id": true,
          "init_script": true,
          "metadata": [],
          "resources_monitoring": [],
          "token": true
        },
        "before_sensitive": false,
        "after_sensitive": {
          "display_apps": [],
          "metadata": [],
          "resources_monitoring": [],
          "token": true
        }
      }
    },
    {
      "address": "null_resource.dev",
      "mode": "managed",
      "type": "null_resource",
      "name": "dev",
      "provider_name": "registry.terraform.io/hashicorp/null",
      "change": {
        "actions": [
          "create"
        ],
        "before": null,
        "after": {
          "triggers": null
        },
        "after_unknown": {
          "id": true
        },
        "before_sensitive": false,
        "after_sensitive": {}
      }
    }
  ],
  "prior_state": {
    "format_version": "1.0",
    "terraform_version": "1.12.2",
    "values": {
      "root_module": {
        "resources": [
          {
            "address": "data.coder_parameter.sample",
            "mode": "data",
            "type": "coder_parameter",
            "name": "sample",
            "provider_name": "registry.terraform.io/coder/coder",
            "schema_version": 1,
            "values": {
              "default": "ok",
              "description": "blah blah",
              "display_name": null,
              "ephemeral": false,
              "form_type": "input",
              "icon": null,
              "id": "57ccea62-8edf-41d1-a2c1-33f365e27567",
              "mutable": false,
              "name": "Sample",
              "option": null,
              "optional": true,
              "order": null,
              "styling": "{}",
              "type": "string",
              "validation": [],
              "value": "ok"
            },
            "sensitive_values": {
              "validation": []
            }
          },
          {
            "address": "data.coder_workspace_preset.MyFirstProject",
            "mode": "data",
            "type": "coder_workspace_preset",
            "name": "MyFirstProject",
            "provider_name": "registry.terraform.io/coder/coder",
            "schema_version": 1,
            "values": {
              "default": false,
              "id": "My First Project",
              "name": "My First Project",
              "parameters": {
                "Sample": "A1B2C3"
              },
              "prebuilds": [
                {
                  "expiration_policy": [
                    {
                      "ttl": 86400
                    }
                  ],
                  "instances": 4,
<<<<<<< HEAD
                  "scheduling": []
=======
                  "scheduling": [
                    {
                      "schedule": [
                        {
                          "cron": "* 8-18 * * 1-5",
                          "instances": 3
                        },
                        {
                          "cron": "* 8-14 * * 6",
                          "instances": 1
                        }
                      ],
                      "timezone": "America/Los_Angeles"
                    }
                  ]
>>>>>>> 46993935
                }
              ]
            },
            "sensitive_values": {
              "parameters": {},
              "prebuilds": [
                {
                  "expiration_policy": [
                    {}
                  ],
<<<<<<< HEAD
                  "scheduling": []
=======
                  "scheduling": [
                    {
                      "schedule": [
                        {},
                        {}
                      ]
                    }
                  ]
>>>>>>> 46993935
                }
              ]
            }
          }
        ],
        "child_modules": [
          {
            "resources": [
              {
                "address": "module.this_is_external_module.data.coder_parameter.first_parameter_from_module",
                "mode": "data",
                "type": "coder_parameter",
                "name": "first_parameter_from_module",
                "provider_name": "registry.terraform.io/coder/coder",
                "schema_version": 1,
                "values": {
                  "default": "abcdef",
                  "description": "First parameter from module",
                  "display_name": null,
                  "ephemeral": false,
                  "form_type": "input",
                  "icon": null,
                  "id": "1774175f-0efd-4a79-8d40-dbbc559bf7c1",
                  "mutable": true,
                  "name": "First parameter from module",
                  "option": null,
                  "optional": true,
                  "order": null,
                  "styling": "{}",
                  "type": "string",
                  "validation": [],
                  "value": "abcdef"
                },
                "sensitive_values": {
                  "validation": []
                }
              },
              {
                "address": "module.this_is_external_module.data.coder_parameter.second_parameter_from_module",
                "mode": "data",
                "type": "coder_parameter",
                "name": "second_parameter_from_module",
                "provider_name": "registry.terraform.io/coder/coder",
                "schema_version": 1,
                "values": {
                  "default": "ghijkl",
                  "description": "Second parameter from module",
                  "display_name": null,
                  "ephemeral": false,
                  "form_type": "input",
                  "icon": null,
                  "id": "23d6841f-bb95-42bb-b7ea-5b254ce6c37d",
                  "mutable": true,
                  "name": "Second parameter from module",
                  "option": null,
                  "optional": true,
                  "order": null,
                  "styling": "{}",
                  "type": "string",
                  "validation": [],
                  "value": "ghijkl"
                },
                "sensitive_values": {
                  "validation": []
                }
              }
            ],
            "address": "module.this_is_external_module",
            "child_modules": [
              {
                "resources": [
                  {
                    "address": "module.this_is_external_module.module.this_is_external_child_module.data.coder_parameter.child_first_parameter_from_module",
                    "mode": "data",
                    "type": "coder_parameter",
                    "name": "child_first_parameter_from_module",
                    "provider_name": "registry.terraform.io/coder/coder",
                    "schema_version": 1,
                    "values": {
                      "default": "abcdef",
                      "description": "First parameter from child module",
                      "display_name": null,
                      "ephemeral": false,
                      "form_type": "input",
                      "icon": null,
                      "id": "9d629df2-9846-47b2-ab1f-e7c882f35117",
                      "mutable": true,
                      "name": "First parameter from child module",
                      "option": null,
                      "optional": true,
                      "order": null,
                      "styling": "{}",
                      "type": "string",
                      "validation": [],
                      "value": "abcdef"
                    },
                    "sensitive_values": {
                      "validation": []
                    }
                  },
                  {
                    "address": "module.this_is_external_module.module.this_is_external_child_module.data.coder_parameter.child_second_parameter_from_module",
                    "mode": "data",
                    "type": "coder_parameter",
                    "name": "child_second_parameter_from_module",
                    "provider_name": "registry.terraform.io/coder/coder",
                    "schema_version": 1,
                    "values": {
                      "default": "ghijkl",
                      "description": "Second parameter from child module",
                      "display_name": null,
                      "ephemeral": false,
                      "form_type": "input",
                      "icon": null,
                      "id": "52ca7b77-42a1-4887-a2f5-7a728feebdd5",
                      "mutable": true,
                      "name": "Second parameter from child module",
                      "option": null,
                      "optional": true,
                      "order": null,
                      "styling": "{}",
                      "type": "string",
                      "validation": [],
                      "value": "ghijkl"
                    },
                    "sensitive_values": {
                      "validation": []
                    }
                  }
                ],
                "address": "module.this_is_external_module.module.this_is_external_child_module"
              }
            ]
          }
        ]
      }
    }
  },
  "configuration": {
    "provider_config": {
      "coder": {
        "name": "coder",
        "full_name": "registry.terraform.io/coder/coder",
        "version_constraint": ">= 2.3.0"
      },
      "module.this_is_external_module:docker": {
        "name": "docker",
        "full_name": "registry.terraform.io/kreuzwerker/docker",
        "version_constraint": "~> 2.22",
        "module_address": "module.this_is_external_module"
      },
      "null": {
        "name": "null",
        "full_name": "registry.terraform.io/hashicorp/null"
      }
    },
    "root_module": {
      "resources": [
        {
          "address": "coder_agent.dev",
          "mode": "managed",
          "type": "coder_agent",
          "name": "dev",
          "provider_config_key": "coder",
          "expressions": {
            "arch": {
              "constant_value": "arm64"
            },
            "os": {
              "constant_value": "windows"
            }
          },
          "schema_version": 1
        },
        {
          "address": "null_resource.dev",
          "mode": "managed",
          "type": "null_resource",
          "name": "dev",
          "provider_config_key": "null",
          "schema_version": 0,
          "depends_on": [
            "coder_agent.dev"
          ]
        },
        {
          "address": "data.coder_parameter.sample",
          "mode": "data",
          "type": "coder_parameter",
          "name": "sample",
          "provider_config_key": "coder",
          "expressions": {
            "default": {
              "constant_value": "ok"
            },
            "description": {
              "constant_value": "blah blah"
            },
            "name": {
              "constant_value": "Sample"
            },
            "type": {
              "constant_value": "string"
            }
          },
          "schema_version": 1
        },
        {
          "address": "data.coder_workspace_preset.MyFirstProject",
          "mode": "data",
          "type": "coder_workspace_preset",
          "name": "MyFirstProject",
          "provider_config_key": "coder",
          "expressions": {
            "name": {
              "constant_value": "My First Project"
            },
            "parameters": {
              "references": [
                "data.coder_parameter.sample.name",
                "data.coder_parameter.sample"
              ]
            },
            "prebuilds": [
              {
                "expiration_policy": [
                  {
                    "ttl": {
                      "constant_value": 86400
                    }
                  }
                ],
                "instances": {
                  "constant_value": 4
                },
                "scheduling": [
                  {
                    "schedule": [
                      {
                        "cron": {
                          "constant_value": "* 8-18 * * 1-5"
                        },
                        "instances": {
                          "constant_value": 3
                        }
                      },
                      {
                        "cron": {
                          "constant_value": "* 8-14 * * 6"
                        },
                        "instances": {
                          "constant_value": 1
                        }
                      }
                    ],
                    "timezone": {
                      "constant_value": "America/Los_Angeles"
                    }
                  }
                ]
              }
            ]
          },
          "schema_version": 1
        }
      ],
      "module_calls": {
        "this_is_external_module": {
          "source": "./external-module",
          "module": {
            "resources": [
              {
                "address": "data.coder_parameter.first_parameter_from_module",
                "mode": "data",
                "type": "coder_parameter",
                "name": "first_parameter_from_module",
                "provider_config_key": "coder",
                "expressions": {
                  "default": {
                    "constant_value": "abcdef"
                  },
                  "description": {
                    "constant_value": "First parameter from module"
                  },
                  "mutable": {
                    "constant_value": true
                  },
                  "name": {
                    "constant_value": "First parameter from module"
                  },
                  "type": {
                    "constant_value": "string"
                  }
                },
                "schema_version": 1
              },
              {
                "address": "data.coder_parameter.second_parameter_from_module",
                "mode": "data",
                "type": "coder_parameter",
                "name": "second_parameter_from_module",
                "provider_config_key": "coder",
                "expressions": {
                  "default": {
                    "constant_value": "ghijkl"
                  },
                  "description": {
                    "constant_value": "Second parameter from module"
                  },
                  "mutable": {
                    "constant_value": true
                  },
                  "name": {
                    "constant_value": "Second parameter from module"
                  },
                  "type": {
                    "constant_value": "string"
                  }
                },
                "schema_version": 1
              }
            ],
            "module_calls": {
              "this_is_external_child_module": {
                "source": "./child-external-module",
                "module": {
                  "resources": [
                    {
                      "address": "data.coder_parameter.child_first_parameter_from_module",
                      "mode": "data",
                      "type": "coder_parameter",
                      "name": "child_first_parameter_from_module",
                      "provider_config_key": "coder",
                      "expressions": {
                        "default": {
                          "constant_value": "abcdef"
                        },
                        "description": {
                          "constant_value": "First parameter from child module"
                        },
                        "mutable": {
                          "constant_value": true
                        },
                        "name": {
                          "constant_value": "First parameter from child module"
                        },
                        "type": {
                          "constant_value": "string"
                        }
                      },
                      "schema_version": 1
                    },
                    {
                      "address": "data.coder_parameter.child_second_parameter_from_module",
                      "mode": "data",
                      "type": "coder_parameter",
                      "name": "child_second_parameter_from_module",
                      "provider_config_key": "coder",
                      "expressions": {
                        "default": {
                          "constant_value": "ghijkl"
                        },
                        "description": {
                          "constant_value": "Second parameter from child module"
                        },
                        "mutable": {
                          "constant_value": true
                        },
                        "name": {
                          "constant_value": "Second parameter from child module"
                        },
                        "type": {
                          "constant_value": "string"
                        }
                      },
                      "schema_version": 1
                    }
                  ]
                }
              }
            }
          }
        }
      }
    }
  },
  "timestamp": "2025-03-03T20:39:59Z",
  "applyable": true,
  "complete": true,
  "errored": false
}<|MERGE_RESOLUTION|>--- conflicted
+++ resolved
@@ -175,9 +175,6 @@
                     }
                   ],
                   "instances": 4,
-<<<<<<< HEAD
-                  "scheduling": []
-=======
                   "scheduling": [
                     {
                       "schedule": [
@@ -193,7 +190,6 @@
                       "timezone": "America/Los_Angeles"
                     }
                   ]
->>>>>>> 46993935
                 }
               ]
             },
@@ -204,9 +200,6 @@
                   "expiration_policy": [
                     {}
                   ],
-<<<<<<< HEAD
-                  "scheduling": []
-=======
                   "scheduling": [
                     {
                       "schedule": [
@@ -215,7 +208,6 @@
                       ]
                     }
                   ]
->>>>>>> 46993935
                 }
               ]
             }
