{
  "format_version": "1.2",
  "terraform_version": "1.11.0",
  "planned_values": {
    "root_module": {
      "resources": [
        {
          "address": "coder_agent.dev",
          "mode": "managed",
          "type": "coder_agent",
          "name": "dev",
          "provider_name": "registry.terraform.io/coder/coder",
          "schema_version": 1,
          "values": {
            "arch": "amd64",
            "auth": "token",
            "connection_timeout": 120,
            "dir": null,
            "env": null,
            "metadata": [],
            "motd_file": null,
            "order": null,
            "os": "linux",
            "resources_monitoring": [],
            "shutdown_script": null,
            "startup_script": null,
            "startup_script_behavior": "non-blocking",
            "troubleshooting_url": null
          },
          "sensitive_values": {
            "display_apps": [],
            "metadata": [],
            "resources_monitoring": [],
            "token": true
          }
        },
        {
          "address": "coder_app.apps[\"app1\"]",
          "mode": "managed",
          "type": "coder_app",
          "name": "apps",
          "index": "app1",
          "provider_name": "registry.terraform.io/coder/coder",
          "schema_version": 1,
          "values": {
            "command": null,
            "display_name": "app1",
            "external": false,
            "healthcheck": [],
            "hidden": false,
            "icon": null,
            "open_in": "slim-window",
            "order": null,
            "share": "owner",
            "slug": "app1",
            "subdomain": null,
            "url": null
          },
          "sensitive_values": {
            "healthcheck": []
          }
        },
        {
          "address": "coder_app.apps[\"app2\"]",
          "mode": "managed",
          "type": "coder_app",
          "name": "apps",
          "index": "app2",
          "provider_name": "registry.terraform.io/coder/coder",
          "schema_version": 1,
          "values": {
            "command": null,
            "display_name": "app2",
            "external": false,
            "healthcheck": [],
            "hidden": false,
            "icon": null,
            "open_in": "slim-window",
            "order": null,
            "share": "owner",
            "slug": "app2",
            "subdomain": null,
            "url": null
          },
          "sensitive_values": {
            "healthcheck": []
          }
        },
        {
          "address": "null_resource.dev",
          "mode": "managed",
          "type": "null_resource",
          "name": "dev",
          "provider_name": "registry.terraform.io/hashicorp/null",
          "schema_version": 0,
          "values": {
            "triggers": null
          },
          "sensitive_values": {}
        }
      ]
    }
  },
  "resource_changes": [
    {
      "address": "coder_agent.dev",
      "mode": "managed",
      "type": "coder_agent",
      "name": "dev",
      "provider_name": "registry.terraform.io/coder/coder",
      "change": {
        "actions": [
          "create"
        ],
        "before": null,
        "after": {
          "arch": "amd64",
          "auth": "token",
          "connection_timeout": 120,
          "dir": null,
          "env": null,
          "metadata": [],
          "motd_file": null,
          "order": null,
          "os": "linux",
          "resources_monitoring": [],
          "shutdown_script": null,
          "startup_script": null,
          "startup_script_behavior": "non-blocking",
          "troubleshooting_url": null
        },
        "after_unknown": {
          "display_apps": true,
          "id": true,
          "init_script": true,
          "metadata": [],
          "resources_monitoring": [],
          "token": true
        },
        "before_sensitive": false,
        "after_sensitive": {
          "display_apps": [],
          "metadata": [],
          "resources_monitoring": [],
          "token": true
        }
      }
    },
    {
      "address": "coder_app.apps[\"app1\"]",
      "mode": "managed",
      "type": "coder_app",
      "name": "apps",
      "index": "app1",
      "provider_name": "registry.terraform.io/coder/coder",
      "change": {
        "actions": [
          "create"
        ],
        "before": null,
        "after": {
          "command": null,
          "display_name": "app1",
          "external": false,
          "healthcheck": [],
          "hidden": false,
          "icon": null,
          "open_in": "slim-window",
          "order": null,
          "share": "owner",
          "slug": "app1",
          "subdomain": null,
          "url": null
        },
        "after_unknown": {
          "agent_id": true,
          "healthcheck": [],
          "id": true
        },
        "before_sensitive": false,
        "after_sensitive": {
          "healthcheck": []
        }
      }
    },
    {
      "address": "coder_app.apps[\"app2\"]",
      "mode": "managed",
      "type": "coder_app",
      "name": "apps",
      "index": "app2",
      "provider_name": "registry.terraform.io/coder/coder",
      "change": {
        "actions": [
          "create"
        ],
        "before": null,
        "after": {
          "command": null,
          "display_name": "app2",
          "external": false,
          "healthcheck": [],
          "hidden": false,
          "icon": null,
          "open_in": "slim-window",
          "order": null,
          "share": "owner",
          "slug": "app2",
          "subdomain": null,
          "url": null
        },
        "after_unknown": {
          "agent_id": true,
          "healthcheck": [],
          "id": true
        },
        "before_sensitive": false,
        "after_sensitive": {
          "healthcheck": []
        }
      }
    },
    {
      "address": "null_resource.dev",
      "mode": "managed",
      "type": "null_resource",
      "name": "dev",
      "provider_name": "registry.terraform.io/hashicorp/null",
      "change": {
        "actions": [
          "create"
        ],
        "before": null,
        "after": {
          "triggers": null
        },
        "after_unknown": {
          "id": true
        },
        "before_sensitive": false,
        "after_sensitive": {}
      }
    }
  ],
  "configuration": {
    "provider_config": {
      "coder": {
        "name": "coder",
        "full_name": "registry.terraform.io/coder/coder",
        "version_constraint": ">= 2.0.0"
      },
      "null": {
        "name": "null",
        "full_name": "registry.terraform.io/hashicorp/null"
      }
    },
    "root_module": {
      "resources": [
        {
          "address": "coder_agent.dev",
          "mode": "managed",
          "type": "coder_agent",
          "name": "dev",
          "provider_config_key": "coder",
          "expressions": {
            "arch": {
              "constant_value": "amd64"
            },
            "os": {
              "constant_value": "linux"
            }
          },
          "schema_version": 1
        },
        {
          "address": "coder_app.apps",
          "mode": "managed",
          "type": "coder_app",
          "name": "apps",
          "provider_config_key": "coder",
          "expressions": {
            "agent_id": {
              "references": [
                "coder_agent.dev.id",
                "coder_agent.dev"
              ]
            },
            "display_name": {
              "references": [
                "each.value.name",
                "each.value"
              ]
            },
            "slug": {
              "references": [
                "each.key"
              ]
            }
          },
          "schema_version": 1,
          "for_each_expression": {
            "references": [
              "local.apps_map"
            ]
          }
        },
        {
          "address": "null_resource.dev",
          "mode": "managed",
          "type": "null_resource",
          "name": "dev",
          "provider_config_key": "null",
          "schema_version": 0,
          "depends_on": [
            "coder_agent.dev"
          ]
        }
      ]
    }
  },
  "relevant_attributes": [
    {
      "resource": "coder_agent.dev",
      "attribute": [
        "id"
      ]
    }
  ],
<<<<<<< HEAD
  "timestamp": "2025-03-06T19:16:44Z",
=======
  "timestamp": "2025-03-03T20:39:59Z",
>>>>>>> 092c129d
  "applyable": true,
  "complete": true,
  "errored": false
}<|MERGE_RESOLUTION|>--- conflicted
+++ resolved
@@ -1,337 +1,333 @@
 {
-  "format_version": "1.2",
-  "terraform_version": "1.11.0",
-  "planned_values": {
-    "root_module": {
-      "resources": [
-        {
-          "address": "coder_agent.dev",
-          "mode": "managed",
-          "type": "coder_agent",
-          "name": "dev",
-          "provider_name": "registry.terraform.io/coder/coder",
-          "schema_version": 1,
-          "values": {
-            "arch": "amd64",
-            "auth": "token",
-            "connection_timeout": 120,
-            "dir": null,
-            "env": null,
-            "metadata": [],
-            "motd_file": null,
-            "order": null,
-            "os": "linux",
-            "resources_monitoring": [],
-            "shutdown_script": null,
-            "startup_script": null,
-            "startup_script_behavior": "non-blocking",
-            "troubleshooting_url": null
-          },
-          "sensitive_values": {
-            "display_apps": [],
-            "metadata": [],
-            "resources_monitoring": [],
-            "token": true
-          }
-        },
-        {
-          "address": "coder_app.apps[\"app1\"]",
-          "mode": "managed",
-          "type": "coder_app",
-          "name": "apps",
-          "index": "app1",
-          "provider_name": "registry.terraform.io/coder/coder",
-          "schema_version": 1,
-          "values": {
-            "command": null,
-            "display_name": "app1",
-            "external": false,
-            "healthcheck": [],
-            "hidden": false,
-            "icon": null,
-            "open_in": "slim-window",
-            "order": null,
-            "share": "owner",
-            "slug": "app1",
-            "subdomain": null,
-            "url": null
-          },
-          "sensitive_values": {
-            "healthcheck": []
-          }
-        },
-        {
-          "address": "coder_app.apps[\"app2\"]",
-          "mode": "managed",
-          "type": "coder_app",
-          "name": "apps",
-          "index": "app2",
-          "provider_name": "registry.terraform.io/coder/coder",
-          "schema_version": 1,
-          "values": {
-            "command": null,
-            "display_name": "app2",
-            "external": false,
-            "healthcheck": [],
-            "hidden": false,
-            "icon": null,
-            "open_in": "slim-window",
-            "order": null,
-            "share": "owner",
-            "slug": "app2",
-            "subdomain": null,
-            "url": null
-          },
-          "sensitive_values": {
-            "healthcheck": []
-          }
-        },
-        {
-          "address": "null_resource.dev",
-          "mode": "managed",
-          "type": "null_resource",
-          "name": "dev",
-          "provider_name": "registry.terraform.io/hashicorp/null",
-          "schema_version": 0,
-          "values": {
-            "triggers": null
-          },
-          "sensitive_values": {}
-        }
-      ]
-    }
-  },
-  "resource_changes": [
-    {
-      "address": "coder_agent.dev",
-      "mode": "managed",
-      "type": "coder_agent",
-      "name": "dev",
-      "provider_name": "registry.terraform.io/coder/coder",
-      "change": {
-        "actions": [
-          "create"
-        ],
-        "before": null,
-        "after": {
-          "arch": "amd64",
-          "auth": "token",
-          "connection_timeout": 120,
-          "dir": null,
-          "env": null,
-          "metadata": [],
-          "motd_file": null,
-          "order": null,
-          "os": "linux",
-          "resources_monitoring": [],
-          "shutdown_script": null,
-          "startup_script": null,
-          "startup_script_behavior": "non-blocking",
-          "troubleshooting_url": null
-        },
-        "after_unknown": {
-          "display_apps": true,
-          "id": true,
-          "init_script": true,
-          "metadata": [],
-          "resources_monitoring": [],
-          "token": true
-        },
-        "before_sensitive": false,
-        "after_sensitive": {
-          "display_apps": [],
-          "metadata": [],
-          "resources_monitoring": [],
-          "token": true
-        }
-      }
-    },
-    {
-      "address": "coder_app.apps[\"app1\"]",
-      "mode": "managed",
-      "type": "coder_app",
-      "name": "apps",
-      "index": "app1",
-      "provider_name": "registry.terraform.io/coder/coder",
-      "change": {
-        "actions": [
-          "create"
-        ],
-        "before": null,
-        "after": {
-          "command": null,
-          "display_name": "app1",
-          "external": false,
-          "healthcheck": [],
-          "hidden": false,
-          "icon": null,
-          "open_in": "slim-window",
-          "order": null,
-          "share": "owner",
-          "slug": "app1",
-          "subdomain": null,
-          "url": null
-        },
-        "after_unknown": {
-          "agent_id": true,
-          "healthcheck": [],
-          "id": true
-        },
-        "before_sensitive": false,
-        "after_sensitive": {
-          "healthcheck": []
-        }
-      }
-    },
-    {
-      "address": "coder_app.apps[\"app2\"]",
-      "mode": "managed",
-      "type": "coder_app",
-      "name": "apps",
-      "index": "app2",
-      "provider_name": "registry.terraform.io/coder/coder",
-      "change": {
-        "actions": [
-          "create"
-        ],
-        "before": null,
-        "after": {
-          "command": null,
-          "display_name": "app2",
-          "external": false,
-          "healthcheck": [],
-          "hidden": false,
-          "icon": null,
-          "open_in": "slim-window",
-          "order": null,
-          "share": "owner",
-          "slug": "app2",
-          "subdomain": null,
-          "url": null
-        },
-        "after_unknown": {
-          "agent_id": true,
-          "healthcheck": [],
-          "id": true
-        },
-        "before_sensitive": false,
-        "after_sensitive": {
-          "healthcheck": []
-        }
-      }
-    },
-    {
-      "address": "null_resource.dev",
-      "mode": "managed",
-      "type": "null_resource",
-      "name": "dev",
-      "provider_name": "registry.terraform.io/hashicorp/null",
-      "change": {
-        "actions": [
-          "create"
-        ],
-        "before": null,
-        "after": {
-          "triggers": null
-        },
-        "after_unknown": {
-          "id": true
-        },
-        "before_sensitive": false,
-        "after_sensitive": {}
-      }
-    }
-  ],
-  "configuration": {
-    "provider_config": {
-      "coder": {
-        "name": "coder",
-        "full_name": "registry.terraform.io/coder/coder",
-        "version_constraint": ">= 2.0.0"
-      },
-      "null": {
-        "name": "null",
-        "full_name": "registry.terraform.io/hashicorp/null"
-      }
-    },
-    "root_module": {
-      "resources": [
-        {
-          "address": "coder_agent.dev",
-          "mode": "managed",
-          "type": "coder_agent",
-          "name": "dev",
-          "provider_config_key": "coder",
-          "expressions": {
-            "arch": {
-              "constant_value": "amd64"
-            },
-            "os": {
-              "constant_value": "linux"
-            }
-          },
-          "schema_version": 1
-        },
-        {
-          "address": "coder_app.apps",
-          "mode": "managed",
-          "type": "coder_app",
-          "name": "apps",
-          "provider_config_key": "coder",
-          "expressions": {
-            "agent_id": {
-              "references": [
-                "coder_agent.dev.id",
-                "coder_agent.dev"
-              ]
-            },
-            "display_name": {
-              "references": [
-                "each.value.name",
-                "each.value"
-              ]
-            },
-            "slug": {
-              "references": [
-                "each.key"
-              ]
-            }
-          },
-          "schema_version": 1,
-          "for_each_expression": {
-            "references": [
-              "local.apps_map"
-            ]
-          }
-        },
-        {
-          "address": "null_resource.dev",
-          "mode": "managed",
-          "type": "null_resource",
-          "name": "dev",
-          "provider_config_key": "null",
-          "schema_version": 0,
-          "depends_on": [
-            "coder_agent.dev"
-          ]
-        }
-      ]
-    }
-  },
-  "relevant_attributes": [
-    {
-      "resource": "coder_agent.dev",
-      "attribute": [
-        "id"
-      ]
-    }
-  ],
-<<<<<<< HEAD
-  "timestamp": "2025-03-06T19:16:44Z",
-=======
-  "timestamp": "2025-03-03T20:39:59Z",
->>>>>>> 092c129d
-  "applyable": true,
-  "complete": true,
-  "errored": false
+	"format_version": "1.2",
+	"terraform_version": "1.11.0",
+	"planned_values": {
+		"root_module": {
+			"resources": [
+				{
+					"address": "coder_agent.dev",
+					"mode": "managed",
+					"type": "coder_agent",
+					"name": "dev",
+					"provider_name": "registry.terraform.io/coder/coder",
+					"schema_version": 1,
+					"values": {
+						"arch": "amd64",
+						"auth": "token",
+						"connection_timeout": 120,
+						"dir": null,
+						"env": null,
+						"metadata": [],
+						"motd_file": null,
+						"order": null,
+						"os": "linux",
+						"resources_monitoring": [],
+						"shutdown_script": null,
+						"startup_script": null,
+						"startup_script_behavior": "non-blocking",
+						"troubleshooting_url": null
+					},
+					"sensitive_values": {
+						"display_apps": [],
+						"metadata": [],
+						"resources_monitoring": [],
+						"token": true
+					}
+				},
+				{
+					"address": "coder_app.apps[\"app1\"]",
+					"mode": "managed",
+					"type": "coder_app",
+					"name": "apps",
+					"index": "app1",
+					"provider_name": "registry.terraform.io/coder/coder",
+					"schema_version": 1,
+					"values": {
+						"command": null,
+						"display_name": "app1",
+						"external": false,
+						"healthcheck": [],
+						"hidden": false,
+						"icon": null,
+						"open_in": "slim-window",
+						"order": null,
+						"share": "owner",
+						"slug": "app1",
+						"subdomain": null,
+						"url": null
+					},
+					"sensitive_values": {
+						"healthcheck": []
+					}
+				},
+				{
+					"address": "coder_app.apps[\"app2\"]",
+					"mode": "managed",
+					"type": "coder_app",
+					"name": "apps",
+					"index": "app2",
+					"provider_name": "registry.terraform.io/coder/coder",
+					"schema_version": 1,
+					"values": {
+						"command": null,
+						"display_name": "app2",
+						"external": false,
+						"healthcheck": [],
+						"hidden": false,
+						"icon": null,
+						"open_in": "slim-window",
+						"order": null,
+						"share": "owner",
+						"slug": "app2",
+						"subdomain": null,
+						"url": null
+					},
+					"sensitive_values": {
+						"healthcheck": []
+					}
+				},
+				{
+					"address": "null_resource.dev",
+					"mode": "managed",
+					"type": "null_resource",
+					"name": "dev",
+					"provider_name": "registry.terraform.io/hashicorp/null",
+					"schema_version": 0,
+					"values": {
+						"triggers": null
+					},
+					"sensitive_values": {}
+				}
+			]
+		}
+	},
+	"resource_changes": [
+		{
+			"address": "coder_agent.dev",
+			"mode": "managed",
+			"type": "coder_agent",
+			"name": "dev",
+			"provider_name": "registry.terraform.io/coder/coder",
+			"change": {
+				"actions": [
+					"create"
+				],
+				"before": null,
+				"after": {
+					"arch": "amd64",
+					"auth": "token",
+					"connection_timeout": 120,
+					"dir": null,
+					"env": null,
+					"metadata": [],
+					"motd_file": null,
+					"order": null,
+					"os": "linux",
+					"resources_monitoring": [],
+					"shutdown_script": null,
+					"startup_script": null,
+					"startup_script_behavior": "non-blocking",
+					"troubleshooting_url": null
+				},
+				"after_unknown": {
+					"display_apps": true,
+					"id": true,
+					"init_script": true,
+					"metadata": [],
+					"resources_monitoring": [],
+					"token": true
+				},
+				"before_sensitive": false,
+				"after_sensitive": {
+					"display_apps": [],
+					"metadata": [],
+					"resources_monitoring": [],
+					"token": true
+				}
+			}
+		},
+		{
+			"address": "coder_app.apps[\"app1\"]",
+			"mode": "managed",
+			"type": "coder_app",
+			"name": "apps",
+			"index": "app1",
+			"provider_name": "registry.terraform.io/coder/coder",
+			"change": {
+				"actions": [
+					"create"
+				],
+				"before": null,
+				"after": {
+					"command": null,
+					"display_name": "app1",
+					"external": false,
+					"healthcheck": [],
+					"hidden": false,
+					"icon": null,
+					"open_in": "slim-window",
+					"order": null,
+					"share": "owner",
+					"slug": "app1",
+					"subdomain": null,
+					"url": null
+				},
+				"after_unknown": {
+					"agent_id": true,
+					"healthcheck": [],
+					"id": true
+				},
+				"before_sensitive": false,
+				"after_sensitive": {
+					"healthcheck": []
+				}
+			}
+		},
+		{
+			"address": "coder_app.apps[\"app2\"]",
+			"mode": "managed",
+			"type": "coder_app",
+			"name": "apps",
+			"index": "app2",
+			"provider_name": "registry.terraform.io/coder/coder",
+			"change": {
+				"actions": [
+					"create"
+				],
+				"before": null,
+				"after": {
+					"command": null,
+					"display_name": "app2",
+					"external": false,
+					"healthcheck": [],
+					"hidden": false,
+					"icon": null,
+					"open_in": "slim-window",
+					"order": null,
+					"share": "owner",
+					"slug": "app2",
+					"subdomain": null,
+					"url": null
+				},
+				"after_unknown": {
+					"agent_id": true,
+					"healthcheck": [],
+					"id": true
+				},
+				"before_sensitive": false,
+				"after_sensitive": {
+					"healthcheck": []
+				}
+			}
+		},
+		{
+			"address": "null_resource.dev",
+			"mode": "managed",
+			"type": "null_resource",
+			"name": "dev",
+			"provider_name": "registry.terraform.io/hashicorp/null",
+			"change": {
+				"actions": [
+					"create"
+				],
+				"before": null,
+				"after": {
+					"triggers": null
+				},
+				"after_unknown": {
+					"id": true
+				},
+				"before_sensitive": false,
+				"after_sensitive": {}
+			}
+		}
+	],
+	"configuration": {
+		"provider_config": {
+			"coder": {
+				"name": "coder",
+				"full_name": "registry.terraform.io/coder/coder",
+				"version_constraint": ">= 2.0.0"
+			},
+			"null": {
+				"name": "null",
+				"full_name": "registry.terraform.io/hashicorp/null"
+			}
+		},
+		"root_module": {
+			"resources": [
+				{
+					"address": "coder_agent.dev",
+					"mode": "managed",
+					"type": "coder_agent",
+					"name": "dev",
+					"provider_config_key": "coder",
+					"expressions": {
+						"arch": {
+							"constant_value": "amd64"
+						},
+						"os": {
+							"constant_value": "linux"
+						}
+					},
+					"schema_version": 1
+				},
+				{
+					"address": "coder_app.apps",
+					"mode": "managed",
+					"type": "coder_app",
+					"name": "apps",
+					"provider_config_key": "coder",
+					"expressions": {
+						"agent_id": {
+							"references": [
+								"coder_agent.dev.id",
+								"coder_agent.dev"
+							]
+						},
+						"display_name": {
+							"references": [
+								"each.value.name",
+								"each.value"
+							]
+						},
+						"slug": {
+							"references": [
+								"each.key"
+							]
+						}
+					},
+					"schema_version": 1,
+					"for_each_expression": {
+						"references": [
+							"local.apps_map"
+						]
+					}
+				},
+				{
+					"address": "null_resource.dev",
+					"mode": "managed",
+					"type": "null_resource",
+					"name": "dev",
+					"provider_config_key": "null",
+					"schema_version": 0,
+					"depends_on": [
+						"coder_agent.dev"
+					]
+				}
+			]
+		}
+	},
+	"relevant_attributes": [
+		{
+			"resource": "coder_agent.dev",
+			"attribute": [
+				"id"
+			]
+		}
+	],
+	"timestamp": "2025-03-03T20:39:59Z",
+	"applyable": true,
+	"complete": true,
+	"errored": false
 }