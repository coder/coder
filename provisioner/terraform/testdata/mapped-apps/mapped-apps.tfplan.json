{
  "format_version": "1.2",
  "terraform_version": "1.9.8",
  "planned_values": {
    "root_module": {
      "resources": [
        {
          "address": "coder_agent.dev",
          "mode": "managed",
          "type": "coder_agent",
          "name": "dev",
          "provider_name": "registry.terraform.io/coder/coder",
          "schema_version": 1,
          "values": {
            "arch": "amd64",
            "auth": "token",
            "connection_timeout": 120,
            "dir": null,
            "env": null,
            "metadata": [],
            "motd_file": null,
            "order": null,
            "os": "linux",
            "resources_monitoring": [],
            "shutdown_script": null,
            "startup_script": null,
            "startup_script_behavior": "non-blocking",
            "troubleshooting_url": null
          },
          "sensitive_values": {
            "display_apps": [],
            "metadata": [],
            "resources_monitoring": [],
            "token": true
          }
        },
        {
          "address": "coder_app.apps[\"app1\"]",
          "mode": "managed",
          "type": "coder_app",
          "name": "apps",
          "index": "app1",
          "provider_name": "registry.terraform.io/coder/coder",
          "schema_version": 1,
          "values": {
            "command": null,
            "display_name": "app1",
            "external": false,
            "healthcheck": [],
            "hidden": false,
            "icon": null,
            "open_in": "slim-window",
            "order": null,
            "share": "owner",
            "slug": "app1",
            "subdomain": null,
            "url": null
          },
          "sensitive_values": {
            "healthcheck": []
          }
        },
        {
          "address": "coder_app.apps[\"app2\"]",
          "mode": "managed",
          "type": "coder_app",
          "name": "apps",
          "index": "app2",
          "provider_name": "registry.terraform.io/coder/coder",
          "schema_version": 1,
          "values": {
            "command": null,
            "display_name": "app2",
            "external": false,
            "healthcheck": [],
            "hidden": false,
            "icon": null,
            "open_in": "slim-window",
            "order": null,
            "share": "owner",
            "slug": "app2",
            "subdomain": null,
            "url": null
          },
          "sensitive_values": {
            "healthcheck": []
          }
        },
        {
          "address": "null_resource.dev",
          "mode": "managed",
          "type": "null_resource",
          "name": "dev",
          "provider_name": "registry.terraform.io/hashicorp/null",
          "schema_version": 0,
          "values": {
            "triggers": null
          },
          "sensitive_values": {}
        }
      ]
    }
  },
  "resource_changes": [
    {
      "address": "coder_agent.dev",
      "mode": "managed",
      "type": "coder_agent",
      "name": "dev",
      "provider_name": "registry.terraform.io/coder/coder",
      "change": {
        "actions": [
          "create"
        ],
        "before": null,
        "after": {
          "arch": "amd64",
          "auth": "token",
          "connection_timeout": 120,
          "dir": null,
          "env": null,
          "metadata": [],
          "motd_file": null,
          "order": null,
          "os": "linux",
          "resources_monitoring": [],
          "shutdown_script": null,
          "startup_script": null,
          "startup_script_behavior": "non-blocking",
          "troubleshooting_url": null
        },
        "after_unknown": {
          "display_apps": true,
          "id": true,
          "init_script": true,
          "metadata": [],
          "resources_monitoring": [],
          "token": true
        },
        "before_sensitive": false,
        "after_sensitive": {
          "display_apps": [],
          "metadata": [],
          "resources_monitoring": [],
          "token": true
        }
      }
    },
    {
      "address": "coder_app.apps[\"app1\"]",
      "mode": "managed",
      "type": "coder_app",
      "name": "apps",
      "index": "app1",
      "provider_name": "registry.terraform.io/coder/coder",
      "change": {
        "actions": [
          "create"
        ],
        "before": null,
        "after": {
          "command": null,
          "display_name": "app1",
          "external": false,
          "healthcheck": [],
          "hidden": false,
          "icon": null,
          "open_in": "slim-window",
          "order": null,
          "share": "owner",
          "slug": "app1",
          "subdomain": null,
          "url": null
        },
        "after_unknown": {
          "agent_id": true,
          "healthcheck": [],
          "id": true
        },
        "before_sensitive": false,
        "after_sensitive": {
          "healthcheck": []
        }
      }
    },
    {
      "address": "coder_app.apps[\"app2\"]",
      "mode": "managed",
      "type": "coder_app",
      "name": "apps",
      "index": "app2",
      "provider_name": "registry.terraform.io/coder/coder",
      "change": {
        "actions": [
          "create"
        ],
        "before": null,
        "after": {
          "command": null,
          "display_name": "app2",
          "external": false,
          "healthcheck": [],
          "hidden": false,
          "icon": null,
          "open_in": "slim-window",
          "order": null,
          "share": "owner",
          "slug": "app2",
          "subdomain": null,
          "url": null
        },
        "after_unknown": {
          "agent_id": true,
          "healthcheck": [],
          "id": true
        },
        "before_sensitive": false,
        "after_sensitive": {
          "healthcheck": []
        }
      }
    },
    {
      "address": "null_resource.dev",
      "mode": "managed",
      "type": "null_resource",
      "name": "dev",
      "provider_name": "registry.terraform.io/hashicorp/null",
      "change": {
        "actions": [
          "create"
        ],
        "before": null,
        "after": {
          "triggers": null
        },
        "after_unknown": {
          "id": true
        },
        "before_sensitive": false,
        "after_sensitive": {}
      }
    }
  ],
  "configuration": {
    "provider_config": {
      "coder": {
        "name": "coder",
        "full_name": "registry.terraform.io/coder/coder",
        "version_constraint": "0.22.0"
      },
      "null": {
        "name": "null",
        "full_name": "registry.terraform.io/hashicorp/null"
      }
    },
    "root_module": {
      "resources": [
        {
          "address": "coder_agent.dev",
          "mode": "managed",
          "type": "coder_agent",
          "name": "dev",
          "provider_config_key": "coder",
          "expressions": {
            "arch": {
              "constant_value": "amd64"
            },
            "os": {
              "constant_value": "linux"
            }
          },
          "schema_version": 1
        },
        {
          "address": "coder_app.apps",
          "mode": "managed",
          "type": "coder_app",
          "name": "apps",
          "provider_config_key": "coder",
          "expressions": {
            "agent_id": {
              "references": [
                "coder_agent.dev.id",
                "coder_agent.dev"
              ]
            },
            "display_name": {
              "references": [
                "each.value.name",
                "each.value"
              ]
            },
            "slug": {
              "references": [
                "each.key"
              ]
            }
          },
          "schema_version": 1,
          "for_each_expression": {
            "references": [
              "local.apps_map"
            ]
          }
        },
        {
          "address": "null_resource.dev",
          "mode": "managed",
          "type": "null_resource",
          "name": "dev",
          "provider_config_key": "null",
          "schema_version": 0,
          "depends_on": [
            "coder_agent.dev"
          ]
        }
      ]
    }
  },
  "relevant_attributes": [
    {
      "resource": "coder_agent.dev",
      "attribute": [
        "id"
      ]
    }
  ],
<<<<<<< HEAD
  "timestamp": "2025-01-27T17:08:47Z",
=======
  "timestamp": "2025-01-28T15:12:40Z",
>>>>>>> b77b5432
  "applyable": true,
  "complete": true,
  "errored": false
}<|MERGE_RESOLUTION|>--- conflicted
+++ resolved
@@ -326,11 +326,7 @@
       ]
     }
   ],
-<<<<<<< HEAD
-  "timestamp": "2025-01-27T17:08:47Z",
-=======
   "timestamp": "2025-01-28T15:12:40Z",
->>>>>>> b77b5432
   "applyable": true,
   "complete": true,
   "errored": false
