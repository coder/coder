{
  "format_version": "1.0",
  "terraform_version": "1.11.0",
  "values": {
    "root_module": {
      "resources": [
        {
          "address": "coder_agent.dev",
          "mode": "managed",
          "type": "coder_agent",
          "name": "dev",
          "provider_name": "registry.terraform.io/coder/coder",
          "schema_version": 1,
          "values": {
            "arch": "amd64",
            "auth": "token",
            "connection_timeout": 120,
            "dir": null,
            "display_apps": [
              {
                "port_forwarding_helper": true,
                "ssh_helper": true,
                "vscode": true,
                "vscode_insiders": false,
                "web_terminal": true
              }
            ],
            "env": null,
<<<<<<< HEAD
            "id": "16227d17-c2a9-4cd7-930c-33ebd453d93e",
=======
            "id": "bac96c8e-acef-4e1c-820d-0933d6989874",
>>>>>>> 092c129d
            "init_script": "",
            "metadata": [],
            "motd_file": null,
            "order": null,
            "os": "linux",
            "resources_monitoring": [],
            "shutdown_script": null,
            "startup_script": null,
            "startup_script_behavior": "non-blocking",
<<<<<<< HEAD
            "token": "d710f270-3f12-4720-9414-3345df6fed06",
=======
            "token": "d52f0d63-5b51-48b3-b342-fd48de4bf957",
>>>>>>> 092c129d
            "troubleshooting_url": null
          },
          "sensitive_values": {
            "display_apps": [
              {}
            ],
            "metadata": [],
            "resources_monitoring": [],
            "token": true
          }
        },
        {
          "address": "coder_app.apps[\"app1\"]",
          "mode": "managed",
          "type": "coder_app",
          "name": "apps",
          "index": "app1",
          "provider_name": "registry.terraform.io/coder/coder",
          "schema_version": 1,
          "values": {
<<<<<<< HEAD
            "agent_id": "16227d17-c2a9-4cd7-930c-33ebd453d93e",
=======
            "agent_id": "bac96c8e-acef-4e1c-820d-0933d6989874",
>>>>>>> 092c129d
            "command": null,
            "display_name": "app1",
            "external": false,
            "healthcheck": [],
            "hidden": false,
            "icon": null,
<<<<<<< HEAD
            "id": "6b612758-1049-4802-afbe-58b00183b328",
=======
            "id": "96899450-2057-4e9b-8375-293d59d33ad5",
>>>>>>> 092c129d
            "open_in": "slim-window",
            "order": null,
            "share": "owner",
            "slug": "app1",
            "subdomain": null,
            "url": null
          },
          "sensitive_values": {
            "healthcheck": []
          },
          "depends_on": [
            "coder_agent.dev"
          ]
        },
        {
          "address": "coder_app.apps[\"app2\"]",
          "mode": "managed",
          "type": "coder_app",
          "name": "apps",
          "index": "app2",
          "provider_name": "registry.terraform.io/coder/coder",
          "schema_version": 1,
          "values": {
<<<<<<< HEAD
            "agent_id": "16227d17-c2a9-4cd7-930c-33ebd453d93e",
=======
            "agent_id": "bac96c8e-acef-4e1c-820d-0933d6989874",
>>>>>>> 092c129d
            "command": null,
            "display_name": "app2",
            "external": false,
            "healthcheck": [],
            "hidden": false,
            "icon": null,
<<<<<<< HEAD
            "id": "f6f5b4ce-6fda-4792-a6b9-fd671de60df0",
=======
            "id": "fe173876-2b1a-4072-ac0d-784e787e8a3b",
>>>>>>> 092c129d
            "open_in": "slim-window",
            "order": null,
            "share": "owner",
            "slug": "app2",
            "subdomain": null,
            "url": null
          },
          "sensitive_values": {
            "healthcheck": []
          },
          "depends_on": [
            "coder_agent.dev"
          ]
        },
        {
          "address": "null_resource.dev",
          "mode": "managed",
          "type": "null_resource",
          "name": "dev",
          "provider_name": "registry.terraform.io/hashicorp/null",
          "schema_version": 0,
          "values": {
<<<<<<< HEAD
            "id": "6958700309041009455",
=======
            "id": "6233436439206951440",
>>>>>>> 092c129d
            "triggers": null
          },
          "sensitive_values": {},
          "depends_on": [
            "coder_agent.dev"
          ]
        }
      ]
    }
  }
}<|MERGE_RESOLUTION|>--- conflicted
+++ resolved
@@ -1,160 +1,132 @@
 {
-  "format_version": "1.0",
-  "terraform_version": "1.11.0",
-  "values": {
-    "root_module": {
-      "resources": [
-        {
-          "address": "coder_agent.dev",
-          "mode": "managed",
-          "type": "coder_agent",
-          "name": "dev",
-          "provider_name": "registry.terraform.io/coder/coder",
-          "schema_version": 1,
-          "values": {
-            "arch": "amd64",
-            "auth": "token",
-            "connection_timeout": 120,
-            "dir": null,
-            "display_apps": [
-              {
-                "port_forwarding_helper": true,
-                "ssh_helper": true,
-                "vscode": true,
-                "vscode_insiders": false,
-                "web_terminal": true
-              }
-            ],
-            "env": null,
-<<<<<<< HEAD
-            "id": "16227d17-c2a9-4cd7-930c-33ebd453d93e",
-=======
-            "id": "bac96c8e-acef-4e1c-820d-0933d6989874",
->>>>>>> 092c129d
-            "init_script": "",
-            "metadata": [],
-            "motd_file": null,
-            "order": null,
-            "os": "linux",
-            "resources_monitoring": [],
-            "shutdown_script": null,
-            "startup_script": null,
-            "startup_script_behavior": "non-blocking",
-<<<<<<< HEAD
-            "token": "d710f270-3f12-4720-9414-3345df6fed06",
-=======
-            "token": "d52f0d63-5b51-48b3-b342-fd48de4bf957",
->>>>>>> 092c129d
-            "troubleshooting_url": null
-          },
-          "sensitive_values": {
-            "display_apps": [
-              {}
-            ],
-            "metadata": [],
-            "resources_monitoring": [],
-            "token": true
-          }
-        },
-        {
-          "address": "coder_app.apps[\"app1\"]",
-          "mode": "managed",
-          "type": "coder_app",
-          "name": "apps",
-          "index": "app1",
-          "provider_name": "registry.terraform.io/coder/coder",
-          "schema_version": 1,
-          "values": {
-<<<<<<< HEAD
-            "agent_id": "16227d17-c2a9-4cd7-930c-33ebd453d93e",
-=======
-            "agent_id": "bac96c8e-acef-4e1c-820d-0933d6989874",
->>>>>>> 092c129d
-            "command": null,
-            "display_name": "app1",
-            "external": false,
-            "healthcheck": [],
-            "hidden": false,
-            "icon": null,
-<<<<<<< HEAD
-            "id": "6b612758-1049-4802-afbe-58b00183b328",
-=======
-            "id": "96899450-2057-4e9b-8375-293d59d33ad5",
->>>>>>> 092c129d
-            "open_in": "slim-window",
-            "order": null,
-            "share": "owner",
-            "slug": "app1",
-            "subdomain": null,
-            "url": null
-          },
-          "sensitive_values": {
-            "healthcheck": []
-          },
-          "depends_on": [
-            "coder_agent.dev"
-          ]
-        },
-        {
-          "address": "coder_app.apps[\"app2\"]",
-          "mode": "managed",
-          "type": "coder_app",
-          "name": "apps",
-          "index": "app2",
-          "provider_name": "registry.terraform.io/coder/coder",
-          "schema_version": 1,
-          "values": {
-<<<<<<< HEAD
-            "agent_id": "16227d17-c2a9-4cd7-930c-33ebd453d93e",
-=======
-            "agent_id": "bac96c8e-acef-4e1c-820d-0933d6989874",
->>>>>>> 092c129d
-            "command": null,
-            "display_name": "app2",
-            "external": false,
-            "healthcheck": [],
-            "hidden": false,
-            "icon": null,
-<<<<<<< HEAD
-            "id": "f6f5b4ce-6fda-4792-a6b9-fd671de60df0",
-=======
-            "id": "fe173876-2b1a-4072-ac0d-784e787e8a3b",
->>>>>>> 092c129d
-            "open_in": "slim-window",
-            "order": null,
-            "share": "owner",
-            "slug": "app2",
-            "subdomain": null,
-            "url": null
-          },
-          "sensitive_values": {
-            "healthcheck": []
-          },
-          "depends_on": [
-            "coder_agent.dev"
-          ]
-        },
-        {
-          "address": "null_resource.dev",
-          "mode": "managed",
-          "type": "null_resource",
-          "name": "dev",
-          "provider_name": "registry.terraform.io/hashicorp/null",
-          "schema_version": 0,
-          "values": {
-<<<<<<< HEAD
-            "id": "6958700309041009455",
-=======
-            "id": "6233436439206951440",
->>>>>>> 092c129d
-            "triggers": null
-          },
-          "sensitive_values": {},
-          "depends_on": [
-            "coder_agent.dev"
-          ]
-        }
-      ]
-    }
-  }
+	"format_version": "1.0",
+	"terraform_version": "1.11.0",
+	"values": {
+		"root_module": {
+			"resources": [
+				{
+					"address": "coder_agent.dev",
+					"mode": "managed",
+					"type": "coder_agent",
+					"name": "dev",
+					"provider_name": "registry.terraform.io/coder/coder",
+					"schema_version": 1,
+					"values": {
+						"arch": "amd64",
+						"auth": "token",
+						"connection_timeout": 120,
+						"dir": null,
+						"display_apps": [
+							{
+								"port_forwarding_helper": true,
+								"ssh_helper": true,
+								"vscode": true,
+								"vscode_insiders": false,
+								"web_terminal": true
+							}
+						],
+						"env": null,
+						"id": "bac96c8e-acef-4e1c-820d-0933d6989874",
+						"init_script": "",
+						"metadata": [],
+						"motd_file": null,
+						"order": null,
+						"os": "linux",
+						"resources_monitoring": [],
+						"shutdown_script": null,
+						"startup_script": null,
+						"startup_script_behavior": "non-blocking",
+						"token": "d52f0d63-5b51-48b3-b342-fd48de4bf957",
+						"troubleshooting_url": null
+					},
+					"sensitive_values": {
+						"display_apps": [
+							{}
+						],
+						"metadata": [],
+						"resources_monitoring": [],
+						"token": true
+					}
+				},
+				{
+					"address": "coder_app.apps[\"app1\"]",
+					"mode": "managed",
+					"type": "coder_app",
+					"name": "apps",
+					"index": "app1",
+					"provider_name": "registry.terraform.io/coder/coder",
+					"schema_version": 1,
+					"values": {
+						"agent_id": "bac96c8e-acef-4e1c-820d-0933d6989874",
+						"command": null,
+						"display_name": "app1",
+						"external": false,
+						"healthcheck": [],
+						"hidden": false,
+						"icon": null,
+						"id": "96899450-2057-4e9b-8375-293d59d33ad5",
+						"open_in": "slim-window",
+						"order": null,
+						"share": "owner",
+						"slug": "app1",
+						"subdomain": null,
+						"url": null
+					},
+					"sensitive_values": {
+						"healthcheck": []
+					},
+					"depends_on": [
+						"coder_agent.dev"
+					]
+				},
+				{
+					"address": "coder_app.apps[\"app2\"]",
+					"mode": "managed",
+					"type": "coder_app",
+					"name": "apps",
+					"index": "app2",
+					"provider_name": "registry.terraform.io/coder/coder",
+					"schema_version": 1,
+					"values": {
+						"agent_id": "bac96c8e-acef-4e1c-820d-0933d6989874",
+						"command": null,
+						"display_name": "app2",
+						"external": false,
+						"healthcheck": [],
+						"hidden": false,
+						"icon": null,
+						"id": "fe173876-2b1a-4072-ac0d-784e787e8a3b",
+						"open_in": "slim-window",
+						"order": null,
+						"share": "owner",
+						"slug": "app2",
+						"subdomain": null,
+						"url": null
+					},
+					"sensitive_values": {
+						"healthcheck": []
+					},
+					"depends_on": [
+						"coder_agent.dev"
+					]
+				},
+				{
+					"address": "null_resource.dev",
+					"mode": "managed",
+					"type": "null_resource",
+					"name": "dev",
+					"provider_name": "registry.terraform.io/hashicorp/null",
+					"schema_version": 0,
+					"values": {
+						"id": "6233436439206951440",
+						"triggers": null
+					},
+					"sensitive_values": {},
+					"depends_on": [
+						"coder_agent.dev"
+					]
+				}
+			]
+		}
+	}
 }