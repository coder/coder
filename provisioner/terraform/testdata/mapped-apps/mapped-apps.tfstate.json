{
  "format_version": "1.0",
  "terraform_version": "1.9.8",
  "values": {
    "root_module": {
      "resources": [
        {
          "address": "coder_agent.dev",
          "mode": "managed",
          "type": "coder_agent",
          "name": "dev",
          "provider_name": "registry.terraform.io/coder/coder",
          "schema_version": 1,
          "values": {
            "arch": "amd64",
            "auth": "token",
            "connection_timeout": 120,
            "dir": null,
            "display_apps": [
              {
                "port_forwarding_helper": true,
                "ssh_helper": true,
                "vscode": true,
                "vscode_insiders": false,
                "web_terminal": true
              }
            ],
            "env": null,
<<<<<<< HEAD
            "id": "369348da-3f45-4623-9a23-3bb3d8a536c5",
=======
            "id": "4a06e166-5a7e-4092-a3df-4f1a3004f9be",
>>>>>>> b77b5432
            "init_script": "",
            "metadata": [],
            "motd_file": null,
            "order": null,
            "os": "linux",
            "resources_monitoring": [],
            "shutdown_script": null,
            "startup_script": null,
            "startup_script_behavior": "non-blocking",
<<<<<<< HEAD
            "token": "18dafdb5-f06f-4522-a61d-9bd4f69fa5f9",
=======
            "token": "c02dc689-b086-42d1-9224-43a80b272b09",
>>>>>>> b77b5432
            "troubleshooting_url": null
          },
          "sensitive_values": {
            "display_apps": [
              {}
            ],
            "metadata": [],
            "resources_monitoring": [],
            "token": true
          }
        },
        {
          "address": "coder_app.apps[\"app1\"]",
          "mode": "managed",
          "type": "coder_app",
          "name": "apps",
          "index": "app1",
          "provider_name": "registry.terraform.io/coder/coder",
          "schema_version": 1,
          "values": {
<<<<<<< HEAD
            "agent_id": "369348da-3f45-4623-9a23-3bb3d8a536c5",
=======
            "agent_id": "4a06e166-5a7e-4092-a3df-4f1a3004f9be",
>>>>>>> b77b5432
            "command": null,
            "display_name": "app1",
            "external": false,
            "healthcheck": [],
            "hidden": false,
            "icon": null,
<<<<<<< HEAD
            "id": "b6a2d019-1952-4bdd-aedb-13725ba3d386",
=======
            "id": "83027af7-2f83-4b67-bc31-1a03e9638854",
>>>>>>> b77b5432
            "open_in": "slim-window",
            "order": null,
            "share": "owner",
            "slug": "app1",
            "subdomain": null,
            "url": null
          },
          "sensitive_values": {
            "healthcheck": []
          },
          "depends_on": [
            "coder_agent.dev"
          ]
        },
        {
          "address": "coder_app.apps[\"app2\"]",
          "mode": "managed",
          "type": "coder_app",
          "name": "apps",
          "index": "app2",
          "provider_name": "registry.terraform.io/coder/coder",
          "schema_version": 1,
          "values": {
<<<<<<< HEAD
            "agent_id": "369348da-3f45-4623-9a23-3bb3d8a536c5",
=======
            "agent_id": "4a06e166-5a7e-4092-a3df-4f1a3004f9be",
>>>>>>> b77b5432
            "command": null,
            "display_name": "app2",
            "external": false,
            "healthcheck": [],
            "hidden": false,
            "icon": null,
<<<<<<< HEAD
            "id": "57216ea7-a9e2-443e-be78-8e813e02ef82",
=======
            "id": "f80e5b41-bae3-4837-9bb7-8c6f3f263f44",
>>>>>>> b77b5432
            "open_in": "slim-window",
            "order": null,
            "share": "owner",
            "slug": "app2",
            "subdomain": null,
            "url": null
          },
          "sensitive_values": {
            "healthcheck": []
          },
          "depends_on": [
            "coder_agent.dev"
          ]
        },
        {
          "address": "null_resource.dev",
          "mode": "managed",
          "type": "null_resource",
          "name": "dev",
          "provider_name": "registry.terraform.io/hashicorp/null",
          "schema_version": 0,
          "values": {
<<<<<<< HEAD
            "id": "1817810487396489654",
=======
            "id": "291249994602235015",
>>>>>>> b77b5432
            "triggers": null
          },
          "sensitive_values": {},
          "depends_on": [
            "coder_agent.dev"
          ]
        }
      ]
    }
  }
}<|MERGE_RESOLUTION|>--- conflicted
+++ resolved
@@ -26,11 +26,7 @@
               }
             ],
             "env": null,
-<<<<<<< HEAD
-            "id": "369348da-3f45-4623-9a23-3bb3d8a536c5",
-=======
             "id": "4a06e166-5a7e-4092-a3df-4f1a3004f9be",
->>>>>>> b77b5432
             "init_script": "",
             "metadata": [],
             "motd_file": null,
@@ -40,11 +36,7 @@
             "shutdown_script": null,
             "startup_script": null,
             "startup_script_behavior": "non-blocking",
-<<<<<<< HEAD
-            "token": "18dafdb5-f06f-4522-a61d-9bd4f69fa5f9",
-=======
             "token": "c02dc689-b086-42d1-9224-43a80b272b09",
->>>>>>> b77b5432
             "troubleshooting_url": null
           },
           "sensitive_values": {
@@ -65,22 +57,14 @@
           "provider_name": "registry.terraform.io/coder/coder",
           "schema_version": 1,
           "values": {
-<<<<<<< HEAD
-            "agent_id": "369348da-3f45-4623-9a23-3bb3d8a536c5",
-=======
             "agent_id": "4a06e166-5a7e-4092-a3df-4f1a3004f9be",
->>>>>>> b77b5432
             "command": null,
             "display_name": "app1",
             "external": false,
             "healthcheck": [],
             "hidden": false,
             "icon": null,
-<<<<<<< HEAD
-            "id": "b6a2d019-1952-4bdd-aedb-13725ba3d386",
-=======
             "id": "83027af7-2f83-4b67-bc31-1a03e9638854",
->>>>>>> b77b5432
             "open_in": "slim-window",
             "order": null,
             "share": "owner",
@@ -104,22 +88,14 @@
           "provider_name": "registry.terraform.io/coder/coder",
           "schema_version": 1,
           "values": {
-<<<<<<< HEAD
-            "agent_id": "369348da-3f45-4623-9a23-3bb3d8a536c5",
-=======
             "agent_id": "4a06e166-5a7e-4092-a3df-4f1a3004f9be",
->>>>>>> b77b5432
             "command": null,
             "display_name": "app2",
             "external": false,
             "healthcheck": [],
             "hidden": false,
             "icon": null,
-<<<<<<< HEAD
-            "id": "57216ea7-a9e2-443e-be78-8e813e02ef82",
-=======
             "id": "f80e5b41-bae3-4837-9bb7-8c6f3f263f44",
->>>>>>> b77b5432
             "open_in": "slim-window",
             "order": null,
             "share": "owner",
@@ -142,11 +118,7 @@
           "provider_name": "registry.terraform.io/hashicorp/null",
           "schema_version": 0,
           "values": {
-<<<<<<< HEAD
-            "id": "1817810487396489654",
-=======
             "id": "291249994602235015",
->>>>>>> b77b5432
             "triggers": null
           },
           "sensitive_values": {},
