--- conflicted
+++ resolved
@@ -1,144 +1,124 @@
 {
-  "format_version": "1.0",
-  "terraform_version": "1.11.0",
-  "values": {
-    "root_module": {
-      "resources": [
-        {
-          "address": "data.coder_parameter.example",
-          "mode": "data",
-          "type": "coder_parameter",
-          "name": "example",
-          "provider_name": "registry.terraform.io/coder/coder",
-          "schema_version": 0,
-          "values": {
-            "default": null,
-            "description": null,
-            "display_name": null,
-            "ephemeral": false,
-            "icon": null,
-<<<<<<< HEAD
-            "id": "20cba3a8-b5c8-49ae-8da6-537b93e368f2",
-=======
-            "id": "1f22af56-31b6-40d1-acc9-652a5e5c8a8d",
->>>>>>> 092c129d
-            "mutable": false,
-            "name": "Example",
-            "option": null,
-            "optional": false,
-            "order": 55,
-            "type": "string",
-            "validation": [],
-            "value": ""
-          },
-          "sensitive_values": {
-            "validation": []
-          }
-        },
-        {
-          "address": "data.coder_parameter.sample",
-          "mode": "data",
-          "type": "coder_parameter",
-          "name": "sample",
-          "provider_name": "registry.terraform.io/coder/coder",
-          "schema_version": 0,
-          "values": {
-            "default": "ok",
-            "description": "blah blah",
-            "display_name": null,
-            "ephemeral": false,
-            "icon": null,
-<<<<<<< HEAD
-            "id": "f9317358-7e9a-4684-8e24-66d9b7d61eaa",
-=======
-            "id": "bc6ed4d8-ea44-4afc-8641-7b0bf176145d",
->>>>>>> 092c129d
-            "mutable": false,
-            "name": "Sample",
-            "option": null,
-            "optional": true,
-            "order": 99,
-            "type": "string",
-            "validation": [],
-            "value": "ok"
-          },
-          "sensitive_values": {
-            "validation": []
-          }
-        },
-        {
-          "address": "coder_agent.dev",
-          "mode": "managed",
-          "type": "coder_agent",
-          "name": "dev",
-          "provider_name": "registry.terraform.io/coder/coder",
-          "schema_version": 1,
-          "values": {
-            "arch": "arm64",
-            "auth": "token",
-            "connection_timeout": 120,
-            "dir": null,
-            "display_apps": [
-              {
-                "port_forwarding_helper": true,
-                "ssh_helper": true,
-                "vscode": true,
-                "vscode_insiders": false,
-                "web_terminal": true
-              }
-            ],
-            "env": null,
-<<<<<<< HEAD
-            "id": "0abf0b1a-4714-4073-9334-78d2653a9367",
-=======
-            "id": "09d607d0-f6dc-4d6b-b76c-0c532f34721e",
->>>>>>> 092c129d
-            "init_script": "",
-            "metadata": [],
-            "motd_file": null,
-            "order": null,
-            "os": "windows",
-            "resources_monitoring": [],
-            "shutdown_script": null,
-            "startup_script": null,
-            "startup_script_behavior": "non-blocking",
-<<<<<<< HEAD
-            "token": "61d6d404-6d2d-426b-9075-e10dc3e6ff25",
-=======
-            "token": "ac504187-c31b-408f-8f1a-f7927a6de3bc",
->>>>>>> 092c129d
-            "troubleshooting_url": null
-          },
-          "sensitive_values": {
-            "display_apps": [
-              {}
-            ],
-            "metadata": [],
-            "resources_monitoring": [],
-            "token": true
-          }
-        },
-        {
-          "address": "null_resource.dev",
-          "mode": "managed",
-          "type": "null_resource",
-          "name": "dev",
-          "provider_name": "registry.terraform.io/hashicorp/null",
-          "schema_version": 0,
-          "values": {
-<<<<<<< HEAD
-            "id": "6065613504833534784",
-=======
-            "id": "6812852238057715937",
->>>>>>> 092c129d
-            "triggers": null
-          },
-          "sensitive_values": {},
-          "depends_on": [
-            "coder_agent.dev"
-          ]
-        }
-      ]
-    }
-  }
+	"format_version": "1.0",
+	"terraform_version": "1.11.0",
+	"values": {
+		"root_module": {
+			"resources": [
+				{
+					"address": "data.coder_parameter.example",
+					"mode": "data",
+					"type": "coder_parameter",
+					"name": "example",
+					"provider_name": "registry.terraform.io/coder/coder",
+					"schema_version": 0,
+					"values": {
+						"default": null,
+						"description": null,
+						"display_name": null,
+						"ephemeral": false,
+						"icon": null,
+						"id": "1f22af56-31b6-40d1-acc9-652a5e5c8a8d",
+						"mutable": false,
+						"name": "Example",
+						"option": null,
+						"optional": false,
+						"order": 55,
+						"type": "string",
+						"validation": [],
+						"value": ""
+					},
+					"sensitive_values": {
+						"validation": []
+					}
+				},
+				{
+					"address": "data.coder_parameter.sample",
+					"mode": "data",
+					"type": "coder_parameter",
+					"name": "sample",
+					"provider_name": "registry.terraform.io/coder/coder",
+					"schema_version": 0,
+					"values": {
+						"default": "ok",
+						"description": "blah blah",
+						"display_name": null,
+						"ephemeral": false,
+						"icon": null,
+						"id": "bc6ed4d8-ea44-4afc-8641-7b0bf176145d",
+						"mutable": false,
+						"name": "Sample",
+						"option": null,
+						"optional": true,
+						"order": 99,
+						"type": "string",
+						"validation": [],
+						"value": "ok"
+					},
+					"sensitive_values": {
+						"validation": []
+					}
+				},
+				{
+					"address": "coder_agent.dev",
+					"mode": "managed",
+					"type": "coder_agent",
+					"name": "dev",
+					"provider_name": "registry.terraform.io/coder/coder",
+					"schema_version": 1,
+					"values": {
+						"arch": "arm64",
+						"auth": "token",
+						"connection_timeout": 120,
+						"dir": null,
+						"display_apps": [
+							{
+								"port_forwarding_helper": true,
+								"ssh_helper": true,
+								"vscode": true,
+								"vscode_insiders": false,
+								"web_terminal": true
+							}
+						],
+						"env": null,
+						"id": "09d607d0-f6dc-4d6b-b76c-0c532f34721e",
+						"init_script": "",
+						"metadata": [],
+						"motd_file": null,
+						"order": null,
+						"os": "windows",
+						"resources_monitoring": [],
+						"shutdown_script": null,
+						"startup_script": null,
+						"startup_script_behavior": "non-blocking",
+						"token": "ac504187-c31b-408f-8f1a-f7927a6de3bc",
+						"troubleshooting_url": null
+					},
+					"sensitive_values": {
+						"display_apps": [
+							{}
+						],
+						"metadata": [],
+						"resources_monitoring": [],
+						"token": true
+					}
+				},
+				{
+					"address": "null_resource.dev",
+					"mode": "managed",
+					"type": "null_resource",
+					"name": "dev",
+					"provider_name": "registry.terraform.io/hashicorp/null",
+					"schema_version": 0,
+					"values": {
+						"id": "6812852238057715937",
+						"triggers": null
+					},
+					"sensitive_values": {},
+					"depends_on": [
+						"coder_agent.dev"
+					]
+				}
+			]
+		}
+	}
 }