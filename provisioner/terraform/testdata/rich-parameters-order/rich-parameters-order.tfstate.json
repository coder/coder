{
  "format_version": "1.0",
  "terraform_version": "1.9.8",
  "values": {
    "root_module": {
      "resources": [
        {
          "address": "data.coder_parameter.example",
          "mode": "data",
          "type": "coder_parameter",
          "name": "example",
          "provider_name": "registry.terraform.io/coder/coder",
          "schema_version": 0,
          "values": {
            "default": null,
            "description": null,
            "display_name": null,
            "ephemeral": false,
            "icon": null,
<<<<<<< HEAD
            "id": "b6bd269d-86e5-4c50-95b9-92f2a93b1c06",
=======
            "id": "6e955979-5b7c-46e0-8a25-cb021d0058ee",
>>>>>>> b77b5432
            "mutable": false,
            "name": "Example",
            "option": null,
            "optional": false,
            "order": 55,
            "type": "string",
            "validation": [],
            "value": ""
          },
          "sensitive_values": {
            "validation": []
          }
        },
        {
          "address": "data.coder_parameter.sample",
          "mode": "data",
          "type": "coder_parameter",
          "name": "sample",
          "provider_name": "registry.terraform.io/coder/coder",
          "schema_version": 0,
          "values": {
            "default": "ok",
            "description": "blah blah",
            "display_name": null,
            "ephemeral": false,
            "icon": null,
<<<<<<< HEAD
            "id": "2c98105a-d806-4267-a2c7-f43b58356580",
=======
            "id": "3a54609f-17c7-4421-8c4f-5b044dd9b392",
>>>>>>> b77b5432
            "mutable": false,
            "name": "Sample",
            "option": null,
            "optional": true,
            "order": 99,
            "type": "string",
            "validation": [],
            "value": "ok"
          },
          "sensitive_values": {
            "validation": []
          }
        },
        {
          "address": "coder_agent.dev",
          "mode": "managed",
          "type": "coder_agent",
          "name": "dev",
          "provider_name": "registry.terraform.io/coder/coder",
          "schema_version": 1,
          "values": {
            "arch": "arm64",
            "auth": "token",
            "connection_timeout": 120,
            "dir": null,
            "display_apps": [
              {
                "port_forwarding_helper": true,
                "ssh_helper": true,
                "vscode": true,
                "vscode_insiders": false,
                "web_terminal": true
              }
            ],
            "env": null,
<<<<<<< HEAD
            "id": "259afce3-fa36-4fa6-875a-58a1ee4710ec",
=======
            "id": "12a8f98a-aaf2-424e-b2c5-350d3d6b96a9",
>>>>>>> b77b5432
            "init_script": "",
            "metadata": [],
            "motd_file": null,
            "order": null,
            "os": "windows",
            "resources_monitoring": [],
            "shutdown_script": null,
            "startup_script": null,
            "startup_script_behavior": "non-blocking",
<<<<<<< HEAD
            "token": "a5654832-28df-417c-a56b-b661d344626f",
=======
            "token": "eae94617-6afd-448b-b150-4553232eadcb",
>>>>>>> b77b5432
            "troubleshooting_url": null
          },
          "sensitive_values": {
            "display_apps": [
              {}
            ],
            "metadata": [],
            "resources_monitoring": [],
            "token": true
          }
        },
        {
          "address": "null_resource.dev",
          "mode": "managed",
          "type": "null_resource",
          "name": "dev",
          "provider_name": "registry.terraform.io/hashicorp/null",
          "schema_version": 0,
          "values": {
<<<<<<< HEAD
            "id": "7929866076537474882",
=======
            "id": "5331481064350611404",
>>>>>>> b77b5432
            "triggers": null
          },
          "sensitive_values": {},
          "depends_on": [
            "coder_agent.dev"
          ]
        }
      ]
    }
  }
}<|MERGE_RESOLUTION|>--- conflicted
+++ resolved
@@ -17,11 +17,7 @@
             "display_name": null,
             "ephemeral": false,
             "icon": null,
-<<<<<<< HEAD
-            "id": "b6bd269d-86e5-4c50-95b9-92f2a93b1c06",
-=======
             "id": "6e955979-5b7c-46e0-8a25-cb021d0058ee",
->>>>>>> b77b5432
             "mutable": false,
             "name": "Example",
             "option": null,
@@ -48,11 +44,7 @@
             "display_name": null,
             "ephemeral": false,
             "icon": null,
-<<<<<<< HEAD
-            "id": "2c98105a-d806-4267-a2c7-f43b58356580",
-=======
             "id": "3a54609f-17c7-4421-8c4f-5b044dd9b392",
->>>>>>> b77b5432
             "mutable": false,
             "name": "Sample",
             "option": null,
@@ -88,11 +80,7 @@
               }
             ],
             "env": null,
-<<<<<<< HEAD
-            "id": "259afce3-fa36-4fa6-875a-58a1ee4710ec",
-=======
             "id": "12a8f98a-aaf2-424e-b2c5-350d3d6b96a9",
->>>>>>> b77b5432
             "init_script": "",
             "metadata": [],
             "motd_file": null,
@@ -102,11 +90,7 @@
             "shutdown_script": null,
             "startup_script": null,
             "startup_script_behavior": "non-blocking",
-<<<<<<< HEAD
-            "token": "a5654832-28df-417c-a56b-b661d344626f",
-=======
             "token": "eae94617-6afd-448b-b150-4553232eadcb",
->>>>>>> b77b5432
             "troubleshooting_url": null
           },
           "sensitive_values": {
@@ -126,11 +110,7 @@
           "provider_name": "registry.terraform.io/hashicorp/null",
           "schema_version": 0,
           "values": {
-<<<<<<< HEAD
-            "id": "7929866076537474882",
-=======
             "id": "5331481064350611404",
->>>>>>> b77b5432
             "triggers": null
           },
           "sensitive_values": {},
