{
  "format_version": "1.2",
  "terraform_version": "1.9.8",
  "planned_values": {
    "root_module": {
      "resources": [
        {
          "address": "coder_agent.dev",
          "mode": "managed",
          "type": "coder_agent",
          "name": "dev",
          "provider_name": "registry.terraform.io/coder/coder",
          "schema_version": 1,
          "values": {
            "arch": "arm64",
            "auth": "token",
            "connection_timeout": 120,
            "dir": null,
            "env": null,
            "metadata": [],
            "motd_file": null,
            "order": null,
            "os": "windows",
            "resources_monitoring": [],
            "shutdown_script": null,
            "startup_script": null,
            "startup_script_behavior": "non-blocking",
            "troubleshooting_url": null
          },
          "sensitive_values": {
            "display_apps": [],
            "metadata": [],
            "resources_monitoring": [],
            "token": true
          }
        },
        {
          "address": "null_resource.dev",
          "mode": "managed",
          "type": "null_resource",
          "name": "dev",
          "provider_name": "registry.terraform.io/hashicorp/null",
          "schema_version": 0,
          "values": {
            "triggers": null
          },
          "sensitive_values": {}
        }
      ]
    }
  },
  "resource_changes": [
    {
      "address": "coder_agent.dev",
      "mode": "managed",
      "type": "coder_agent",
      "name": "dev",
      "provider_name": "registry.terraform.io/coder/coder",
      "change": {
        "actions": [
          "create"
        ],
        "before": null,
        "after": {
          "arch": "arm64",
          "auth": "token",
          "connection_timeout": 120,
          "dir": null,
          "env": null,
          "metadata": [],
          "motd_file": null,
          "order": null,
          "os": "windows",
          "resources_monitoring": [],
          "shutdown_script": null,
          "startup_script": null,
          "startup_script_behavior": "non-blocking",
          "troubleshooting_url": null
        },
        "after_unknown": {
          "display_apps": true,
          "id": true,
          "init_script": true,
          "metadata": [],
          "resources_monitoring": [],
          "token": true
        },
        "before_sensitive": false,
        "after_sensitive": {
          "display_apps": [],
          "metadata": [],
          "resources_monitoring": [],
          "token": true
        }
      }
    },
    {
      "address": "null_resource.dev",
      "mode": "managed",
      "type": "null_resource",
      "name": "dev",
      "provider_name": "registry.terraform.io/hashicorp/null",
      "change": {
        "actions": [
          "create"
        ],
        "before": null,
        "after": {
          "triggers": null
        },
        "after_unknown": {
          "id": true
        },
        "before_sensitive": false,
        "after_sensitive": {}
      }
    }
  ],
  "prior_state": {
    "format_version": "1.0",
    "terraform_version": "1.9.8",
    "values": {
      "root_module": {
        "resources": [
          {
            "address": "data.coder_parameter.example",
            "mode": "data",
            "type": "coder_parameter",
            "name": "example",
            "provider_name": "registry.terraform.io/coder/coder",
            "schema_version": 0,
            "values": {
              "default": null,
              "description": null,
              "display_name": null,
              "ephemeral": false,
              "icon": null,
<<<<<<< HEAD
              "id": "c5d8a8e3-5c25-40d6-b410-f96f52d308d5",
=======
              "id": "5c13c4a2-82a8-4ff6-84a1-fb59e9b4ec84",
>>>>>>> b77b5432
              "mutable": false,
              "name": "Example",
              "option": null,
              "optional": false,
              "order": 55,
              "type": "string",
              "validation": [],
              "value": ""
            },
            "sensitive_values": {
              "validation": []
            }
          },
          {
            "address": "data.coder_parameter.sample",
            "mode": "data",
            "type": "coder_parameter",
            "name": "sample",
            "provider_name": "registry.terraform.io/coder/coder",
            "schema_version": 0,
            "values": {
              "default": "ok",
              "description": "blah blah",
              "display_name": null,
              "ephemeral": false,
              "icon": null,
<<<<<<< HEAD
              "id": "9ff15ed2-b08f-48aa-8a8e-5a8e301dee81",
=======
              "id": "f50a83b9-5ca0-4d88-a809-309af7ffdaa3",
>>>>>>> b77b5432
              "mutable": false,
              "name": "Sample",
              "option": null,
              "optional": true,
              "order": 99,
              "type": "string",
              "validation": [],
              "value": "ok"
            },
            "sensitive_values": {
              "validation": []
            }
          }
        ]
      }
    }
  },
  "configuration": {
    "provider_config": {
      "coder": {
        "name": "coder",
        "full_name": "registry.terraform.io/coder/coder",
        "version_constraint": "0.22.0"
      },
      "null": {
        "name": "null",
        "full_name": "registry.terraform.io/hashicorp/null"
      }
    },
    "root_module": {
      "resources": [
        {
          "address": "coder_agent.dev",
          "mode": "managed",
          "type": "coder_agent",
          "name": "dev",
          "provider_config_key": "coder",
          "expressions": {
            "arch": {
              "constant_value": "arm64"
            },
            "os": {
              "constant_value": "windows"
            }
          },
          "schema_version": 1
        },
        {
          "address": "null_resource.dev",
          "mode": "managed",
          "type": "null_resource",
          "name": "dev",
          "provider_config_key": "null",
          "schema_version": 0,
          "depends_on": [
            "coder_agent.dev"
          ]
        },
        {
          "address": "data.coder_parameter.example",
          "mode": "data",
          "type": "coder_parameter",
          "name": "example",
          "provider_config_key": "coder",
          "expressions": {
            "name": {
              "constant_value": "Example"
            },
            "order": {
              "constant_value": 55
            },
            "type": {
              "constant_value": "string"
            }
          },
          "schema_version": 0
        },
        {
          "address": "data.coder_parameter.sample",
          "mode": "data",
          "type": "coder_parameter",
          "name": "sample",
          "provider_config_key": "coder",
          "expressions": {
            "default": {
              "constant_value": "ok"
            },
            "description": {
              "constant_value": "blah blah"
            },
            "name": {
              "constant_value": "Sample"
            },
            "order": {
              "constant_value": 99
            },
            "type": {
              "constant_value": "string"
            }
          },
          "schema_version": 0
        }
      ]
    }
  },
<<<<<<< HEAD
  "timestamp": "2025-01-27T17:09:05Z",
=======
  "timestamp": "2025-01-28T15:12:56Z",
>>>>>>> b77b5432
  "applyable": true,
  "complete": true,
  "errored": false
}<|MERGE_RESOLUTION|>--- conflicted
+++ resolved
@@ -135,11 +135,7 @@
               "display_name": null,
               "ephemeral": false,
               "icon": null,
-<<<<<<< HEAD
-              "id": "c5d8a8e3-5c25-40d6-b410-f96f52d308d5",
-=======
               "id": "5c13c4a2-82a8-4ff6-84a1-fb59e9b4ec84",
->>>>>>> b77b5432
               "mutable": false,
               "name": "Example",
               "option": null,
@@ -166,11 +162,7 @@
               "display_name": null,
               "ephemeral": false,
               "icon": null,
-<<<<<<< HEAD
-              "id": "9ff15ed2-b08f-48aa-8a8e-5a8e301dee81",
-=======
               "id": "f50a83b9-5ca0-4d88-a809-309af7ffdaa3",
->>>>>>> b77b5432
               "mutable": false,
               "name": "Sample",
               "option": null,
@@ -276,11 +268,7 @@
       ]
     }
   },
-<<<<<<< HEAD
-  "timestamp": "2025-01-27T17:09:05Z",
-=======
   "timestamp": "2025-01-28T15:12:56Z",
->>>>>>> b77b5432
   "applyable": true,
   "complete": true,
   "errored": false
