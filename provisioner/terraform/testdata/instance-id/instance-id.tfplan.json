--- conflicted
+++ resolved
@@ -224,11 +224,7 @@
       ]
     }
   ],
-<<<<<<< HEAD
-  "timestamp": "2025-01-27T17:08:45Z",
-=======
   "timestamp": "2025-01-28T15:12:38Z",
->>>>>>> b77b5432
   "applyable": true,
   "complete": true,
   "errored": false
