{
  "format_version": "1.0",
  "terraform_version": "1.9.8",
  "values": {
    "root_module": {
      "resources": [
        {
          "address": "coder_agent.main",
          "mode": "managed",
          "type": "coder_agent",
          "name": "main",
          "provider_name": "registry.terraform.io/coder/coder",
          "schema_version": 1,
          "values": {
            "arch": "amd64",
            "auth": "google-instance-identity",
            "connection_timeout": 120,
            "dir": null,
            "display_apps": [
              {
                "port_forwarding_helper": true,
                "ssh_helper": true,
                "vscode": true,
                "vscode_insiders": false,
                "web_terminal": true
              }
            ],
            "env": null,
<<<<<<< HEAD
            "id": "54b01f67-4a8c-44d1-a2b5-37d08201e67c",
=======
            "id": "e159f254-a48c-4880-9137-431f128a74f9",
>>>>>>> b77b5432
            "init_script": "",
            "metadata": [],
            "motd_file": null,
            "order": null,
            "os": "linux",
            "resources_monitoring": [],
            "shutdown_script": null,
            "startup_script": null,
            "startup_script_behavior": "non-blocking",
<<<<<<< HEAD
            "token": "65e4f420-d0cb-4973-8394-cc27ec925f02",
=======
            "token": "403743af-9b14-4e59-abea-fdc83ba245ca",
>>>>>>> b77b5432
            "troubleshooting_url": null
          },
          "sensitive_values": {
            "display_apps": [
              {}
            ],
            "metadata": [],
            "resources_monitoring": [],
            "token": true
          }
        },
        {
          "address": "coder_agent_instance.main",
          "mode": "managed",
          "type": "coder_agent_instance",
          "name": "main",
          "provider_name": "registry.terraform.io/coder/coder",
          "schema_version": 0,
          "values": {
<<<<<<< HEAD
            "agent_id": "54b01f67-4a8c-44d1-a2b5-37d08201e67c",
            "id": "6f4f96f8-682b-4dd0-845a-4953bf4ec847",
=======
            "agent_id": "e159f254-a48c-4880-9137-431f128a74f9",
            "id": "1be21476-70a7-43d7-98c4-eaa0a4a41382",
>>>>>>> b77b5432
            "instance_id": "example"
          },
          "sensitive_values": {},
          "depends_on": [
            "coder_agent.main"
          ]
        },
        {
          "address": "null_resource.main",
          "mode": "managed",
          "type": "null_resource",
          "name": "main",
          "provider_name": "registry.terraform.io/hashicorp/null",
          "schema_version": 0,
          "values": {
<<<<<<< HEAD
            "id": "3383098000710310450",
=======
            "id": "3205865520469319314",
>>>>>>> b77b5432
            "triggers": null
          },
          "sensitive_values": {},
          "depends_on": [
            "coder_agent.main"
          ]
        }
      ]
    }
  }
}<|MERGE_RESOLUTION|>--- conflicted
+++ resolved
@@ -26,11 +26,7 @@
               }
             ],
             "env": null,
-<<<<<<< HEAD
-            "id": "54b01f67-4a8c-44d1-a2b5-37d08201e67c",
-=======
             "id": "e159f254-a48c-4880-9137-431f128a74f9",
->>>>>>> b77b5432
             "init_script": "",
             "metadata": [],
             "motd_file": null,
@@ -40,11 +36,7 @@
             "shutdown_script": null,
             "startup_script": null,
             "startup_script_behavior": "non-blocking",
-<<<<<<< HEAD
-            "token": "65e4f420-d0cb-4973-8394-cc27ec925f02",
-=======
             "token": "403743af-9b14-4e59-abea-fdc83ba245ca",
->>>>>>> b77b5432
             "troubleshooting_url": null
           },
           "sensitive_values": {
@@ -64,13 +56,8 @@
           "provider_name": "registry.terraform.io/coder/coder",
           "schema_version": 0,
           "values": {
-<<<<<<< HEAD
-            "agent_id": "54b01f67-4a8c-44d1-a2b5-37d08201e67c",
-            "id": "6f4f96f8-682b-4dd0-845a-4953bf4ec847",
-=======
             "agent_id": "e159f254-a48c-4880-9137-431f128a74f9",
             "id": "1be21476-70a7-43d7-98c4-eaa0a4a41382",
->>>>>>> b77b5432
             "instance_id": "example"
           },
           "sensitive_values": {},
@@ -86,11 +73,7 @@
           "provider_name": "registry.terraform.io/hashicorp/null",
           "schema_version": 0,
           "values": {
-<<<<<<< HEAD
-            "id": "3383098000710310450",
-=======
             "id": "3205865520469319314",
->>>>>>> b77b5432
             "triggers": null
           },
           "sensitive_values": {},
