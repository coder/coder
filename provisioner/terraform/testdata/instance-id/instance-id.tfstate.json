{
  "format_version": "1.0",
  "terraform_version": "1.11.0",
  "values": {
    "root_module": {
      "resources": [
        {
          "address": "coder_agent.main",
          "mode": "managed",
          "type": "coder_agent",
          "name": "main",
          "provider_name": "registry.terraform.io/coder/coder",
          "schema_version": 1,
          "values": {
            "arch": "amd64",
            "auth": "google-instance-identity",
            "connection_timeout": 120,
            "dir": null,
            "display_apps": [
              {
                "port_forwarding_helper": true,
                "ssh_helper": true,
                "vscode": true,
                "vscode_insiders": false,
                "web_terminal": true
              }
            ],
            "env": null,
<<<<<<< HEAD
            "id": "62cf8563-c482-446e-aacc-e7a373aab51b",
=======
            "id": "8e130bb7-437f-4892-a2e4-ae892f95d824",
>>>>>>> 092c129d
            "init_script": "",
            "metadata": [],
            "motd_file": null,
            "order": null,
            "os": "linux",
            "resources_monitoring": [],
            "shutdown_script": null,
            "startup_script": null,
            "startup_script_behavior": "non-blocking",
<<<<<<< HEAD
            "token": "a107a439-bb6c-4a0f-8b02-6737c3981f96",
=======
            "token": "06df8268-46e5-4507-9a86-5cb72a277cc4",
>>>>>>> 092c129d
            "troubleshooting_url": null
          },
          "sensitive_values": {
            "display_apps": [
              {}
            ],
            "metadata": [],
            "resources_monitoring": [],
            "token": true
          }
        },
        {
          "address": "coder_agent_instance.main",
          "mode": "managed",
          "type": "coder_agent_instance",
          "name": "main",
          "provider_name": "registry.terraform.io/coder/coder",
          "schema_version": 0,
          "values": {
<<<<<<< HEAD
            "agent_id": "62cf8563-c482-446e-aacc-e7a373aab51b",
            "id": "27a7727e-f6b5-4d29-b086-7f9738cafcc5",
=======
            "agent_id": "8e130bb7-437f-4892-a2e4-ae892f95d824",
            "id": "7940e49e-c923-4ec9-b188-5a88024c40f9",
>>>>>>> 092c129d
            "instance_id": "example"
          },
          "sensitive_values": {},
          "depends_on": [
            "coder_agent.main"
          ]
        },
        {
          "address": "null_resource.main",
          "mode": "managed",
          "type": "null_resource",
          "name": "main",
          "provider_name": "registry.terraform.io/hashicorp/null",
          "schema_version": 0,
          "values": {
<<<<<<< HEAD
            "id": "7112541167428770250",
=======
            "id": "7096886985102740857",
>>>>>>> 092c129d
            "triggers": null
          },
          "sensitive_values": {},
          "depends_on": [
            "coder_agent.main"
          ]
        }
      ]
    }
  }
}<|MERGE_RESOLUTION|>--- conflicted
+++ resolved
@@ -1,104 +1,87 @@
 {
-  "format_version": "1.0",
-  "terraform_version": "1.11.0",
-  "values": {
-    "root_module": {
-      "resources": [
-        {
-          "address": "coder_agent.main",
-          "mode": "managed",
-          "type": "coder_agent",
-          "name": "main",
-          "provider_name": "registry.terraform.io/coder/coder",
-          "schema_version": 1,
-          "values": {
-            "arch": "amd64",
-            "auth": "google-instance-identity",
-            "connection_timeout": 120,
-            "dir": null,
-            "display_apps": [
-              {
-                "port_forwarding_helper": true,
-                "ssh_helper": true,
-                "vscode": true,
-                "vscode_insiders": false,
-                "web_terminal": true
-              }
-            ],
-            "env": null,
-<<<<<<< HEAD
-            "id": "62cf8563-c482-446e-aacc-e7a373aab51b",
-=======
-            "id": "8e130bb7-437f-4892-a2e4-ae892f95d824",
->>>>>>> 092c129d
-            "init_script": "",
-            "metadata": [],
-            "motd_file": null,
-            "order": null,
-            "os": "linux",
-            "resources_monitoring": [],
-            "shutdown_script": null,
-            "startup_script": null,
-            "startup_script_behavior": "non-blocking",
-<<<<<<< HEAD
-            "token": "a107a439-bb6c-4a0f-8b02-6737c3981f96",
-=======
-            "token": "06df8268-46e5-4507-9a86-5cb72a277cc4",
->>>>>>> 092c129d
-            "troubleshooting_url": null
-          },
-          "sensitive_values": {
-            "display_apps": [
-              {}
-            ],
-            "metadata": [],
-            "resources_monitoring": [],
-            "token": true
-          }
-        },
-        {
-          "address": "coder_agent_instance.main",
-          "mode": "managed",
-          "type": "coder_agent_instance",
-          "name": "main",
-          "provider_name": "registry.terraform.io/coder/coder",
-          "schema_version": 0,
-          "values": {
-<<<<<<< HEAD
-            "agent_id": "62cf8563-c482-446e-aacc-e7a373aab51b",
-            "id": "27a7727e-f6b5-4d29-b086-7f9738cafcc5",
-=======
-            "agent_id": "8e130bb7-437f-4892-a2e4-ae892f95d824",
-            "id": "7940e49e-c923-4ec9-b188-5a88024c40f9",
->>>>>>> 092c129d
-            "instance_id": "example"
-          },
-          "sensitive_values": {},
-          "depends_on": [
-            "coder_agent.main"
-          ]
-        },
-        {
-          "address": "null_resource.main",
-          "mode": "managed",
-          "type": "null_resource",
-          "name": "main",
-          "provider_name": "registry.terraform.io/hashicorp/null",
-          "schema_version": 0,
-          "values": {
-<<<<<<< HEAD
-            "id": "7112541167428770250",
-=======
-            "id": "7096886985102740857",
->>>>>>> 092c129d
-            "triggers": null
-          },
-          "sensitive_values": {},
-          "depends_on": [
-            "coder_agent.main"
-          ]
-        }
-      ]
-    }
-  }
+	"format_version": "1.0",
+	"terraform_version": "1.11.0",
+	"values": {
+		"root_module": {
+			"resources": [
+				{
+					"address": "coder_agent.main",
+					"mode": "managed",
+					"type": "coder_agent",
+					"name": "main",
+					"provider_name": "registry.terraform.io/coder/coder",
+					"schema_version": 1,
+					"values": {
+						"arch": "amd64",
+						"auth": "google-instance-identity",
+						"connection_timeout": 120,
+						"dir": null,
+						"display_apps": [
+							{
+								"port_forwarding_helper": true,
+								"ssh_helper": true,
+								"vscode": true,
+								"vscode_insiders": false,
+								"web_terminal": true
+							}
+						],
+						"env": null,
+						"id": "8e130bb7-437f-4892-a2e4-ae892f95d824",
+						"init_script": "",
+						"metadata": [],
+						"motd_file": null,
+						"order": null,
+						"os": "linux",
+						"resources_monitoring": [],
+						"shutdown_script": null,
+						"startup_script": null,
+						"startup_script_behavior": "non-blocking",
+						"token": "06df8268-46e5-4507-9a86-5cb72a277cc4",
+						"troubleshooting_url": null
+					},
+					"sensitive_values": {
+						"display_apps": [
+							{}
+						],
+						"metadata": [],
+						"resources_monitoring": [],
+						"token": true
+					}
+				},
+				{
+					"address": "coder_agent_instance.main",
+					"mode": "managed",
+					"type": "coder_agent_instance",
+					"name": "main",
+					"provider_name": "registry.terraform.io/coder/coder",
+					"schema_version": 0,
+					"values": {
+						"agent_id": "8e130bb7-437f-4892-a2e4-ae892f95d824",
+						"id": "7940e49e-c923-4ec9-b188-5a88024c40f9",
+						"instance_id": "example"
+					},
+					"sensitive_values": {},
+					"depends_on": [
+						"coder_agent.main"
+					]
+				},
+				{
+					"address": "null_resource.main",
+					"mode": "managed",
+					"type": "null_resource",
+					"name": "main",
+					"provider_name": "registry.terraform.io/hashicorp/null",
+					"schema_version": 0,
+					"values": {
+						"id": "7096886985102740857",
+						"triggers": null
+					},
+					"sensitive_values": {},
+					"depends_on": [
+						"coder_agent.main"
+					]
+				}
+			]
+		}
+	}
 }