--- conflicted
+++ resolved
@@ -1,267 +1,231 @@
 {
-  "format_version": "1.0",
-  "terraform_version": "1.11.0",
-  "values": {
-    "root_module": {
-      "resources": [
-        {
-          "address": "coder_agent.dev1",
-          "mode": "managed",
-          "type": "coder_agent",
-          "name": "dev1",
-          "provider_name": "registry.terraform.io/coder/coder",
-          "schema_version": 1,
-          "values": {
-            "arch": "amd64",
-            "auth": "token",
-            "connection_timeout": 120,
-            "dir": null,
-            "display_apps": [
-              {
-                "port_forwarding_helper": true,
-                "ssh_helper": true,
-                "vscode": true,
-                "vscode_insiders": false,
-                "web_terminal": true
-              }
-            ],
-            "env": null,
-<<<<<<< HEAD
-            "id": "aeab323b-bd32-41ce-8bc4-6132076f82f2",
-=======
-            "id": "ca077115-5e6d-4ae5-9ca1-10d3b4f21ca8",
->>>>>>> 092c129d
-            "init_script": "",
-            "metadata": [],
-            "motd_file": null,
-            "order": null,
-            "os": "linux",
-            "resources_monitoring": [
-              {
-                "memory": [
-                  {
-                    "enabled": true,
-                    "threshold": 80
-                  }
-                ],
-                "volume": []
-              }
-            ],
-            "shutdown_script": null,
-            "startup_script": null,
-            "startup_script_behavior": "non-blocking",
-<<<<<<< HEAD
-            "token": "70b13c6e-3206-4706-8ae8-8ac922bc2184",
-=======
-            "token": "91e41276-344e-4664-a560-85f0ceb71a7e",
->>>>>>> 092c129d
-            "troubleshooting_url": null
-          },
-          "sensitive_values": {
-            "display_apps": [
-              {}
-            ],
-            "metadata": [],
-            "resources_monitoring": [
-              {
-                "memory": [
-                  {}
-                ],
-                "volume": []
-              }
-            ],
-            "token": true
-          }
-        },
-        {
-          "address": "coder_agent.dev2",
-          "mode": "managed",
-          "type": "coder_agent",
-          "name": "dev2",
-          "provider_name": "registry.terraform.io/coder/coder",
-          "schema_version": 1,
-          "values": {
-            "arch": "amd64",
-            "auth": "token",
-            "connection_timeout": 120,
-            "dir": null,
-            "display_apps": [
-              {
-                "port_forwarding_helper": true,
-                "ssh_helper": true,
-                "vscode": true,
-                "vscode_insiders": false,
-                "web_terminal": true
-              }
-            ],
-            "env": null,
-<<<<<<< HEAD
-            "id": "e7245710-4403-4376-96df-af267fcf7044",
-=======
-            "id": "e3ce0177-ce0c-4136-af81-90d0751bf3de",
->>>>>>> 092c129d
-            "init_script": "",
-            "metadata": [],
-            "motd_file": null,
-            "order": null,
-            "os": "linux",
-            "resources_monitoring": [
-              {
-                "memory": [
-                  {
-                    "enabled": true,
-                    "threshold": 99
-                  }
-                ],
-                "volume": [
-                  {
-                    "enabled": false,
-                    "path": "/volume2",
-                    "threshold": 50
-                  },
-                  {
-                    "enabled": true,
-                    "path": "/volume1",
-                    "threshold": 80
-                  }
-                ]
-              }
-            ],
-            "shutdown_script": null,
-            "startup_script": null,
-            "startup_script_behavior": "non-blocking",
-<<<<<<< HEAD
-            "token": "92113117-d5a4-416e-a174-0828d422bfe6",
-=======
-            "token": "2ce64d1c-c57f-4b6b-af87-b693c5998182",
->>>>>>> 092c129d
-            "troubleshooting_url": null
-          },
-          "sensitive_values": {
-            "display_apps": [
-              {}
-            ],
-            "metadata": [],
-            "resources_monitoring": [
-              {
-                "memory": [
-                  {}
-                ],
-                "volume": [
-                  {},
-                  {}
-                ]
-              }
-            ],
-            "token": true
-          }
-        },
-        {
-          "address": "coder_app.app1",
-          "mode": "managed",
-          "type": "coder_app",
-          "name": "app1",
-          "provider_name": "registry.terraform.io/coder/coder",
-          "schema_version": 1,
-          "values": {
-<<<<<<< HEAD
-            "agent_id": "aeab323b-bd32-41ce-8bc4-6132076f82f2",
-=======
-            "agent_id": "ca077115-5e6d-4ae5-9ca1-10d3b4f21ca8",
->>>>>>> 092c129d
-            "command": null,
-            "display_name": null,
-            "external": false,
-            "healthcheck": [],
-            "hidden": false,
-            "icon": null,
-<<<<<<< HEAD
-            "id": "fc0e2dc2-9121-404f-a2e5-59438f4ec919",
-=======
-            "id": "8f710f60-480a-4455-8233-c96b64097cba",
->>>>>>> 092c129d
-            "open_in": "slim-window",
-            "order": null,
-            "share": "owner",
-            "slug": "app1",
-            "subdomain": null,
-            "url": null
-          },
-          "sensitive_values": {
-            "healthcheck": []
-          },
-          "depends_on": [
-            "coder_agent.dev1"
-          ]
-        },
-        {
-          "address": "coder_app.app2",
-          "mode": "managed",
-          "type": "coder_app",
-          "name": "app2",
-          "provider_name": "registry.terraform.io/coder/coder",
-          "schema_version": 1,
-          "values": {
-<<<<<<< HEAD
-            "agent_id": "aeab323b-bd32-41ce-8bc4-6132076f82f2",
-=======
-            "agent_id": "ca077115-5e6d-4ae5-9ca1-10d3b4f21ca8",
->>>>>>> 092c129d
-            "command": null,
-            "display_name": null,
-            "external": false,
-            "healthcheck": [
-              {
-                "interval": 5,
-                "threshold": 6,
-                "url": "http://localhost:13337/healthz"
-              }
-            ],
-            "hidden": false,
-            "icon": null,
-<<<<<<< HEAD
-            "id": "a0290f49-781d-4bd5-8cd4-6c38bc824213",
-=======
-            "id": "5e725fae-5963-4350-a6c0-c9c805423121",
->>>>>>> 092c129d
-            "open_in": "slim-window",
-            "order": null,
-            "share": "owner",
-            "slug": "app2",
-            "subdomain": true,
-            "url": null
-          },
-          "sensitive_values": {
-            "healthcheck": [
-              {}
-            ]
-          },
-          "depends_on": [
-            "coder_agent.dev1"
-          ]
-        },
-        {
-          "address": "null_resource.dev",
-          "mode": "managed",
-          "type": "null_resource",
-          "name": "dev",
-          "provider_name": "registry.terraform.io/hashicorp/null",
-          "schema_version": 0,
-          "values": {
-<<<<<<< HEAD
-            "id": "4768597603314923707",
-=======
-            "id": "3642675114531644233",
->>>>>>> 092c129d
-            "triggers": null
-          },
-          "sensitive_values": {},
-          "depends_on": [
-            "coder_agent.dev1",
-            "coder_agent.dev2"
-          ]
-        }
-      ]
-    }
-  }
+	"format_version": "1.0",
+	"terraform_version": "1.11.0",
+	"values": {
+		"root_module": {
+			"resources": [
+				{
+					"address": "coder_agent.dev1",
+					"mode": "managed",
+					"type": "coder_agent",
+					"name": "dev1",
+					"provider_name": "registry.terraform.io/coder/coder",
+					"schema_version": 1,
+					"values": {
+						"arch": "amd64",
+						"auth": "token",
+						"connection_timeout": 120,
+						"dir": null,
+						"display_apps": [
+							{
+								"port_forwarding_helper": true,
+								"ssh_helper": true,
+								"vscode": true,
+								"vscode_insiders": false,
+								"web_terminal": true
+							}
+						],
+						"env": null,
+						"id": "ca077115-5e6d-4ae5-9ca1-10d3b4f21ca8",
+						"init_script": "",
+						"metadata": [],
+						"motd_file": null,
+						"order": null,
+						"os": "linux",
+						"resources_monitoring": [
+							{
+								"memory": [
+									{
+										"enabled": true,
+										"threshold": 80
+									}
+								],
+								"volume": []
+							}
+						],
+						"shutdown_script": null,
+						"startup_script": null,
+						"startup_script_behavior": "non-blocking",
+						"token": "91e41276-344e-4664-a560-85f0ceb71a7e",
+						"troubleshooting_url": null
+					},
+					"sensitive_values": {
+						"display_apps": [
+							{}
+						],
+						"metadata": [],
+						"resources_monitoring": [
+							{
+								"memory": [
+									{}
+								],
+								"volume": []
+							}
+						],
+						"token": true
+					}
+				},
+				{
+					"address": "coder_agent.dev2",
+					"mode": "managed",
+					"type": "coder_agent",
+					"name": "dev2",
+					"provider_name": "registry.terraform.io/coder/coder",
+					"schema_version": 1,
+					"values": {
+						"arch": "amd64",
+						"auth": "token",
+						"connection_timeout": 120,
+						"dir": null,
+						"display_apps": [
+							{
+								"port_forwarding_helper": true,
+								"ssh_helper": true,
+								"vscode": true,
+								"vscode_insiders": false,
+								"web_terminal": true
+							}
+						],
+						"env": null,
+						"id": "e3ce0177-ce0c-4136-af81-90d0751bf3de",
+						"init_script": "",
+						"metadata": [],
+						"motd_file": null,
+						"order": null,
+						"os": "linux",
+						"resources_monitoring": [
+							{
+								"memory": [
+									{
+										"enabled": true,
+										"threshold": 99
+									}
+								],
+								"volume": [
+									{
+										"enabled": false,
+										"path": "/volume2",
+										"threshold": 50
+									},
+									{
+										"enabled": true,
+										"path": "/volume1",
+										"threshold": 80
+									}
+								]
+							}
+						],
+						"shutdown_script": null,
+						"startup_script": null,
+						"startup_script_behavior": "non-blocking",
+						"token": "2ce64d1c-c57f-4b6b-af87-b693c5998182",
+						"troubleshooting_url": null
+					},
+					"sensitive_values": {
+						"display_apps": [
+							{}
+						],
+						"metadata": [],
+						"resources_monitoring": [
+							{
+								"memory": [
+									{}
+								],
+								"volume": [
+									{},
+									{}
+								]
+							}
+						],
+						"token": true
+					}
+				},
+				{
+					"address": "coder_app.app1",
+					"mode": "managed",
+					"type": "coder_app",
+					"name": "app1",
+					"provider_name": "registry.terraform.io/coder/coder",
+					"schema_version": 1,
+					"values": {
+						"agent_id": "ca077115-5e6d-4ae5-9ca1-10d3b4f21ca8",
+						"command": null,
+						"display_name": null,
+						"external": false,
+						"healthcheck": [],
+						"hidden": false,
+						"icon": null,
+						"id": "8f710f60-480a-4455-8233-c96b64097cba",
+						"open_in": "slim-window",
+						"order": null,
+						"share": "owner",
+						"slug": "app1",
+						"subdomain": null,
+						"url": null
+					},
+					"sensitive_values": {
+						"healthcheck": []
+					},
+					"depends_on": [
+						"coder_agent.dev1"
+					]
+				},
+				{
+					"address": "coder_app.app2",
+					"mode": "managed",
+					"type": "coder_app",
+					"name": "app2",
+					"provider_name": "registry.terraform.io/coder/coder",
+					"schema_version": 1,
+					"values": {
+						"agent_id": "ca077115-5e6d-4ae5-9ca1-10d3b4f21ca8",
+						"command": null,
+						"display_name": null,
+						"external": false,
+						"healthcheck": [
+							{
+								"interval": 5,
+								"threshold": 6,
+								"url": "http://localhost:13337/healthz"
+							}
+						],
+						"hidden": false,
+						"icon": null,
+						"id": "5e725fae-5963-4350-a6c0-c9c805423121",
+						"open_in": "slim-window",
+						"order": null,
+						"share": "owner",
+						"slug": "app2",
+						"subdomain": true,
+						"url": null
+					},
+					"sensitive_values": {
+						"healthcheck": [
+							{}
+						]
+					},
+					"depends_on": [
+						"coder_agent.dev1"
+					]
+				},
+				{
+					"address": "null_resource.dev",
+					"mode": "managed",
+					"type": "null_resource",
+					"name": "dev",
+					"provider_name": "registry.terraform.io/hashicorp/null",
+					"schema_version": 0,
+					"values": {
+						"id": "3642675114531644233",
+						"triggers": null
+					},
+					"sensitive_values": {},
+					"depends_on": [
+						"coder_agent.dev1",
+						"coder_agent.dev2"
+					]
+				}
+			]
+		}
+	}
 }