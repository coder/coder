{
  "format_version": "1.2",
  "terraform_version": "1.9.8",
  "planned_values": {
    "root_module": {
      "resources": [
        {
          "address": "coder_agent.main",
          "mode": "managed",
          "type": "coder_agent",
          "name": "main",
          "provider_name": "registry.terraform.io/coder/coder",
          "schema_version": 1,
          "values": {
            "arch": "amd64",
            "auth": "token",
            "connection_timeout": 120,
            "dir": null,
            "env": null,
            "metadata": [
              {
                "display_name": "Process Count",
                "interval": 5,
                "key": "process_count",
                "order": null,
                "script": "ps -ef | wc -l",
                "timeout": 1
              }
            ],
            "motd_file": null,
            "order": null,
            "os": "linux",
            "resources_monitoring": [],
            "shutdown_script": null,
            "startup_script": null,
            "startup_script_behavior": "non-blocking",
            "troubleshooting_url": null
          },
          "sensitive_values": {
            "display_apps": [],
            "metadata": [
              {}
            ],
            "resources_monitoring": [],
            "token": true
          }
        },
        {
          "address": "coder_metadata.about_info",
          "mode": "managed",
          "type": "coder_metadata",
          "name": "about_info",
          "provider_name": "registry.terraform.io/coder/coder",
          "schema_version": 1,
          "values": {
            "daily_cost": 29,
            "hide": true,
            "icon": "/icon/server.svg",
            "item": [
              {
                "key": "hello",
                "sensitive": false,
                "value": "world"
              },
              {
                "key": "null",
                "sensitive": false,
                "value": null
              }
            ]
          },
          "sensitive_values": {
            "item": [
              {},
              {}
            ]
          }
        },
        {
          "address": "coder_metadata.other_info",
          "mode": "managed",
          "type": "coder_metadata",
          "name": "other_info",
          "provider_name": "registry.terraform.io/coder/coder",
          "schema_version": 1,
          "values": {
            "daily_cost": 20,
            "hide": true,
            "icon": "/icon/server.svg",
            "item": [
              {
                "key": "hello",
                "sensitive": false,
                "value": "world"
              }
            ]
          },
          "sensitive_values": {
            "item": [
              {}
            ]
          }
        },
        {
          "address": "null_resource.about",
          "mode": "managed",
          "type": "null_resource",
          "name": "about",
          "provider_name": "registry.terraform.io/hashicorp/null",
          "schema_version": 0,
          "values": {
            "triggers": null
          },
          "sensitive_values": {}
        }
      ]
    }
  },
  "resource_changes": [
    {
      "address": "coder_agent.main",
      "mode": "managed",
      "type": "coder_agent",
      "name": "main",
      "provider_name": "registry.terraform.io/coder/coder",
      "change": {
        "actions": [
          "create"
        ],
        "before": null,
        "after": {
          "arch": "amd64",
          "auth": "token",
          "connection_timeout": 120,
          "dir": null,
          "env": null,
          "metadata": [
            {
              "display_name": "Process Count",
              "interval": 5,
              "key": "process_count",
              "order": null,
              "script": "ps -ef | wc -l",
              "timeout": 1
            }
          ],
          "motd_file": null,
          "order": null,
          "os": "linux",
          "resources_monitoring": [],
          "shutdown_script": null,
          "startup_script": null,
          "startup_script_behavior": "non-blocking",
          "troubleshooting_url": null
        },
        "after_unknown": {
          "display_apps": true,
          "id": true,
          "init_script": true,
          "metadata": [
            {}
          ],
          "resources_monitoring": [],
          "token": true
        },
        "before_sensitive": false,
        "after_sensitive": {
          "display_apps": [],
          "metadata": [
            {}
          ],
          "resources_monitoring": [],
          "token": true
        }
      }
    },
    {
      "address": "coder_metadata.about_info",
      "mode": "managed",
      "type": "coder_metadata",
      "name": "about_info",
      "provider_name": "registry.terraform.io/coder/coder",
      "change": {
        "actions": [
          "create"
        ],
        "before": null,
        "after": {
          "daily_cost": 29,
          "hide": true,
          "icon": "/icon/server.svg",
          "item": [
            {
              "key": "hello",
              "sensitive": false,
              "value": "world"
            },
            {
              "key": "null",
              "sensitive": false,
              "value": null
            }
          ]
        },
        "after_unknown": {
          "id": true,
          "item": [
            {
              "is_null": true
            },
            {
              "is_null": true
            }
          ],
          "resource_id": true
        },
        "before_sensitive": false,
        "after_sensitive": {
          "item": [
            {},
            {}
          ]
        }
      }
    },
    {
      "address": "coder_metadata.other_info",
      "mode": "managed",
      "type": "coder_metadata",
      "name": "other_info",
      "provider_name": "registry.terraform.io/coder/coder",
      "change": {
        "actions": [
          "create"
        ],
        "before": null,
        "after": {
          "daily_cost": 20,
          "hide": true,
          "icon": "/icon/server.svg",
          "item": [
            {
              "key": "hello",
              "sensitive": false,
              "value": "world"
            }
          ]
        },
        "after_unknown": {
          "id": true,
          "item": [
            {
              "is_null": true
            }
          ],
          "resource_id": true
        },
        "before_sensitive": false,
        "after_sensitive": {
          "item": [
            {}
          ]
        }
      }
    },
    {
      "address": "null_resource.about",
      "mode": "managed",
      "type": "null_resource",
      "name": "about",
      "provider_name": "registry.terraform.io/hashicorp/null",
      "change": {
        "actions": [
          "create"
        ],
        "before": null,
        "after": {
          "triggers": null
        },
        "after_unknown": {
          "id": true
        },
        "before_sensitive": false,
        "after_sensitive": {}
      }
    }
  ],
  "configuration": {
    "provider_config": {
      "coder": {
        "name": "coder",
        "full_name": "registry.terraform.io/coder/coder",
        "version_constraint": "0.22.0"
      },
      "null": {
        "name": "null",
        "full_name": "registry.terraform.io/hashicorp/null"
      }
    },
    "root_module": {
      "resources": [
        {
          "address": "coder_agent.main",
          "mode": "managed",
          "type": "coder_agent",
          "name": "main",
          "provider_config_key": "coder",
          "expressions": {
            "arch": {
              "constant_value": "amd64"
            },
            "metadata": [
              {
                "display_name": {
                  "constant_value": "Process Count"
                },
                "interval": {
                  "constant_value": 5
                },
                "key": {
                  "constant_value": "process_count"
                },
                "script": {
                  "constant_value": "ps -ef | wc -l"
                },
                "timeout": {
                  "constant_value": 1
                }
              }
            ],
            "os": {
              "constant_value": "linux"
            }
          },
          "schema_version": 1
        },
        {
          "address": "coder_metadata.about_info",
          "mode": "managed",
          "type": "coder_metadata",
          "name": "about_info",
          "provider_config_key": "coder",
          "expressions": {
            "daily_cost": {
              "constant_value": 29
            },
            "hide": {
              "constant_value": true
            },
            "icon": {
              "constant_value": "/icon/server.svg"
            },
            "item": [
              {
                "key": {
                  "constant_value": "hello"
                },
                "value": {
                  "constant_value": "world"
                }
              },
              {
                "key": {
                  "constant_value": "null"
                }
              }
            ],
            "resource_id": {
              "references": [
                "null_resource.about.id",
                "null_resource.about"
              ]
            }
          },
          "schema_version": 1
        },
        {
          "address": "coder_metadata.other_info",
          "mode": "managed",
          "type": "coder_metadata",
          "name": "other_info",
          "provider_config_key": "coder",
          "expressions": {
            "daily_cost": {
              "constant_value": 20
            },
            "hide": {
              "constant_value": true
            },
            "icon": {
              "constant_value": "/icon/server.svg"
            },
            "item": [
              {
                "key": {
                  "constant_value": "hello"
                },
                "value": {
                  "constant_value": "world"
                }
              }
            ],
            "resource_id": {
              "references": [
                "null_resource.about.id",
                "null_resource.about"
              ]
            }
          },
          "schema_version": 1
        },
        {
          "address": "null_resource.about",
          "mode": "managed",
          "type": "null_resource",
          "name": "about",
          "provider_config_key": "null",
          "schema_version": 0,
          "depends_on": [
            "coder_agent.main"
          ]
        }
      ]
    }
  },
  "relevant_attributes": [
    {
      "resource": "null_resource.about",
      "attribute": [
        "id"
      ]
    }
  ],
<<<<<<< HEAD
  "timestamp": "2025-01-27T17:09:01Z",
=======
  "timestamp": "2025-01-28T15:12:52Z",
>>>>>>> b77b5432
  "applyable": true,
  "complete": true,
  "errored": false
}<|MERGE_RESOLUTION|>--- conflicted
+++ resolved
@@ -431,11 +431,7 @@
       ]
     }
   ],
-<<<<<<< HEAD
-  "timestamp": "2025-01-27T17:09:01Z",
-=======
   "timestamp": "2025-01-28T15:12:52Z",
->>>>>>> b77b5432
   "applyable": true,
   "complete": true,
   "errored": false
