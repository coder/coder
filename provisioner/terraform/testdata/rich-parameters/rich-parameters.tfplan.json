{
  "format_version": "1.2",
  "terraform_version": "1.11.0",
  "planned_values": {
    "root_module": {
      "resources": [
        {
          "address": "coder_agent.dev",
          "mode": "managed",
          "type": "coder_agent",
          "name": "dev",
          "provider_name": "registry.terraform.io/coder/coder",
          "schema_version": 1,
          "values": {
            "arch": "arm64",
            "auth": "token",
            "connection_timeout": 120,
            "dir": null,
            "env": null,
            "metadata": [],
            "motd_file": null,
            "order": null,
            "os": "windows",
            "resources_monitoring": [],
            "shutdown_script": null,
            "startup_script": null,
            "startup_script_behavior": "non-blocking",
            "troubleshooting_url": null
          },
          "sensitive_values": {
            "display_apps": [],
            "metadata": [],
            "resources_monitoring": [],
            "token": true
          }
        },
        {
          "address": "null_resource.dev",
          "mode": "managed",
          "type": "null_resource",
          "name": "dev",
          "provider_name": "registry.terraform.io/hashicorp/null",
          "schema_version": 0,
          "values": {
            "triggers": null
          },
          "sensitive_values": {}
        }
      ]
    }
  },
  "resource_changes": [
    {
      "address": "coder_agent.dev",
      "mode": "managed",
      "type": "coder_agent",
      "name": "dev",
      "provider_name": "registry.terraform.io/coder/coder",
      "change": {
        "actions": [
          "create"
        ],
        "before": null,
        "after": {
          "arch": "arm64",
          "auth": "token",
          "connection_timeout": 120,
          "dir": null,
          "env": null,
          "metadata": [],
          "motd_file": null,
          "order": null,
          "os": "windows",
          "resources_monitoring": [],
          "shutdown_script": null,
          "startup_script": null,
          "startup_script_behavior": "non-blocking",
          "troubleshooting_url": null
        },
        "after_unknown": {
          "display_apps": true,
          "id": true,
          "init_script": true,
          "metadata": [],
          "resources_monitoring": [],
          "token": true
        },
        "before_sensitive": false,
        "after_sensitive": {
          "display_apps": [],
          "metadata": [],
          "resources_monitoring": [],
          "token": true
        }
      }
    },
    {
      "address": "null_resource.dev",
      "mode": "managed",
      "type": "null_resource",
      "name": "dev",
      "provider_name": "registry.terraform.io/hashicorp/null",
      "change": {
        "actions": [
          "create"
        ],
        "before": null,
        "after": {
          "triggers": null
        },
        "after_unknown": {
          "id": true
        },
        "before_sensitive": false,
        "after_sensitive": {}
      }
    }
  ],
  "prior_state": {
    "format_version": "1.0",
    "terraform_version": "1.11.0",
    "values": {
      "root_module": {
        "resources": [
          {
            "address": "data.coder_parameter.example",
            "mode": "data",
            "type": "coder_parameter",
            "name": "example",
            "provider_name": "registry.terraform.io/coder/coder",
            "schema_version": 0,
            "values": {
              "default": null,
              "description": null,
              "display_name": null,
              "ephemeral": false,
              "icon": null,
<<<<<<< HEAD
              "id": "3f60c80f-c36a-470b-bcf0-6ea54179ea91",
=======
              "id": "8bdcc469-97c7-4efc-88a6-7ab7ecfefad5",
>>>>>>> 092c129d
              "mutable": false,
              "name": "Example",
              "option": [
                {
                  "description": "",
                  "icon": "",
                  "name": "First Option",
                  "value": "first"
                },
                {
                  "description": "",
                  "icon": "",
                  "name": "Second Option",
                  "value": "second"
                }
              ],
              "optional": false,
              "order": null,
              "type": "string",
              "validation": [],
              "value": ""
            },
            "sensitive_values": {
              "option": [
                {},
                {}
              ],
              "validation": []
            }
          },
          {
            "address": "data.coder_parameter.number_example",
            "mode": "data",
            "type": "coder_parameter",
            "name": "number_example",
            "provider_name": "registry.terraform.io/coder/coder",
            "schema_version": 0,
            "values": {
              "default": "4",
              "description": null,
              "display_name": null,
              "ephemeral": false,
              "icon": null,
<<<<<<< HEAD
              "id": "49ca7109-2294-4bdd-b381-5d59d29f3cab",
=======
              "id": "ba77a692-d2c2-40eb-85ce-9c797235da62",
>>>>>>> 092c129d
              "mutable": false,
              "name": "number_example",
              "option": null,
              "optional": true,
              "order": null,
              "type": "number",
              "validation": [],
              "value": "4"
            },
            "sensitive_values": {
              "validation": []
            }
          },
          {
            "address": "data.coder_parameter.number_example_max_zero",
            "mode": "data",
            "type": "coder_parameter",
            "name": "number_example_max_zero",
            "provider_name": "registry.terraform.io/coder/coder",
            "schema_version": 0,
            "values": {
              "default": "-2",
              "description": null,
              "display_name": null,
              "ephemeral": false,
              "icon": null,
<<<<<<< HEAD
              "id": "be4663b5-9922-4476-ae72-f3b723bc22be",
=======
              "id": "89e0468f-9958-4032-a8b9-b25236158608",
>>>>>>> 092c129d
              "mutable": false,
              "name": "number_example_max_zero",
              "option": null,
              "optional": true,
              "order": null,
              "type": "number",
              "validation": [
                {
                  "error": "",
                  "max": 0,
                  "max_disabled": false,
                  "min": -3,
                  "min_disabled": false,
                  "monotonic": "",
                  "regex": ""
                }
              ],
              "value": "-2"
            },
            "sensitive_values": {
              "validation": [
                {}
              ]
            }
          },
          {
            "address": "data.coder_parameter.number_example_min_max",
            "mode": "data",
            "type": "coder_parameter",
            "name": "number_example_min_max",
            "provider_name": "registry.terraform.io/coder/coder",
            "schema_version": 0,
            "values": {
              "default": "4",
              "description": null,
              "display_name": null,
              "ephemeral": false,
              "icon": null,
<<<<<<< HEAD
              "id": "04b707b1-a112-4fea-90ae-d94c058e7ba4",
=======
              "id": "dac2ff5a-a18b-4495-97b6-80981a54e006",
>>>>>>> 092c129d
              "mutable": false,
              "name": "number_example_min_max",
              "option": null,
              "optional": true,
              "order": null,
              "type": "number",
              "validation": [
                {
                  "error": "",
                  "max": 6,
                  "max_disabled": false,
                  "min": 3,
                  "min_disabled": false,
                  "monotonic": "",
                  "regex": ""
                }
              ],
              "value": "4"
            },
            "sensitive_values": {
              "validation": [
                {}
              ]
            }
          },
          {
            "address": "data.coder_parameter.number_example_min_zero",
            "mode": "data",
            "type": "coder_parameter",
            "name": "number_example_min_zero",
            "provider_name": "registry.terraform.io/coder/coder",
            "schema_version": 0,
            "values": {
              "default": "4",
              "description": null,
              "display_name": null,
              "ephemeral": false,
              "icon": null,
<<<<<<< HEAD
              "id": "1645c7a0-b187-4538-9a4a-462292823d54",
=======
              "id": "963de99d-dcc0-4ab9-923f-8a0f061333dc",
>>>>>>> 092c129d
              "mutable": false,
              "name": "number_example_min_zero",
              "option": null,
              "optional": true,
              "order": null,
              "type": "number",
              "validation": [
                {
                  "error": "",
                  "max": 6,
                  "max_disabled": false,
                  "min": 0,
                  "min_disabled": false,
                  "monotonic": "",
                  "regex": ""
                }
              ],
              "value": "4"
            },
            "sensitive_values": {
              "validation": [
                {}
              ]
            }
          },
          {
            "address": "data.coder_parameter.sample",
            "mode": "data",
            "type": "coder_parameter",
            "name": "sample",
            "provider_name": "registry.terraform.io/coder/coder",
            "schema_version": 0,
            "values": {
              "default": "ok",
              "description": "blah blah",
              "display_name": null,
              "ephemeral": false,
              "icon": null,
<<<<<<< HEAD
              "id": "25a526b6-0b18-4c45-94a6-5728ad308127",
=======
              "id": "9c99eaa2-360f-4bf7-969b-5e270ff8c75d",
>>>>>>> 092c129d
              "mutable": false,
              "name": "Sample",
              "option": null,
              "optional": true,
              "order": null,
              "type": "string",
              "validation": [],
              "value": "ok"
            },
            "sensitive_values": {
              "validation": []
            }
          }
        ],
        "child_modules": [
          {
            "resources": [
              {
                "address": "module.this_is_external_module.data.coder_parameter.first_parameter_from_module",
                "mode": "data",
                "type": "coder_parameter",
                "name": "first_parameter_from_module",
                "provider_name": "registry.terraform.io/coder/coder",
                "schema_version": 0,
                "values": {
                  "default": "abcdef",
                  "description": "First parameter from module",
                  "display_name": null,
                  "ephemeral": false,
                  "icon": null,
<<<<<<< HEAD
                  "id": "36508b38-2ccf-4d81-8201-b8967ce45df6",
=======
                  "id": "baa03cd7-17f5-4422-8280-162d963a48bc",
>>>>>>> 092c129d
                  "mutable": true,
                  "name": "First parameter from module",
                  "option": null,
                  "optional": true,
                  "order": null,
                  "type": "string",
                  "validation": [],
                  "value": "abcdef"
                },
                "sensitive_values": {
                  "validation": []
                }
              },
              {
                "address": "module.this_is_external_module.data.coder_parameter.second_parameter_from_module",
                "mode": "data",
                "type": "coder_parameter",
                "name": "second_parameter_from_module",
                "provider_name": "registry.terraform.io/coder/coder",
                "schema_version": 0,
                "values": {
                  "default": "ghijkl",
                  "description": "Second parameter from module",
                  "display_name": null,
                  "ephemeral": false,
                  "icon": null,
<<<<<<< HEAD
                  "id": "bd29126c-8a7e-4197-b881-6471e5ec4a9b",
=======
                  "id": "4c0ed40f-0047-4da0-b0a1-9af7b67524b4",
>>>>>>> 092c129d
                  "mutable": true,
                  "name": "Second parameter from module",
                  "option": null,
                  "optional": true,
                  "order": null,
                  "type": "string",
                  "validation": [],
                  "value": "ghijkl"
                },
                "sensitive_values": {
                  "validation": []
                }
              }
            ],
            "address": "module.this_is_external_module",
            "child_modules": [
              {
                "resources": [
                  {
                    "address": "module.this_is_external_module.module.this_is_external_child_module.data.coder_parameter.child_first_parameter_from_module",
                    "mode": "data",
                    "type": "coder_parameter",
                    "name": "child_first_parameter_from_module",
                    "provider_name": "registry.terraform.io/coder/coder",
                    "schema_version": 0,
                    "values": {
                      "default": "abcdef",
                      "description": "First parameter from child module",
                      "display_name": null,
                      "ephemeral": false,
                      "icon": null,
<<<<<<< HEAD
                      "id": "a3b93cd2-e750-48ff-abff-ec6798237650",
=======
                      "id": "f48b69fc-317e-426e-8195-dfbed685b3f5",
>>>>>>> 092c129d
                      "mutable": true,
                      "name": "First parameter from child module",
                      "option": null,
                      "optional": true,
                      "order": null,
                      "type": "string",
                      "validation": [],
                      "value": "abcdef"
                    },
                    "sensitive_values": {
                      "validation": []
                    }
                  },
                  {
                    "address": "module.this_is_external_module.module.this_is_external_child_module.data.coder_parameter.child_second_parameter_from_module",
                    "mode": "data",
                    "type": "coder_parameter",
                    "name": "child_second_parameter_from_module",
                    "provider_name": "registry.terraform.io/coder/coder",
                    "schema_version": 0,
                    "values": {
                      "default": "ghijkl",
                      "description": "Second parameter from child module",
                      "display_name": null,
                      "ephemeral": false,
                      "icon": null,
<<<<<<< HEAD
                      "id": "272ef767-dd70-47be-b42c-fdc92980976c",
=======
                      "id": "c6d10437-e74d-4a34-8da7-5125234d7dd4",
>>>>>>> 092c129d
                      "mutable": true,
                      "name": "Second parameter from child module",
                      "option": null,
                      "optional": true,
                      "order": null,
                      "type": "string",
                      "validation": [],
                      "value": "ghijkl"
                    },
                    "sensitive_values": {
                      "validation": []
                    }
                  }
                ],
                "address": "module.this_is_external_module.module.this_is_external_child_module"
              }
            ]
          }
        ]
      }
    }
  },
  "configuration": {
    "provider_config": {
      "coder": {
        "name": "coder",
        "full_name": "registry.terraform.io/coder/coder",
        "version_constraint": ">= 2.0.0"
      },
      "module.this_is_external_module:docker": {
        "name": "docker",
        "full_name": "registry.terraform.io/kreuzwerker/docker",
        "version_constraint": "~> 2.22",
        "module_address": "module.this_is_external_module"
      },
      "null": {
        "name": "null",
        "full_name": "registry.terraform.io/hashicorp/null"
      }
    },
    "root_module": {
      "resources": [
        {
          "address": "coder_agent.dev",
          "mode": "managed",
          "type": "coder_agent",
          "name": "dev",
          "provider_config_key": "coder",
          "expressions": {
            "arch": {
              "constant_value": "arm64"
            },
            "os": {
              "constant_value": "windows"
            }
          },
          "schema_version": 1
        },
        {
          "address": "null_resource.dev",
          "mode": "managed",
          "type": "null_resource",
          "name": "dev",
          "provider_config_key": "null",
          "schema_version": 0,
          "depends_on": [
            "coder_agent.dev"
          ]
        },
        {
          "address": "data.coder_parameter.example",
          "mode": "data",
          "type": "coder_parameter",
          "name": "example",
          "provider_config_key": "coder",
          "expressions": {
            "name": {
              "constant_value": "Example"
            },
            "option": [
              {
                "name": {
                  "constant_value": "First Option"
                },
                "value": {
                  "constant_value": "first"
                }
              },
              {
                "name": {
                  "constant_value": "Second Option"
                },
                "value": {
                  "constant_value": "second"
                }
              }
            ],
            "type": {
              "constant_value": "string"
            }
          },
          "schema_version": 0
        },
        {
          "address": "data.coder_parameter.number_example",
          "mode": "data",
          "type": "coder_parameter",
          "name": "number_example",
          "provider_config_key": "coder",
          "expressions": {
            "default": {
              "constant_value": 4
            },
            "name": {
              "constant_value": "number_example"
            },
            "type": {
              "constant_value": "number"
            }
          },
          "schema_version": 0
        },
        {
          "address": "data.coder_parameter.number_example_max_zero",
          "mode": "data",
          "type": "coder_parameter",
          "name": "number_example_max_zero",
          "provider_config_key": "coder",
          "expressions": {
            "default": {
              "constant_value": -2
            },
            "name": {
              "constant_value": "number_example_max_zero"
            },
            "type": {
              "constant_value": "number"
            },
            "validation": [
              {
                "max": {
                  "constant_value": 0
                },
                "min": {
                  "constant_value": -3
                }
              }
            ]
          },
          "schema_version": 0
        },
        {
          "address": "data.coder_parameter.number_example_min_max",
          "mode": "data",
          "type": "coder_parameter",
          "name": "number_example_min_max",
          "provider_config_key": "coder",
          "expressions": {
            "default": {
              "constant_value": 4
            },
            "name": {
              "constant_value": "number_example_min_max"
            },
            "type": {
              "constant_value": "number"
            },
            "validation": [
              {
                "max": {
                  "constant_value": 6
                },
                "min": {
                  "constant_value": 3
                }
              }
            ]
          },
          "schema_version": 0
        },
        {
          "address": "data.coder_parameter.number_example_min_zero",
          "mode": "data",
          "type": "coder_parameter",
          "name": "number_example_min_zero",
          "provider_config_key": "coder",
          "expressions": {
            "default": {
              "constant_value": 4
            },
            "name": {
              "constant_value": "number_example_min_zero"
            },
            "type": {
              "constant_value": "number"
            },
            "validation": [
              {
                "max": {
                  "constant_value": 6
                },
                "min": {
                  "constant_value": 0
                }
              }
            ]
          },
          "schema_version": 0
        },
        {
          "address": "data.coder_parameter.sample",
          "mode": "data",
          "type": "coder_parameter",
          "name": "sample",
          "provider_config_key": "coder",
          "expressions": {
            "default": {
              "constant_value": "ok"
            },
            "description": {
              "constant_value": "blah blah"
            },
            "name": {
              "constant_value": "Sample"
            },
            "type": {
              "constant_value": "string"
            }
          },
          "schema_version": 0
        }
      ],
      "module_calls": {
        "this_is_external_module": {
          "source": "./external-module",
          "module": {
            "resources": [
              {
                "address": "data.coder_parameter.first_parameter_from_module",
                "mode": "data",
                "type": "coder_parameter",
                "name": "first_parameter_from_module",
                "provider_config_key": "coder",
                "expressions": {
                  "default": {
                    "constant_value": "abcdef"
                  },
                  "description": {
                    "constant_value": "First parameter from module"
                  },
                  "mutable": {
                    "constant_value": true
                  },
                  "name": {
                    "constant_value": "First parameter from module"
                  },
                  "type": {
                    "constant_value": "string"
                  }
                },
                "schema_version": 0
              },
              {
                "address": "data.coder_parameter.second_parameter_from_module",
                "mode": "data",
                "type": "coder_parameter",
                "name": "second_parameter_from_module",
                "provider_config_key": "coder",
                "expressions": {
                  "default": {
                    "constant_value": "ghijkl"
                  },
                  "description": {
                    "constant_value": "Second parameter from module"
                  },
                  "mutable": {
                    "constant_value": true
                  },
                  "name": {
                    "constant_value": "Second parameter from module"
                  },
                  "type": {
                    "constant_value": "string"
                  }
                },
                "schema_version": 0
              }
            ],
            "module_calls": {
              "this_is_external_child_module": {
                "source": "./child-external-module",
                "module": {
                  "resources": [
                    {
                      "address": "data.coder_parameter.child_first_parameter_from_module",
                      "mode": "data",
                      "type": "coder_parameter",
                      "name": "child_first_parameter_from_module",
                      "provider_config_key": "coder",
                      "expressions": {
                        "default": {
                          "constant_value": "abcdef"
                        },
                        "description": {
                          "constant_value": "First parameter from child module"
                        },
                        "mutable": {
                          "constant_value": true
                        },
                        "name": {
                          "constant_value": "First parameter from child module"
                        },
                        "type": {
                          "constant_value": "string"
                        }
                      },
                      "schema_version": 0
                    },
                    {
                      "address": "data.coder_parameter.child_second_parameter_from_module",
                      "mode": "data",
                      "type": "coder_parameter",
                      "name": "child_second_parameter_from_module",
                      "provider_config_key": "coder",
                      "expressions": {
                        "default": {
                          "constant_value": "ghijkl"
                        },
                        "description": {
                          "constant_value": "Second parameter from child module"
                        },
                        "mutable": {
                          "constant_value": true
                        },
                        "name": {
                          "constant_value": "Second parameter from child module"
                        },
                        "type": {
                          "constant_value": "string"
                        }
                      },
                      "schema_version": 0
                    }
                  ]
                }
              }
            }
          }
        }
      }
    }
  },
<<<<<<< HEAD
  "timestamp": "2025-03-06T19:16:45Z",
=======
  "timestamp": "2025-03-03T20:39:59Z",
>>>>>>> 092c129d
  "applyable": true,
  "complete": true,
  "errored": false
}<|MERGE_RESOLUTION|>--- conflicted
+++ resolved
@@ -1,844 +1,800 @@
 {
-  "format_version": "1.2",
-  "terraform_version": "1.11.0",
-  "planned_values": {
-    "root_module": {
-      "resources": [
-        {
-          "address": "coder_agent.dev",
-          "mode": "managed",
-          "type": "coder_agent",
-          "name": "dev",
-          "provider_name": "registry.terraform.io/coder/coder",
-          "schema_version": 1,
-          "values": {
-            "arch": "arm64",
-            "auth": "token",
-            "connection_timeout": 120,
-            "dir": null,
-            "env": null,
-            "metadata": [],
-            "motd_file": null,
-            "order": null,
-            "os": "windows",
-            "resources_monitoring": [],
-            "shutdown_script": null,
-            "startup_script": null,
-            "startup_script_behavior": "non-blocking",
-            "troubleshooting_url": null
-          },
-          "sensitive_values": {
-            "display_apps": [],
-            "metadata": [],
-            "resources_monitoring": [],
-            "token": true
-          }
-        },
-        {
-          "address": "null_resource.dev",
-          "mode": "managed",
-          "type": "null_resource",
-          "name": "dev",
-          "provider_name": "registry.terraform.io/hashicorp/null",
-          "schema_version": 0,
-          "values": {
-            "triggers": null
-          },
-          "sensitive_values": {}
-        }
-      ]
-    }
-  },
-  "resource_changes": [
-    {
-      "address": "coder_agent.dev",
-      "mode": "managed",
-      "type": "coder_agent",
-      "name": "dev",
-      "provider_name": "registry.terraform.io/coder/coder",
-      "change": {
-        "actions": [
-          "create"
-        ],
-        "before": null,
-        "after": {
-          "arch": "arm64",
-          "auth": "token",
-          "connection_timeout": 120,
-          "dir": null,
-          "env": null,
-          "metadata": [],
-          "motd_file": null,
-          "order": null,
-          "os": "windows",
-          "resources_monitoring": [],
-          "shutdown_script": null,
-          "startup_script": null,
-          "startup_script_behavior": "non-blocking",
-          "troubleshooting_url": null
-        },
-        "after_unknown": {
-          "display_apps": true,
-          "id": true,
-          "init_script": true,
-          "metadata": [],
-          "resources_monitoring": [],
-          "token": true
-        },
-        "before_sensitive": false,
-        "after_sensitive": {
-          "display_apps": [],
-          "metadata": [],
-          "resources_monitoring": [],
-          "token": true
-        }
-      }
-    },
-    {
-      "address": "null_resource.dev",
-      "mode": "managed",
-      "type": "null_resource",
-      "name": "dev",
-      "provider_name": "registry.terraform.io/hashicorp/null",
-      "change": {
-        "actions": [
-          "create"
-        ],
-        "before": null,
-        "after": {
-          "triggers": null
-        },
-        "after_unknown": {
-          "id": true
-        },
-        "before_sensitive": false,
-        "after_sensitive": {}
-      }
-    }
-  ],
-  "prior_state": {
-    "format_version": "1.0",
-    "terraform_version": "1.11.0",
-    "values": {
-      "root_module": {
-        "resources": [
-          {
-            "address": "data.coder_parameter.example",
-            "mode": "data",
-            "type": "coder_parameter",
-            "name": "example",
-            "provider_name": "registry.terraform.io/coder/coder",
-            "schema_version": 0,
-            "values": {
-              "default": null,
-              "description": null,
-              "display_name": null,
-              "ephemeral": false,
-              "icon": null,
-<<<<<<< HEAD
-              "id": "3f60c80f-c36a-470b-bcf0-6ea54179ea91",
-=======
-              "id": "8bdcc469-97c7-4efc-88a6-7ab7ecfefad5",
->>>>>>> 092c129d
-              "mutable": false,
-              "name": "Example",
-              "option": [
-                {
-                  "description": "",
-                  "icon": "",
-                  "name": "First Option",
-                  "value": "first"
-                },
-                {
-                  "description": "",
-                  "icon": "",
-                  "name": "Second Option",
-                  "value": "second"
-                }
-              ],
-              "optional": false,
-              "order": null,
-              "type": "string",
-              "validation": [],
-              "value": ""
-            },
-            "sensitive_values": {
-              "option": [
-                {},
-                {}
-              ],
-              "validation": []
-            }
-          },
-          {
-            "address": "data.coder_parameter.number_example",
-            "mode": "data",
-            "type": "coder_parameter",
-            "name": "number_example",
-            "provider_name": "registry.terraform.io/coder/coder",
-            "schema_version": 0,
-            "values": {
-              "default": "4",
-              "description": null,
-              "display_name": null,
-              "ephemeral": false,
-              "icon": null,
-<<<<<<< HEAD
-              "id": "49ca7109-2294-4bdd-b381-5d59d29f3cab",
-=======
-              "id": "ba77a692-d2c2-40eb-85ce-9c797235da62",
->>>>>>> 092c129d
-              "mutable": false,
-              "name": "number_example",
-              "option": null,
-              "optional": true,
-              "order": null,
-              "type": "number",
-              "validation": [],
-              "value": "4"
-            },
-            "sensitive_values": {
-              "validation": []
-            }
-          },
-          {
-            "address": "data.coder_parameter.number_example_max_zero",
-            "mode": "data",
-            "type": "coder_parameter",
-            "name": "number_example_max_zero",
-            "provider_name": "registry.terraform.io/coder/coder",
-            "schema_version": 0,
-            "values": {
-              "default": "-2",
-              "description": null,
-              "display_name": null,
-              "ephemeral": false,
-              "icon": null,
-<<<<<<< HEAD
-              "id": "be4663b5-9922-4476-ae72-f3b723bc22be",
-=======
-              "id": "89e0468f-9958-4032-a8b9-b25236158608",
->>>>>>> 092c129d
-              "mutable": false,
-              "name": "number_example_max_zero",
-              "option": null,
-              "optional": true,
-              "order": null,
-              "type": "number",
-              "validation": [
-                {
-                  "error": "",
-                  "max": 0,
-                  "max_disabled": false,
-                  "min": -3,
-                  "min_disabled": false,
-                  "monotonic": "",
-                  "regex": ""
-                }
-              ],
-              "value": "-2"
-            },
-            "sensitive_values": {
-              "validation": [
-                {}
-              ]
-            }
-          },
-          {
-            "address": "data.coder_parameter.number_example_min_max",
-            "mode": "data",
-            "type": "coder_parameter",
-            "name": "number_example_min_max",
-            "provider_name": "registry.terraform.io/coder/coder",
-            "schema_version": 0,
-            "values": {
-              "default": "4",
-              "description": null,
-              "display_name": null,
-              "ephemeral": false,
-              "icon": null,
-<<<<<<< HEAD
-              "id": "04b707b1-a112-4fea-90ae-d94c058e7ba4",
-=======
-              "id": "dac2ff5a-a18b-4495-97b6-80981a54e006",
->>>>>>> 092c129d
-              "mutable": false,
-              "name": "number_example_min_max",
-              "option": null,
-              "optional": true,
-              "order": null,
-              "type": "number",
-              "validation": [
-                {
-                  "error": "",
-                  "max": 6,
-                  "max_disabled": false,
-                  "min": 3,
-                  "min_disabled": false,
-                  "monotonic": "",
-                  "regex": ""
-                }
-              ],
-              "value": "4"
-            },
-            "sensitive_values": {
-              "validation": [
-                {}
-              ]
-            }
-          },
-          {
-            "address": "data.coder_parameter.number_example_min_zero",
-            "mode": "data",
-            "type": "coder_parameter",
-            "name": "number_example_min_zero",
-            "provider_name": "registry.terraform.io/coder/coder",
-            "schema_version": 0,
-            "values": {
-              "default": "4",
-              "description": null,
-              "display_name": null,
-              "ephemeral": false,
-              "icon": null,
-<<<<<<< HEAD
-              "id": "1645c7a0-b187-4538-9a4a-462292823d54",
-=======
-              "id": "963de99d-dcc0-4ab9-923f-8a0f061333dc",
->>>>>>> 092c129d
-              "mutable": false,
-              "name": "number_example_min_zero",
-              "option": null,
-              "optional": true,
-              "order": null,
-              "type": "number",
-              "validation": [
-                {
-                  "error": "",
-                  "max": 6,
-                  "max_disabled": false,
-                  "min": 0,
-                  "min_disabled": false,
-                  "monotonic": "",
-                  "regex": ""
-                }
-              ],
-              "value": "4"
-            },
-            "sensitive_values": {
-              "validation": [
-                {}
-              ]
-            }
-          },
-          {
-            "address": "data.coder_parameter.sample",
-            "mode": "data",
-            "type": "coder_parameter",
-            "name": "sample",
-            "provider_name": "registry.terraform.io/coder/coder",
-            "schema_version": 0,
-            "values": {
-              "default": "ok",
-              "description": "blah blah",
-              "display_name": null,
-              "ephemeral": false,
-              "icon": null,
-<<<<<<< HEAD
-              "id": "25a526b6-0b18-4c45-94a6-5728ad308127",
-=======
-              "id": "9c99eaa2-360f-4bf7-969b-5e270ff8c75d",
->>>>>>> 092c129d
-              "mutable": false,
-              "name": "Sample",
-              "option": null,
-              "optional": true,
-              "order": null,
-              "type": "string",
-              "validation": [],
-              "value": "ok"
-            },
-            "sensitive_values": {
-              "validation": []
-            }
-          }
-        ],
-        "child_modules": [
-          {
-            "resources": [
-              {
-                "address": "module.this_is_external_module.data.coder_parameter.first_parameter_from_module",
-                "mode": "data",
-                "type": "coder_parameter",
-                "name": "first_parameter_from_module",
-                "provider_name": "registry.terraform.io/coder/coder",
-                "schema_version": 0,
-                "values": {
-                  "default": "abcdef",
-                  "description": "First parameter from module",
-                  "display_name": null,
-                  "ephemeral": false,
-                  "icon": null,
-<<<<<<< HEAD
-                  "id": "36508b38-2ccf-4d81-8201-b8967ce45df6",
-=======
-                  "id": "baa03cd7-17f5-4422-8280-162d963a48bc",
->>>>>>> 092c129d
-                  "mutable": true,
-                  "name": "First parameter from module",
-                  "option": null,
-                  "optional": true,
-                  "order": null,
-                  "type": "string",
-                  "validation": [],
-                  "value": "abcdef"
-                },
-                "sensitive_values": {
-                  "validation": []
-                }
-              },
-              {
-                "address": "module.this_is_external_module.data.coder_parameter.second_parameter_from_module",
-                "mode": "data",
-                "type": "coder_parameter",
-                "name": "second_parameter_from_module",
-                "provider_name": "registry.terraform.io/coder/coder",
-                "schema_version": 0,
-                "values": {
-                  "default": "ghijkl",
-                  "description": "Second parameter from module",
-                  "display_name": null,
-                  "ephemeral": false,
-                  "icon": null,
-<<<<<<< HEAD
-                  "id": "bd29126c-8a7e-4197-b881-6471e5ec4a9b",
-=======
-                  "id": "4c0ed40f-0047-4da0-b0a1-9af7b67524b4",
->>>>>>> 092c129d
-                  "mutable": true,
-                  "name": "Second parameter from module",
-                  "option": null,
-                  "optional": true,
-                  "order": null,
-                  "type": "string",
-                  "validation": [],
-                  "value": "ghijkl"
-                },
-                "sensitive_values": {
-                  "validation": []
-                }
-              }
-            ],
-            "address": "module.this_is_external_module",
-            "child_modules": [
-              {
-                "resources": [
-                  {
-                    "address": "module.this_is_external_module.module.this_is_external_child_module.data.coder_parameter.child_first_parameter_from_module",
-                    "mode": "data",
-                    "type": "coder_parameter",
-                    "name": "child_first_parameter_from_module",
-                    "provider_name": "registry.terraform.io/coder/coder",
-                    "schema_version": 0,
-                    "values": {
-                      "default": "abcdef",
-                      "description": "First parameter from child module",
-                      "display_name": null,
-                      "ephemeral": false,
-                      "icon": null,
-<<<<<<< HEAD
-                      "id": "a3b93cd2-e750-48ff-abff-ec6798237650",
-=======
-                      "id": "f48b69fc-317e-426e-8195-dfbed685b3f5",
->>>>>>> 092c129d
-                      "mutable": true,
-                      "name": "First parameter from child module",
-                      "option": null,
-                      "optional": true,
-                      "order": null,
-                      "type": "string",
-                      "validation": [],
-                      "value": "abcdef"
-                    },
-                    "sensitive_values": {
-                      "validation": []
-                    }
-                  },
-                  {
-                    "address": "module.this_is_external_module.module.this_is_external_child_module.data.coder_parameter.child_second_parameter_from_module",
-                    "mode": "data",
-                    "type": "coder_parameter",
-                    "name": "child_second_parameter_from_module",
-                    "provider_name": "registry.terraform.io/coder/coder",
-                    "schema_version": 0,
-                    "values": {
-                      "default": "ghijkl",
-                      "description": "Second parameter from child module",
-                      "display_name": null,
-                      "ephemeral": false,
-                      "icon": null,
-<<<<<<< HEAD
-                      "id": "272ef767-dd70-47be-b42c-fdc92980976c",
-=======
-                      "id": "c6d10437-e74d-4a34-8da7-5125234d7dd4",
->>>>>>> 092c129d
-                      "mutable": true,
-                      "name": "Second parameter from child module",
-                      "option": null,
-                      "optional": true,
-                      "order": null,
-                      "type": "string",
-                      "validation": [],
-                      "value": "ghijkl"
-                    },
-                    "sensitive_values": {
-                      "validation": []
-                    }
-                  }
-                ],
-                "address": "module.this_is_external_module.module.this_is_external_child_module"
-              }
-            ]
-          }
-        ]
-      }
-    }
-  },
-  "configuration": {
-    "provider_config": {
-      "coder": {
-        "name": "coder",
-        "full_name": "registry.terraform.io/coder/coder",
-        "version_constraint": ">= 2.0.0"
-      },
-      "module.this_is_external_module:docker": {
-        "name": "docker",
-        "full_name": "registry.terraform.io/kreuzwerker/docker",
-        "version_constraint": "~> 2.22",
-        "module_address": "module.this_is_external_module"
-      },
-      "null": {
-        "name": "null",
-        "full_name": "registry.terraform.io/hashicorp/null"
-      }
-    },
-    "root_module": {
-      "resources": [
-        {
-          "address": "coder_agent.dev",
-          "mode": "managed",
-          "type": "coder_agent",
-          "name": "dev",
-          "provider_config_key": "coder",
-          "expressions": {
-            "arch": {
-              "constant_value": "arm64"
-            },
-            "os": {
-              "constant_value": "windows"
-            }
-          },
-          "schema_version": 1
-        },
-        {
-          "address": "null_resource.dev",
-          "mode": "managed",
-          "type": "null_resource",
-          "name": "dev",
-          "provider_config_key": "null",
-          "schema_version": 0,
-          "depends_on": [
-            "coder_agent.dev"
-          ]
-        },
-        {
-          "address": "data.coder_parameter.example",
-          "mode": "data",
-          "type": "coder_parameter",
-          "name": "example",
-          "provider_config_key": "coder",
-          "expressions": {
-            "name": {
-              "constant_value": "Example"
-            },
-            "option": [
-              {
-                "name": {
-                  "constant_value": "First Option"
-                },
-                "value": {
-                  "constant_value": "first"
-                }
-              },
-              {
-                "name": {
-                  "constant_value": "Second Option"
-                },
-                "value": {
-                  "constant_value": "second"
-                }
-              }
-            ],
-            "type": {
-              "constant_value": "string"
-            }
-          },
-          "schema_version": 0
-        },
-        {
-          "address": "data.coder_parameter.number_example",
-          "mode": "data",
-          "type": "coder_parameter",
-          "name": "number_example",
-          "provider_config_key": "coder",
-          "expressions": {
-            "default": {
-              "constant_value": 4
-            },
-            "name": {
-              "constant_value": "number_example"
-            },
-            "type": {
-              "constant_value": "number"
-            }
-          },
-          "schema_version": 0
-        },
-        {
-          "address": "data.coder_parameter.number_example_max_zero",
-          "mode": "data",
-          "type": "coder_parameter",
-          "name": "number_example_max_zero",
-          "provider_config_key": "coder",
-          "expressions": {
-            "default": {
-              "constant_value": -2
-            },
-            "name": {
-              "constant_value": "number_example_max_zero"
-            },
-            "type": {
-              "constant_value": "number"
-            },
-            "validation": [
-              {
-                "max": {
-                  "constant_value": 0
-                },
-                "min": {
-                  "constant_value": -3
-                }
-              }
-            ]
-          },
-          "schema_version": 0
-        },
-        {
-          "address": "data.coder_parameter.number_example_min_max",
-          "mode": "data",
-          "type": "coder_parameter",
-          "name": "number_example_min_max",
-          "provider_config_key": "coder",
-          "expressions": {
-            "default": {
-              "constant_value": 4
-            },
-            "name": {
-              "constant_value": "number_example_min_max"
-            },
-            "type": {
-              "constant_value": "number"
-            },
-            "validation": [
-              {
-                "max": {
-                  "constant_value": 6
-                },
-                "min": {
-                  "constant_value": 3
-                }
-              }
-            ]
-          },
-          "schema_version": 0
-        },
-        {
-          "address": "data.coder_parameter.number_example_min_zero",
-          "mode": "data",
-          "type": "coder_parameter",
-          "name": "number_example_min_zero",
-          "provider_config_key": "coder",
-          "expressions": {
-            "default": {
-              "constant_value": 4
-            },
-            "name": {
-              "constant_value": "number_example_min_zero"
-            },
-            "type": {
-              "constant_value": "number"
-            },
-            "validation": [
-              {
-                "max": {
-                  "constant_value": 6
-                },
-                "min": {
-                  "constant_value": 0
-                }
-              }
-            ]
-          },
-          "schema_version": 0
-        },
-        {
-          "address": "data.coder_parameter.sample",
-          "mode": "data",
-          "type": "coder_parameter",
-          "name": "sample",
-          "provider_config_key": "coder",
-          "expressions": {
-            "default": {
-              "constant_value": "ok"
-            },
-            "description": {
-              "constant_value": "blah blah"
-            },
-            "name": {
-              "constant_value": "Sample"
-            },
-            "type": {
-              "constant_value": "string"
-            }
-          },
-          "schema_version": 0
-        }
-      ],
-      "module_calls": {
-        "this_is_external_module": {
-          "source": "./external-module",
-          "module": {
-            "resources": [
-              {
-                "address": "data.coder_parameter.first_parameter_from_module",
-                "mode": "data",
-                "type": "coder_parameter",
-                "name": "first_parameter_from_module",
-                "provider_config_key": "coder",
-                "expressions": {
-                  "default": {
-                    "constant_value": "abcdef"
-                  },
-                  "description": {
-                    "constant_value": "First parameter from module"
-                  },
-                  "mutable": {
-                    "constant_value": true
-                  },
-                  "name": {
-                    "constant_value": "First parameter from module"
-                  },
-                  "type": {
-                    "constant_value": "string"
-                  }
-                },
-                "schema_version": 0
-              },
-              {
-                "address": "data.coder_parameter.second_parameter_from_module",
-                "mode": "data",
-                "type": "coder_parameter",
-                "name": "second_parameter_from_module",
-                "provider_config_key": "coder",
-                "expressions": {
-                  "default": {
-                    "constant_value": "ghijkl"
-                  },
-                  "description": {
-                    "constant_value": "Second parameter from module"
-                  },
-                  "mutable": {
-                    "constant_value": true
-                  },
-                  "name": {
-                    "constant_value": "Second parameter from module"
-                  },
-                  "type": {
-                    "constant_value": "string"
-                  }
-                },
-                "schema_version": 0
-              }
-            ],
-            "module_calls": {
-              "this_is_external_child_module": {
-                "source": "./child-external-module",
-                "module": {
-                  "resources": [
-                    {
-                      "address": "data.coder_parameter.child_first_parameter_from_module",
-                      "mode": "data",
-                      "type": "coder_parameter",
-                      "name": "child_first_parameter_from_module",
-                      "provider_config_key": "coder",
-                      "expressions": {
-                        "default": {
-                          "constant_value": "abcdef"
-                        },
-                        "description": {
-                          "constant_value": "First parameter from child module"
-                        },
-                        "mutable": {
-                          "constant_value": true
-                        },
-                        "name": {
-                          "constant_value": "First parameter from child module"
-                        },
-                        "type": {
-                          "constant_value": "string"
-                        }
-                      },
-                      "schema_version": 0
-                    },
-                    {
-                      "address": "data.coder_parameter.child_second_parameter_from_module",
-                      "mode": "data",
-                      "type": "coder_parameter",
-                      "name": "child_second_parameter_from_module",
-                      "provider_config_key": "coder",
-                      "expressions": {
-                        "default": {
-                          "constant_value": "ghijkl"
-                        },
-                        "description": {
-                          "constant_value": "Second parameter from child module"
-                        },
-                        "mutable": {
-                          "constant_value": true
-                        },
-                        "name": {
-                          "constant_value": "Second parameter from child module"
-                        },
-                        "type": {
-                          "constant_value": "string"
-                        }
-                      },
-                      "schema_version": 0
-                    }
-                  ]
-                }
-              }
-            }
-          }
-        }
-      }
-    }
-  },
-<<<<<<< HEAD
-  "timestamp": "2025-03-06T19:16:45Z",
-=======
-  "timestamp": "2025-03-03T20:39:59Z",
->>>>>>> 092c129d
-  "applyable": true,
-  "complete": true,
-  "errored": false
+	"format_version": "1.2",
+	"terraform_version": "1.11.0",
+	"planned_values": {
+		"root_module": {
+			"resources": [
+				{
+					"address": "coder_agent.dev",
+					"mode": "managed",
+					"type": "coder_agent",
+					"name": "dev",
+					"provider_name": "registry.terraform.io/coder/coder",
+					"schema_version": 1,
+					"values": {
+						"arch": "arm64",
+						"auth": "token",
+						"connection_timeout": 120,
+						"dir": null,
+						"env": null,
+						"metadata": [],
+						"motd_file": null,
+						"order": null,
+						"os": "windows",
+						"resources_monitoring": [],
+						"shutdown_script": null,
+						"startup_script": null,
+						"startup_script_behavior": "non-blocking",
+						"troubleshooting_url": null
+					},
+					"sensitive_values": {
+						"display_apps": [],
+						"metadata": [],
+						"resources_monitoring": [],
+						"token": true
+					}
+				},
+				{
+					"address": "null_resource.dev",
+					"mode": "managed",
+					"type": "null_resource",
+					"name": "dev",
+					"provider_name": "registry.terraform.io/hashicorp/null",
+					"schema_version": 0,
+					"values": {
+						"triggers": null
+					},
+					"sensitive_values": {}
+				}
+			]
+		}
+	},
+	"resource_changes": [
+		{
+			"address": "coder_agent.dev",
+			"mode": "managed",
+			"type": "coder_agent",
+			"name": "dev",
+			"provider_name": "registry.terraform.io/coder/coder",
+			"change": {
+				"actions": [
+					"create"
+				],
+				"before": null,
+				"after": {
+					"arch": "arm64",
+					"auth": "token",
+					"connection_timeout": 120,
+					"dir": null,
+					"env": null,
+					"metadata": [],
+					"motd_file": null,
+					"order": null,
+					"os": "windows",
+					"resources_monitoring": [],
+					"shutdown_script": null,
+					"startup_script": null,
+					"startup_script_behavior": "non-blocking",
+					"troubleshooting_url": null
+				},
+				"after_unknown": {
+					"display_apps": true,
+					"id": true,
+					"init_script": true,
+					"metadata": [],
+					"resources_monitoring": [],
+					"token": true
+				},
+				"before_sensitive": false,
+				"after_sensitive": {
+					"display_apps": [],
+					"metadata": [],
+					"resources_monitoring": [],
+					"token": true
+				}
+			}
+		},
+		{
+			"address": "null_resource.dev",
+			"mode": "managed",
+			"type": "null_resource",
+			"name": "dev",
+			"provider_name": "registry.terraform.io/hashicorp/null",
+			"change": {
+				"actions": [
+					"create"
+				],
+				"before": null,
+				"after": {
+					"triggers": null
+				},
+				"after_unknown": {
+					"id": true
+				},
+				"before_sensitive": false,
+				"after_sensitive": {}
+			}
+		}
+	],
+	"prior_state": {
+		"format_version": "1.0",
+		"terraform_version": "1.11.0",
+		"values": {
+			"root_module": {
+				"resources": [
+					{
+						"address": "data.coder_parameter.example",
+						"mode": "data",
+						"type": "coder_parameter",
+						"name": "example",
+						"provider_name": "registry.terraform.io/coder/coder",
+						"schema_version": 0,
+						"values": {
+							"default": null,
+							"description": null,
+							"display_name": null,
+							"ephemeral": false,
+							"icon": null,
+							"id": "8bdcc469-97c7-4efc-88a6-7ab7ecfefad5",
+							"mutable": false,
+							"name": "Example",
+							"option": [
+								{
+									"description": "",
+									"icon": "",
+									"name": "First Option",
+									"value": "first"
+								},
+								{
+									"description": "",
+									"icon": "",
+									"name": "Second Option",
+									"value": "second"
+								}
+							],
+							"optional": false,
+							"order": null,
+							"type": "string",
+							"validation": [],
+							"value": ""
+						},
+						"sensitive_values": {
+							"option": [
+								{},
+								{}
+							],
+							"validation": []
+						}
+					},
+					{
+						"address": "data.coder_parameter.number_example",
+						"mode": "data",
+						"type": "coder_parameter",
+						"name": "number_example",
+						"provider_name": "registry.terraform.io/coder/coder",
+						"schema_version": 0,
+						"values": {
+							"default": "4",
+							"description": null,
+							"display_name": null,
+							"ephemeral": false,
+							"icon": null,
+							"id": "ba77a692-d2c2-40eb-85ce-9c797235da62",
+							"mutable": false,
+							"name": "number_example",
+							"option": null,
+							"optional": true,
+							"order": null,
+							"type": "number",
+							"validation": [],
+							"value": "4"
+						},
+						"sensitive_values": {
+							"validation": []
+						}
+					},
+					{
+						"address": "data.coder_parameter.number_example_max_zero",
+						"mode": "data",
+						"type": "coder_parameter",
+						"name": "number_example_max_zero",
+						"provider_name": "registry.terraform.io/coder/coder",
+						"schema_version": 0,
+						"values": {
+							"default": "-2",
+							"description": null,
+							"display_name": null,
+							"ephemeral": false,
+							"icon": null,
+							"id": "89e0468f-9958-4032-a8b9-b25236158608",
+							"mutable": false,
+							"name": "number_example_max_zero",
+							"option": null,
+							"optional": true,
+							"order": null,
+							"type": "number",
+							"validation": [
+								{
+									"error": "",
+									"max": 0,
+									"max_disabled": false,
+									"min": -3,
+									"min_disabled": false,
+									"monotonic": "",
+									"regex": ""
+								}
+							],
+							"value": "-2"
+						},
+						"sensitive_values": {
+							"validation": [
+								{}
+							]
+						}
+					},
+					{
+						"address": "data.coder_parameter.number_example_min_max",
+						"mode": "data",
+						"type": "coder_parameter",
+						"name": "number_example_min_max",
+						"provider_name": "registry.terraform.io/coder/coder",
+						"schema_version": 0,
+						"values": {
+							"default": "4",
+							"description": null,
+							"display_name": null,
+							"ephemeral": false,
+							"icon": null,
+							"id": "dac2ff5a-a18b-4495-97b6-80981a54e006",
+							"mutable": false,
+							"name": "number_example_min_max",
+							"option": null,
+							"optional": true,
+							"order": null,
+							"type": "number",
+							"validation": [
+								{
+									"error": "",
+									"max": 6,
+									"max_disabled": false,
+									"min": 3,
+									"min_disabled": false,
+									"monotonic": "",
+									"regex": ""
+								}
+							],
+							"value": "4"
+						},
+						"sensitive_values": {
+							"validation": [
+								{}
+							]
+						}
+					},
+					{
+						"address": "data.coder_parameter.number_example_min_zero",
+						"mode": "data",
+						"type": "coder_parameter",
+						"name": "number_example_min_zero",
+						"provider_name": "registry.terraform.io/coder/coder",
+						"schema_version": 0,
+						"values": {
+							"default": "4",
+							"description": null,
+							"display_name": null,
+							"ephemeral": false,
+							"icon": null,
+							"id": "963de99d-dcc0-4ab9-923f-8a0f061333dc",
+							"mutable": false,
+							"name": "number_example_min_zero",
+							"option": null,
+							"optional": true,
+							"order": null,
+							"type": "number",
+							"validation": [
+								{
+									"error": "",
+									"max": 6,
+									"max_disabled": false,
+									"min": 0,
+									"min_disabled": false,
+									"monotonic": "",
+									"regex": ""
+								}
+							],
+							"value": "4"
+						},
+						"sensitive_values": {
+							"validation": [
+								{}
+							]
+						}
+					},
+					{
+						"address": "data.coder_parameter.sample",
+						"mode": "data",
+						"type": "coder_parameter",
+						"name": "sample",
+						"provider_name": "registry.terraform.io/coder/coder",
+						"schema_version": 0,
+						"values": {
+							"default": "ok",
+							"description": "blah blah",
+							"display_name": null,
+							"ephemeral": false,
+							"icon": null,
+							"id": "9c99eaa2-360f-4bf7-969b-5e270ff8c75d",
+							"mutable": false,
+							"name": "Sample",
+							"option": null,
+							"optional": true,
+							"order": null,
+							"type": "string",
+							"validation": [],
+							"value": "ok"
+						},
+						"sensitive_values": {
+							"validation": []
+						}
+					}
+				],
+				"child_modules": [
+					{
+						"resources": [
+							{
+								"address": "module.this_is_external_module.data.coder_parameter.first_parameter_from_module",
+								"mode": "data",
+								"type": "coder_parameter",
+								"name": "first_parameter_from_module",
+								"provider_name": "registry.terraform.io/coder/coder",
+								"schema_version": 0,
+								"values": {
+									"default": "abcdef",
+									"description": "First parameter from module",
+									"display_name": null,
+									"ephemeral": false,
+									"icon": null,
+									"id": "baa03cd7-17f5-4422-8280-162d963a48bc",
+									"mutable": true,
+									"name": "First parameter from module",
+									"option": null,
+									"optional": true,
+									"order": null,
+									"type": "string",
+									"validation": [],
+									"value": "abcdef"
+								},
+								"sensitive_values": {
+									"validation": []
+								}
+							},
+							{
+								"address": "module.this_is_external_module.data.coder_parameter.second_parameter_from_module",
+								"mode": "data",
+								"type": "coder_parameter",
+								"name": "second_parameter_from_module",
+								"provider_name": "registry.terraform.io/coder/coder",
+								"schema_version": 0,
+								"values": {
+									"default": "ghijkl",
+									"description": "Second parameter from module",
+									"display_name": null,
+									"ephemeral": false,
+									"icon": null,
+									"id": "4c0ed40f-0047-4da0-b0a1-9af7b67524b4",
+									"mutable": true,
+									"name": "Second parameter from module",
+									"option": null,
+									"optional": true,
+									"order": null,
+									"type": "string",
+									"validation": [],
+									"value": "ghijkl"
+								},
+								"sensitive_values": {
+									"validation": []
+								}
+							}
+						],
+						"address": "module.this_is_external_module",
+						"child_modules": [
+							{
+								"resources": [
+									{
+										"address": "module.this_is_external_module.module.this_is_external_child_module.data.coder_parameter.child_first_parameter_from_module",
+										"mode": "data",
+										"type": "coder_parameter",
+										"name": "child_first_parameter_from_module",
+										"provider_name": "registry.terraform.io/coder/coder",
+										"schema_version": 0,
+										"values": {
+											"default": "abcdef",
+											"description": "First parameter from child module",
+											"display_name": null,
+											"ephemeral": false,
+											"icon": null,
+											"id": "f48b69fc-317e-426e-8195-dfbed685b3f5",
+											"mutable": true,
+											"name": "First parameter from child module",
+											"option": null,
+											"optional": true,
+											"order": null,
+											"type": "string",
+											"validation": [],
+											"value": "abcdef"
+										},
+										"sensitive_values": {
+											"validation": []
+										}
+									},
+									{
+										"address": "module.this_is_external_module.module.this_is_external_child_module.data.coder_parameter.child_second_parameter_from_module",
+										"mode": "data",
+										"type": "coder_parameter",
+										"name": "child_second_parameter_from_module",
+										"provider_name": "registry.terraform.io/coder/coder",
+										"schema_version": 0,
+										"values": {
+											"default": "ghijkl",
+											"description": "Second parameter from child module",
+											"display_name": null,
+											"ephemeral": false,
+											"icon": null,
+											"id": "c6d10437-e74d-4a34-8da7-5125234d7dd4",
+											"mutable": true,
+											"name": "Second parameter from child module",
+											"option": null,
+											"optional": true,
+											"order": null,
+											"type": "string",
+											"validation": [],
+											"value": "ghijkl"
+										},
+										"sensitive_values": {
+											"validation": []
+										}
+									}
+								],
+								"address": "module.this_is_external_module.module.this_is_external_child_module"
+							}
+						]
+					}
+				]
+			}
+		}
+	},
+	"configuration": {
+		"provider_config": {
+			"coder": {
+				"name": "coder",
+				"full_name": "registry.terraform.io/coder/coder",
+				"version_constraint": ">= 2.0.0"
+			},
+			"module.this_is_external_module:docker": {
+				"name": "docker",
+				"full_name": "registry.terraform.io/kreuzwerker/docker",
+				"version_constraint": "~> 2.22",
+				"module_address": "module.this_is_external_module"
+			},
+			"null": {
+				"name": "null",
+				"full_name": "registry.terraform.io/hashicorp/null"
+			}
+		},
+		"root_module": {
+			"resources": [
+				{
+					"address": "coder_agent.dev",
+					"mode": "managed",
+					"type": "coder_agent",
+					"name": "dev",
+					"provider_config_key": "coder",
+					"expressions": {
+						"arch": {
+							"constant_value": "arm64"
+						},
+						"os": {
+							"constant_value": "windows"
+						}
+					},
+					"schema_version": 1
+				},
+				{
+					"address": "null_resource.dev",
+					"mode": "managed",
+					"type": "null_resource",
+					"name": "dev",
+					"provider_config_key": "null",
+					"schema_version": 0,
+					"depends_on": [
+						"coder_agent.dev"
+					]
+				},
+				{
+					"address": "data.coder_parameter.example",
+					"mode": "data",
+					"type": "coder_parameter",
+					"name": "example",
+					"provider_config_key": "coder",
+					"expressions": {
+						"name": {
+							"constant_value": "Example"
+						},
+						"option": [
+							{
+								"name": {
+									"constant_value": "First Option"
+								},
+								"value": {
+									"constant_value": "first"
+								}
+							},
+							{
+								"name": {
+									"constant_value": "Second Option"
+								},
+								"value": {
+									"constant_value": "second"
+								}
+							}
+						],
+						"type": {
+							"constant_value": "string"
+						}
+					},
+					"schema_version": 0
+				},
+				{
+					"address": "data.coder_parameter.number_example",
+					"mode": "data",
+					"type": "coder_parameter",
+					"name": "number_example",
+					"provider_config_key": "coder",
+					"expressions": {
+						"default": {
+							"constant_value": 4
+						},
+						"name": {
+							"constant_value": "number_example"
+						},
+						"type": {
+							"constant_value": "number"
+						}
+					},
+					"schema_version": 0
+				},
+				{
+					"address": "data.coder_parameter.number_example_max_zero",
+					"mode": "data",
+					"type": "coder_parameter",
+					"name": "number_example_max_zero",
+					"provider_config_key": "coder",
+					"expressions": {
+						"default": {
+							"constant_value": -2
+						},
+						"name": {
+							"constant_value": "number_example_max_zero"
+						},
+						"type": {
+							"constant_value": "number"
+						},
+						"validation": [
+							{
+								"max": {
+									"constant_value": 0
+								},
+								"min": {
+									"constant_value": -3
+								}
+							}
+						]
+					},
+					"schema_version": 0
+				},
+				{
+					"address": "data.coder_parameter.number_example_min_max",
+					"mode": "data",
+					"type": "coder_parameter",
+					"name": "number_example_min_max",
+					"provider_config_key": "coder",
+					"expressions": {
+						"default": {
+							"constant_value": 4
+						},
+						"name": {
+							"constant_value": "number_example_min_max"
+						},
+						"type": {
+							"constant_value": "number"
+						},
+						"validation": [
+							{
+								"max": {
+									"constant_value": 6
+								},
+								"min": {
+									"constant_value": 3
+								}
+							}
+						]
+					},
+					"schema_version": 0
+				},
+				{
+					"address": "data.coder_parameter.number_example_min_zero",
+					"mode": "data",
+					"type": "coder_parameter",
+					"name": "number_example_min_zero",
+					"provider_config_key": "coder",
+					"expressions": {
+						"default": {
+							"constant_value": 4
+						},
+						"name": {
+							"constant_value": "number_example_min_zero"
+						},
+						"type": {
+							"constant_value": "number"
+						},
+						"validation": [
+							{
+								"max": {
+									"constant_value": 6
+								},
+								"min": {
+									"constant_value": 0
+								}
+							}
+						]
+					},
+					"schema_version": 0
+				},
+				{
+					"address": "data.coder_parameter.sample",
+					"mode": "data",
+					"type": "coder_parameter",
+					"name": "sample",
+					"provider_config_key": "coder",
+					"expressions": {
+						"default": {
+							"constant_value": "ok"
+						},
+						"description": {
+							"constant_value": "blah blah"
+						},
+						"name": {
+							"constant_value": "Sample"
+						},
+						"type": {
+							"constant_value": "string"
+						}
+					},
+					"schema_version": 0
+				}
+			],
+			"module_calls": {
+				"this_is_external_module": {
+					"source": "./external-module",
+					"module": {
+						"resources": [
+							{
+								"address": "data.coder_parameter.first_parameter_from_module",
+								"mode": "data",
+								"type": "coder_parameter",
+								"name": "first_parameter_from_module",
+								"provider_config_key": "coder",
+								"expressions": {
+									"default": {
+										"constant_value": "abcdef"
+									},
+									"description": {
+										"constant_value": "First parameter from module"
+									},
+									"mutable": {
+										"constant_value": true
+									},
+									"name": {
+										"constant_value": "First parameter from module"
+									},
+									"type": {
+										"constant_value": "string"
+									}
+								},
+								"schema_version": 0
+							},
+							{
+								"address": "data.coder_parameter.second_parameter_from_module",
+								"mode": "data",
+								"type": "coder_parameter",
+								"name": "second_parameter_from_module",
+								"provider_config_key": "coder",
+								"expressions": {
+									"default": {
+										"constant_value": "ghijkl"
+									},
+									"description": {
+										"constant_value": "Second parameter from module"
+									},
+									"mutable": {
+										"constant_value": true
+									},
+									"name": {
+										"constant_value": "Second parameter from module"
+									},
+									"type": {
+										"constant_value": "string"
+									}
+								},
+								"schema_version": 0
+							}
+						],
+						"module_calls": {
+							"this_is_external_child_module": {
+								"source": "./child-external-module",
+								"module": {
+									"resources": [
+										{
+											"address": "data.coder_parameter.child_first_parameter_from_module",
+											"mode": "data",
+											"type": "coder_parameter",
+											"name": "child_first_parameter_from_module",
+											"provider_config_key": "coder",
+											"expressions": {
+												"default": {
+													"constant_value": "abcdef"
+												},
+												"description": {
+													"constant_value": "First parameter from child module"
+												},
+												"mutable": {
+													"constant_value": true
+												},
+												"name": {
+													"constant_value": "First parameter from child module"
+												},
+												"type": {
+													"constant_value": "string"
+												}
+											},
+											"schema_version": 0
+										},
+										{
+											"address": "data.coder_parameter.child_second_parameter_from_module",
+											"mode": "data",
+											"type": "coder_parameter",
+											"name": "child_second_parameter_from_module",
+											"provider_config_key": "coder",
+											"expressions": {
+												"default": {
+													"constant_value": "ghijkl"
+												},
+												"description": {
+													"constant_value": "Second parameter from child module"
+												},
+												"mutable": {
+													"constant_value": true
+												},
+												"name": {
+													"constant_value": "Second parameter from child module"
+												},
+												"type": {
+													"constant_value": "string"
+												}
+											},
+											"schema_version": 0
+										}
+									]
+								}
+							}
+						}
+					}
+				}
+			}
+		}
+	},
+	"timestamp": "2025-03-03T20:39:59Z",
+	"applyable": true,
+	"complete": true,
+	"errored": false
 }