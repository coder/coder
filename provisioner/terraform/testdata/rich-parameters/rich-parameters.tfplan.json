--- conflicted
+++ resolved
@@ -1,10 +1,6 @@
 {
   "format_version": "1.1",
-<<<<<<< HEAD
   "terraform_version": "1.3.7",
-=======
-  "terraform_version": "1.4.0",
->>>>>>> 5cbe3601
   "planned_values": {
     "root_module": {
       "resources": [
@@ -109,11 +105,7 @@
   ],
   "prior_state": {
     "format_version": "1.0",
-<<<<<<< HEAD
     "terraform_version": "1.3.7",
-=======
-    "terraform_version": "1.4.0",
->>>>>>> 5cbe3601
     "values": {
       "root_module": {
         "resources": [
@@ -128,13 +120,9 @@
               "default": null,
               "description": null,
               "icon": null,
-<<<<<<< HEAD
-              "id": "4564c362-c121-422e-8cc6-e9f4561df31e",
-=======
-              "id": "5820e575-2637-4830-b6a3-75f4c664b447",
+              "id": "2a9f4b90-32e3-4ff0-b3db-6f57e86ab3ff",
               "legacy_variable": null,
               "legacy_variable_name": null,
->>>>>>> 5cbe3601
               "mutable": false,
               "name": "Example",
               "option": [
@@ -174,7 +162,7 @@
               "default": "ok",
               "description": "blah blah",
               "icon": null,
-              "id": "9cac2300-0618-45f6-97d9-2f0395b1a0b4",
+              "id": "134e1507-21c8-4f0b-bebf-74f7f0a7afd4",
               "legacy_variable": null,
               "legacy_variable_name": null,
               "mutable": false,
