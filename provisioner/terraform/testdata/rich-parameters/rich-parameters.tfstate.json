--- conflicted
+++ resolved
@@ -1,15 +1,10 @@
 {
   "format_version": "1.0",
-<<<<<<< HEAD
   "terraform_version": "1.3.7",
-=======
-  "terraform_version": "1.4.0",
->>>>>>> 5cbe3601
   "values": {
     "root_module": {
       "resources": [
         {
-<<<<<<< HEAD
           "address": "coder_agent.dev",
           "mode": "managed",
           "type": "coder_agent",
@@ -22,20 +17,21 @@
             "connection_timeout": 120,
             "dir": null,
             "env": null,
-            "id": "72a4ca97-32b3-4e34-b8f0-6133270dc29a",
+            "id": "c2c2da59-b4e6-4f4d-910c-ef38f232a98f",
             "init_script": "",
+            "login_before_ready": true,
             "motd_file": null,
             "os": "windows",
             "shutdown_script": null,
+            "shutdown_script_timeout": 300,
             "startup_script": null,
-            "token": "72393c2d-e496-4e30-9bd6-3d5c42d4567a",
+            "startup_script_timeout": 300,
+            "token": "a83c1896-a982-4824-a4c2-ad0d64f76b8d",
             "troubleshooting_url": null
           },
           "sensitive_values": {}
         },
         {
-=======
->>>>>>> 5cbe3601
           "address": "data.coder_parameter.example",
           "mode": "data",
           "type": "coder_parameter",
@@ -46,13 +42,9 @@
             "default": null,
             "description": null,
             "icon": null,
-<<<<<<< HEAD
-            "id": "6cced87d-2b1c-4681-877f-129862b1fe06",
-=======
-            "id": "30b8b963-684d-4c11-9230-a06b81473f6f",
+            "id": "6d2aa78b-4ecf-403b-a3b4-0e768ee9a5f5",
             "legacy_variable": null,
             "legacy_variable_name": null,
->>>>>>> 5cbe3601
             "mutable": false,
             "name": "Example",
             "option": [
@@ -92,7 +84,7 @@
             "default": "ok",
             "description": "blah blah",
             "icon": null,
-            "id": "c40e87d2-7694-40f7-8b7d-30dbf14dd0c0",
+            "id": "e283cee4-8bf5-44f0-a72e-07bb7b17c076",
             "legacy_variable": null,
             "legacy_variable_name": null,
             "mutable": false,
@@ -106,33 +98,6 @@
           "sensitive_values": {}
         },
         {
-          "address": "coder_agent.dev",
-          "mode": "managed",
-          "type": "coder_agent",
-          "name": "dev",
-          "provider_name": "registry.terraform.io/coder/coder",
-          "schema_version": 0,
-          "values": {
-            "arch": "arm64",
-            "auth": "token",
-            "connection_timeout": 120,
-            "dir": null,
-            "env": null,
-            "id": "775b9977-421e-4d4d-8c02-dc38958259e3",
-            "init_script": "",
-            "login_before_ready": true,
-            "motd_file": null,
-            "os": "windows",
-            "shutdown_script": null,
-            "shutdown_script_timeout": 300,
-            "startup_script": null,
-            "startup_script_timeout": 300,
-            "token": "927e1872-90d0-43a2-9a55-a8438ead0ad3",
-            "troubleshooting_url": null
-          },
-          "sensitive_values": {}
-        },
-        {
           "address": "null_resource.dev",
           "mode": "managed",
           "type": "null_resource",
@@ -140,11 +105,7 @@
           "provider_name": "registry.terraform.io/hashicorp/null",
           "schema_version": 0,
           "values": {
-<<<<<<< HEAD
-            "id": "8376977411041104706",
-=======
-            "id": "3727779938861599093",
->>>>>>> 5cbe3601
+            "id": "7053363743816333889",
             "triggers": null
           },
           "sensitive_values": {},
