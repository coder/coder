{
  "format_version": "1.0",
  "terraform_version": "1.11.0",
  "values": {
    "root_module": {
      "resources": [
        {
          "address": "data.coder_parameter.example",
          "mode": "data",
          "type": "coder_parameter",
          "name": "example",
          "provider_name": "registry.terraform.io/coder/coder",
          "schema_version": 0,
          "values": {
            "default": null,
            "description": null,
            "display_name": null,
            "ephemeral": false,
            "icon": null,
<<<<<<< HEAD
            "id": "b1ead522-67e2-4ec6-a3ab-4bf33a49dc37",
=======
            "id": "39cdd556-8e21-47c7-8077-f9734732ff6c",
>>>>>>> 092c129d
            "mutable": false,
            "name": "Example",
            "option": [
              {
                "description": "",
                "icon": "",
                "name": "First Option",
                "value": "first"
              },
              {
                "description": "",
                "icon": "",
                "name": "Second Option",
                "value": "second"
              }
            ],
            "optional": false,
            "order": null,
            "type": "string",
            "validation": [],
            "value": ""
          },
          "sensitive_values": {
            "option": [
              {},
              {}
            ],
            "validation": []
          }
        },
        {
          "address": "data.coder_parameter.number_example",
          "mode": "data",
          "type": "coder_parameter",
          "name": "number_example",
          "provider_name": "registry.terraform.io/coder/coder",
          "schema_version": 0,
          "values": {
            "default": "4",
            "description": null,
            "display_name": null,
            "ephemeral": false,
            "icon": null,
<<<<<<< HEAD
            "id": "e0200980-7132-4826-984e-282ca7e243c0",
=======
            "id": "3812e978-97f0-460d-a1ae-af2a49e339fb",
>>>>>>> 092c129d
            "mutable": false,
            "name": "number_example",
            "option": null,
            "optional": true,
            "order": null,
            "type": "number",
            "validation": [],
            "value": "4"
          },
          "sensitive_values": {
            "validation": []
          }
        },
        {
          "address": "data.coder_parameter.number_example_max_zero",
          "mode": "data",
          "type": "coder_parameter",
          "name": "number_example_max_zero",
          "provider_name": "registry.terraform.io/coder/coder",
          "schema_version": 0,
          "values": {
            "default": "-2",
            "description": null,
            "display_name": null,
            "ephemeral": false,
            "icon": null,
<<<<<<< HEAD
            "id": "ea73b9c0-9d2c-4d16-8ac1-57f0663cc942",
=======
            "id": "83ba35bf-ca92-45bc-9010-29b289e7b303",
>>>>>>> 092c129d
            "mutable": false,
            "name": "number_example_max_zero",
            "option": null,
            "optional": true,
            "order": null,
            "type": "number",
            "validation": [
              {
                "error": "",
                "max": 0,
                "max_disabled": false,
                "min": -3,
                "min_disabled": false,
                "monotonic": "",
                "regex": ""
              }
            ],
            "value": "-2"
          },
          "sensitive_values": {
            "validation": [
              {}
            ]
          }
        },
        {
          "address": "data.coder_parameter.number_example_min_max",
          "mode": "data",
          "type": "coder_parameter",
          "name": "number_example_min_max",
          "provider_name": "registry.terraform.io/coder/coder",
          "schema_version": 0,
          "values": {
            "default": "4",
            "description": null,
            "display_name": null,
            "ephemeral": false,
            "icon": null,
<<<<<<< HEAD
            "id": "11cca78b-174c-4da2-93bf-3c3894216a70",
=======
            "id": "3a8d8ea8-4459-4435-bf3a-da5e00354952",
>>>>>>> 092c129d
            "mutable": false,
            "name": "number_example_min_max",
            "option": null,
            "optional": true,
            "order": null,
            "type": "number",
            "validation": [
              {
                "error": "",
                "max": 6,
                "max_disabled": false,
                "min": 3,
                "min_disabled": false,
                "monotonic": "",
                "regex": ""
              }
            ],
            "value": "4"
          },
          "sensitive_values": {
            "validation": [
              {}
            ]
          }
        },
        {
          "address": "data.coder_parameter.number_example_min_zero",
          "mode": "data",
          "type": "coder_parameter",
          "name": "number_example_min_zero",
          "provider_name": "registry.terraform.io/coder/coder",
          "schema_version": 0,
          "values": {
            "default": "4",
            "description": null,
            "display_name": null,
            "ephemeral": false,
            "icon": null,
<<<<<<< HEAD
            "id": "c0c679c9-b934-448b-8b3a-412d194cde07",
=======
            "id": "3c641e1c-ba27-4b0d-b6f6-d62244fee536",
>>>>>>> 092c129d
            "mutable": false,
            "name": "number_example_min_zero",
            "option": null,
            "optional": true,
            "order": null,
            "type": "number",
            "validation": [
              {
                "error": "",
                "max": 6,
                "max_disabled": false,
                "min": 0,
                "min_disabled": false,
                "monotonic": "",
                "regex": ""
              }
            ],
            "value": "4"
          },
          "sensitive_values": {
            "validation": [
              {}
            ]
          }
        },
        {
          "address": "data.coder_parameter.sample",
          "mode": "data",
          "type": "coder_parameter",
          "name": "sample",
          "provider_name": "registry.terraform.io/coder/coder",
          "schema_version": 0,
          "values": {
            "default": "ok",
            "description": "blah blah",
            "display_name": null,
            "ephemeral": false,
            "icon": null,
<<<<<<< HEAD
            "id": "d28a47f4-09b2-4817-898f-accf625df863",
=======
            "id": "f00ed554-9be3-4b40-8787-2c85f486dc17",
>>>>>>> 092c129d
            "mutable": false,
            "name": "Sample",
            "option": null,
            "optional": true,
            "order": null,
            "type": "string",
            "validation": [],
            "value": "ok"
          },
          "sensitive_values": {
            "validation": []
          }
        },
        {
          "address": "coder_agent.dev",
          "mode": "managed",
          "type": "coder_agent",
          "name": "dev",
          "provider_name": "registry.terraform.io/coder/coder",
          "schema_version": 1,
          "values": {
            "arch": "arm64",
            "auth": "token",
            "connection_timeout": 120,
            "dir": null,
            "display_apps": [
              {
                "port_forwarding_helper": true,
                "ssh_helper": true,
                "vscode": true,
                "vscode_insiders": false,
                "web_terminal": true
              }
            ],
            "env": null,
<<<<<<< HEAD
            "id": "f16a22c0-fc73-4235-a99b-68278065ffc3",
=======
            "id": "047fe781-ea5d-411a-b31c-4400a00e6166",
>>>>>>> 092c129d
            "init_script": "",
            "metadata": [],
            "motd_file": null,
            "order": null,
            "os": "windows",
            "resources_monitoring": [],
            "shutdown_script": null,
            "startup_script": null,
            "startup_script_behavior": "non-blocking",
<<<<<<< HEAD
            "token": "bb263411-7b72-44b4-89fd-4a07d2f329b1",
=======
            "token": "261ca0f7-a388-42dd-b113-d25e31e346c9",
>>>>>>> 092c129d
            "troubleshooting_url": null
          },
          "sensitive_values": {
            "display_apps": [
              {}
            ],
            "metadata": [],
            "resources_monitoring": [],
            "token": true
          }
        },
        {
          "address": "null_resource.dev",
          "mode": "managed",
          "type": "null_resource",
          "name": "dev",
          "provider_name": "registry.terraform.io/hashicorp/null",
          "schema_version": 0,
          "values": {
<<<<<<< HEAD
            "id": "8775999264026440290",
=======
            "id": "2034889832720964352",
>>>>>>> 092c129d
            "triggers": null
          },
          "sensitive_values": {},
          "depends_on": [
            "coder_agent.dev"
          ]
        }
      ],
      "child_modules": [
        {
          "resources": [
            {
              "address": "module.this_is_external_module.data.coder_parameter.first_parameter_from_module",
              "mode": "data",
              "type": "coder_parameter",
              "name": "first_parameter_from_module",
              "provider_name": "registry.terraform.io/coder/coder",
              "schema_version": 0,
              "values": {
                "default": "abcdef",
                "description": "First parameter from module",
                "display_name": null,
                "ephemeral": false,
                "icon": null,
<<<<<<< HEAD
                "id": "0db7bc1e-e88a-4f4b-a566-263b6a78cda5",
=======
                "id": "74f60a35-c5da-4898-ba1b-97e9726a3dd7",
>>>>>>> 092c129d
                "mutable": true,
                "name": "First parameter from module",
                "option": null,
                "optional": true,
                "order": null,
                "type": "string",
                "validation": [],
                "value": "abcdef"
              },
              "sensitive_values": {
                "validation": []
              }
            },
            {
              "address": "module.this_is_external_module.data.coder_parameter.second_parameter_from_module",
              "mode": "data",
              "type": "coder_parameter",
              "name": "second_parameter_from_module",
              "provider_name": "registry.terraform.io/coder/coder",
              "schema_version": 0,
              "values": {
                "default": "ghijkl",
                "description": "Second parameter from module",
                "display_name": null,
                "ephemeral": false,
                "icon": null,
<<<<<<< HEAD
                "id": "35177461-4cf9-44c3-8412-86014aa6e014",
=======
                "id": "af4d2ac0-15e2-4648-8219-43e133bb52af",
>>>>>>> 092c129d
                "mutable": true,
                "name": "Second parameter from module",
                "option": null,
                "optional": true,
                "order": null,
                "type": "string",
                "validation": [],
                "value": "ghijkl"
              },
              "sensitive_values": {
                "validation": []
              }
            }
          ],
          "address": "module.this_is_external_module",
          "child_modules": [
            {
              "resources": [
                {
                  "address": "module.this_is_external_module.module.this_is_external_child_module.data.coder_parameter.child_first_parameter_from_module",
                  "mode": "data",
                  "type": "coder_parameter",
                  "name": "child_first_parameter_from_module",
                  "provider_name": "registry.terraform.io/coder/coder",
                  "schema_version": 0,
                  "values": {
                    "default": "abcdef",
                    "description": "First parameter from child module",
                    "display_name": null,
                    "ephemeral": false,
                    "icon": null,
<<<<<<< HEAD
                    "id": "8210e7d9-c90a-477d-9037-fd8c098f598b",
=======
                    "id": "c7ffff35-e3d5-48fe-9714-3fb160bbb3d1",
>>>>>>> 092c129d
                    "mutable": true,
                    "name": "First parameter from child module",
                    "option": null,
                    "optional": true,
                    "order": null,
                    "type": "string",
                    "validation": [],
                    "value": "abcdef"
                  },
                  "sensitive_values": {
                    "validation": []
                  }
                },
                {
                  "address": "module.this_is_external_module.module.this_is_external_child_module.data.coder_parameter.child_second_parameter_from_module",
                  "mode": "data",
                  "type": "coder_parameter",
                  "name": "child_second_parameter_from_module",
                  "provider_name": "registry.terraform.io/coder/coder",
                  "schema_version": 0,
                  "values": {
                    "default": "ghijkl",
                    "description": "Second parameter from child module",
                    "display_name": null,
                    "ephemeral": false,
                    "icon": null,
<<<<<<< HEAD
                    "id": "c80f9a91-e5f2-42bd-96f6-cf2782ad7422",
=======
                    "id": "45b6bdbe-1233-46ad-baf9-4cd7e73ce3b8",
>>>>>>> 092c129d
                    "mutable": true,
                    "name": "Second parameter from child module",
                    "option": null,
                    "optional": true,
                    "order": null,
                    "type": "string",
                    "validation": [],
                    "value": "ghijkl"
                  },
                  "sensitive_values": {
                    "validation": []
                  }
                }
              ],
              "address": "module.this_is_external_module.module.this_is_external_child_module"
            }
          ]
        }
      ]
    }
  }
}<|MERGE_RESOLUTION|>--- conflicted
+++ resolved
@@ -1,459 +1,407 @@
 {
-  "format_version": "1.0",
-  "terraform_version": "1.11.0",
-  "values": {
-    "root_module": {
-      "resources": [
-        {
-          "address": "data.coder_parameter.example",
-          "mode": "data",
-          "type": "coder_parameter",
-          "name": "example",
-          "provider_name": "registry.terraform.io/coder/coder",
-          "schema_version": 0,
-          "values": {
-            "default": null,
-            "description": null,
-            "display_name": null,
-            "ephemeral": false,
-            "icon": null,
-<<<<<<< HEAD
-            "id": "b1ead522-67e2-4ec6-a3ab-4bf33a49dc37",
-=======
-            "id": "39cdd556-8e21-47c7-8077-f9734732ff6c",
->>>>>>> 092c129d
-            "mutable": false,
-            "name": "Example",
-            "option": [
-              {
-                "description": "",
-                "icon": "",
-                "name": "First Option",
-                "value": "first"
-              },
-              {
-                "description": "",
-                "icon": "",
-                "name": "Second Option",
-                "value": "second"
-              }
-            ],
-            "optional": false,
-            "order": null,
-            "type": "string",
-            "validation": [],
-            "value": ""
-          },
-          "sensitive_values": {
-            "option": [
-              {},
-              {}
-            ],
-            "validation": []
-          }
-        },
-        {
-          "address": "data.coder_parameter.number_example",
-          "mode": "data",
-          "type": "coder_parameter",
-          "name": "number_example",
-          "provider_name": "registry.terraform.io/coder/coder",
-          "schema_version": 0,
-          "values": {
-            "default": "4",
-            "description": null,
-            "display_name": null,
-            "ephemeral": false,
-            "icon": null,
-<<<<<<< HEAD
-            "id": "e0200980-7132-4826-984e-282ca7e243c0",
-=======
-            "id": "3812e978-97f0-460d-a1ae-af2a49e339fb",
->>>>>>> 092c129d
-            "mutable": false,
-            "name": "number_example",
-            "option": null,
-            "optional": true,
-            "order": null,
-            "type": "number",
-            "validation": [],
-            "value": "4"
-          },
-          "sensitive_values": {
-            "validation": []
-          }
-        },
-        {
-          "address": "data.coder_parameter.number_example_max_zero",
-          "mode": "data",
-          "type": "coder_parameter",
-          "name": "number_example_max_zero",
-          "provider_name": "registry.terraform.io/coder/coder",
-          "schema_version": 0,
-          "values": {
-            "default": "-2",
-            "description": null,
-            "display_name": null,
-            "ephemeral": false,
-            "icon": null,
-<<<<<<< HEAD
-            "id": "ea73b9c0-9d2c-4d16-8ac1-57f0663cc942",
-=======
-            "id": "83ba35bf-ca92-45bc-9010-29b289e7b303",
->>>>>>> 092c129d
-            "mutable": false,
-            "name": "number_example_max_zero",
-            "option": null,
-            "optional": true,
-            "order": null,
-            "type": "number",
-            "validation": [
-              {
-                "error": "",
-                "max": 0,
-                "max_disabled": false,
-                "min": -3,
-                "min_disabled": false,
-                "monotonic": "",
-                "regex": ""
-              }
-            ],
-            "value": "-2"
-          },
-          "sensitive_values": {
-            "validation": [
-              {}
-            ]
-          }
-        },
-        {
-          "address": "data.coder_parameter.number_example_min_max",
-          "mode": "data",
-          "type": "coder_parameter",
-          "name": "number_example_min_max",
-          "provider_name": "registry.terraform.io/coder/coder",
-          "schema_version": 0,
-          "values": {
-            "default": "4",
-            "description": null,
-            "display_name": null,
-            "ephemeral": false,
-            "icon": null,
-<<<<<<< HEAD
-            "id": "11cca78b-174c-4da2-93bf-3c3894216a70",
-=======
-            "id": "3a8d8ea8-4459-4435-bf3a-da5e00354952",
->>>>>>> 092c129d
-            "mutable": false,
-            "name": "number_example_min_max",
-            "option": null,
-            "optional": true,
-            "order": null,
-            "type": "number",
-            "validation": [
-              {
-                "error": "",
-                "max": 6,
-                "max_disabled": false,
-                "min": 3,
-                "min_disabled": false,
-                "monotonic": "",
-                "regex": ""
-              }
-            ],
-            "value": "4"
-          },
-          "sensitive_values": {
-            "validation": [
-              {}
-            ]
-          }
-        },
-        {
-          "address": "data.coder_parameter.number_example_min_zero",
-          "mode": "data",
-          "type": "coder_parameter",
-          "name": "number_example_min_zero",
-          "provider_name": "registry.terraform.io/coder/coder",
-          "schema_version": 0,
-          "values": {
-            "default": "4",
-            "description": null,
-            "display_name": null,
-            "ephemeral": false,
-            "icon": null,
-<<<<<<< HEAD
-            "id": "c0c679c9-b934-448b-8b3a-412d194cde07",
-=======
-            "id": "3c641e1c-ba27-4b0d-b6f6-d62244fee536",
->>>>>>> 092c129d
-            "mutable": false,
-            "name": "number_example_min_zero",
-            "option": null,
-            "optional": true,
-            "order": null,
-            "type": "number",
-            "validation": [
-              {
-                "error": "",
-                "max": 6,
-                "max_disabled": false,
-                "min": 0,
-                "min_disabled": false,
-                "monotonic": "",
-                "regex": ""
-              }
-            ],
-            "value": "4"
-          },
-          "sensitive_values": {
-            "validation": [
-              {}
-            ]
-          }
-        },
-        {
-          "address": "data.coder_parameter.sample",
-          "mode": "data",
-          "type": "coder_parameter",
-          "name": "sample",
-          "provider_name": "registry.terraform.io/coder/coder",
-          "schema_version": 0,
-          "values": {
-            "default": "ok",
-            "description": "blah blah",
-            "display_name": null,
-            "ephemeral": false,
-            "icon": null,
-<<<<<<< HEAD
-            "id": "d28a47f4-09b2-4817-898f-accf625df863",
-=======
-            "id": "f00ed554-9be3-4b40-8787-2c85f486dc17",
->>>>>>> 092c129d
-            "mutable": false,
-            "name": "Sample",
-            "option": null,
-            "optional": true,
-            "order": null,
-            "type": "string",
-            "validation": [],
-            "value": "ok"
-          },
-          "sensitive_values": {
-            "validation": []
-          }
-        },
-        {
-          "address": "coder_agent.dev",
-          "mode": "managed",
-          "type": "coder_agent",
-          "name": "dev",
-          "provider_name": "registry.terraform.io/coder/coder",
-          "schema_version": 1,
-          "values": {
-            "arch": "arm64",
-            "auth": "token",
-            "connection_timeout": 120,
-            "dir": null,
-            "display_apps": [
-              {
-                "port_forwarding_helper": true,
-                "ssh_helper": true,
-                "vscode": true,
-                "vscode_insiders": false,
-                "web_terminal": true
-              }
-            ],
-            "env": null,
-<<<<<<< HEAD
-            "id": "f16a22c0-fc73-4235-a99b-68278065ffc3",
-=======
-            "id": "047fe781-ea5d-411a-b31c-4400a00e6166",
->>>>>>> 092c129d
-            "init_script": "",
-            "metadata": [],
-            "motd_file": null,
-            "order": null,
-            "os": "windows",
-            "resources_monitoring": [],
-            "shutdown_script": null,
-            "startup_script": null,
-            "startup_script_behavior": "non-blocking",
-<<<<<<< HEAD
-            "token": "bb263411-7b72-44b4-89fd-4a07d2f329b1",
-=======
-            "token": "261ca0f7-a388-42dd-b113-d25e31e346c9",
->>>>>>> 092c129d
-            "troubleshooting_url": null
-          },
-          "sensitive_values": {
-            "display_apps": [
-              {}
-            ],
-            "metadata": [],
-            "resources_monitoring": [],
-            "token": true
-          }
-        },
-        {
-          "address": "null_resource.dev",
-          "mode": "managed",
-          "type": "null_resource",
-          "name": "dev",
-          "provider_name": "registry.terraform.io/hashicorp/null",
-          "schema_version": 0,
-          "values": {
-<<<<<<< HEAD
-            "id": "8775999264026440290",
-=======
-            "id": "2034889832720964352",
->>>>>>> 092c129d
-            "triggers": null
-          },
-          "sensitive_values": {},
-          "depends_on": [
-            "coder_agent.dev"
-          ]
-        }
-      ],
-      "child_modules": [
-        {
-          "resources": [
-            {
-              "address": "module.this_is_external_module.data.coder_parameter.first_parameter_from_module",
-              "mode": "data",
-              "type": "coder_parameter",
-              "name": "first_parameter_from_module",
-              "provider_name": "registry.terraform.io/coder/coder",
-              "schema_version": 0,
-              "values": {
-                "default": "abcdef",
-                "description": "First parameter from module",
-                "display_name": null,
-                "ephemeral": false,
-                "icon": null,
-<<<<<<< HEAD
-                "id": "0db7bc1e-e88a-4f4b-a566-263b6a78cda5",
-=======
-                "id": "74f60a35-c5da-4898-ba1b-97e9726a3dd7",
->>>>>>> 092c129d
-                "mutable": true,
-                "name": "First parameter from module",
-                "option": null,
-                "optional": true,
-                "order": null,
-                "type": "string",
-                "validation": [],
-                "value": "abcdef"
-              },
-              "sensitive_values": {
-                "validation": []
-              }
-            },
-            {
-              "address": "module.this_is_external_module.data.coder_parameter.second_parameter_from_module",
-              "mode": "data",
-              "type": "coder_parameter",
-              "name": "second_parameter_from_module",
-              "provider_name": "registry.terraform.io/coder/coder",
-              "schema_version": 0,
-              "values": {
-                "default": "ghijkl",
-                "description": "Second parameter from module",
-                "display_name": null,
-                "ephemeral": false,
-                "icon": null,
-<<<<<<< HEAD
-                "id": "35177461-4cf9-44c3-8412-86014aa6e014",
-=======
-                "id": "af4d2ac0-15e2-4648-8219-43e133bb52af",
->>>>>>> 092c129d
-                "mutable": true,
-                "name": "Second parameter from module",
-                "option": null,
-                "optional": true,
-                "order": null,
-                "type": "string",
-                "validation": [],
-                "value": "ghijkl"
-              },
-              "sensitive_values": {
-                "validation": []
-              }
-            }
-          ],
-          "address": "module.this_is_external_module",
-          "child_modules": [
-            {
-              "resources": [
-                {
-                  "address": "module.this_is_external_module.module.this_is_external_child_module.data.coder_parameter.child_first_parameter_from_module",
-                  "mode": "data",
-                  "type": "coder_parameter",
-                  "name": "child_first_parameter_from_module",
-                  "provider_name": "registry.terraform.io/coder/coder",
-                  "schema_version": 0,
-                  "values": {
-                    "default": "abcdef",
-                    "description": "First parameter from child module",
-                    "display_name": null,
-                    "ephemeral": false,
-                    "icon": null,
-<<<<<<< HEAD
-                    "id": "8210e7d9-c90a-477d-9037-fd8c098f598b",
-=======
-                    "id": "c7ffff35-e3d5-48fe-9714-3fb160bbb3d1",
->>>>>>> 092c129d
-                    "mutable": true,
-                    "name": "First parameter from child module",
-                    "option": null,
-                    "optional": true,
-                    "order": null,
-                    "type": "string",
-                    "validation": [],
-                    "value": "abcdef"
-                  },
-                  "sensitive_values": {
-                    "validation": []
-                  }
-                },
-                {
-                  "address": "module.this_is_external_module.module.this_is_external_child_module.data.coder_parameter.child_second_parameter_from_module",
-                  "mode": "data",
-                  "type": "coder_parameter",
-                  "name": "child_second_parameter_from_module",
-                  "provider_name": "registry.terraform.io/coder/coder",
-                  "schema_version": 0,
-                  "values": {
-                    "default": "ghijkl",
-                    "description": "Second parameter from child module",
-                    "display_name": null,
-                    "ephemeral": false,
-                    "icon": null,
-<<<<<<< HEAD
-                    "id": "c80f9a91-e5f2-42bd-96f6-cf2782ad7422",
-=======
-                    "id": "45b6bdbe-1233-46ad-baf9-4cd7e73ce3b8",
->>>>>>> 092c129d
-                    "mutable": true,
-                    "name": "Second parameter from child module",
-                    "option": null,
-                    "optional": true,
-                    "order": null,
-                    "type": "string",
-                    "validation": [],
-                    "value": "ghijkl"
-                  },
-                  "sensitive_values": {
-                    "validation": []
-                  }
-                }
-              ],
-              "address": "module.this_is_external_module.module.this_is_external_child_module"
-            }
-          ]
-        }
-      ]
-    }
-  }
+	"format_version": "1.0",
+	"terraform_version": "1.11.0",
+	"values": {
+		"root_module": {
+			"resources": [
+				{
+					"address": "data.coder_parameter.example",
+					"mode": "data",
+					"type": "coder_parameter",
+					"name": "example",
+					"provider_name": "registry.terraform.io/coder/coder",
+					"schema_version": 0,
+					"values": {
+						"default": null,
+						"description": null,
+						"display_name": null,
+						"ephemeral": false,
+						"icon": null,
+						"id": "39cdd556-8e21-47c7-8077-f9734732ff6c",
+						"mutable": false,
+						"name": "Example",
+						"option": [
+							{
+								"description": "",
+								"icon": "",
+								"name": "First Option",
+								"value": "first"
+							},
+							{
+								"description": "",
+								"icon": "",
+								"name": "Second Option",
+								"value": "second"
+							}
+						],
+						"optional": false,
+						"order": null,
+						"type": "string",
+						"validation": [],
+						"value": ""
+					},
+					"sensitive_values": {
+						"option": [
+							{},
+							{}
+						],
+						"validation": []
+					}
+				},
+				{
+					"address": "data.coder_parameter.number_example",
+					"mode": "data",
+					"type": "coder_parameter",
+					"name": "number_example",
+					"provider_name": "registry.terraform.io/coder/coder",
+					"schema_version": 0,
+					"values": {
+						"default": "4",
+						"description": null,
+						"display_name": null,
+						"ephemeral": false,
+						"icon": null,
+						"id": "3812e978-97f0-460d-a1ae-af2a49e339fb",
+						"mutable": false,
+						"name": "number_example",
+						"option": null,
+						"optional": true,
+						"order": null,
+						"type": "number",
+						"validation": [],
+						"value": "4"
+					},
+					"sensitive_values": {
+						"validation": []
+					}
+				},
+				{
+					"address": "data.coder_parameter.number_example_max_zero",
+					"mode": "data",
+					"type": "coder_parameter",
+					"name": "number_example_max_zero",
+					"provider_name": "registry.terraform.io/coder/coder",
+					"schema_version": 0,
+					"values": {
+						"default": "-2",
+						"description": null,
+						"display_name": null,
+						"ephemeral": false,
+						"icon": null,
+						"id": "83ba35bf-ca92-45bc-9010-29b289e7b303",
+						"mutable": false,
+						"name": "number_example_max_zero",
+						"option": null,
+						"optional": true,
+						"order": null,
+						"type": "number",
+						"validation": [
+							{
+								"error": "",
+								"max": 0,
+								"max_disabled": false,
+								"min": -3,
+								"min_disabled": false,
+								"monotonic": "",
+								"regex": ""
+							}
+						],
+						"value": "-2"
+					},
+					"sensitive_values": {
+						"validation": [
+							{}
+						]
+					}
+				},
+				{
+					"address": "data.coder_parameter.number_example_min_max",
+					"mode": "data",
+					"type": "coder_parameter",
+					"name": "number_example_min_max",
+					"provider_name": "registry.terraform.io/coder/coder",
+					"schema_version": 0,
+					"values": {
+						"default": "4",
+						"description": null,
+						"display_name": null,
+						"ephemeral": false,
+						"icon": null,
+						"id": "3a8d8ea8-4459-4435-bf3a-da5e00354952",
+						"mutable": false,
+						"name": "number_example_min_max",
+						"option": null,
+						"optional": true,
+						"order": null,
+						"type": "number",
+						"validation": [
+							{
+								"error": "",
+								"max": 6,
+								"max_disabled": false,
+								"min": 3,
+								"min_disabled": false,
+								"monotonic": "",
+								"regex": ""
+							}
+						],
+						"value": "4"
+					},
+					"sensitive_values": {
+						"validation": [
+							{}
+						]
+					}
+				},
+				{
+					"address": "data.coder_parameter.number_example_min_zero",
+					"mode": "data",
+					"type": "coder_parameter",
+					"name": "number_example_min_zero",
+					"provider_name": "registry.terraform.io/coder/coder",
+					"schema_version": 0,
+					"values": {
+						"default": "4",
+						"description": null,
+						"display_name": null,
+						"ephemeral": false,
+						"icon": null,
+						"id": "3c641e1c-ba27-4b0d-b6f6-d62244fee536",
+						"mutable": false,
+						"name": "number_example_min_zero",
+						"option": null,
+						"optional": true,
+						"order": null,
+						"type": "number",
+						"validation": [
+							{
+								"error": "",
+								"max": 6,
+								"max_disabled": false,
+								"min": 0,
+								"min_disabled": false,
+								"monotonic": "",
+								"regex": ""
+							}
+						],
+						"value": "4"
+					},
+					"sensitive_values": {
+						"validation": [
+							{}
+						]
+					}
+				},
+				{
+					"address": "data.coder_parameter.sample",
+					"mode": "data",
+					"type": "coder_parameter",
+					"name": "sample",
+					"provider_name": "registry.terraform.io/coder/coder",
+					"schema_version": 0,
+					"values": {
+						"default": "ok",
+						"description": "blah blah",
+						"display_name": null,
+						"ephemeral": false,
+						"icon": null,
+						"id": "f00ed554-9be3-4b40-8787-2c85f486dc17",
+						"mutable": false,
+						"name": "Sample",
+						"option": null,
+						"optional": true,
+						"order": null,
+						"type": "string",
+						"validation": [],
+						"value": "ok"
+					},
+					"sensitive_values": {
+						"validation": []
+					}
+				},
+				{
+					"address": "coder_agent.dev",
+					"mode": "managed",
+					"type": "coder_agent",
+					"name": "dev",
+					"provider_name": "registry.terraform.io/coder/coder",
+					"schema_version": 1,
+					"values": {
+						"arch": "arm64",
+						"auth": "token",
+						"connection_timeout": 120,
+						"dir": null,
+						"display_apps": [
+							{
+								"port_forwarding_helper": true,
+								"ssh_helper": true,
+								"vscode": true,
+								"vscode_insiders": false,
+								"web_terminal": true
+							}
+						],
+						"env": null,
+						"id": "047fe781-ea5d-411a-b31c-4400a00e6166",
+						"init_script": "",
+						"metadata": [],
+						"motd_file": null,
+						"order": null,
+						"os": "windows",
+						"resources_monitoring": [],
+						"shutdown_script": null,
+						"startup_script": null,
+						"startup_script_behavior": "non-blocking",
+						"token": "261ca0f7-a388-42dd-b113-d25e31e346c9",
+						"troubleshooting_url": null
+					},
+					"sensitive_values": {
+						"display_apps": [
+							{}
+						],
+						"metadata": [],
+						"resources_monitoring": [],
+						"token": true
+					}
+				},
+				{
+					"address": "null_resource.dev",
+					"mode": "managed",
+					"type": "null_resource",
+					"name": "dev",
+					"provider_name": "registry.terraform.io/hashicorp/null",
+					"schema_version": 0,
+					"values": {
+						"id": "2034889832720964352",
+						"triggers": null
+					},
+					"sensitive_values": {},
+					"depends_on": [
+						"coder_agent.dev"
+					]
+				}
+			],
+			"child_modules": [
+				{
+					"resources": [
+						{
+							"address": "module.this_is_external_module.data.coder_parameter.first_parameter_from_module",
+							"mode": "data",
+							"type": "coder_parameter",
+							"name": "first_parameter_from_module",
+							"provider_name": "registry.terraform.io/coder/coder",
+							"schema_version": 0,
+							"values": {
+								"default": "abcdef",
+								"description": "First parameter from module",
+								"display_name": null,
+								"ephemeral": false,
+								"icon": null,
+								"id": "74f60a35-c5da-4898-ba1b-97e9726a3dd7",
+								"mutable": true,
+								"name": "First parameter from module",
+								"option": null,
+								"optional": true,
+								"order": null,
+								"type": "string",
+								"validation": [],
+								"value": "abcdef"
+							},
+							"sensitive_values": {
+								"validation": []
+							}
+						},
+						{
+							"address": "module.this_is_external_module.data.coder_parameter.second_parameter_from_module",
+							"mode": "data",
+							"type": "coder_parameter",
+							"name": "second_parameter_from_module",
+							"provider_name": "registry.terraform.io/coder/coder",
+							"schema_version": 0,
+							"values": {
+								"default": "ghijkl",
+								"description": "Second parameter from module",
+								"display_name": null,
+								"ephemeral": false,
+								"icon": null,
+								"id": "af4d2ac0-15e2-4648-8219-43e133bb52af",
+								"mutable": true,
+								"name": "Second parameter from module",
+								"option": null,
+								"optional": true,
+								"order": null,
+								"type": "string",
+								"validation": [],
+								"value": "ghijkl"
+							},
+							"sensitive_values": {
+								"validation": []
+							}
+						}
+					],
+					"address": "module.this_is_external_module",
+					"child_modules": [
+						{
+							"resources": [
+								{
+									"address": "module.this_is_external_module.module.this_is_external_child_module.data.coder_parameter.child_first_parameter_from_module",
+									"mode": "data",
+									"type": "coder_parameter",
+									"name": "child_first_parameter_from_module",
+									"provider_name": "registry.terraform.io/coder/coder",
+									"schema_version": 0,
+									"values": {
+										"default": "abcdef",
+										"description": "First parameter from child module",
+										"display_name": null,
+										"ephemeral": false,
+										"icon": null,
+										"id": "c7ffff35-e3d5-48fe-9714-3fb160bbb3d1",
+										"mutable": true,
+										"name": "First parameter from child module",
+										"option": null,
+										"optional": true,
+										"order": null,
+										"type": "string",
+										"validation": [],
+										"value": "abcdef"
+									},
+									"sensitive_values": {
+										"validation": []
+									}
+								},
+								{
+									"address": "module.this_is_external_module.module.this_is_external_child_module.data.coder_parameter.child_second_parameter_from_module",
+									"mode": "data",
+									"type": "coder_parameter",
+									"name": "child_second_parameter_from_module",
+									"provider_name": "registry.terraform.io/coder/coder",
+									"schema_version": 0,
+									"values": {
+										"default": "ghijkl",
+										"description": "Second parameter from child module",
+										"display_name": null,
+										"ephemeral": false,
+										"icon": null,
+										"id": "45b6bdbe-1233-46ad-baf9-4cd7e73ce3b8",
+										"mutable": true,
+										"name": "Second parameter from child module",
+										"option": null,
+										"optional": true,
+										"order": null,
+										"type": "string",
+										"validation": [],
+										"value": "ghijkl"
+									},
+									"sensitive_values": {
+										"validation": []
+									}
+								}
+							],
+							"address": "module.this_is_external_module.module.this_is_external_child_module"
+						}
+					]
+				}
+			]
+		}
+	}
 }