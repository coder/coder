{
  "format_version": "1.0",
  "terraform_version": "1.11.0",
  "values": {
    "root_module": {
      "resources": [
        {
          "address": "coder_agent.main",
          "mode": "managed",
          "type": "coder_agent",
          "name": "main",
          "provider_name": "registry.terraform.io/coder/coder",
          "schema_version": 1,
          "values": {
            "arch": "amd64",
            "auth": "token",
            "connection_timeout": 120,
            "dir": null,
            "display_apps": [
              {
                "port_forwarding_helper": true,
                "ssh_helper": true,
                "vscode": true,
                "vscode_insiders": false,
                "web_terminal": true
              }
            ],
            "env": null,
<<<<<<< HEAD
            "id": "b0d0e270-fd7d-4769-9337-0ff9b7e4abfe",
=======
            "id": "d9f5159f-58be-4035-b13c-8e9d988ea2fc",
>>>>>>> 092c129d
            "init_script": "",
            "metadata": [],
            "motd_file": null,
            "order": null,
            "os": "linux",
            "resources_monitoring": [],
            "shutdown_script": null,
            "startup_script": null,
            "startup_script_behavior": "non-blocking",
<<<<<<< HEAD
            "token": "937d415f-26e9-4696-8379-e03fa42b5373",
=======
            "token": "20b314d3-9acc-4ae7-8fd7-b8fcfc456e06",
>>>>>>> 092c129d
            "troubleshooting_url": null
          },
          "sensitive_values": {
            "display_apps": [
              {}
            ],
            "metadata": [],
            "resources_monitoring": [],
            "token": true
          }
        },
        {
          "address": "null_resource.a",
          "mode": "managed",
          "type": "null_resource",
          "name": "a",
          "provider_name": "registry.terraform.io/hashicorp/null",
          "schema_version": 0,
          "values": {
<<<<<<< HEAD
            "id": "409931515623690260",
=======
            "id": "4065988192690172049",
>>>>>>> 092c129d
            "triggers": null
          },
          "sensitive_values": {},
          "depends_on": [
            "coder_agent.main",
            "null_resource.b"
          ]
        },
        {
          "address": "null_resource.b",
          "mode": "managed",
          "type": "null_resource",
          "name": "b",
          "provider_name": "registry.terraform.io/hashicorp/null",
          "schema_version": 0,
          "values": {
<<<<<<< HEAD
            "id": "7871369194722519437",
=======
            "id": "8486376501344930422",
>>>>>>> 092c129d
            "triggers": null
          },
          "sensitive_values": {},
          "depends_on": [
            "coder_agent.main"
          ]
        }
      ]
    }
  }
}<|MERGE_RESOLUTION|>--- conflicted
+++ resolved
@@ -1,103 +1,87 @@
 {
-  "format_version": "1.0",
-  "terraform_version": "1.11.0",
-  "values": {
-    "root_module": {
-      "resources": [
-        {
-          "address": "coder_agent.main",
-          "mode": "managed",
-          "type": "coder_agent",
-          "name": "main",
-          "provider_name": "registry.terraform.io/coder/coder",
-          "schema_version": 1,
-          "values": {
-            "arch": "amd64",
-            "auth": "token",
-            "connection_timeout": 120,
-            "dir": null,
-            "display_apps": [
-              {
-                "port_forwarding_helper": true,
-                "ssh_helper": true,
-                "vscode": true,
-                "vscode_insiders": false,
-                "web_terminal": true
-              }
-            ],
-            "env": null,
-<<<<<<< HEAD
-            "id": "b0d0e270-fd7d-4769-9337-0ff9b7e4abfe",
-=======
-            "id": "d9f5159f-58be-4035-b13c-8e9d988ea2fc",
->>>>>>> 092c129d
-            "init_script": "",
-            "metadata": [],
-            "motd_file": null,
-            "order": null,
-            "os": "linux",
-            "resources_monitoring": [],
-            "shutdown_script": null,
-            "startup_script": null,
-            "startup_script_behavior": "non-blocking",
-<<<<<<< HEAD
-            "token": "937d415f-26e9-4696-8379-e03fa42b5373",
-=======
-            "token": "20b314d3-9acc-4ae7-8fd7-b8fcfc456e06",
->>>>>>> 092c129d
-            "troubleshooting_url": null
-          },
-          "sensitive_values": {
-            "display_apps": [
-              {}
-            ],
-            "metadata": [],
-            "resources_monitoring": [],
-            "token": true
-          }
-        },
-        {
-          "address": "null_resource.a",
-          "mode": "managed",
-          "type": "null_resource",
-          "name": "a",
-          "provider_name": "registry.terraform.io/hashicorp/null",
-          "schema_version": 0,
-          "values": {
-<<<<<<< HEAD
-            "id": "409931515623690260",
-=======
-            "id": "4065988192690172049",
->>>>>>> 092c129d
-            "triggers": null
-          },
-          "sensitive_values": {},
-          "depends_on": [
-            "coder_agent.main",
-            "null_resource.b"
-          ]
-        },
-        {
-          "address": "null_resource.b",
-          "mode": "managed",
-          "type": "null_resource",
-          "name": "b",
-          "provider_name": "registry.terraform.io/hashicorp/null",
-          "schema_version": 0,
-          "values": {
-<<<<<<< HEAD
-            "id": "7871369194722519437",
-=======
-            "id": "8486376501344930422",
->>>>>>> 092c129d
-            "triggers": null
-          },
-          "sensitive_values": {},
-          "depends_on": [
-            "coder_agent.main"
-          ]
-        }
-      ]
-    }
-  }
+	"format_version": "1.0",
+	"terraform_version": "1.11.0",
+	"values": {
+		"root_module": {
+			"resources": [
+				{
+					"address": "coder_agent.main",
+					"mode": "managed",
+					"type": "coder_agent",
+					"name": "main",
+					"provider_name": "registry.terraform.io/coder/coder",
+					"schema_version": 1,
+					"values": {
+						"arch": "amd64",
+						"auth": "token",
+						"connection_timeout": 120,
+						"dir": null,
+						"display_apps": [
+							{
+								"port_forwarding_helper": true,
+								"ssh_helper": true,
+								"vscode": true,
+								"vscode_insiders": false,
+								"web_terminal": true
+							}
+						],
+						"env": null,
+						"id": "d9f5159f-58be-4035-b13c-8e9d988ea2fc",
+						"init_script": "",
+						"metadata": [],
+						"motd_file": null,
+						"order": null,
+						"os": "linux",
+						"resources_monitoring": [],
+						"shutdown_script": null,
+						"startup_script": null,
+						"startup_script_behavior": "non-blocking",
+						"token": "20b314d3-9acc-4ae7-8fd7-b8fcfc456e06",
+						"troubleshooting_url": null
+					},
+					"sensitive_values": {
+						"display_apps": [
+							{}
+						],
+						"metadata": [],
+						"resources_monitoring": [],
+						"token": true
+					}
+				},
+				{
+					"address": "null_resource.a",
+					"mode": "managed",
+					"type": "null_resource",
+					"name": "a",
+					"provider_name": "registry.terraform.io/hashicorp/null",
+					"schema_version": 0,
+					"values": {
+						"id": "4065988192690172049",
+						"triggers": null
+					},
+					"sensitive_values": {},
+					"depends_on": [
+						"coder_agent.main",
+						"null_resource.b"
+					]
+				},
+				{
+					"address": "null_resource.b",
+					"mode": "managed",
+					"type": "null_resource",
+					"name": "b",
+					"provider_name": "registry.terraform.io/hashicorp/null",
+					"schema_version": 0,
+					"values": {
+						"id": "8486376501344930422",
+						"triggers": null
+					},
+					"sensitive_values": {},
+					"depends_on": [
+						"coder_agent.main"
+					]
+				}
+			]
+		}
+	}
 }