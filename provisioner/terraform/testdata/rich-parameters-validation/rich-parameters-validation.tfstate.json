{
  "format_version": "1.0",
  "terraform_version": "1.11.0",
  "values": {
    "root_module": {
      "resources": [
        {
          "address": "data.coder_parameter.number_example",
          "mode": "data",
          "type": "coder_parameter",
          "name": "number_example",
          "provider_name": "registry.terraform.io/coder/coder",
          "schema_version": 0,
          "values": {
            "default": "4",
            "description": null,
            "display_name": null,
            "ephemeral": true,
            "icon": null,
<<<<<<< HEAD
            "id": "5d079537-6700-4cad-8fd3-803ed9997a89",
=======
            "id": "69d94f37-bd4f-4e1f-9f35-b2f70677be2f",
>>>>>>> 092c129d
            "mutable": true,
            "name": "number_example",
            "option": null,
            "optional": true,
            "order": null,
            "type": "number",
            "validation": [],
            "value": "4"
          },
          "sensitive_values": {
            "validation": []
          }
        },
        {
          "address": "data.coder_parameter.number_example_max",
          "mode": "data",
          "type": "coder_parameter",
          "name": "number_example_max",
          "provider_name": "registry.terraform.io/coder/coder",
          "schema_version": 0,
          "values": {
            "default": "4",
            "description": null,
            "display_name": null,
            "ephemeral": false,
            "icon": null,
<<<<<<< HEAD
            "id": "33eba3d7-41bb-4a5c-87a9-373791b21e0e",
=======
            "id": "5184898a-1542-4cc9-95ee-6c8f10047836",
>>>>>>> 092c129d
            "mutable": false,
            "name": "number_example_max",
            "option": null,
            "optional": true,
            "order": null,
            "type": "number",
            "validation": [
              {
                "error": "",
                "max": 6,
                "max_disabled": false,
                "min": 0,
                "min_disabled": true,
                "monotonic": "",
                "regex": ""
              }
            ],
            "value": "4"
          },
          "sensitive_values": {
            "validation": [
              {}
            ]
          }
        },
        {
          "address": "data.coder_parameter.number_example_max_zero",
          "mode": "data",
          "type": "coder_parameter",
          "name": "number_example_max_zero",
          "provider_name": "registry.terraform.io/coder/coder",
          "schema_version": 0,
          "values": {
            "default": "-3",
            "description": null,
            "display_name": null,
            "ephemeral": false,
            "icon": null,
<<<<<<< HEAD
            "id": "3d8675ae-a974-4e23-8167-ac454cee1761",
=======
            "id": "23c02245-5e89-42dd-a45f-8470d9c9024a",
>>>>>>> 092c129d
            "mutable": false,
            "name": "number_example_max_zero",
            "option": null,
            "optional": true,
            "order": null,
            "type": "number",
            "validation": [
              {
                "error": "",
                "max": 0,
                "max_disabled": false,
                "min": 0,
                "min_disabled": true,
                "monotonic": "",
                "regex": ""
              }
            ],
            "value": "-3"
          },
          "sensitive_values": {
            "validation": [
              {}
            ]
          }
        },
        {
          "address": "data.coder_parameter.number_example_min",
          "mode": "data",
          "type": "coder_parameter",
          "name": "number_example_min",
          "provider_name": "registry.terraform.io/coder/coder",
          "schema_version": 0,
          "values": {
            "default": "4",
            "description": null,
            "display_name": null,
            "ephemeral": false,
            "icon": null,
<<<<<<< HEAD
            "id": "7ee27396-5c9c-4d7b-8fb8-ab475516982e",
=======
            "id": "9f61eec0-ec39-4649-a972-6eaf9055efcc",
>>>>>>> 092c129d
            "mutable": false,
            "name": "number_example_min",
            "option": null,
            "optional": true,
            "order": null,
            "type": "number",
            "validation": [
              {
                "error": "",
                "max": 0,
                "max_disabled": true,
                "min": 3,
                "min_disabled": false,
                "monotonic": "",
                "regex": ""
              }
            ],
            "value": "4"
          },
          "sensitive_values": {
            "validation": [
              {}
            ]
          }
        },
        {
          "address": "data.coder_parameter.number_example_min_max",
          "mode": "data",
          "type": "coder_parameter",
          "name": "number_example_min_max",
          "provider_name": "registry.terraform.io/coder/coder",
          "schema_version": 0,
          "values": {
            "default": "4",
            "description": null,
            "display_name": null,
            "ephemeral": false,
            "icon": null,
<<<<<<< HEAD
            "id": "37b5b1c9-3072-4298-a66c-e3dca868b49d",
=======
            "id": "3fd9601e-4ddb-4b56-af9f-e2391f9121d2",
>>>>>>> 092c129d
            "mutable": false,
            "name": "number_example_min_max",
            "option": null,
            "optional": true,
            "order": null,
            "type": "number",
            "validation": [
              {
                "error": "",
                "max": 6,
                "max_disabled": false,
                "min": 3,
                "min_disabled": false,
                "monotonic": "",
                "regex": ""
              }
            ],
            "value": "4"
          },
          "sensitive_values": {
            "validation": [
              {}
            ]
          }
        },
        {
          "address": "data.coder_parameter.number_example_min_zero",
          "mode": "data",
          "type": "coder_parameter",
          "name": "number_example_min_zero",
          "provider_name": "registry.terraform.io/coder/coder",
          "schema_version": 0,
          "values": {
            "default": "4",
            "description": null,
            "display_name": null,
            "ephemeral": false,
            "icon": null,
<<<<<<< HEAD
            "id": "151a6b05-1412-4add-aa73-78e6da5cde96",
=======
            "id": "fe0b007a-b200-4982-ba64-d201bdad3fa0",
>>>>>>> 092c129d
            "mutable": false,
            "name": "number_example_min_zero",
            "option": null,
            "optional": true,
            "order": null,
            "type": "number",
            "validation": [
              {
                "error": "",
                "max": 0,
                "max_disabled": true,
                "min": 0,
                "min_disabled": false,
                "monotonic": "",
                "regex": ""
              }
            ],
            "value": "4"
          },
          "sensitive_values": {
            "validation": [
              {}
            ]
          }
        },
        {
          "address": "coder_agent.dev",
          "mode": "managed",
          "type": "coder_agent",
          "name": "dev",
          "provider_name": "registry.terraform.io/coder/coder",
          "schema_version": 1,
          "values": {
            "arch": "arm64",
            "auth": "token",
            "connection_timeout": 120,
            "dir": null,
            "display_apps": [
              {
                "port_forwarding_helper": true,
                "ssh_helper": true,
                "vscode": true,
                "vscode_insiders": false,
                "web_terminal": true
              }
            ],
            "env": null,
<<<<<<< HEAD
            "id": "93618e63-cf42-40b1-a11e-ba4169ff8ff5",
=======
            "id": "9c8368da-924c-4df4-a049-940a9a035051",
>>>>>>> 092c129d
            "init_script": "",
            "metadata": [],
            "motd_file": null,
            "order": null,
            "os": "windows",
            "resources_monitoring": [],
            "shutdown_script": null,
            "startup_script": null,
            "startup_script_behavior": "non-blocking",
<<<<<<< HEAD
            "token": "76203492-fcde-4467-8656-38787298bdf6",
=======
            "token": "e09a4d7d-8341-4adf-b93b-21f3724d76d7",
>>>>>>> 092c129d
            "troubleshooting_url": null
          },
          "sensitive_values": {
            "display_apps": [
              {}
            ],
            "metadata": [],
            "resources_monitoring": [],
            "token": true
          }
        },
        {
          "address": "null_resource.dev",
          "mode": "managed",
          "type": "null_resource",
          "name": "dev",
          "provider_name": "registry.terraform.io/hashicorp/null",
          "schema_version": 0,
          "values": {
<<<<<<< HEAD
            "id": "9062302210421040649",
=======
            "id": "8775913147618687383",
>>>>>>> 092c129d
            "triggers": null
          },
          "sensitive_values": {},
          "depends_on": [
            "coder_agent.dev"
          ]
        }
      ]
    }
  }
}<|MERGE_RESOLUTION|>--- conflicted
+++ resolved
@@ -1,328 +1,292 @@
 {
-  "format_version": "1.0",
-  "terraform_version": "1.11.0",
-  "values": {
-    "root_module": {
-      "resources": [
-        {
-          "address": "data.coder_parameter.number_example",
-          "mode": "data",
-          "type": "coder_parameter",
-          "name": "number_example",
-          "provider_name": "registry.terraform.io/coder/coder",
-          "schema_version": 0,
-          "values": {
-            "default": "4",
-            "description": null,
-            "display_name": null,
-            "ephemeral": true,
-            "icon": null,
-<<<<<<< HEAD
-            "id": "5d079537-6700-4cad-8fd3-803ed9997a89",
-=======
-            "id": "69d94f37-bd4f-4e1f-9f35-b2f70677be2f",
->>>>>>> 092c129d
-            "mutable": true,
-            "name": "number_example",
-            "option": null,
-            "optional": true,
-            "order": null,
-            "type": "number",
-            "validation": [],
-            "value": "4"
-          },
-          "sensitive_values": {
-            "validation": []
-          }
-        },
-        {
-          "address": "data.coder_parameter.number_example_max",
-          "mode": "data",
-          "type": "coder_parameter",
-          "name": "number_example_max",
-          "provider_name": "registry.terraform.io/coder/coder",
-          "schema_version": 0,
-          "values": {
-            "default": "4",
-            "description": null,
-            "display_name": null,
-            "ephemeral": false,
-            "icon": null,
-<<<<<<< HEAD
-            "id": "33eba3d7-41bb-4a5c-87a9-373791b21e0e",
-=======
-            "id": "5184898a-1542-4cc9-95ee-6c8f10047836",
->>>>>>> 092c129d
-            "mutable": false,
-            "name": "number_example_max",
-            "option": null,
-            "optional": true,
-            "order": null,
-            "type": "number",
-            "validation": [
-              {
-                "error": "",
-                "max": 6,
-                "max_disabled": false,
-                "min": 0,
-                "min_disabled": true,
-                "monotonic": "",
-                "regex": ""
-              }
-            ],
-            "value": "4"
-          },
-          "sensitive_values": {
-            "validation": [
-              {}
-            ]
-          }
-        },
-        {
-          "address": "data.coder_parameter.number_example_max_zero",
-          "mode": "data",
-          "type": "coder_parameter",
-          "name": "number_example_max_zero",
-          "provider_name": "registry.terraform.io/coder/coder",
-          "schema_version": 0,
-          "values": {
-            "default": "-3",
-            "description": null,
-            "display_name": null,
-            "ephemeral": false,
-            "icon": null,
-<<<<<<< HEAD
-            "id": "3d8675ae-a974-4e23-8167-ac454cee1761",
-=======
-            "id": "23c02245-5e89-42dd-a45f-8470d9c9024a",
->>>>>>> 092c129d
-            "mutable": false,
-            "name": "number_example_max_zero",
-            "option": null,
-            "optional": true,
-            "order": null,
-            "type": "number",
-            "validation": [
-              {
-                "error": "",
-                "max": 0,
-                "max_disabled": false,
-                "min": 0,
-                "min_disabled": true,
-                "monotonic": "",
-                "regex": ""
-              }
-            ],
-            "value": "-3"
-          },
-          "sensitive_values": {
-            "validation": [
-              {}
-            ]
-          }
-        },
-        {
-          "address": "data.coder_parameter.number_example_min",
-          "mode": "data",
-          "type": "coder_parameter",
-          "name": "number_example_min",
-          "provider_name": "registry.terraform.io/coder/coder",
-          "schema_version": 0,
-          "values": {
-            "default": "4",
-            "description": null,
-            "display_name": null,
-            "ephemeral": false,
-            "icon": null,
-<<<<<<< HEAD
-            "id": "7ee27396-5c9c-4d7b-8fb8-ab475516982e",
-=======
-            "id": "9f61eec0-ec39-4649-a972-6eaf9055efcc",
->>>>>>> 092c129d
-            "mutable": false,
-            "name": "number_example_min",
-            "option": null,
-            "optional": true,
-            "order": null,
-            "type": "number",
-            "validation": [
-              {
-                "error": "",
-                "max": 0,
-                "max_disabled": true,
-                "min": 3,
-                "min_disabled": false,
-                "monotonic": "",
-                "regex": ""
-              }
-            ],
-            "value": "4"
-          },
-          "sensitive_values": {
-            "validation": [
-              {}
-            ]
-          }
-        },
-        {
-          "address": "data.coder_parameter.number_example_min_max",
-          "mode": "data",
-          "type": "coder_parameter",
-          "name": "number_example_min_max",
-          "provider_name": "registry.terraform.io/coder/coder",
-          "schema_version": 0,
-          "values": {
-            "default": "4",
-            "description": null,
-            "display_name": null,
-            "ephemeral": false,
-            "icon": null,
-<<<<<<< HEAD
-            "id": "37b5b1c9-3072-4298-a66c-e3dca868b49d",
-=======
-            "id": "3fd9601e-4ddb-4b56-af9f-e2391f9121d2",
->>>>>>> 092c129d
-            "mutable": false,
-            "name": "number_example_min_max",
-            "option": null,
-            "optional": true,
-            "order": null,
-            "type": "number",
-            "validation": [
-              {
-                "error": "",
-                "max": 6,
-                "max_disabled": false,
-                "min": 3,
-                "min_disabled": false,
-                "monotonic": "",
-                "regex": ""
-              }
-            ],
-            "value": "4"
-          },
-          "sensitive_values": {
-            "validation": [
-              {}
-            ]
-          }
-        },
-        {
-          "address": "data.coder_parameter.number_example_min_zero",
-          "mode": "data",
-          "type": "coder_parameter",
-          "name": "number_example_min_zero",
-          "provider_name": "registry.terraform.io/coder/coder",
-          "schema_version": 0,
-          "values": {
-            "default": "4",
-            "description": null,
-            "display_name": null,
-            "ephemeral": false,
-            "icon": null,
-<<<<<<< HEAD
-            "id": "151a6b05-1412-4add-aa73-78e6da5cde96",
-=======
-            "id": "fe0b007a-b200-4982-ba64-d201bdad3fa0",
->>>>>>> 092c129d
-            "mutable": false,
-            "name": "number_example_min_zero",
-            "option": null,
-            "optional": true,
-            "order": null,
-            "type": "number",
-            "validation": [
-              {
-                "error": "",
-                "max": 0,
-                "max_disabled": true,
-                "min": 0,
-                "min_disabled": false,
-                "monotonic": "",
-                "regex": ""
-              }
-            ],
-            "value": "4"
-          },
-          "sensitive_values": {
-            "validation": [
-              {}
-            ]
-          }
-        },
-        {
-          "address": "coder_agent.dev",
-          "mode": "managed",
-          "type": "coder_agent",
-          "name": "dev",
-          "provider_name": "registry.terraform.io/coder/coder",
-          "schema_version": 1,
-          "values": {
-            "arch": "arm64",
-            "auth": "token",
-            "connection_timeout": 120,
-            "dir": null,
-            "display_apps": [
-              {
-                "port_forwarding_helper": true,
-                "ssh_helper": true,
-                "vscode": true,
-                "vscode_insiders": false,
-                "web_terminal": true
-              }
-            ],
-            "env": null,
-<<<<<<< HEAD
-            "id": "93618e63-cf42-40b1-a11e-ba4169ff8ff5",
-=======
-            "id": "9c8368da-924c-4df4-a049-940a9a035051",
->>>>>>> 092c129d
-            "init_script": "",
-            "metadata": [],
-            "motd_file": null,
-            "order": null,
-            "os": "windows",
-            "resources_monitoring": [],
-            "shutdown_script": null,
-            "startup_script": null,
-            "startup_script_behavior": "non-blocking",
-<<<<<<< HEAD
-            "token": "76203492-fcde-4467-8656-38787298bdf6",
-=======
-            "token": "e09a4d7d-8341-4adf-b93b-21f3724d76d7",
->>>>>>> 092c129d
-            "troubleshooting_url": null
-          },
-          "sensitive_values": {
-            "display_apps": [
-              {}
-            ],
-            "metadata": [],
-            "resources_monitoring": [],
-            "token": true
-          }
-        },
-        {
-          "address": "null_resource.dev",
-          "mode": "managed",
-          "type": "null_resource",
-          "name": "dev",
-          "provider_name": "registry.terraform.io/hashicorp/null",
-          "schema_version": 0,
-          "values": {
-<<<<<<< HEAD
-            "id": "9062302210421040649",
-=======
-            "id": "8775913147618687383",
->>>>>>> 092c129d
-            "triggers": null
-          },
-          "sensitive_values": {},
-          "depends_on": [
-            "coder_agent.dev"
-          ]
-        }
-      ]
-    }
-  }
+	"format_version": "1.0",
+	"terraform_version": "1.11.0",
+	"values": {
+		"root_module": {
+			"resources": [
+				{
+					"address": "data.coder_parameter.number_example",
+					"mode": "data",
+					"type": "coder_parameter",
+					"name": "number_example",
+					"provider_name": "registry.terraform.io/coder/coder",
+					"schema_version": 0,
+					"values": {
+						"default": "4",
+						"description": null,
+						"display_name": null,
+						"ephemeral": true,
+						"icon": null,
+						"id": "69d94f37-bd4f-4e1f-9f35-b2f70677be2f",
+						"mutable": true,
+						"name": "number_example",
+						"option": null,
+						"optional": true,
+						"order": null,
+						"type": "number",
+						"validation": [],
+						"value": "4"
+					},
+					"sensitive_values": {
+						"validation": []
+					}
+				},
+				{
+					"address": "data.coder_parameter.number_example_max",
+					"mode": "data",
+					"type": "coder_parameter",
+					"name": "number_example_max",
+					"provider_name": "registry.terraform.io/coder/coder",
+					"schema_version": 0,
+					"values": {
+						"default": "4",
+						"description": null,
+						"display_name": null,
+						"ephemeral": false,
+						"icon": null,
+						"id": "5184898a-1542-4cc9-95ee-6c8f10047836",
+						"mutable": false,
+						"name": "number_example_max",
+						"option": null,
+						"optional": true,
+						"order": null,
+						"type": "number",
+						"validation": [
+							{
+								"error": "",
+								"max": 6,
+								"max_disabled": false,
+								"min": 0,
+								"min_disabled": true,
+								"monotonic": "",
+								"regex": ""
+							}
+						],
+						"value": "4"
+					},
+					"sensitive_values": {
+						"validation": [
+							{}
+						]
+					}
+				},
+				{
+					"address": "data.coder_parameter.number_example_max_zero",
+					"mode": "data",
+					"type": "coder_parameter",
+					"name": "number_example_max_zero",
+					"provider_name": "registry.terraform.io/coder/coder",
+					"schema_version": 0,
+					"values": {
+						"default": "-3",
+						"description": null,
+						"display_name": null,
+						"ephemeral": false,
+						"icon": null,
+						"id": "23c02245-5e89-42dd-a45f-8470d9c9024a",
+						"mutable": false,
+						"name": "number_example_max_zero",
+						"option": null,
+						"optional": true,
+						"order": null,
+						"type": "number",
+						"validation": [
+							{
+								"error": "",
+								"max": 0,
+								"max_disabled": false,
+								"min": 0,
+								"min_disabled": true,
+								"monotonic": "",
+								"regex": ""
+							}
+						],
+						"value": "-3"
+					},
+					"sensitive_values": {
+						"validation": [
+							{}
+						]
+					}
+				},
+				{
+					"address": "data.coder_parameter.number_example_min",
+					"mode": "data",
+					"type": "coder_parameter",
+					"name": "number_example_min",
+					"provider_name": "registry.terraform.io/coder/coder",
+					"schema_version": 0,
+					"values": {
+						"default": "4",
+						"description": null,
+						"display_name": null,
+						"ephemeral": false,
+						"icon": null,
+						"id": "9f61eec0-ec39-4649-a972-6eaf9055efcc",
+						"mutable": false,
+						"name": "number_example_min",
+						"option": null,
+						"optional": true,
+						"order": null,
+						"type": "number",
+						"validation": [
+							{
+								"error": "",
+								"max": 0,
+								"max_disabled": true,
+								"min": 3,
+								"min_disabled": false,
+								"monotonic": "",
+								"regex": ""
+							}
+						],
+						"value": "4"
+					},
+					"sensitive_values": {
+						"validation": [
+							{}
+						]
+					}
+				},
+				{
+					"address": "data.coder_parameter.number_example_min_max",
+					"mode": "data",
+					"type": "coder_parameter",
+					"name": "number_example_min_max",
+					"provider_name": "registry.terraform.io/coder/coder",
+					"schema_version": 0,
+					"values": {
+						"default": "4",
+						"description": null,
+						"display_name": null,
+						"ephemeral": false,
+						"icon": null,
+						"id": "3fd9601e-4ddb-4b56-af9f-e2391f9121d2",
+						"mutable": false,
+						"name": "number_example_min_max",
+						"option": null,
+						"optional": true,
+						"order": null,
+						"type": "number",
+						"validation": [
+							{
+								"error": "",
+								"max": 6,
+								"max_disabled": false,
+								"min": 3,
+								"min_disabled": false,
+								"monotonic": "",
+								"regex": ""
+							}
+						],
+						"value": "4"
+					},
+					"sensitive_values": {
+						"validation": [
+							{}
+						]
+					}
+				},
+				{
+					"address": "data.coder_parameter.number_example_min_zero",
+					"mode": "data",
+					"type": "coder_parameter",
+					"name": "number_example_min_zero",
+					"provider_name": "registry.terraform.io/coder/coder",
+					"schema_version": 0,
+					"values": {
+						"default": "4",
+						"description": null,
+						"display_name": null,
+						"ephemeral": false,
+						"icon": null,
+						"id": "fe0b007a-b200-4982-ba64-d201bdad3fa0",
+						"mutable": false,
+						"name": "number_example_min_zero",
+						"option": null,
+						"optional": true,
+						"order": null,
+						"type": "number",
+						"validation": [
+							{
+								"error": "",
+								"max": 0,
+								"max_disabled": true,
+								"min": 0,
+								"min_disabled": false,
+								"monotonic": "",
+								"regex": ""
+							}
+						],
+						"value": "4"
+					},
+					"sensitive_values": {
+						"validation": [
+							{}
+						]
+					}
+				},
+				{
+					"address": "coder_agent.dev",
+					"mode": "managed",
+					"type": "coder_agent",
+					"name": "dev",
+					"provider_name": "registry.terraform.io/coder/coder",
+					"schema_version": 1,
+					"values": {
+						"arch": "arm64",
+						"auth": "token",
+						"connection_timeout": 120,
+						"dir": null,
+						"display_apps": [
+							{
+								"port_forwarding_helper": true,
+								"ssh_helper": true,
+								"vscode": true,
+								"vscode_insiders": false,
+								"web_terminal": true
+							}
+						],
+						"env": null,
+						"id": "9c8368da-924c-4df4-a049-940a9a035051",
+						"init_script": "",
+						"metadata": [],
+						"motd_file": null,
+						"order": null,
+						"os": "windows",
+						"resources_monitoring": [],
+						"shutdown_script": null,
+						"startup_script": null,
+						"startup_script_behavior": "non-blocking",
+						"token": "e09a4d7d-8341-4adf-b93b-21f3724d76d7",
+						"troubleshooting_url": null
+					},
+					"sensitive_values": {
+						"display_apps": [
+							{}
+						],
+						"metadata": [],
+						"resources_monitoring": [],
+						"token": true
+					}
+				},
+				{
+					"address": "null_resource.dev",
+					"mode": "managed",
+					"type": "null_resource",
+					"name": "dev",
+					"provider_name": "registry.terraform.io/hashicorp/null",
+					"schema_version": 0,
+					"values": {
+						"id": "8775913147618687383",
+						"triggers": null
+					},
+					"sensitive_values": {},
+					"depends_on": [
+						"coder_agent.dev"
+					]
+				}
+			]
+		}
+	}
 }