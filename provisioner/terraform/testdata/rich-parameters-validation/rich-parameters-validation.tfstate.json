{
  "format_version": "1.0",
  "terraform_version": "1.9.8",
  "values": {
    "root_module": {
      "resources": [
        {
          "address": "data.coder_parameter.number_example",
          "mode": "data",
          "type": "coder_parameter",
          "name": "number_example",
          "provider_name": "registry.terraform.io/coder/coder",
          "schema_version": 0,
          "values": {
            "default": "4",
            "description": null,
            "display_name": null,
            "ephemeral": true,
            "icon": null,
<<<<<<< HEAD
            "id": "c6ec7762-0659-444f-9d2f-5b6cd75f50f1",
=======
            "id": "68980de4-76e1-4153-a716-43032486f8d8",
>>>>>>> b77b5432
            "mutable": true,
            "name": "number_example",
            "option": null,
            "optional": true,
            "order": null,
            "type": "number",
            "validation": [],
            "value": "4"
          },
          "sensitive_values": {
            "validation": []
          }
        },
        {
          "address": "data.coder_parameter.number_example_max",
          "mode": "data",
          "type": "coder_parameter",
          "name": "number_example_max",
          "provider_name": "registry.terraform.io/coder/coder",
          "schema_version": 0,
          "values": {
            "default": "4",
            "description": null,
            "display_name": null,
            "ephemeral": false,
            "icon": null,
<<<<<<< HEAD
            "id": "895f3c90-1b67-41b4-ae78-688ddafaaa99",
=======
            "id": "74234739-2df2-4bc9-abdc-b3cf5bb15786",
>>>>>>> b77b5432
            "mutable": false,
            "name": "number_example_max",
            "option": null,
            "optional": true,
            "order": null,
            "type": "number",
            "validation": [
              {
                "error": "",
                "max": 6,
                "max_disabled": false,
                "min": 0,
                "min_disabled": true,
                "monotonic": "",
                "regex": ""
              }
            ],
            "value": "4"
          },
          "sensitive_values": {
            "validation": [
              {}
            ]
          }
        },
        {
          "address": "data.coder_parameter.number_example_max_zero",
          "mode": "data",
          "type": "coder_parameter",
          "name": "number_example_max_zero",
          "provider_name": "registry.terraform.io/coder/coder",
          "schema_version": 0,
          "values": {
            "default": "-3",
            "description": null,
            "display_name": null,
            "ephemeral": false,
            "icon": null,
<<<<<<< HEAD
            "id": "6173fa2b-55e2-41c8-8e47-90f42a590019",
=======
            "id": "b5c4c69e-0280-4b50-94d9-6e7840653ee3",
>>>>>>> b77b5432
            "mutable": false,
            "name": "number_example_max_zero",
            "option": null,
            "optional": true,
            "order": null,
            "type": "number",
            "validation": [
              {
                "error": "",
                "max": 0,
                "max_disabled": false,
                "min": 0,
                "min_disabled": true,
                "monotonic": "",
                "regex": ""
              }
            ],
            "value": "-3"
          },
          "sensitive_values": {
            "validation": [
              {}
            ]
          }
        },
        {
          "address": "data.coder_parameter.number_example_min",
          "mode": "data",
          "type": "coder_parameter",
          "name": "number_example_min",
          "provider_name": "registry.terraform.io/coder/coder",
          "schema_version": 0,
          "values": {
            "default": "4",
            "description": null,
            "display_name": null,
            "ephemeral": false,
            "icon": null,
<<<<<<< HEAD
            "id": "4e307b4f-910e-4ba9-ae47-f6ee6114b698",
=======
            "id": "bb4fd588-a9b7-4e32-a7d2-cec38c1626d0",
>>>>>>> b77b5432
            "mutable": false,
            "name": "number_example_min",
            "option": null,
            "optional": true,
            "order": null,
            "type": "number",
            "validation": [
              {
                "error": "",
                "max": 0,
                "max_disabled": true,
                "min": 3,
                "min_disabled": false,
                "monotonic": "",
                "regex": ""
              }
            ],
            "value": "4"
          },
          "sensitive_values": {
            "validation": [
              {}
            ]
          }
        },
        {
          "address": "data.coder_parameter.number_example_min_max",
          "mode": "data",
          "type": "coder_parameter",
          "name": "number_example_min_max",
          "provider_name": "registry.terraform.io/coder/coder",
          "schema_version": 0,
          "values": {
            "default": "4",
            "description": null,
            "display_name": null,
            "ephemeral": false,
            "icon": null,
<<<<<<< HEAD
            "id": "ba0e27d9-cfdf-4797-aa85-f93b05d93564",
=======
            "id": "66b9418f-7829-4668-b759-e64d9b6b60d5",
>>>>>>> b77b5432
            "mutable": false,
            "name": "number_example_min_max",
            "option": null,
            "optional": true,
            "order": null,
            "type": "number",
            "validation": [
              {
                "error": "",
                "max": 6,
                "max_disabled": false,
                "min": 3,
                "min_disabled": false,
                "monotonic": "",
                "regex": ""
              }
            ],
            "value": "4"
          },
          "sensitive_values": {
            "validation": [
              {}
            ]
          }
        },
        {
          "address": "data.coder_parameter.number_example_min_zero",
          "mode": "data",
          "type": "coder_parameter",
          "name": "number_example_min_zero",
          "provider_name": "registry.terraform.io/coder/coder",
          "schema_version": 0,
          "values": {
            "default": "4",
            "description": null,
            "display_name": null,
            "ephemeral": false,
            "icon": null,
<<<<<<< HEAD
            "id": "b6402bae-835d-4b71-8c86-d299e668ec6a",
=======
            "id": "21616e3c-0873-44a8-9d38-5ed5972369c8",
>>>>>>> b77b5432
            "mutable": false,
            "name": "number_example_min_zero",
            "option": null,
            "optional": true,
            "order": null,
            "type": "number",
            "validation": [
              {
                "error": "",
                "max": 0,
                "max_disabled": true,
                "min": 0,
                "min_disabled": false,
                "monotonic": "",
                "regex": ""
              }
            ],
            "value": "4"
          },
          "sensitive_values": {
            "validation": [
              {}
            ]
          }
        },
        {
          "address": "coder_agent.dev",
          "mode": "managed",
          "type": "coder_agent",
          "name": "dev",
          "provider_name": "registry.terraform.io/coder/coder",
          "schema_version": 1,
          "values": {
            "arch": "arm64",
            "auth": "token",
            "connection_timeout": 120,
            "dir": null,
            "display_apps": [
              {
                "port_forwarding_helper": true,
                "ssh_helper": true,
                "vscode": true,
                "vscode_insiders": false,
                "web_terminal": true
              }
            ],
            "env": null,
<<<<<<< HEAD
            "id": "8b43d05c-1c41-4e8c-ba02-b708dc0f0758",
=======
            "id": "6baff07a-f16f-413b-86c8-08400444de15",
>>>>>>> b77b5432
            "init_script": "",
            "metadata": [],
            "motd_file": null,
            "order": null,
            "os": "windows",
            "resources_monitoring": [],
            "shutdown_script": null,
            "startup_script": null,
            "startup_script_behavior": "non-blocking",
<<<<<<< HEAD
            "token": "e8aca924-a9cb-426a-8dd1-11186928caf4",
=======
            "token": "fadd98a1-a53e-4fcf-8e67-f6843fc7916b",
>>>>>>> b77b5432
            "troubleshooting_url": null
          },
          "sensitive_values": {
            "display_apps": [
              {}
            ],
            "metadata": [],
            "resources_monitoring": [],
            "token": true
          }
        },
        {
          "address": "null_resource.dev",
          "mode": "managed",
          "type": "null_resource",
          "name": "dev",
          "provider_name": "registry.terraform.io/hashicorp/null",
          "schema_version": 0,
          "values": {
<<<<<<< HEAD
            "id": "8961684317305052661",
=======
            "id": "7668002711899884618",
>>>>>>> b77b5432
            "triggers": null
          },
          "sensitive_values": {},
          "depends_on": [
            "coder_agent.dev"
          ]
        }
      ]
    }
  }
}<|MERGE_RESOLUTION|>--- conflicted
+++ resolved
@@ -17,11 +17,7 @@
             "display_name": null,
             "ephemeral": true,
             "icon": null,
-<<<<<<< HEAD
-            "id": "c6ec7762-0659-444f-9d2f-5b6cd75f50f1",
-=======
             "id": "68980de4-76e1-4153-a716-43032486f8d8",
->>>>>>> b77b5432
             "mutable": true,
             "name": "number_example",
             "option": null,
@@ -48,11 +44,7 @@
             "display_name": null,
             "ephemeral": false,
             "icon": null,
-<<<<<<< HEAD
-            "id": "895f3c90-1b67-41b4-ae78-688ddafaaa99",
-=======
             "id": "74234739-2df2-4bc9-abdc-b3cf5bb15786",
->>>>>>> b77b5432
             "mutable": false,
             "name": "number_example_max",
             "option": null,
@@ -91,11 +83,7 @@
             "display_name": null,
             "ephemeral": false,
             "icon": null,
-<<<<<<< HEAD
-            "id": "6173fa2b-55e2-41c8-8e47-90f42a590019",
-=======
             "id": "b5c4c69e-0280-4b50-94d9-6e7840653ee3",
->>>>>>> b77b5432
             "mutable": false,
             "name": "number_example_max_zero",
             "option": null,
@@ -134,11 +122,7 @@
             "display_name": null,
             "ephemeral": false,
             "icon": null,
-<<<<<<< HEAD
-            "id": "4e307b4f-910e-4ba9-ae47-f6ee6114b698",
-=======
             "id": "bb4fd588-a9b7-4e32-a7d2-cec38c1626d0",
->>>>>>> b77b5432
             "mutable": false,
             "name": "number_example_min",
             "option": null,
@@ -177,11 +161,7 @@
             "display_name": null,
             "ephemeral": false,
             "icon": null,
-<<<<<<< HEAD
-            "id": "ba0e27d9-cfdf-4797-aa85-f93b05d93564",
-=======
             "id": "66b9418f-7829-4668-b759-e64d9b6b60d5",
->>>>>>> b77b5432
             "mutable": false,
             "name": "number_example_min_max",
             "option": null,
@@ -220,11 +200,7 @@
             "display_name": null,
             "ephemeral": false,
             "icon": null,
-<<<<<<< HEAD
-            "id": "b6402bae-835d-4b71-8c86-d299e668ec6a",
-=======
             "id": "21616e3c-0873-44a8-9d38-5ed5972369c8",
->>>>>>> b77b5432
             "mutable": false,
             "name": "number_example_min_zero",
             "option": null,
@@ -272,11 +248,7 @@
               }
             ],
             "env": null,
-<<<<<<< HEAD
-            "id": "8b43d05c-1c41-4e8c-ba02-b708dc0f0758",
-=======
             "id": "6baff07a-f16f-413b-86c8-08400444de15",
->>>>>>> b77b5432
             "init_script": "",
             "metadata": [],
             "motd_file": null,
@@ -286,11 +258,7 @@
             "shutdown_script": null,
             "startup_script": null,
             "startup_script_behavior": "non-blocking",
-<<<<<<< HEAD
-            "token": "e8aca924-a9cb-426a-8dd1-11186928caf4",
-=======
             "token": "fadd98a1-a53e-4fcf-8e67-f6843fc7916b",
->>>>>>> b77b5432
             "troubleshooting_url": null
           },
           "sensitive_values": {
@@ -310,11 +278,7 @@
           "provider_name": "registry.terraform.io/hashicorp/null",
           "schema_version": 0,
           "values": {
-<<<<<<< HEAD
-            "id": "8961684317305052661",
-=======
             "id": "7668002711899884618",
->>>>>>> b77b5432
             "triggers": null
           },
           "sensitive_values": {},
