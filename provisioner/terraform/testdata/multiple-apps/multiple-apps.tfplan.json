{
  "format_version": "1.2",
  "terraform_version": "1.9.8",
  "planned_values": {
    "root_module": {
      "resources": [
        {
          "address": "coder_agent.dev1",
          "mode": "managed",
          "type": "coder_agent",
          "name": "dev1",
          "provider_name": "registry.terraform.io/coder/coder",
          "schema_version": 1,
          "values": {
            "arch": "amd64",
            "auth": "token",
            "connection_timeout": 120,
            "dir": null,
            "env": null,
            "metadata": [],
            "motd_file": null,
            "order": null,
            "os": "linux",
            "resources_monitoring": [],
            "shutdown_script": null,
            "startup_script": null,
            "startup_script_behavior": "non-blocking",
            "troubleshooting_url": null
          },
          "sensitive_values": {
            "display_apps": [],
            "metadata": [],
            "resources_monitoring": [],
            "token": true
          }
        },
        {
          "address": "coder_app.app1",
          "mode": "managed",
          "type": "coder_app",
          "name": "app1",
          "provider_name": "registry.terraform.io/coder/coder",
          "schema_version": 1,
          "values": {
            "command": null,
            "display_name": null,
            "external": false,
            "healthcheck": [],
            "hidden": false,
            "icon": null,
            "open_in": "slim-window",
            "order": null,
            "share": "owner",
            "slug": "app1",
            "subdomain": null,
            "url": null
          },
          "sensitive_values": {
            "healthcheck": []
          }
        },
        {
          "address": "coder_app.app2",
          "mode": "managed",
          "type": "coder_app",
          "name": "app2",
          "provider_name": "registry.terraform.io/coder/coder",
          "schema_version": 1,
          "values": {
            "command": null,
            "display_name": null,
            "external": false,
            "healthcheck": [
              {
                "interval": 5,
                "threshold": 6,
                "url": "http://localhost:13337/healthz"
              }
            ],
            "hidden": false,
            "icon": null,
            "open_in": "slim-window",
            "order": null,
            "share": "owner",
            "slug": "app2",
            "subdomain": true,
            "url": null
          },
          "sensitive_values": {
            "healthcheck": [
              {}
            ]
          }
        },
        {
          "address": "coder_app.app3",
          "mode": "managed",
          "type": "coder_app",
          "name": "app3",
          "provider_name": "registry.terraform.io/coder/coder",
          "schema_version": 1,
          "values": {
            "command": null,
            "display_name": null,
            "external": false,
            "healthcheck": [],
            "hidden": false,
            "icon": null,
            "open_in": "slim-window",
            "order": null,
            "share": "owner",
            "slug": "app3",
            "subdomain": false,
            "url": null
          },
          "sensitive_values": {
            "healthcheck": []
          }
        },
        {
          "address": "null_resource.dev",
          "mode": "managed",
          "type": "null_resource",
          "name": "dev",
          "provider_name": "registry.terraform.io/hashicorp/null",
          "schema_version": 0,
          "values": {
            "triggers": null
          },
          "sensitive_values": {}
        }
      ]
    }
  },
  "resource_changes": [
    {
      "address": "coder_agent.dev1",
      "mode": "managed",
      "type": "coder_agent",
      "name": "dev1",
      "provider_name": "registry.terraform.io/coder/coder",
      "change": {
        "actions": [
          "create"
        ],
        "before": null,
        "after": {
          "arch": "amd64",
          "auth": "token",
          "connection_timeout": 120,
          "dir": null,
          "env": null,
          "metadata": [],
          "motd_file": null,
          "order": null,
          "os": "linux",
          "resources_monitoring": [],
          "shutdown_script": null,
          "startup_script": null,
          "startup_script_behavior": "non-blocking",
          "troubleshooting_url": null
        },
        "after_unknown": {
          "display_apps": true,
          "id": true,
          "init_script": true,
          "metadata": [],
          "resources_monitoring": [],
          "token": true
        },
        "before_sensitive": false,
        "after_sensitive": {
          "display_apps": [],
          "metadata": [],
          "resources_monitoring": [],
          "token": true
        }
      }
    },
    {
      "address": "coder_app.app1",
      "mode": "managed",
      "type": "coder_app",
      "name": "app1",
      "provider_name": "registry.terraform.io/coder/coder",
      "change": {
        "actions": [
          "create"
        ],
        "before": null,
        "after": {
          "command": null,
          "display_name": null,
          "external": false,
          "healthcheck": [],
          "hidden": false,
          "icon": null,
          "open_in": "slim-window",
          "order": null,
          "share": "owner",
          "slug": "app1",
          "subdomain": null,
          "url": null
        },
        "after_unknown": {
          "agent_id": true,
          "healthcheck": [],
          "id": true
        },
        "before_sensitive": false,
        "after_sensitive": {
          "healthcheck": []
        }
      }
    },
    {
      "address": "coder_app.app2",
      "mode": "managed",
      "type": "coder_app",
      "name": "app2",
      "provider_name": "registry.terraform.io/coder/coder",
      "change": {
        "actions": [
          "create"
        ],
        "before": null,
        "after": {
          "command": null,
          "display_name": null,
          "external": false,
          "healthcheck": [
            {
              "interval": 5,
              "threshold": 6,
              "url": "http://localhost:13337/healthz"
            }
          ],
          "hidden": false,
          "icon": null,
          "open_in": "slim-window",
          "order": null,
          "share": "owner",
          "slug": "app2",
          "subdomain": true,
          "url": null
        },
        "after_unknown": {
          "agent_id": true,
          "healthcheck": [
            {}
          ],
          "id": true
        },
        "before_sensitive": false,
        "after_sensitive": {
          "healthcheck": [
            {}
          ]
        }
      }
    },
    {
      "address": "coder_app.app3",
      "mode": "managed",
      "type": "coder_app",
      "name": "app3",
      "provider_name": "registry.terraform.io/coder/coder",
      "change": {
        "actions": [
          "create"
        ],
        "before": null,
        "after": {
          "command": null,
          "display_name": null,
          "external": false,
          "healthcheck": [],
          "hidden": false,
          "icon": null,
          "open_in": "slim-window",
          "order": null,
          "share": "owner",
          "slug": "app3",
          "subdomain": false,
          "url": null
        },
        "after_unknown": {
          "agent_id": true,
          "healthcheck": [],
          "id": true
        },
        "before_sensitive": false,
        "after_sensitive": {
          "healthcheck": []
        }
      }
    },
    {
      "address": "null_resource.dev",
      "mode": "managed",
      "type": "null_resource",
      "name": "dev",
      "provider_name": "registry.terraform.io/hashicorp/null",
      "change": {
        "actions": [
          "create"
        ],
        "before": null,
        "after": {
          "triggers": null
        },
        "after_unknown": {
          "id": true
        },
        "before_sensitive": false,
        "after_sensitive": {}
      }
    }
  ],
  "configuration": {
    "provider_config": {
      "coder": {
        "name": "coder",
        "full_name": "registry.terraform.io/coder/coder",
        "version_constraint": "0.22.0"
      },
      "null": {
        "name": "null",
        "full_name": "registry.terraform.io/hashicorp/null"
      }
    },
    "root_module": {
      "resources": [
        {
          "address": "coder_agent.dev1",
          "mode": "managed",
          "type": "coder_agent",
          "name": "dev1",
          "provider_config_key": "coder",
          "expressions": {
            "arch": {
              "constant_value": "amd64"
            },
            "os": {
              "constant_value": "linux"
            }
          },
          "schema_version": 1
        },
        {
          "address": "coder_app.app1",
          "mode": "managed",
          "type": "coder_app",
          "name": "app1",
          "provider_config_key": "coder",
          "expressions": {
            "agent_id": {
              "references": [
                "coder_agent.dev1.id",
                "coder_agent.dev1"
              ]
            },
            "slug": {
              "constant_value": "app1"
            }
          },
          "schema_version": 1
        },
        {
          "address": "coder_app.app2",
          "mode": "managed",
          "type": "coder_app",
          "name": "app2",
          "provider_config_key": "coder",
          "expressions": {
            "agent_id": {
              "references": [
                "coder_agent.dev1.id",
                "coder_agent.dev1"
              ]
            },
            "healthcheck": [
              {
                "interval": {
                  "constant_value": 5
                },
                "threshold": {
                  "constant_value": 6
                },
                "url": {
                  "constant_value": "http://localhost:13337/healthz"
                }
              }
            ],
            "slug": {
              "constant_value": "app2"
            },
            "subdomain": {
              "constant_value": true
            }
          },
          "schema_version": 1
        },
        {
          "address": "coder_app.app3",
          "mode": "managed",
          "type": "coder_app",
          "name": "app3",
          "provider_config_key": "coder",
          "expressions": {
            "agent_id": {
              "references": [
                "coder_agent.dev1.id",
                "coder_agent.dev1"
              ]
            },
            "slug": {
              "constant_value": "app3"
            },
            "subdomain": {
              "constant_value": false
            }
          },
          "schema_version": 1
        },
        {
          "address": "null_resource.dev",
          "mode": "managed",
          "type": "null_resource",
          "name": "dev",
          "provider_config_key": "null",
          "schema_version": 0,
          "depends_on": [
            "coder_agent.dev1"
          ]
        }
      ]
    }
  },
  "relevant_attributes": [
    {
      "resource": "coder_agent.dev1",
      "attribute": [
        "id"
      ]
    }
  ],
<<<<<<< HEAD
  "timestamp": "2025-01-27T17:08:57Z",
=======
  "timestamp": "2025-01-28T15:12:49Z",
>>>>>>> b77b5432
  "applyable": true,
  "complete": true,
  "errored": false
}<|MERGE_RESOLUTION|>--- conflicted
+++ resolved
@@ -445,11 +445,7 @@
       ]
     }
   ],
-<<<<<<< HEAD
-  "timestamp": "2025-01-27T17:08:57Z",
-=======
   "timestamp": "2025-01-28T15:12:49Z",
->>>>>>> b77b5432
   "applyable": true,
   "complete": true,
   "errored": false
