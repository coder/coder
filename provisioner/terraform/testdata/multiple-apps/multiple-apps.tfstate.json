{
  "format_version": "1.0",
  "terraform_version": "1.9.8",
  "values": {
    "root_module": {
      "resources": [
        {
          "address": "coder_agent.dev1",
          "mode": "managed",
          "type": "coder_agent",
          "name": "dev1",
          "provider_name": "registry.terraform.io/coder/coder",
          "schema_version": 1,
          "values": {
            "arch": "amd64",
            "auth": "token",
            "connection_timeout": 120,
            "dir": null,
            "display_apps": [
              {
                "port_forwarding_helper": true,
                "ssh_helper": true,
                "vscode": true,
                "vscode_insiders": false,
                "web_terminal": true
              }
            ],
            "env": null,
<<<<<<< HEAD
            "id": "dd10a8ff-5276-4fee-8cba-550e48f1482e",
=======
            "id": "8d73f5d4-2b2d-46a5-83e4-e0e877442c1b",
>>>>>>> b77b5432
            "init_script": "",
            "metadata": [],
            "motd_file": null,
            "order": null,
            "os": "linux",
            "resources_monitoring": [],
            "shutdown_script": null,
            "startup_script": null,
            "startup_script_behavior": "non-blocking",
<<<<<<< HEAD
            "token": "5711ec37-e571-46c7-9a0e-8f12b2d2f9dd",
=======
            "token": "44ad1e8f-c0ca-43a1-8db0-a4488a4f5019",
>>>>>>> b77b5432
            "troubleshooting_url": null
          },
          "sensitive_values": {
            "display_apps": [
              {}
            ],
            "metadata": [],
            "resources_monitoring": [],
            "token": true
          }
        },
        {
          "address": "coder_app.app1",
          "mode": "managed",
          "type": "coder_app",
          "name": "app1",
          "provider_name": "registry.terraform.io/coder/coder",
          "schema_version": 1,
          "values": {
<<<<<<< HEAD
            "agent_id": "dd10a8ff-5276-4fee-8cba-550e48f1482e",
=======
            "agent_id": "8d73f5d4-2b2d-46a5-83e4-e0e877442c1b",
>>>>>>> b77b5432
            "command": null,
            "display_name": null,
            "external": false,
            "healthcheck": [],
            "hidden": false,
            "icon": null,
<<<<<<< HEAD
            "id": "8057432e-849c-435e-91ec-e8016943acb7",
=======
            "id": "6a133b2e-f377-4bcd-bad0-a17383a56ee1",
>>>>>>> b77b5432
            "open_in": "slim-window",
            "order": null,
            "share": "owner",
            "slug": "app1",
            "subdomain": null,
            "url": null
          },
          "sensitive_values": {
            "healthcheck": []
          },
          "depends_on": [
            "coder_agent.dev1"
          ]
        },
        {
          "address": "coder_app.app2",
          "mode": "managed",
          "type": "coder_app",
          "name": "app2",
          "provider_name": "registry.terraform.io/coder/coder",
          "schema_version": 1,
          "values": {
<<<<<<< HEAD
            "agent_id": "dd10a8ff-5276-4fee-8cba-550e48f1482e",
=======
            "agent_id": "8d73f5d4-2b2d-46a5-83e4-e0e877442c1b",
>>>>>>> b77b5432
            "command": null,
            "display_name": null,
            "external": false,
            "healthcheck": [
              {
                "interval": 5,
                "threshold": 6,
                "url": "http://localhost:13337/healthz"
              }
            ],
            "hidden": false,
            "icon": null,
<<<<<<< HEAD
            "id": "94bd7f1e-bd45-4c41-a380-faa535efc741",
=======
            "id": "e6172860-5fbd-461a-a6cf-fe248f6d5206",
>>>>>>> b77b5432
            "open_in": "slim-window",
            "order": null,
            "share": "owner",
            "slug": "app2",
            "subdomain": true,
            "url": null
          },
          "sensitive_values": {
            "healthcheck": [
              {}
            ]
          },
          "depends_on": [
            "coder_agent.dev1"
          ]
        },
        {
          "address": "coder_app.app3",
          "mode": "managed",
          "type": "coder_app",
          "name": "app3",
          "provider_name": "registry.terraform.io/coder/coder",
          "schema_version": 1,
          "values": {
<<<<<<< HEAD
            "agent_id": "dd10a8ff-5276-4fee-8cba-550e48f1482e",
=======
            "agent_id": "8d73f5d4-2b2d-46a5-83e4-e0e877442c1b",
>>>>>>> b77b5432
            "command": null,
            "display_name": null,
            "external": false,
            "healthcheck": [],
            "hidden": false,
            "icon": null,
<<<<<<< HEAD
            "id": "e5e184f2-f803-4a10-9b80-63807d684a0b",
=======
            "id": "0758094c-a525-4349-9380-c3194970e986",
>>>>>>> b77b5432
            "open_in": "slim-window",
            "order": null,
            "share": "owner",
            "slug": "app3",
            "subdomain": false,
            "url": null
          },
          "sensitive_values": {
            "healthcheck": []
          },
          "depends_on": [
            "coder_agent.dev1"
          ]
        },
        {
          "address": "null_resource.dev",
          "mode": "managed",
          "type": "null_resource",
          "name": "dev",
          "provider_name": "registry.terraform.io/hashicorp/null",
          "schema_version": 0,
          "values": {
<<<<<<< HEAD
            "id": "7307477637780332777",
=======
            "id": "3814707844241202483",
>>>>>>> b77b5432
            "triggers": null
          },
          "sensitive_values": {},
          "depends_on": [
            "coder_agent.dev1"
          ]
        }
      ]
    }
  }
}<|MERGE_RESOLUTION|>--- conflicted
+++ resolved
@@ -26,11 +26,7 @@
               }
             ],
             "env": null,
-<<<<<<< HEAD
-            "id": "dd10a8ff-5276-4fee-8cba-550e48f1482e",
-=======
             "id": "8d73f5d4-2b2d-46a5-83e4-e0e877442c1b",
->>>>>>> b77b5432
             "init_script": "",
             "metadata": [],
             "motd_file": null,
@@ -40,11 +36,7 @@
             "shutdown_script": null,
             "startup_script": null,
             "startup_script_behavior": "non-blocking",
-<<<<<<< HEAD
-            "token": "5711ec37-e571-46c7-9a0e-8f12b2d2f9dd",
-=======
             "token": "44ad1e8f-c0ca-43a1-8db0-a4488a4f5019",
->>>>>>> b77b5432
             "troubleshooting_url": null
           },
           "sensitive_values": {
@@ -64,22 +56,14 @@
           "provider_name": "registry.terraform.io/coder/coder",
           "schema_version": 1,
           "values": {
-<<<<<<< HEAD
-            "agent_id": "dd10a8ff-5276-4fee-8cba-550e48f1482e",
-=======
             "agent_id": "8d73f5d4-2b2d-46a5-83e4-e0e877442c1b",
->>>>>>> b77b5432
             "command": null,
             "display_name": null,
             "external": false,
             "healthcheck": [],
             "hidden": false,
             "icon": null,
-<<<<<<< HEAD
-            "id": "8057432e-849c-435e-91ec-e8016943acb7",
-=======
             "id": "6a133b2e-f377-4bcd-bad0-a17383a56ee1",
->>>>>>> b77b5432
             "open_in": "slim-window",
             "order": null,
             "share": "owner",
@@ -102,11 +86,7 @@
           "provider_name": "registry.terraform.io/coder/coder",
           "schema_version": 1,
           "values": {
-<<<<<<< HEAD
-            "agent_id": "dd10a8ff-5276-4fee-8cba-550e48f1482e",
-=======
             "agent_id": "8d73f5d4-2b2d-46a5-83e4-e0e877442c1b",
->>>>>>> b77b5432
             "command": null,
             "display_name": null,
             "external": false,
@@ -119,11 +99,7 @@
             ],
             "hidden": false,
             "icon": null,
-<<<<<<< HEAD
-            "id": "94bd7f1e-bd45-4c41-a380-faa535efc741",
-=======
             "id": "e6172860-5fbd-461a-a6cf-fe248f6d5206",
->>>>>>> b77b5432
             "open_in": "slim-window",
             "order": null,
             "share": "owner",
@@ -148,22 +124,14 @@
           "provider_name": "registry.terraform.io/coder/coder",
           "schema_version": 1,
           "values": {
-<<<<<<< HEAD
-            "agent_id": "dd10a8ff-5276-4fee-8cba-550e48f1482e",
-=======
             "agent_id": "8d73f5d4-2b2d-46a5-83e4-e0e877442c1b",
->>>>>>> b77b5432
             "command": null,
             "display_name": null,
             "external": false,
             "healthcheck": [],
             "hidden": false,
             "icon": null,
-<<<<<<< HEAD
-            "id": "e5e184f2-f803-4a10-9b80-63807d684a0b",
-=======
             "id": "0758094c-a525-4349-9380-c3194970e986",
->>>>>>> b77b5432
             "open_in": "slim-window",
             "order": null,
             "share": "owner",
@@ -186,11 +154,7 @@
           "provider_name": "registry.terraform.io/hashicorp/null",
           "schema_version": 0,
           "values": {
-<<<<<<< HEAD
-            "id": "7307477637780332777",
-=======
             "id": "3814707844241202483",
->>>>>>> b77b5432
             "triggers": null
           },
           "sensitive_values": {},
