--- conflicted
+++ resolved
@@ -26,11 +26,7 @@
               }
             ],
             "env": null,
-<<<<<<< HEAD
-            "id": "52f025fc-e46e-4f48-81b7-a72c950b7ec7",
-=======
             "id": "8a650370-c43d-47b7-8012-27eef203c154",
->>>>>>> b77b5432
             "init_script": "",
             "metadata": [],
             "motd_file": null,
@@ -40,11 +36,7 @@
             "shutdown_script": null,
             "startup_script": null,
             "startup_script_behavior": "non-blocking",
-<<<<<<< HEAD
-            "token": "762bfbb3-cd85-4f8e-be48-1cf4a0085857",
-=======
             "token": "c566f0a7-9926-460a-8f06-9ce4031859dc",
->>>>>>> b77b5432
             "troubleshooting_url": null
           },
           "sensitive_values": {
@@ -78,11 +70,7 @@
               }
             ],
             "env": null,
-<<<<<<< HEAD
-            "id": "5c533bd5-28d4-45d7-a4e9-059fdb60e44e",
-=======
             "id": "33300ef0-5b62-4e60-ae45-64d8784c8da4",
->>>>>>> b77b5432
             "init_script": "",
             "metadata": [],
             "motd_file": null,
@@ -92,11 +80,7 @@
             "shutdown_script": null,
             "startup_script": null,
             "startup_script_behavior": "non-blocking",
-<<<<<<< HEAD
-            "token": "1bce8dcf-bfcf-484a-b376-e23d9cdeb033",
-=======
             "token": "915682f8-647b-4856-b81c-4887aaab9dba",
->>>>>>> b77b5432
             "troubleshooting_url": null
           },
           "sensitive_values": {
@@ -116,13 +100,8 @@
           "provider_name": "registry.terraform.io/coder/coder",
           "schema_version": 1,
           "values": {
-<<<<<<< HEAD
-            "agent_id": "52f025fc-e46e-4f48-81b7-a72c950b7ec7",
-            "id": "e842c125-8a85-434f-986e-77a2ba0f6e8b",
-=======
             "agent_id": "8a650370-c43d-47b7-8012-27eef203c154",
             "id": "8e3b8ee2-229d-4b8d-b1e2-f970d5fd2ef0",
->>>>>>> b77b5432
             "name": "ENV_1",
             "value": "Env 1"
           },
@@ -139,13 +118,8 @@
           "provider_name": "registry.terraform.io/coder/coder",
           "schema_version": 1,
           "values": {
-<<<<<<< HEAD
-            "agent_id": "52f025fc-e46e-4f48-81b7-a72c950b7ec7",
-            "id": "f7771ff0-6ceb-4f58-8d0e-244e06927eac",
-=======
             "agent_id": "8a650370-c43d-47b7-8012-27eef203c154",
             "id": "afd2e7c1-b580-4e83-9f02-d4a35448701b",
->>>>>>> b77b5432
             "name": "ENV_2",
             "value": "Env 2"
           },
@@ -162,13 +136,8 @@
           "provider_name": "registry.terraform.io/coder/coder",
           "schema_version": 1,
           "values": {
-<<<<<<< HEAD
-            "agent_id": "5c533bd5-28d4-45d7-a4e9-059fdb60e44e",
-            "id": "cc906217-cef8-4b3d-9ba2-306f8d36b89c",
-=======
             "agent_id": "33300ef0-5b62-4e60-ae45-64d8784c8da4",
             "id": "a5b91527-2a7e-4f3c-bc04-01ee322d2c91",
->>>>>>> b77b5432
             "name": "ENV_3",
             "value": "Env 3"
           },
@@ -185,11 +154,7 @@
           "provider_name": "registry.terraform.io/hashicorp/null",
           "schema_version": 0,
           "values": {
-<<<<<<< HEAD
-            "id": "994058182806378272",
-=======
             "id": "5412697184517577000",
->>>>>>> b77b5432
             "triggers": null
           },
           "sensitive_values": {},
@@ -205,11 +170,7 @@
           "provider_name": "registry.terraform.io/hashicorp/null",
           "schema_version": 0,
           "values": {
-<<<<<<< HEAD
-            "id": "8242224617029832404",
-=======
             "id": "6595408937266951935",
->>>>>>> b77b5432
             "triggers": null
           },
           "sensitive_values": {},
