{
  "format_version": "1.0",
  "terraform_version": "1.11.0",
  "values": {
    "root_module": {
      "resources": [
        {
          "address": "coder_agent.dev1",
          "mode": "managed",
          "type": "coder_agent",
          "name": "dev1",
          "provider_name": "registry.terraform.io/coder/coder",
          "schema_version": 1,
          "values": {
            "arch": "amd64",
            "auth": "token",
            "connection_timeout": 120,
            "dir": null,
            "display_apps": [
              {
                "port_forwarding_helper": true,
                "ssh_helper": true,
                "vscode": true,
                "vscode_insiders": false,
                "web_terminal": true
              }
            ],
            "env": null,
<<<<<<< HEAD
            "id": "785a4cae-a113-4cd5-9b04-535c975cde39",
=======
            "id": "b67999d7-9356-4d32-b3ed-f9ffd283cd5b",
>>>>>>> 092c129d
            "init_script": "",
            "metadata": [],
            "motd_file": null,
            "order": null,
            "os": "linux",
            "resources_monitoring": [],
            "shutdown_script": null,
            "startup_script": null,
            "startup_script_behavior": "non-blocking",
<<<<<<< HEAD
            "token": "2da61340-e467-43c8-a560-b2e54d53e091",
=======
            "token": "f736f6d7-6fce-47b6-9fe0-3c99ce17bd8f",
>>>>>>> 092c129d
            "troubleshooting_url": null
          },
          "sensitive_values": {
            "display_apps": [
              {}
            ],
            "metadata": [],
            "resources_monitoring": [],
            "token": true
          }
        },
        {
          "address": "coder_agent.dev2",
          "mode": "managed",
          "type": "coder_agent",
          "name": "dev2",
          "provider_name": "registry.terraform.io/coder/coder",
          "schema_version": 1,
          "values": {
            "arch": "amd64",
            "auth": "token",
            "connection_timeout": 120,
            "dir": null,
            "display_apps": [
              {
                "port_forwarding_helper": true,
                "ssh_helper": true,
                "vscode": true,
                "vscode_insiders": false,
                "web_terminal": true
              }
            ],
            "env": null,
<<<<<<< HEAD
            "id": "06f1f27d-702f-4aac-879c-0ed3cd74927c",
=======
            "id": "cb18360a-0bad-4371-a26d-50c30e1d33f7",
>>>>>>> 092c129d
            "init_script": "",
            "metadata": [],
            "motd_file": null,
            "order": null,
            "os": "linux",
            "resources_monitoring": [],
            "shutdown_script": null,
            "startup_script": null,
            "startup_script_behavior": "non-blocking",
<<<<<<< HEAD
            "token": "d602619e-0f47-4760-b072-fa8e7aa745db",
=======
            "token": "5d1d447c-65b0-47ba-998b-1ba752db7d78",
>>>>>>> 092c129d
            "troubleshooting_url": null
          },
          "sensitive_values": {
            "display_apps": [
              {}
            ],
            "metadata": [],
            "resources_monitoring": [],
            "token": true
          }
        },
        {
          "address": "coder_app.app1",
          "mode": "managed",
          "type": "coder_app",
          "name": "app1",
          "provider_name": "registry.terraform.io/coder/coder",
          "schema_version": 1,
          "values": {
<<<<<<< HEAD
            "agent_id": "785a4cae-a113-4cd5-9b04-535c975cde39",
=======
            "agent_id": "b67999d7-9356-4d32-b3ed-f9ffd283cd5b",
>>>>>>> 092c129d
            "command": null,
            "display_name": null,
            "external": false,
            "healthcheck": [],
            "hidden": false,
            "icon": null,
<<<<<<< HEAD
            "id": "76664b54-c964-4c9a-9d21-b333d84d3be6",
=======
            "id": "07588471-02bb-4fd5-b1d5-575b85269831",
>>>>>>> 092c129d
            "open_in": "slim-window",
            "order": null,
            "share": "owner",
            "slug": "app1",
            "subdomain": null,
            "url": null
          },
          "sensitive_values": {
            "healthcheck": []
          },
          "depends_on": [
            "coder_agent.dev1"
          ]
        },
        {
          "address": "coder_app.app2",
          "mode": "managed",
          "type": "coder_app",
          "name": "app2",
          "provider_name": "registry.terraform.io/coder/coder",
          "schema_version": 1,
          "values": {
<<<<<<< HEAD
            "agent_id": "785a4cae-a113-4cd5-9b04-535c975cde39",
=======
            "agent_id": "b67999d7-9356-4d32-b3ed-f9ffd283cd5b",
>>>>>>> 092c129d
            "command": null,
            "display_name": null,
            "external": false,
            "healthcheck": [
              {
                "interval": 5,
                "threshold": 6,
                "url": "http://localhost:13337/healthz"
              }
            ],
            "hidden": false,
            "icon": null,
<<<<<<< HEAD
            "id": "6cc1b79b-add9-4ec6-bcf1-ddb514948ae2",
=======
            "id": "c09130c1-9fae-4bae-aa52-594f75524f96",
>>>>>>> 092c129d
            "open_in": "slim-window",
            "order": null,
            "share": "owner",
            "slug": "app2",
            "subdomain": true,
            "url": null
          },
          "sensitive_values": {
            "healthcheck": [
              {}
            ]
          },
          "depends_on": [
            "coder_agent.dev1"
          ]
        },
        {
          "address": "coder_app.app3",
          "mode": "managed",
          "type": "coder_app",
          "name": "app3",
          "provider_name": "registry.terraform.io/coder/coder",
          "schema_version": 1,
          "values": {
<<<<<<< HEAD
            "agent_id": "06f1f27d-702f-4aac-879c-0ed3cd74927c",
=======
            "agent_id": "cb18360a-0bad-4371-a26d-50c30e1d33f7",
>>>>>>> 092c129d
            "command": null,
            "display_name": null,
            "external": false,
            "healthcheck": [],
            "hidden": false,
            "icon": null,
<<<<<<< HEAD
            "id": "cb5d83c5-ca4b-40e3-afa2-c2095a66e418",
=======
            "id": "40b06284-da65-4289-a0bc-9db74bde23bf",
>>>>>>> 092c129d
            "open_in": "slim-window",
            "order": null,
            "share": "owner",
            "slug": "app3",
            "subdomain": false,
            "url": null
          },
          "sensitive_values": {
            "healthcheck": []
          },
          "depends_on": [
            "coder_agent.dev2"
          ]
        },
        {
          "address": "null_resource.dev1",
          "mode": "managed",
          "type": "null_resource",
          "name": "dev1",
          "provider_name": "registry.terraform.io/hashicorp/null",
          "schema_version": 0,
          "values": {
<<<<<<< HEAD
            "id": "626023909414436853",
=======
            "id": "5736572714180973036",
>>>>>>> 092c129d
            "triggers": null
          },
          "sensitive_values": {},
          "depends_on": [
            "coder_agent.dev1"
          ]
        },
        {
          "address": "null_resource.dev2",
          "mode": "managed",
          "type": "null_resource",
          "name": "dev2",
          "provider_name": "registry.terraform.io/hashicorp/null",
          "schema_version": 0,
          "values": {
<<<<<<< HEAD
            "id": "8882697641695692149",
=======
            "id": "8645366905408885514",
>>>>>>> 092c129d
            "triggers": null
          },
          "sensitive_values": {},
          "depends_on": [
            "coder_agent.dev2"
          ]
        }
      ]
    }
  }
}<|MERGE_RESOLUTION|>--- conflicted
+++ resolved
@@ -1,276 +1,228 @@
 {
-  "format_version": "1.0",
-  "terraform_version": "1.11.0",
-  "values": {
-    "root_module": {
-      "resources": [
-        {
-          "address": "coder_agent.dev1",
-          "mode": "managed",
-          "type": "coder_agent",
-          "name": "dev1",
-          "provider_name": "registry.terraform.io/coder/coder",
-          "schema_version": 1,
-          "values": {
-            "arch": "amd64",
-            "auth": "token",
-            "connection_timeout": 120,
-            "dir": null,
-            "display_apps": [
-              {
-                "port_forwarding_helper": true,
-                "ssh_helper": true,
-                "vscode": true,
-                "vscode_insiders": false,
-                "web_terminal": true
-              }
-            ],
-            "env": null,
-<<<<<<< HEAD
-            "id": "785a4cae-a113-4cd5-9b04-535c975cde39",
-=======
-            "id": "b67999d7-9356-4d32-b3ed-f9ffd283cd5b",
->>>>>>> 092c129d
-            "init_script": "",
-            "metadata": [],
-            "motd_file": null,
-            "order": null,
-            "os": "linux",
-            "resources_monitoring": [],
-            "shutdown_script": null,
-            "startup_script": null,
-            "startup_script_behavior": "non-blocking",
-<<<<<<< HEAD
-            "token": "2da61340-e467-43c8-a560-b2e54d53e091",
-=======
-            "token": "f736f6d7-6fce-47b6-9fe0-3c99ce17bd8f",
->>>>>>> 092c129d
-            "troubleshooting_url": null
-          },
-          "sensitive_values": {
-            "display_apps": [
-              {}
-            ],
-            "metadata": [],
-            "resources_monitoring": [],
-            "token": true
-          }
-        },
-        {
-          "address": "coder_agent.dev2",
-          "mode": "managed",
-          "type": "coder_agent",
-          "name": "dev2",
-          "provider_name": "registry.terraform.io/coder/coder",
-          "schema_version": 1,
-          "values": {
-            "arch": "amd64",
-            "auth": "token",
-            "connection_timeout": 120,
-            "dir": null,
-            "display_apps": [
-              {
-                "port_forwarding_helper": true,
-                "ssh_helper": true,
-                "vscode": true,
-                "vscode_insiders": false,
-                "web_terminal": true
-              }
-            ],
-            "env": null,
-<<<<<<< HEAD
-            "id": "06f1f27d-702f-4aac-879c-0ed3cd74927c",
-=======
-            "id": "cb18360a-0bad-4371-a26d-50c30e1d33f7",
->>>>>>> 092c129d
-            "init_script": "",
-            "metadata": [],
-            "motd_file": null,
-            "order": null,
-            "os": "linux",
-            "resources_monitoring": [],
-            "shutdown_script": null,
-            "startup_script": null,
-            "startup_script_behavior": "non-blocking",
-<<<<<<< HEAD
-            "token": "d602619e-0f47-4760-b072-fa8e7aa745db",
-=======
-            "token": "5d1d447c-65b0-47ba-998b-1ba752db7d78",
->>>>>>> 092c129d
-            "troubleshooting_url": null
-          },
-          "sensitive_values": {
-            "display_apps": [
-              {}
-            ],
-            "metadata": [],
-            "resources_monitoring": [],
-            "token": true
-          }
-        },
-        {
-          "address": "coder_app.app1",
-          "mode": "managed",
-          "type": "coder_app",
-          "name": "app1",
-          "provider_name": "registry.terraform.io/coder/coder",
-          "schema_version": 1,
-          "values": {
-<<<<<<< HEAD
-            "agent_id": "785a4cae-a113-4cd5-9b04-535c975cde39",
-=======
-            "agent_id": "b67999d7-9356-4d32-b3ed-f9ffd283cd5b",
->>>>>>> 092c129d
-            "command": null,
-            "display_name": null,
-            "external": false,
-            "healthcheck": [],
-            "hidden": false,
-            "icon": null,
-<<<<<<< HEAD
-            "id": "76664b54-c964-4c9a-9d21-b333d84d3be6",
-=======
-            "id": "07588471-02bb-4fd5-b1d5-575b85269831",
->>>>>>> 092c129d
-            "open_in": "slim-window",
-            "order": null,
-            "share": "owner",
-            "slug": "app1",
-            "subdomain": null,
-            "url": null
-          },
-          "sensitive_values": {
-            "healthcheck": []
-          },
-          "depends_on": [
-            "coder_agent.dev1"
-          ]
-        },
-        {
-          "address": "coder_app.app2",
-          "mode": "managed",
-          "type": "coder_app",
-          "name": "app2",
-          "provider_name": "registry.terraform.io/coder/coder",
-          "schema_version": 1,
-          "values": {
-<<<<<<< HEAD
-            "agent_id": "785a4cae-a113-4cd5-9b04-535c975cde39",
-=======
-            "agent_id": "b67999d7-9356-4d32-b3ed-f9ffd283cd5b",
->>>>>>> 092c129d
-            "command": null,
-            "display_name": null,
-            "external": false,
-            "healthcheck": [
-              {
-                "interval": 5,
-                "threshold": 6,
-                "url": "http://localhost:13337/healthz"
-              }
-            ],
-            "hidden": false,
-            "icon": null,
-<<<<<<< HEAD
-            "id": "6cc1b79b-add9-4ec6-bcf1-ddb514948ae2",
-=======
-            "id": "c09130c1-9fae-4bae-aa52-594f75524f96",
->>>>>>> 092c129d
-            "open_in": "slim-window",
-            "order": null,
-            "share": "owner",
-            "slug": "app2",
-            "subdomain": true,
-            "url": null
-          },
-          "sensitive_values": {
-            "healthcheck": [
-              {}
-            ]
-          },
-          "depends_on": [
-            "coder_agent.dev1"
-          ]
-        },
-        {
-          "address": "coder_app.app3",
-          "mode": "managed",
-          "type": "coder_app",
-          "name": "app3",
-          "provider_name": "registry.terraform.io/coder/coder",
-          "schema_version": 1,
-          "values": {
-<<<<<<< HEAD
-            "agent_id": "06f1f27d-702f-4aac-879c-0ed3cd74927c",
-=======
-            "agent_id": "cb18360a-0bad-4371-a26d-50c30e1d33f7",
->>>>>>> 092c129d
-            "command": null,
-            "display_name": null,
-            "external": false,
-            "healthcheck": [],
-            "hidden": false,
-            "icon": null,
-<<<<<<< HEAD
-            "id": "cb5d83c5-ca4b-40e3-afa2-c2095a66e418",
-=======
-            "id": "40b06284-da65-4289-a0bc-9db74bde23bf",
->>>>>>> 092c129d
-            "open_in": "slim-window",
-            "order": null,
-            "share": "owner",
-            "slug": "app3",
-            "subdomain": false,
-            "url": null
-          },
-          "sensitive_values": {
-            "healthcheck": []
-          },
-          "depends_on": [
-            "coder_agent.dev2"
-          ]
-        },
-        {
-          "address": "null_resource.dev1",
-          "mode": "managed",
-          "type": "null_resource",
-          "name": "dev1",
-          "provider_name": "registry.terraform.io/hashicorp/null",
-          "schema_version": 0,
-          "values": {
-<<<<<<< HEAD
-            "id": "626023909414436853",
-=======
-            "id": "5736572714180973036",
->>>>>>> 092c129d
-            "triggers": null
-          },
-          "sensitive_values": {},
-          "depends_on": [
-            "coder_agent.dev1"
-          ]
-        },
-        {
-          "address": "null_resource.dev2",
-          "mode": "managed",
-          "type": "null_resource",
-          "name": "dev2",
-          "provider_name": "registry.terraform.io/hashicorp/null",
-          "schema_version": 0,
-          "values": {
-<<<<<<< HEAD
-            "id": "8882697641695692149",
-=======
-            "id": "8645366905408885514",
->>>>>>> 092c129d
-            "triggers": null
-          },
-          "sensitive_values": {},
-          "depends_on": [
-            "coder_agent.dev2"
-          ]
-        }
-      ]
-    }
-  }
+	"format_version": "1.0",
+	"terraform_version": "1.11.0",
+	"values": {
+		"root_module": {
+			"resources": [
+				{
+					"address": "coder_agent.dev1",
+					"mode": "managed",
+					"type": "coder_agent",
+					"name": "dev1",
+					"provider_name": "registry.terraform.io/coder/coder",
+					"schema_version": 1,
+					"values": {
+						"arch": "amd64",
+						"auth": "token",
+						"connection_timeout": 120,
+						"dir": null,
+						"display_apps": [
+							{
+								"port_forwarding_helper": true,
+								"ssh_helper": true,
+								"vscode": true,
+								"vscode_insiders": false,
+								"web_terminal": true
+							}
+						],
+						"env": null,
+						"id": "b67999d7-9356-4d32-b3ed-f9ffd283cd5b",
+						"init_script": "",
+						"metadata": [],
+						"motd_file": null,
+						"order": null,
+						"os": "linux",
+						"resources_monitoring": [],
+						"shutdown_script": null,
+						"startup_script": null,
+						"startup_script_behavior": "non-blocking",
+						"token": "f736f6d7-6fce-47b6-9fe0-3c99ce17bd8f",
+						"troubleshooting_url": null
+					},
+					"sensitive_values": {
+						"display_apps": [
+							{}
+						],
+						"metadata": [],
+						"resources_monitoring": [],
+						"token": true
+					}
+				},
+				{
+					"address": "coder_agent.dev2",
+					"mode": "managed",
+					"type": "coder_agent",
+					"name": "dev2",
+					"provider_name": "registry.terraform.io/coder/coder",
+					"schema_version": 1,
+					"values": {
+						"arch": "amd64",
+						"auth": "token",
+						"connection_timeout": 120,
+						"dir": null,
+						"display_apps": [
+							{
+								"port_forwarding_helper": true,
+								"ssh_helper": true,
+								"vscode": true,
+								"vscode_insiders": false,
+								"web_terminal": true
+							}
+						],
+						"env": null,
+						"id": "cb18360a-0bad-4371-a26d-50c30e1d33f7",
+						"init_script": "",
+						"metadata": [],
+						"motd_file": null,
+						"order": null,
+						"os": "linux",
+						"resources_monitoring": [],
+						"shutdown_script": null,
+						"startup_script": null,
+						"startup_script_behavior": "non-blocking",
+						"token": "5d1d447c-65b0-47ba-998b-1ba752db7d78",
+						"troubleshooting_url": null
+					},
+					"sensitive_values": {
+						"display_apps": [
+							{}
+						],
+						"metadata": [],
+						"resources_monitoring": [],
+						"token": true
+					}
+				},
+				{
+					"address": "coder_app.app1",
+					"mode": "managed",
+					"type": "coder_app",
+					"name": "app1",
+					"provider_name": "registry.terraform.io/coder/coder",
+					"schema_version": 1,
+					"values": {
+						"agent_id": "b67999d7-9356-4d32-b3ed-f9ffd283cd5b",
+						"command": null,
+						"display_name": null,
+						"external": false,
+						"healthcheck": [],
+						"hidden": false,
+						"icon": null,
+						"id": "07588471-02bb-4fd5-b1d5-575b85269831",
+						"open_in": "slim-window",
+						"order": null,
+						"share": "owner",
+						"slug": "app1",
+						"subdomain": null,
+						"url": null
+					},
+					"sensitive_values": {
+						"healthcheck": []
+					},
+					"depends_on": [
+						"coder_agent.dev1"
+					]
+				},
+				{
+					"address": "coder_app.app2",
+					"mode": "managed",
+					"type": "coder_app",
+					"name": "app2",
+					"provider_name": "registry.terraform.io/coder/coder",
+					"schema_version": 1,
+					"values": {
+						"agent_id": "b67999d7-9356-4d32-b3ed-f9ffd283cd5b",
+						"command": null,
+						"display_name": null,
+						"external": false,
+						"healthcheck": [
+							{
+								"interval": 5,
+								"threshold": 6,
+								"url": "http://localhost:13337/healthz"
+							}
+						],
+						"hidden": false,
+						"icon": null,
+						"id": "c09130c1-9fae-4bae-aa52-594f75524f96",
+						"open_in": "slim-window",
+						"order": null,
+						"share": "owner",
+						"slug": "app2",
+						"subdomain": true,
+						"url": null
+					},
+					"sensitive_values": {
+						"healthcheck": [
+							{}
+						]
+					},
+					"depends_on": [
+						"coder_agent.dev1"
+					]
+				},
+				{
+					"address": "coder_app.app3",
+					"mode": "managed",
+					"type": "coder_app",
+					"name": "app3",
+					"provider_name": "registry.terraform.io/coder/coder",
+					"schema_version": 1,
+					"values": {
+						"agent_id": "cb18360a-0bad-4371-a26d-50c30e1d33f7",
+						"command": null,
+						"display_name": null,
+						"external": false,
+						"healthcheck": [],
+						"hidden": false,
+						"icon": null,
+						"id": "40b06284-da65-4289-a0bc-9db74bde23bf",
+						"open_in": "slim-window",
+						"order": null,
+						"share": "owner",
+						"slug": "app3",
+						"subdomain": false,
+						"url": null
+					},
+					"sensitive_values": {
+						"healthcheck": []
+					},
+					"depends_on": [
+						"coder_agent.dev2"
+					]
+				},
+				{
+					"address": "null_resource.dev1",
+					"mode": "managed",
+					"type": "null_resource",
+					"name": "dev1",
+					"provider_name": "registry.terraform.io/hashicorp/null",
+					"schema_version": 0,
+					"values": {
+						"id": "5736572714180973036",
+						"triggers": null
+					},
+					"sensitive_values": {},
+					"depends_on": [
+						"coder_agent.dev1"
+					]
+				},
+				{
+					"address": "null_resource.dev2",
+					"mode": "managed",
+					"type": "null_resource",
+					"name": "dev2",
+					"provider_name": "registry.terraform.io/hashicorp/null",
+					"schema_version": 0,
+					"values": {
+						"id": "8645366905408885514",
+						"triggers": null
+					},
+					"sensitive_values": {},
+					"depends_on": [
+						"coder_agent.dev2"
+					]
+				}
+			]
+		}
+	}
 }