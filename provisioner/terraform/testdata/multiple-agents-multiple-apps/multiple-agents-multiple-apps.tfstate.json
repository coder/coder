--- conflicted
+++ resolved
@@ -26,11 +26,7 @@
               }
             ],
             "env": null,
-<<<<<<< HEAD
-            "id": "ca7ef6b5-f683-48a5-91f3-ebe09377a0fa",
-=======
             "id": "abbe0827-18fe-4978-97bc-7b5282a24264",
->>>>>>> b77b5432
             "init_script": "",
             "metadata": [],
             "motd_file": null,
@@ -40,11 +36,7 @@
             "shutdown_script": null,
             "startup_script": null,
             "startup_script_behavior": "non-blocking",
-<<<<<<< HEAD
-            "token": "5cabfb60-4564-4ceb-8a55-cff8dff146c7",
-=======
             "token": "89ff8dd5-395b-41c5-933b-bcdc520c98ed",
->>>>>>> b77b5432
             "troubleshooting_url": null
           },
           "sensitive_values": {
@@ -78,11 +70,7 @@
               }
             ],
             "env": null,
-<<<<<<< HEAD
-            "id": "9e55a9b8-84f0-4f3f-95c8-cbb822920e57",
-=======
             "id": "c459a282-0b66-4bd3-8571-5e2e9391578a",
->>>>>>> b77b5432
             "init_script": "",
             "metadata": [],
             "motd_file": null,
@@ -92,11 +80,7 @@
             "shutdown_script": null,
             "startup_script": null,
             "startup_script_behavior": "non-blocking",
-<<<<<<< HEAD
-            "token": "72159d89-9006-41ad-97e3-ef1e92fcf288",
-=======
             "token": "daa8d077-285a-40fa-a8fb-867d7129a5bc",
->>>>>>> b77b5432
             "troubleshooting_url": null
           },
           "sensitive_values": {
@@ -116,22 +100,14 @@
           "provider_name": "registry.terraform.io/coder/coder",
           "schema_version": 1,
           "values": {
-<<<<<<< HEAD
-            "agent_id": "ca7ef6b5-f683-48a5-91f3-ebe09377a0fa",
-=======
             "agent_id": "abbe0827-18fe-4978-97bc-7b5282a24264",
->>>>>>> b77b5432
             "command": null,
             "display_name": null,
             "external": false,
             "healthcheck": [],
             "hidden": false,
             "icon": null,
-<<<<<<< HEAD
-            "id": "6bcc96b8-df00-47e8-b7f9-e30949b003b3",
-=======
             "id": "a6353ab2-3b98-42d8-9f6a-3076de30901b",
->>>>>>> b77b5432
             "open_in": "slim-window",
             "order": null,
             "share": "owner",
@@ -154,11 +130,7 @@
           "provider_name": "registry.terraform.io/coder/coder",
           "schema_version": 1,
           "values": {
-<<<<<<< HEAD
-            "agent_id": "ca7ef6b5-f683-48a5-91f3-ebe09377a0fa",
-=======
             "agent_id": "abbe0827-18fe-4978-97bc-7b5282a24264",
->>>>>>> b77b5432
             "command": null,
             "display_name": null,
             "external": false,
@@ -171,11 +143,7 @@
             ],
             "hidden": false,
             "icon": null,
-<<<<<<< HEAD
-            "id": "36eca179-e5aa-4d60-a988-2e43a9507d1c",
-=======
             "id": "5e88d032-507a-42a6-beec-6e4347c3adf9",
->>>>>>> b77b5432
             "open_in": "slim-window",
             "order": null,
             "share": "owner",
@@ -200,22 +168,14 @@
           "provider_name": "registry.terraform.io/coder/coder",
           "schema_version": 1,
           "values": {
-<<<<<<< HEAD
-            "agent_id": "9e55a9b8-84f0-4f3f-95c8-cbb822920e57",
-=======
             "agent_id": "c459a282-0b66-4bd3-8571-5e2e9391578a",
->>>>>>> b77b5432
             "command": null,
             "display_name": null,
             "external": false,
             "healthcheck": [],
             "hidden": false,
             "icon": null,
-<<<<<<< HEAD
-            "id": "e300b346-5096-4b86-9c58-51c06f7ee3b4",
-=======
             "id": "b6e356de-041a-462b-81e3-c0d10dd0d0b8",
->>>>>>> b77b5432
             "open_in": "slim-window",
             "order": null,
             "share": "owner",
@@ -238,11 +198,7 @@
           "provider_name": "registry.terraform.io/hashicorp/null",
           "schema_version": 0,
           "values": {
-<<<<<<< HEAD
-            "id": "5635938060045990569",
-=======
             "id": "3689009350968113540",
->>>>>>> b77b5432
             "triggers": null
           },
           "sensitive_values": {},
@@ -258,11 +214,7 @@
           "provider_name": "registry.terraform.io/hashicorp/null",
           "schema_version": 0,
           "values": {
-<<<<<<< HEAD
-            "id": "8135014957405141704",
-=======
             "id": "2490343974856468132",
->>>>>>> b77b5432
             "triggers": null
           },
           "sensitive_values": {},
