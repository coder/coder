--- conflicted
+++ resolved
@@ -26,11 +26,7 @@
               }
             ],
             "env": null,
-<<<<<<< HEAD
-            "id": "486405f8-2d12-4bcc-9254-40eab4271b46",
-=======
             "id": "c7aacfcb-cec3-4a25-9a7a-85f52b6b4455",
->>>>>>> b77b5432
             "init_script": "",
             "metadata": [],
             "motd_file": null,
@@ -40,11 +36,7 @@
             "shutdown_script": null,
             "startup_script": null,
             "startup_script_behavior": "non-blocking",
-<<<<<<< HEAD
-            "token": "90098a65-babe-4eeb-82d5-5a79825b6529",
-=======
             "token": "e3ef0184-6f6e-4ddb-bdbe-b42edfd11299",
->>>>>>> b77b5432
             "troubleshooting_url": null
           },
           "sensitive_values": {
@@ -78,11 +70,7 @@
               }
             ],
             "env": null,
-<<<<<<< HEAD
-            "id": "ab642934-6748-42ea-a1a0-0324fa205fef",
-=======
             "id": "094174ad-dd05-4510-a525-cb0f627e5ca7",
->>>>>>> b77b5432
             "init_script": "",
             "metadata": [],
             "motd_file": null,
@@ -92,11 +80,7 @@
             "shutdown_script": null,
             "startup_script": null,
             "startup_script_behavior": "non-blocking",
-<<<<<<< HEAD
-            "token": "8537e4ce-7fb5-4892-bb14-e503f479d762",
-=======
             "token": "7d48d7b2-95b8-463c-b3ec-5fd1d0c54d3e",
->>>>>>> b77b5432
             "troubleshooting_url": null
           },
           "sensitive_values": {
@@ -116,19 +100,11 @@
           "provider_name": "registry.terraform.io/coder/coder",
           "schema_version": 1,
           "values": {
-<<<<<<< HEAD
-            "agent_id": "486405f8-2d12-4bcc-9254-40eab4271b46",
-            "cron": null,
-            "display_name": "Foobar Script 1",
-            "icon": null,
-            "id": "3b0e417b-d598-4c1b-bfac-656afee961e8",
-=======
             "agent_id": "c7aacfcb-cec3-4a25-9a7a-85f52b6b4455",
             "cron": null,
             "display_name": "Foobar Script 1",
             "icon": null,
             "id": "eaf4ff5b-028c-4c32-bb77-893823c44158",
->>>>>>> b77b5432
             "log_path": null,
             "run_on_start": true,
             "run_on_stop": false,
@@ -149,19 +125,11 @@
           "provider_name": "registry.terraform.io/coder/coder",
           "schema_version": 1,
           "values": {
-<<<<<<< HEAD
-            "agent_id": "486405f8-2d12-4bcc-9254-40eab4271b46",
-            "cron": null,
-            "display_name": "Foobar Script 2",
-            "icon": null,
-            "id": "ee0ec156-5342-4ac6-b0d9-810505fd0875",
-=======
             "agent_id": "c7aacfcb-cec3-4a25-9a7a-85f52b6b4455",
             "cron": null,
             "display_name": "Foobar Script 2",
             "icon": null,
             "id": "d3ade231-2366-4931-9a08-c773a3e36c86",
->>>>>>> b77b5432
             "log_path": null,
             "run_on_start": true,
             "run_on_stop": false,
@@ -182,19 +150,11 @@
           "provider_name": "registry.terraform.io/coder/coder",
           "schema_version": 1,
           "values": {
-<<<<<<< HEAD
-            "agent_id": "ab642934-6748-42ea-a1a0-0324fa205fef",
-            "cron": null,
-            "display_name": "Foobar Script 3",
-            "icon": null,
-            "id": "4f5fb123-9460-425b-9127-48bcb5af970f",
-=======
             "agent_id": "094174ad-dd05-4510-a525-cb0f627e5ca7",
             "cron": null,
             "display_name": "Foobar Script 3",
             "icon": null,
             "id": "e46767c9-d946-4fd4-8fc7-7a7638dac480",
->>>>>>> b77b5432
             "log_path": null,
             "run_on_start": true,
             "run_on_stop": false,
@@ -215,11 +175,7 @@
           "provider_name": "registry.terraform.io/hashicorp/null",
           "schema_version": 0,
           "values": {
-<<<<<<< HEAD
-            "id": "4261500744091239853",
-=======
             "id": "2128129616327953329",
->>>>>>> b77b5432
             "triggers": null
           },
           "sensitive_values": {},
@@ -235,11 +191,7 @@
           "provider_name": "registry.terraform.io/hashicorp/null",
           "schema_version": 0,
           "values": {
-<<<<<<< HEAD
-            "id": "5025720654038344015",
-=======
             "id": "5573020717214922097",
->>>>>>> b77b5432
             "triggers": null
           },
           "sensitive_values": {},
