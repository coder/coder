--- conflicted
+++ resolved
@@ -522,7 +522,6 @@
 			}
 		}
 
-<<<<<<< HEAD
 		type appAttributes struct {
 			AgentID string `mapstructure:"agent_id"`
 			Name    string `mapstructure:"name"`
@@ -557,10 +556,7 @@
 			}
 		}
 
-		for _, resource := range state.Values.RootModule.Resources {
-=======
 		for _, resource := range tfResources {
->>>>>>> b0d52039
 			if resource.Mode == tfjson.DataResourceMode {
 				continue
 			}
