package terraform

import (
	"context"
	"encoding/json"
	"fmt"
	"io"
	"net"
	"net/http"
	"os"
	"path/filepath"
	"strings"
	"time"

	"github.com/spf13/afero"
	"golang.org/x/xerrors"

	"cdr.dev/slog"
	"github.com/coder/terraform-provider-coder/v2/provider"

	"github.com/coder/coder/v2/coderd/database"
	"github.com/coder/coder/v2/coderd/tracing"
	"github.com/coder/coder/v2/provisionersdk"
	"github.com/coder/coder/v2/provisionersdk/proto"
)

const staleTerraformPluginRetention = 30 * 24 * time.Hour

func (s *server) setupContexts(parent context.Context, canceledOrComplete <-chan struct{}) (
	ctx context.Context, cancel func(), killCtx context.Context, kill func(),
) {
	// Create a context for graceful cancellation bound to the session
	// context. This ensures that we will perform graceful cancellation
	// even on connection loss.
	ctx, cancel = context.WithCancel(parent)

	// Create a separate context for forceful cancellation not tied to
	// the stream so that we can control when to terminate the process.
	killCtx, kill = context.WithCancel(context.Background())

	// Ensure processes are eventually cleaned up on graceful
	// cancellation or disconnect.
	go func() {
		<-ctx.Done()
		s.logger.Debug(ctx, "graceful context done")

		// TODO(mafredri): We should track this provision request as
		// part of graceful server shutdown procedure. Waiting on a
		// process here should delay provisioner/coder shutdown.
		t := time.NewTimer(s.exitTimeout)
		defer t.Stop()
		select {
		case <-t.C:
			s.logger.Debug(ctx, "exit timeout hit")
			kill()
		case <-killCtx.Done():
			s.logger.Debug(ctx, "kill context done")
		}
	}()

	// Process cancel
	go func() {
		<-canceledOrComplete
		s.logger.Debug(ctx, "canceledOrComplete closed")
		cancel()
	}()
	return ctx, cancel, killCtx, kill
}

func (s *server) Plan(
	sess *provisionersdk.Session, request *proto.PlanRequest, canceledOrComplete <-chan struct{},
) *proto.PlanComplete {
	ctx, span := s.startTrace(sess.Context(), tracing.FuncName())
	defer span.End()
	ctx, cancel, killCtx, kill := s.setupContexts(ctx, canceledOrComplete)
	defer cancel()
	defer kill()

	e := s.executor(sess.WorkDirectory, database.ProvisionerJobTimingStagePlan)
	if err := e.checkMinVersion(ctx); err != nil {
		return provisionersdk.PlanErrorf("%s", err.Error())
	}
	logTerraformEnvVars(sess)

	// If we're destroying, exit early if there's no state. This is necessary to
	// avoid any cases where a workspace is "locked out" of terraform due to
	// e.g. bad template param values and cannot be deleted. This is just for
	// contingency, in the future we will try harder to prevent workspaces being
	// broken this hard.
	if request.Metadata.GetWorkspaceTransition() == proto.WorkspaceTransition_DESTROY && len(sess.Config.State) == 0 {
		sess.ProvisionLog(proto.LogLevel_INFO, "The terraform state does not exist, there is nothing to do")
		return &proto.PlanComplete{}
	}

	statefilePath := getStateFilePath(sess.WorkDirectory)
	if len(sess.Config.State) > 0 {
		err := os.WriteFile(statefilePath, sess.Config.State, 0o600)
		if err != nil {
			return provisionersdk.PlanErrorf("write statefile %q: %s", statefilePath, err)
		}
	}

	err := CleanStaleTerraformPlugins(sess.Context(), s.cachePath, afero.NewOsFs(), time.Now(), s.logger)
	if err != nil {
		return provisionersdk.PlanErrorf("unable to clean stale Terraform plugins: %s", err)
	}

	s.logger.Debug(ctx, "running initialization")

	// The JSON output of `terraform init` doesn't include discrete fields for capturing timings of each plugin,
	// so we capture the whole init process.
	initTimings := newTimingAggregator(database.ProvisionerJobTimingStageInit)
	initTimings.ingest(createInitTimingsEvent(timingInitStart))

	err = e.init(ctx, killCtx, sess)
	if err != nil {
		initTimings.ingest(createInitTimingsEvent(timingInitErrored))

		s.logger.Debug(ctx, "init failed", slog.Error(err))

		// Special handling for "text file busy" c.f. https://github.com/coder/coder/issues/14726
		// We believe this might be due to some race condition that prevents the
		// terraform-provider-coder process from exiting.  When terraform tries to install the
		// provider during this init, it copies over the local cache. Normally this isn't an issue,
		// but if the terraform-provider-coder process is still running from a previous build, Linux
		// returns "text file busy" error when attempting to open the file.
		//
		// Capturing the stack trace from the process should help us figure out why it has not
		// exited.  We'll drop these diagnostics in a CRITICAL log so that operators are likely to
		// notice, and also because it indicates this provisioner could be permanently broken and
		// require a restart.
		var errTFB *textFileBusyError
		if xerrors.As(err, &errTFB) {
			stacktrace := tryGettingCoderProviderStacktrace(sess)
			s.logger.Critical(ctx, "init: text file busy",
				slog.Error(errTFB),
				slog.F("stderr", errTFB.stderr),
				slog.F("provider_coder_stacktrace", stacktrace),
			)
		}
		return provisionersdk.PlanErrorf("initialize terraform: %s", err)
	}

	modules, err := getModules(sess.WorkDirectory)
	if err != nil {
		// We allow getModules to fail, as the result is used only
		// for telemetry purposes now.
		s.logger.Error(ctx, "failed to get modules from disk", slog.Error(err))
	}

	initTimings.ingest(createInitTimingsEvent(timingInitComplete))

	s.logger.Debug(ctx, "ran initialization")

	env, err := provisionEnv(sess.Config, request.Metadata, request.RichParameterValues, request.ExternalAuthProviders)
	if err != nil {
		return provisionersdk.PlanErrorf("setup env: %s", err)
	}

	vars, err := planVars(request)
	if err != nil {
		return provisionersdk.PlanErrorf("plan vars: %s", err)
	}

	resp, err := e.plan(
		ctx, killCtx, env, vars, sess,
		request.Metadata.GetWorkspaceTransition() == proto.WorkspaceTransition_DESTROY,
	)
	if err != nil {
		return provisionersdk.PlanErrorf("%s", err.Error())
	}

	// Prepend init timings since they occur prior to plan timings.
	// Order is irrelevant; this is merely indicative.
	resp.Timings = append(initTimings.aggregate(), resp.Timings...)
	resp.Modules = modules
	return resp
}

func (s *server) Apply(
	sess *provisionersdk.Session, request *proto.ApplyRequest, canceledOrComplete <-chan struct{},
) *proto.ApplyComplete {
	ctx, span := s.startTrace(sess.Context(), tracing.FuncName())
	defer span.End()
	ctx, cancel, killCtx, kill := s.setupContexts(ctx, canceledOrComplete)
	defer cancel()
	defer kill()

	e := s.executor(sess.WorkDirectory, database.ProvisionerJobTimingStageApply)
	if err := e.checkMinVersion(ctx); err != nil {
		return provisionersdk.ApplyErrorf("%s", err.Error())
	}
	logTerraformEnvVars(sess)

	// Exit early if there is no plan file. This is necessary to
	// avoid any cases where a workspace is "locked out" of terraform due to
	// e.g. bad template param values and cannot be deleted. This is just for
	// contingency, in the future we will try harder to prevent workspaces being
	// broken this hard.
	if request.Metadata.GetWorkspaceTransition() == proto.WorkspaceTransition_DESTROY && len(sess.Config.State) == 0 {
		sess.ProvisionLog(proto.LogLevel_INFO, "The terraform plan does not exist, there is nothing to do")
		return &proto.ApplyComplete{}
	}

	// Earlier in the session, Plan() will have written the state file and the plan file.
	statefilePath := getStateFilePath(sess.WorkDirectory)
	env, err := provisionEnv(sess.Config, request.Metadata, nil, nil)
	if err != nil {
		return provisionersdk.ApplyErrorf("provision env: %s", err)
	}
	resp, err := e.apply(
		ctx, killCtx, env, sess,
	)
	if err != nil {
		errorMessage := err.Error()
		// Terraform can fail and apply and still need to store it's state.
		// In this case, we return Complete with an explicit error message.
		stateData, _ := os.ReadFile(statefilePath)
		return &proto.ApplyComplete{
			State: stateData,
			Error: errorMessage,
		}
	}
	return resp
}

func planVars(plan *proto.PlanRequest) ([]string, error) {
	vars := []string{}
	for _, variable := range plan.VariableValues {
		vars = append(vars, fmt.Sprintf("%s=%s", variable.Name, variable.Value))
	}
	return vars, nil
}

func provisionEnv(
	config *proto.Config, metadata *proto.Metadata,
	richParams []*proto.RichParameterValue, externalAuth []*proto.ExternalAuthProvider,
) ([]string, error) {
	env := safeEnviron()
	ownerGroups, err := json.Marshal(metadata.GetWorkspaceOwnerGroups())
	if err != nil {
		return nil, xerrors.Errorf("marshal owner groups: %w", err)
	}

	env = append(env,
		"CODER_AGENT_URL="+metadata.GetCoderUrl(),
		"CODER_WORKSPACE_TRANSITION="+strings.ToLower(metadata.GetWorkspaceTransition().String()),
		"CODER_WORKSPACE_NAME="+metadata.GetWorkspaceName(),
		"CODER_WORKSPACE_OWNER="+metadata.GetWorkspaceOwner(),
		"CODER_WORKSPACE_OWNER_EMAIL="+metadata.GetWorkspaceOwnerEmail(),
		"CODER_WORKSPACE_OWNER_NAME="+metadata.GetWorkspaceOwnerName(),
		"CODER_WORKSPACE_OWNER_OIDC_ACCESS_TOKEN="+metadata.GetWorkspaceOwnerOidcAccessToken(),
		"CODER_WORKSPACE_OWNER_GROUPS="+string(ownerGroups),
		"CODER_WORKSPACE_OWNER_SSH_PUBLIC_KEY="+metadata.GetWorkspaceOwnerSshPublicKey(),
		"CODER_WORKSPACE_OWNER_SSH_PRIVATE_KEY="+metadata.GetWorkspaceOwnerSshPrivateKey(),
		"CODER_WORKSPACE_OWNER_LOGIN_TYPE="+metadata.GetWorkspaceOwnerLoginType(),
		"CODER_WORKSPACE_ID="+metadata.GetWorkspaceId(),
		"CODER_WORKSPACE_OWNER_ID="+metadata.GetWorkspaceOwnerId(),
		"CODER_WORKSPACE_OWNER_SESSION_TOKEN="+metadata.GetWorkspaceOwnerSessionToken(),
		"CODER_WORKSPACE_TEMPLATE_ID="+metadata.GetTemplateId(),
		"CODER_WORKSPACE_TEMPLATE_NAME="+metadata.GetTemplateName(),
		"CODER_WORKSPACE_TEMPLATE_VERSION="+metadata.GetTemplateVersion(),
		"CODER_WORKSPACE_BUILD_ID="+metadata.GetWorkspaceBuildId(),
	)
	for key, value := range provisionersdk.AgentScriptEnv() {
		env = append(env, key+"="+value)
	}
	for _, param := range richParams {
		env = append(env, provider.ParameterEnvironmentVariable(param.Name)+"="+param.Value)
	}
	for _, extAuth := range externalAuth {
		env = append(env, gitAuthAccessTokenEnvironmentVariable(extAuth.Id)+"="+extAuth.AccessToken)
		env = append(env, provider.ExternalAuthAccessTokenEnvironmentVariable(extAuth.Id)+"="+extAuth.AccessToken)
	}

	if config.ProvisionerLogLevel != "" {
		// TF_LOG=JSON enables all kind of logging: trace-debug-info-warn-error.
		// The idea behind using TF_LOG=JSON instead of TF_LOG=debug is ensuring the proper log format.
		env = append(env, "TF_LOG=JSON")
	}
	return env, nil
}

// tfEnvSafeToPrint is the set of terraform environment variables that we are quite sure won't contain secrets,
// and therefore it's ok to log their values
var tfEnvSafeToPrint = map[string]bool{
	"TF_LOG":                      true,
	"TF_LOG_PATH":                 true,
	"TF_INPUT":                    true,
	"TF_DATA_DIR":                 true,
	"TF_WORKSPACE":                true,
	"TF_IN_AUTOMATION":            true,
	"TF_REGISTRY_DISCOVERY_RETRY": true,
	"TF_REGISTRY_CLIENT_TIMEOUT":  true,
	"TF_CLI_CONFIG_FILE":          true,
	"TF_IGNORE":                   true,
}

func logTerraformEnvVars(sink logSink) {
	env := safeEnviron()
	for _, e := range env {
		if strings.HasPrefix(e, "TF_") {
			parts := strings.SplitN(e, "=", 2)
			if len(parts) != 2 {
				panic("safeEnviron() returned vars not in key=value form")
			}
			if !tfEnvSafeToPrint[parts[0]] {
				parts[1] = "<value redacted>"
			}
			sink.ProvisionLog(
				proto.LogLevel_WARN,
				fmt.Sprintf("terraform environment variable: %s=%s", parts[0], parts[1]),
			)
		}
	}
}

// tryGettingCoderProviderStacktrace attempts to dial a special pprof endpoint we added to
// terraform-provider-coder in https://github.com/coder/terraform-provider-coder/pull/295 which
// shipped in v1.0.4.  It will return the stacktraces of the provider, which will hopefully allow us
// to figure out why it hasn't exited.
func tryGettingCoderProviderStacktrace(sess *provisionersdk.Session) string {
	path := filepath.Clean(filepath.Join(sess.WorkDirectory, "../.coder/pprof"))
	sess.Logger.Info(sess.Context(), "attempting to get stack traces", slog.F("path", path))
	c := http.Client{
		Transport: &http.Transport{
			DialContext: func(ctx context.Context, _, _ string) (net.Conn, error) {
				d := net.Dialer{}
				return d.DialContext(ctx, "unix", path)
			},
		},
	}
	req, err := http.NewRequestWithContext(sess.Context(), http.MethodGet,
		"http://localhost/debug/pprof/goroutine?debug=2", nil)
	if err != nil {
		sess.Logger.Error(sess.Context(), "error creating GET request", slog.Error(err))
		return ""
	}
	resp, err := c.Do(req)
	if err != nil {
		// Only log at Info here, since we only added the pprof endpoint to terraform-provider-coder
		// in v1.0.4
		sess.Logger.Info(sess.Context(), "could not GET stack traces", slog.Error(err))
		return ""
	}
	defer resp.Body.Close()
	stacktraces, err := io.ReadAll(resp.Body)
	if err != nil {
		sess.Logger.Error(sess.Context(), "could not read stack traces", slog.Error(err))
	}
	return string(stacktraces)
}

<<<<<<< HEAD
// gitAuthAccessTokenEnvironmentVariable was copied from provider.GitAuthAccessTokenEnvironmentVariable
// in v1.0.4 of github.com/coder/terraform-provider-coder/provider when we upgraded to v2.
=======
// gitAuthAccessTokenEnvironmentVariable is copied from
// github.com/coder/terraform-provider-coder/provider.GitAuthAccessTokenEnvironmentVariable@v1.0.4.
// While removed in v2 of the provider, we keep this to support customers using older templates that
// depend on this environment variable. Once we are certain that no customers are still using v1 of
// the provider, we can remove this function.
>>>>>>> a8453702
func gitAuthAccessTokenEnvironmentVariable(id string) string {
	return fmt.Sprintf("CODER_GIT_AUTH_ACCESS_TOKEN_%s", id)
}<|MERGE_RESOLUTION|>--- conflicted
+++ resolved
@@ -351,16 +351,11 @@
 	return string(stacktraces)
 }
 
-<<<<<<< HEAD
-// gitAuthAccessTokenEnvironmentVariable was copied from provider.GitAuthAccessTokenEnvironmentVariable
-// in v1.0.4 of github.com/coder/terraform-provider-coder/provider when we upgraded to v2.
-=======
 // gitAuthAccessTokenEnvironmentVariable is copied from
 // github.com/coder/terraform-provider-coder/provider.GitAuthAccessTokenEnvironmentVariable@v1.0.4.
 // While removed in v2 of the provider, we keep this to support customers using older templates that
 // depend on this environment variable. Once we are certain that no customers are still using v1 of
 // the provider, we can remove this function.
->>>>>>> a8453702
 func gitAuthAccessTokenEnvironmentVariable(id string) string {
 	return fmt.Sprintf("CODER_GIT_AUTH_ACCESS_TOKEN_%s", id)
 }