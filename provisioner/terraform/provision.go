package terraform

import (
	"context"
	"fmt"
	"os"
	"path/filepath"
	"strings"
	"time"

	"golang.org/x/xerrors"

	"github.com/coder/coder/provisionersdk"
	"github.com/coder/coder/provisionersdk/proto"
	"github.com/coder/terraform-provider-coder/provider"
)

// Provision executes `terraform apply` or `terraform plan` for dry runs.
func (s *server) Provision(stream proto.DRPCProvisioner_ProvisionStream) error {
	request, err := stream.Recv()
	if err != nil {
		return err
	}
	if request.GetCancel() != nil {
		return nil
	}

	var (
		applyRequest = request.GetApply()
		planRequest  = request.GetPlan()
	)

	var (
		config *proto.Provision_Config
	)
	if applyRequest == nil && planRequest == nil {
		return nil
	} else if applyRequest != nil {
		config = applyRequest.Config
	} else if planRequest != nil {
		config = planRequest.Config
	}

	// Create a context for graceful cancellation bound to the stream
	// context. This ensures that we will perform graceful cancellation
	// even on connection loss.
	ctx, cancel := context.WithCancel(stream.Context())
	defer cancel()

	// Create a separate context for forcefull cancellation not tied to
	// the stream so that we can control when to terminate the process.
	killCtx, kill := context.WithCancel(context.Background())
	defer kill()

	// Ensure processes are eventually cleaned up on graceful
	// cancellation or disconnect.
	go func() {
		<-stream.Context().Done()

		// TODO(mafredri): We should track this provision request as
		// part of graceful server shutdown procedure. Waiting on a
		// process here should delay provisioner/coder shutdown.
		select {
		case <-time.After(s.exitTimeout):
			kill()
		case <-killCtx.Done():
		}
	}()

	go func() {
		for {
			request, err := stream.Recv()
			if err != nil {
				return
			}
			if request.GetCancel() == nil {
				// We only process cancellation requests here.
				continue
			}
			cancel()
			return
		}
	}()

	sink := streamLogSink{
		logger: s.logger.Named("execution_logs"),
		stream: stream,
	}

	e := s.executor(config.Directory)
	if err = e.checkMinVersion(ctx); err != nil {
		return err
	}
	logTerraformEnvVars(sink)

	statefilePath := filepath.Join(config.Directory, "terraform.tfstate")
	if len(config.State) > 0 {
		err = os.WriteFile(statefilePath, config.State, 0o600)
		if err != nil {
			return xerrors.Errorf("write statefile %q: %w", statefilePath, err)
		}
	}

	// If we're destroying, exit early if there's no state. This is necessary to
	// avoid any cases where a workspace is "locked out" of terraform due to
	// e.g. bad template param values and cannot be deleted. This is just for
	// contingency, in the future we will try harder to prevent workspaces being
	// broken this hard.
	if config.Metadata.WorkspaceTransition == proto.WorkspaceTransition_DESTROY && len(config.State) == 0 {
		_ = stream.Send(&proto.Provision_Response{
			Type: &proto.Provision_Response_Log{
				Log: &proto.Log{
					Level:  proto.LogLevel_INFO,
					Output: "The terraform state does not exist, there is nothing to do",
				},
			},
		})

		return stream.Send(&proto.Provision_Response{
			Type: &proto.Provision_Response_Complete{
				Complete: &proto.Provision_Complete{},
			},
		})
	}

	s.logger.Debug(ctx, "running initialization")
	err = e.init(ctx, killCtx, sink)
	if err != nil {
		if ctx.Err() != nil {
			return stream.Send(&proto.Provision_Response{
				Type: &proto.Provision_Response_Complete{
					Complete: &proto.Provision_Complete{
						Error: err.Error(),
					},
				},
			})
		}
		return xerrors.Errorf("initialize terraform: %w", err)
	}
	s.logger.Debug(ctx, "ran initialization")

	env, err := provisionEnv(config, request.GetPlan().GetParameterValues())
	if err != nil {
		return err
	}

	var resp *proto.Provision_Response
	if planRequest != nil {
		vars, err := planVars(planRequest)
		if err != nil {
			return err
		}

		resp, err = e.plan(
			ctx, killCtx, env, vars, sink,
			config.Metadata.WorkspaceTransition == proto.WorkspaceTransition_DESTROY,
		)
		if err != nil {
			if ctx.Err() != nil {
				return stream.Send(&proto.Provision_Response{
					Type: &proto.Provision_Response_Complete{
						Complete: &proto.Provision_Complete{
							Error: err.Error(),
						},
					},
				})
			}
			return xerrors.Errorf("plan terraform: %w", err)
		}
		return stream.Send(resp)
	}
	// Must be apply
	resp, err = e.apply(
		ctx, killCtx, applyRequest.Plan, env, sink,
	)
	if err != nil {
		errorMessage := err.Error()
		// Terraform can fail and apply and still need to store it's state.
		// In this case, we return Complete with an explicit error message.
		stateData, _ := os.ReadFile(statefilePath)
		return stream.Send(&proto.Provision_Response{
			Type: &proto.Provision_Response_Complete{
				Complete: &proto.Provision_Complete{
					State: stateData,
					Error: errorMessage,
				},
			},
		})
	}
	return stream.Send(resp)
}

func planVars(plan *proto.Provision_Plan) ([]string, error) {
	vars := []string{}
<<<<<<< HEAD
	for _, param := range start.DeprecatedParameterValues {
		vars = append(vars, fmt.Sprintf("%s=%s", param.Name, param.Value))
=======
	for _, param := range plan.ParameterValues {
		switch param.DestinationScheme {
		case proto.ParameterDestination_ENVIRONMENT_VARIABLE:
			continue
		case proto.ParameterDestination_PROVISIONER_VARIABLE:
			vars = append(vars, fmt.Sprintf("%s=%s", param.Name, param.Value))
		default:
			return nil, xerrors.Errorf("unsupported parameter type %q for %q", param.DestinationScheme, param.Name)
		}
>>>>>>> a8f5af12
	}
	return vars, nil
}

func provisionEnv(config *proto.Provision_Config, params []*proto.ParameterValue) ([]string, error) {
	env := safeEnviron()
	env = append(env,
		"CODER_AGENT_URL="+config.Metadata.CoderUrl,
		"CODER_WORKSPACE_TRANSITION="+strings.ToLower(config.Metadata.WorkspaceTransition.String()),
		"CODER_WORKSPACE_NAME="+config.Metadata.WorkspaceName,
		"CODER_WORKSPACE_OWNER="+config.Metadata.WorkspaceOwner,
		"CODER_WORKSPACE_OWNER_EMAIL="+config.Metadata.WorkspaceOwnerEmail,
		"CODER_WORKSPACE_ID="+config.Metadata.WorkspaceId,
		"CODER_WORKSPACE_OWNER_ID="+config.Metadata.WorkspaceOwnerId,
	)
	for key, value := range provisionersdk.AgentScriptEnv() {
		env = append(env, key+"="+value)
	}
<<<<<<< HEAD
	for _, parameter := range start.ParameterValues {
		env = append(env, provider.ParameterEnvironmentVariable(parameter.Name)+"="+parameter.Value)
=======
	for _, param := range params {
		switch param.DestinationScheme {
		case proto.ParameterDestination_ENVIRONMENT_VARIABLE:
			env = append(env, fmt.Sprintf("%s=%s", param.Name, param.Value))
		case proto.ParameterDestination_PROVISIONER_VARIABLE:
			continue
		default:
			return nil, xerrors.Errorf("unsupported parameter type %q for %q", param.DestinationScheme, param.Name)
		}
>>>>>>> a8f5af12
	}
	return env, nil
}

var (
	// tfEnvSafeToPrint is the set of terraform environment variables that we are quite sure won't contain secrets,
	// and therefore it's ok to log their values
	tfEnvSafeToPrint = map[string]bool{
		"TF_LOG":                      true,
		"TF_LOG_PATH":                 true,
		"TF_INPUT":                    true,
		"TF_DATA_DIR":                 true,
		"TF_WORKSPACE":                true,
		"TF_IN_AUTOMATION":            true,
		"TF_REGISTRY_DISCOVERY_RETRY": true,
		"TF_REGISTRY_CLIENT_TIMEOUT":  true,
		"TF_CLI_CONFIG_FILE":          true,
		"TF_IGNORE":                   true,
	}
)

func logTerraformEnvVars(sink logSink) {
	env := safeEnviron()
	for _, e := range env {
		if strings.HasPrefix(e, "TF_") {
			parts := strings.SplitN(e, "=", 2)
			if len(parts) != 2 {
				panic("safeEnviron() returned vars not in key=value form")
			}
			if !tfEnvSafeToPrint[parts[0]] {
				parts[1] = "<value redacted>"
			}
			sink.Log(&proto.Log{
				Level:  proto.LogLevel_WARN,
				Output: fmt.Sprintf("terraform environment variable: %s=%s", parts[0], parts[1]),
			})
		}
	}
}<|MERGE_RESOLUTION|>--- conflicted
+++ resolved
@@ -192,20 +192,8 @@
 
 func planVars(plan *proto.Provision_Plan) ([]string, error) {
 	vars := []string{}
-<<<<<<< HEAD
-	for _, param := range start.DeprecatedParameterValues {
+	for _, param := range plan.DeprecatedParameterValues {
 		vars = append(vars, fmt.Sprintf("%s=%s", param.Name, param.Value))
-=======
-	for _, param := range plan.ParameterValues {
-		switch param.DestinationScheme {
-		case proto.ParameterDestination_ENVIRONMENT_VARIABLE:
-			continue
-		case proto.ParameterDestination_PROVISIONER_VARIABLE:
-			vars = append(vars, fmt.Sprintf("%s=%s", param.Name, param.Value))
-		default:
-			return nil, xerrors.Errorf("unsupported parameter type %q for %q", param.DestinationScheme, param.Name)
-		}
->>>>>>> a8f5af12
 	}
 	return vars, nil
 }
@@ -224,20 +212,8 @@
 	for key, value := range provisionersdk.AgentScriptEnv() {
 		env = append(env, key+"="+value)
 	}
-<<<<<<< HEAD
-	for _, parameter := range start.ParameterValues {
+	for _, parameter := range params {
 		env = append(env, provider.ParameterEnvironmentVariable(parameter.Name)+"="+parameter.Value)
-=======
-	for _, param := range params {
-		switch param.DestinationScheme {
-		case proto.ParameterDestination_ENVIRONMENT_VARIABLE:
-			env = append(env, fmt.Sprintf("%s=%s", param.Name, param.Value))
-		case proto.ParameterDestination_PROVISIONER_VARIABLE:
-			continue
-		default:
-			return nil, xerrors.Errorf("unsupported parameter type %q for %q", param.DestinationScheme, param.Name)
-		}
->>>>>>> a8f5af12
 	}
 	return env, nil
 }
